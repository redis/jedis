--- conflicted
+++ resolved
@@ -61,39 +61,32 @@
     this(poolConfig, connectionTimeout, soTimeout, user, password, clientName, false, null, null, null, null);
   }
 
+  public JedisClusterInfoCache(final GenericObjectPoolConfig poolConfig,
+      final int connectionTimeout, final int soTimeout, final int infiniteSoTimeout, final String user,
+      final String password, final String clientName) {
+    this(poolConfig, connectionTimeout, soTimeout, infiniteSoTimeout, user, password, clientName, false, null, null, null, null);
+  }
+
   public JedisClusterInfoCache(final GenericObjectPoolConfig poolConfig, final int connectionTimeout,
-<<<<<<< HEAD
-      final int soTimeout, final int infiniteSoTimeout, final String user, final String password, final String clientName) {
-    this(poolConfig, connectionTimeout, soTimeout, infiniteSoTimeout, user, password, clientName, false, null, null, null, null);
-  }
-
-  public JedisClusterInfoCache(final GenericObjectPoolConfig poolConfig,
-      final int connectionTimeout, final int soTimeout, final String password, final String clientName,
-=======
       final int soTimeout, final String password, final String clientName,
->>>>>>> 5ca75a24
       boolean ssl, SSLSocketFactory sslSocketFactory, SSLParameters sslParameters, 
       HostnameVerifier hostnameVerifier, JedisClusterHostAndPortMap hostAndPortMap) {
-    this(poolConfig, connectionTimeout, soTimeout, 0, null, password, clientName, ssl, sslSocketFactory, sslParameters, hostnameVerifier, hostAndPortMap);
-  }
-
-<<<<<<< HEAD
-  public JedisClusterInfoCache(final GenericObjectPoolConfig poolConfig,
-                               final int connectionTimeout, final int soTimeout, final String user, final String password,
-                               final String clientName, boolean ssl, SSLSocketFactory sslSocketFactory, SSLParameters sslParameters,
-                               HostnameVerifier hostnameVerifier, JedisClusterHostAndPortMap hostAndPortMap) {
-    this(poolConfig, connectionTimeout, soTimeout, 0, user, password, clientName, ssl, sslSocketFactory, sslParameters, hostnameVerifier, hostAndPortMap);
+    this(poolConfig, connectionTimeout, soTimeout, 0, null, password, clientName, ssl,
+        sslSocketFactory, sslParameters, hostnameVerifier, hostAndPortMap);
+  }
+
+  public JedisClusterInfoCache(final GenericObjectPoolConfig poolConfig, final int connectionTimeout,
+      final int soTimeout, final String user, final String password, final String clientName,
+      boolean ssl, SSLSocketFactory sslSocketFactory, SSLParameters sslParameters,
+      HostnameVerifier hostnameVerifier, JedisClusterHostAndPortMap hostAndPortMap) {
+    this(poolConfig, connectionTimeout, soTimeout, 0, user, password, clientName, ssl,
+        sslSocketFactory, sslParameters, hostnameVerifier, hostAndPortMap);
   }
 
   public JedisClusterInfoCache(final GenericObjectPoolConfig poolConfig,
       final int connectionTimeout, final int soTimeout, final int infiniteSoTimeout,
       final String user, final String password, final String clientName, boolean ssl,
       SSLSocketFactory sslSocketFactory, SSLParameters sslParameters,
-=======
-  public JedisClusterInfoCache(final GenericObjectPoolConfig poolConfig, final int connectionTimeout,
-      final int soTimeout, final String user, final String password, final String clientName,
-      boolean ssl, SSLSocketFactory sslSocketFactory, SSLParameters sslParameters,
->>>>>>> 5ca75a24
       HostnameVerifier hostnameVerifier, JedisClusterHostAndPortMap hostAndPortMap) {
     this.poolConfig = poolConfig;
     this.connectionTimeout = connectionTimeout;
@@ -232,11 +225,7 @@
       if (existingPool != null) return existingPool;
 
       JedisPool nodePool = new JedisPool(poolConfig, node.getHost(), node.getPort(),
-<<<<<<< HEAD
-          connectionTimeout, soTimeout, infiniteSoTimeout, password, 0, clientName, 
-=======
-          connectionTimeout, soTimeout, user, password, 0, clientName, 
->>>>>>> 5ca75a24
+          connectionTimeout, soTimeout, infiniteSoTimeout, user, password, 0, clientName,
           ssl, sslSocketFactory, sslParameters, hostnameVerifier);
       nodes.put(nodeKey, nodePool);
       return nodePool;
