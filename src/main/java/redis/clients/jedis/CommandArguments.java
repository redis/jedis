--- conflicted
+++ resolved
@@ -7,11 +7,8 @@
 import java.util.Iterator;
 import java.util.List;
 
-<<<<<<< HEAD
+import redis.clients.jedis.annots.Experimental;
 import redis.clients.jedis.annots.Internal;
-=======
-import redis.clients.jedis.annots.Experimental;
->>>>>>> a19bd203
 import redis.clients.jedis.args.Rawable;
 import redis.clients.jedis.args.RawableFactory;
 import redis.clients.jedis.commands.ProtocolCommand;
@@ -137,11 +134,8 @@
       throw new IllegalArgumentException("\"" + key.toString() + "\" is not a valid argument.");
     }
 
-<<<<<<< HEAD
     addKeyInKeys(key);
 
-=======
->>>>>>> a19bd203
     return this;
   }
 
