--- conflicted
+++ resolved
@@ -27,11 +27,8 @@
 import redis.clients.jedis.search.aggr.*;
 import redis.clients.jedis.search.schemafields.NumericField;
 import redis.clients.jedis.search.schemafields.TextField;
-<<<<<<< HEAD
+import redis.clients.jedis.util.RedisConditions;
 import redis.clients.jedis.util.RedisVersionUtil;
-=======
-import redis.clients.jedis.util.RedisConditions;
->>>>>>> a46700aa
 
 @RunWith(Parameterized.class)
 public class AggregationTest extends RedisModuleCommandsTestBase {
@@ -164,12 +161,12 @@
     Object profileObject = reply.getValue().getProfilingInfo();
     if (protocol != RedisProtocol.RESP3) {
       assertThat(profileObject, Matchers.isA(List.class));
-      if (RedisVersionUtil.getRedisVersion(client).isGreaterThanOrEqualTo(RedisVersion.V8_0_0)) {
+      if (RedisVersionUtil.getRedisVersion(client).isGreaterThanOrEqualTo(RedisVersion.V8_0_0_PRE)) {
         assertThat((List<Object>) profileObject, Matchers.hasItems("Shards", "Coordinator"));
       }
     } else {
       assertThat(profileObject, Matchers.isA(Map.class));
-      if (RedisVersionUtil.getRedisVersion(client).isGreaterThanOrEqualTo(RedisVersion.V8_0_0)) {
+      if (RedisVersionUtil.getRedisVersion(client).isGreaterThanOrEqualTo(RedisVersion.V8_0_0_PRE)) {
         assertThat(((Map<String, Object>) profileObject).keySet(), Matchers.hasItems("Shards", "Coordinator"));
       }
     }
