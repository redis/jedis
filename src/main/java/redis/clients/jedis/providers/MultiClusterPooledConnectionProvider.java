--- conflicted
+++ resolved
@@ -82,14 +82,11 @@
 
     private HealthStatusManager healthStatusManager = new HealthStatusManager();
 
-<<<<<<< HEAD
     // Store retry and circuit breaker configs for dynamic cluster addition/removal
     private RetryConfig retryConfig;
     private CircuitBreakerConfig circuitBreakerConfig;
     private MultiClusterClientConfig multiClusterClientConfig;
 
-=======
->>>>>>> b79a9f3f
     public MultiClusterPooledConnectionProvider(MultiClusterClientConfig multiClusterClientConfig) {
 
         if (multiClusterClientConfig == null) throw new JedisValidationException(
@@ -141,62 +138,21 @@
 
         ClusterConfig[] clusterConfigs = multiClusterClientConfig.getClusterConfigs();
         for (ClusterConfig config : clusterConfigs) {
-<<<<<<< HEAD
             addClusterInternal(multiClusterClientConfig, config);
         }
-=======
-            GenericObjectPoolConfig<Connection> poolConfig = config.getConnectionPoolConfig();
-
-            String clusterId = "cluster:" + config.getHostAndPort();
-
-            Retry retry = RetryRegistry.of(retryConfig).retry(clusterId);
-
-            Retry.EventPublisher retryPublisher = retry.getEventPublisher();
-            retryPublisher.onRetry(event -> log.warn(String.valueOf(event)));
-            retryPublisher.onError(event -> log.error(String.valueOf(event)));
-
-            CircuitBreaker circuitBreaker = CircuitBreakerRegistry.of(circuitBreakerConfig).circuitBreaker(clusterId);
->>>>>>> b79a9f3f
 
         // selecting activeCluster with configuration values.
         // all health status would be HEALTHY at this point
         activeCluster = findWeightedHealthyClusterToIterate().getValue();
 
-<<<<<<< HEAD
         for (Endpoint endpoint : multiClusterMap.keySet()) {
             healthStatusManager.registerListener(endpoint, this::handleStatusChange);
         }
-=======
-            ConnectionPool pool;
-            if (poolConfig != null) {
-                pool = new ConnectionPool(config.getHostAndPort(), config.getJedisClientConfig(), poolConfig);
-            } else {
-                pool = new ConnectionPool(config.getHostAndPort(), config.getJedisClientConfig());
-            }
-            Cluster cluster = new Cluster(pool, retry, circuitBreaker, config.getWeight(), multiClusterClientConfig);
-            multiClusterMap.put(config.getHostAndPort(), cluster);
-
-            StrategySupplier strategySupplier = config.getHealthCheckStrategySupplier();
-            if (strategySupplier != null) {
-                HealthCheckStrategy hcs = strategySupplier.get(config.getHostAndPort(), config.getJedisClientConfig());
-                healthStatusManager.add(config.getHostAndPort(), hcs);
-            }
-        }
-
-        // selecting activeCluster with configuration values.
-        // all health status would be HEALTHY at this point
-        activeCluster = findWeightedHealthyCluster().getValue();
-
-        for (Endpoint endpoint : multiClusterMap.keySet()) {
-            healthStatusManager.registerListener(endpoint, this::handleStatusChange);
-        }
->>>>>>> b79a9f3f
         /// --- ///
 
         this.fallbackExceptionList = multiClusterClientConfig.getFallbackExceptionList();
     }
 
-<<<<<<< HEAD
     /**
      * Adds a new cluster endpoint to the provider.
      * @param clusterConfig the configuration for the new cluster
@@ -363,65 +319,6 @@
     private Map.Entry<Endpoint, Cluster> findWeightedHealthyClusterToIterate() {
         return multiClusterMap.entrySet().stream().filter(filterByHealth)
             .filter(entry -> entry.getValue() != activeCluster).max(maxByWeight).orElse(null);
-=======
-    private void handleStatusChange(HealthStatusChangeEvent eventArgs) {
-
-        Endpoint endpoint = eventArgs.getEndpoint();
-        HealthStatus newStatus = eventArgs.getNewStatus();
-        log.info("Health status changed for {} from {} to {}", endpoint, eventArgs.getOldStatus(), newStatus);
-
-        Cluster clusterWithHealthChange = multiClusterMap.get(endpoint);
-
-        if (clusterWithHealthChange == null) return;
-        if (clusterWithHealthChange.isDisabled()) return;
-
-        clusterWithHealthChange.setHealthStatus(newStatus);
-
-        if (newStatus.isHealthy()) {
-            if (clusterWithHealthChange.isFailbackEnabled() && activeCluster != clusterWithHealthChange) {
-                // lets check if weighted switching is possible
-                Map.Entry<Endpoint, Cluster> failbackCluster = findWeightedFailbackCluster();
-                if (failbackCluster == clusterWithHealthChange
-                    && clusterWithHealthChange.getWeight() > activeCluster.getWeight()) {
-                    setActiveCluster(clusterWithHealthChange, false);
-                }
-            }
-        } else if (clusterWithHealthChange == activeCluster) {
-            if (iterateActiveCluster() != null) {
-                this.runClusterFailoverPostProcessor(activeCluster);
-            }
-        }
-    }
-
-    public Endpoint iterateActiveCluster() {
-        Map.Entry<Endpoint, Cluster> clusterToIterate = findWeightedHealthyCluster();
-        if (clusterToIterate == null) {
-            throw new JedisConnectionException(
-                "Cluster/database endpoint could not failover since the MultiClusterClientConfig was not "
-                    + "provided with an additional cluster/database endpoint according to its prioritized sequence. "
-                    + "If applicable, consider failing back OR restarting with an available cluster/database endpoint");
-        }
-        boolean changed = setActiveCluster(clusterToIterate.getValue(), false);
-        return changed ? clusterToIterate.getKey() : null;
-    }
-
-    private static Comparator<Map.Entry<Endpoint, Cluster>> maxByWeight = Map.Entry
-        .<Endpoint, Cluster> comparingByValue(Comparator.comparing(Cluster::getWeight));
-
-    private static Predicate<Map.Entry<Endpoint, Cluster>> filterByHealth = c -> c.getValue().isHealthy();
-    private static Predicate<Map.Entry<Endpoint, Cluster>> filterByFailback = c -> c.getValue().isFailbackEnabled();
-
-    private Map.Entry<Endpoint, Cluster> findWeightedHealthyCluster() {
-        Cluster current = activeCluster;
-        return multiClusterMap.entrySet().stream().filter(filterByHealth).filter(entry -> entry.getValue() != current)
-            .max(maxByWeight).orElse(null);
-    }
-
-    private Map.Entry<Endpoint, Cluster> findWeightedFailbackCluster() {
-        Cluster current = activeCluster;
-        return multiClusterMap.entrySet().stream().filter(filterByHealth).filter(filterByFailback)
-            .filter(entry -> entry.getValue() != current).max(maxByWeight).orElse(null);
->>>>>>> b79a9f3f
     }
 
     /**
@@ -490,12 +387,6 @@
                 log.warn("Cluster/database endpoint '{}' successfully closed its circuit breaker", originalClusterName);
             else log.warn("Cluster/database endpoint successfully updated from '{}' to '{}'", originalClusterName,
                 cluster.circuitBreaker.getName());
-<<<<<<< HEAD
-=======
-            if (!activeCluster.isFailbackEnabled()) {
-                activeCluster.disable();
-            }
->>>>>>> b79a9f3f
             Cluster temp = activeCluster;
             activeCluster = cluster;
             return temp != activeCluster;
@@ -552,11 +443,8 @@
      * manually failback to an available cluster
      */
     public boolean canIterateOnceMore() {
-<<<<<<< HEAD
         Map.Entry<Endpoint, Cluster> e = findWeightedHealthyClusterToIterate();
-=======
-        Map.Entry<Endpoint, Cluster> e = findWeightedHealthyCluster();
->>>>>>> b79a9f3f
+
         return e != null;
     }
 
@@ -591,13 +479,6 @@
             this.circuitBreaker = circuitBreaker;
             this.weight = weight;
             this.multiClusterClientConfig = multiClusterClientConfig;
-<<<<<<< HEAD
-=======
-        }
-
-        public void disable() {
-            disabled = true;
->>>>>>> b79a9f3f
         }
 
         public Connection getConnection() {
@@ -639,20 +520,14 @@
             return healthStatus.isHealthy() && !isCBForcedOpen() && !disabled;
         }
 
-<<<<<<< HEAD
         public boolean retryOnFailover() {
             return multiClusterClientConfig.isRetryOnFailover();
-=======
-        public boolean isFailbackEnabled() {
-            return multiClusterClientConfig.isFailback();
->>>>>>> b79a9f3f
         }
 
         public boolean isDisabled() {
             return disabled;
         }
 
-<<<<<<< HEAD
         public void setDisabled(boolean disabled) {
             this.disabled = disabled;
         }
@@ -662,21 +537,13 @@
          */
         public boolean isFailbackSupported() {
             return multiClusterClientConfig.isFailbackSupported();
-=======
-        public boolean retryOnFailover() {
-            return multiClusterClientConfig.isRetryOnFailover();
->>>>>>> b79a9f3f
         }
 
         @Override
         public String toString() {
             return circuitBreaker.getName() + "{" + "connectionPool=" + connectionPool + ", retry=" + retry
                 + ", circuitBreaker=" + circuitBreaker + ", weight=" + weight + ", healthStatus=" + healthStatus
-<<<<<<< HEAD
                 + ", multiClusterClientConfig=" + multiClusterClientConfig + '}';
-=======
-                + ", multiClusterClientConfig=" + multiClusterClientConfig + ", disabled=" + disabled + '}';
->>>>>>> b79a9f3f
         }
     }
 
