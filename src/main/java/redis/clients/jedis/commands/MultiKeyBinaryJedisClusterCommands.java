package redis.clients.jedis.commands;

import redis.clients.jedis.BinaryJedisPubSub;
import redis.clients.jedis.BitOP;
import redis.clients.jedis.GeoUnit;
import redis.clients.jedis.ScanParams;
import redis.clients.jedis.ScanResult;
import redis.clients.jedis.KeyedTuple;
import redis.clients.jedis.SortingParams;
import redis.clients.jedis.Tuple;
import redis.clients.jedis.ZParams;
import redis.clients.jedis.params.GeoRadiusParam;
import redis.clients.jedis.params.GeoRadiusStoreParam;
import redis.clients.jedis.params.XReadGroupParams;
import redis.clients.jedis.params.XReadParams;

import java.util.List;
import java.util.Map;
import java.util.Map.Entry;
import java.util.Set;

public interface MultiKeyBinaryJedisClusterCommands {
  Long del(byte[]... keys);

  Long unlink(byte[]... keys);

  Long exists(byte[]... keys);

  List<byte[]> blpop(int timeout, byte[]... keys);

  List<byte[]> brpop(int timeout, byte[]... keys);

  KeyedTuple bzpopmax(int timeout, byte[]... keys);

  KeyedTuple bzpopmin(int timeout, byte[]... keys);

  List<byte[]> mget(byte[]... keys);

  String mset(byte[]... keysvalues);

  Long msetnx(byte[]... keysvalues);

  String rename(byte[] oldkey, byte[] newkey);

  Long renamenx(byte[] oldkey, byte[] newkey);

  byte[] rpoplpush(byte[] srckey, byte[] dstkey);

  Set<byte[]> sdiff(byte[]... keys);

  Long sdiffstore(byte[] dstkey, byte[]... keys);

  Set<byte[]> sinter(byte[]... keys);

  Long sinterstore(byte[] dstkey, byte[]... keys);

  Long smove(byte[] srckey, byte[] dstkey, byte[] member);

  Long sort(byte[] key, SortingParams sortingParameters, byte[] dstkey);

  Long sort(byte[] key, byte[] dstkey);

  Set<byte[]> sunion(byte[]... keys);

  Long sunionstore(byte[] dstkey, byte[]... keys);

<<<<<<< HEAD
  Long zdiffstore(byte[] dstkey, byte[]... keys);
=======
  Set<byte[]> zdiff(byte[]... keys);

  Set<Tuple> zdiffWithScores(byte[]... keys);
>>>>>>> 308451bd

  Long zinterstore(byte[] dstkey, byte[]... sets);

  Long zinterstore(byte[] dstkey, ZParams params, byte[]... sets);

  Long zunionstore(byte[] dstkey, byte[]... sets);

  Long zunionstore(byte[] dstkey, ZParams params, byte[]... sets);

  byte[] brpoplpush(byte[] source, byte[] destination, int timeout);

  Long publish(byte[] channel, byte[] message);

  void subscribe(BinaryJedisPubSub jedisPubSub, byte[]... channels);

  void psubscribe(BinaryJedisPubSub jedisPubSub, byte[]... patterns);

  Long bitop(BitOP op, byte[] destKey, byte[]... srcKeys);

  String pfmerge(byte[] destkey, byte[]... sourcekeys);

  Long pfcount(byte[]... keys);

  Long touch(byte[]... keys);

  ScanResult<byte[]> scan(byte[] cursor, ScanParams params);

  Set<byte[]> keys(byte[] pattern);

  /**
   * @deprecated This method will be removed due to bug regarding {@code block} param. Use
   * {@link #xread(redis.clients.jedis.params.XReadParams, java.util.Map.Entry...)}.
   */
  @Deprecated
  List<byte[]> xread(int count, long block, Map<byte[], byte[]> streams);

  List<byte[]> xread(XReadParams xReadParams, Entry<byte[], byte[]>... streams);

  /**
   * @deprecated This method will be removed due to bug regarding {@code block} param. Use
   * {@link #xreadGroup(byte..., byte..., redis.clients.jedis.params.XReadGroupParams, java.util.Map.Entry...)}.
   */
  @Deprecated
  List<byte[]> xreadGroup(byte[] groupname, byte[] consumer, int count, long block, boolean noAck,
      Map<byte[], byte[]> streams);

  List<byte[]> xreadGroup(byte[] groupname, byte[] consumer, XReadGroupParams xReadGroupParams,
      Entry<byte[], byte[]>... streams);

  Long georadiusStore(byte[] key, double longitude, double latitude, double radius, GeoUnit unit,
      GeoRadiusParam param, GeoRadiusStoreParam storeParam);

  Long georadiusByMemberStore(byte[] key, byte[] member, double radius, GeoUnit unit,
      GeoRadiusParam param, GeoRadiusStoreParam storeParam);
}<|MERGE_RESOLUTION|>--- conflicted
+++ resolved
@@ -64,13 +64,11 @@
 
   Long sunionstore(byte[] dstkey, byte[]... keys);
 
-<<<<<<< HEAD
-  Long zdiffstore(byte[] dstkey, byte[]... keys);
-=======
   Set<byte[]> zdiff(byte[]... keys);
 
   Set<Tuple> zdiffWithScores(byte[]... keys);
->>>>>>> 308451bd
+
+  Long zdiffstore(byte[] dstkey, byte[]... keys);
 
   Long zinterstore(byte[] dstkey, byte[]... sets);
 
