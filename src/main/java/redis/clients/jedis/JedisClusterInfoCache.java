--- conflicted
+++ resolved
@@ -7,6 +7,10 @@
 import java.util.Map;
 import java.util.concurrent.locks.Lock;
 import java.util.concurrent.locks.ReentrantReadWriteLock;
+
+import javax.net.ssl.HostnameVerifier;
+import javax.net.ssl.SSLParameters;
+import javax.net.ssl.SSLSocketFactory;
 
 import org.apache.commons.pool2.impl.GenericObjectPoolConfig;
 
@@ -162,7 +166,6 @@
   }
 
   private HostAndPort generateHostAndPort(List<Object> hostInfos) {
-<<<<<<< HEAD
     String host = SafeEncoder.encode((byte[]) hostInfos.get(0));
     int port = ((Long) hostInfos.get(1)).intValue();
     if (ssl && portMap != null) {
@@ -172,10 +175,6 @@
       }
     }
     return new HostAndPort(host, port);
-=======
-    return new HostAndPort(SafeEncoder.encode((byte[]) hostInfos.get(0)),
-        ((Long) hostInfos.get(1)).intValue());
->>>>>>> 9b60c408
   }
 
   public JedisPool setupNodeIfNotExist(HostAndPort node) {
@@ -186,12 +185,8 @@
       if (existingPool != null) return existingPool;
 
       JedisPool nodePool = new JedisPool(poolConfig, node.getHost(), node.getPort(),
-<<<<<<< HEAD
           connectionTimeout, soTimeout, password, 0, clientName, 
           ssl, sslSocketFactory, sslParameters, hostnameVerifier);
-=======
-          connectionTimeout, soTimeout, password, 0, clientName, false, null, null, null);
->>>>>>> 9b60c408
       nodes.put(nodeKey, nodePool);
       return nodePool;
     } finally {
