--- conflicted
+++ resolved
@@ -4121,11 +4121,7 @@
   public List<StreamEntry> xclaim(String key, String group, String consumername, long minIdleTime,
       long newIdleTime, int retries, boolean force, StreamEntryID... ids) {
     checkIsInMultiOrPipeline();
-<<<<<<< HEAD
-    client.xclaim( key, group, consumername, minIdleTime, newIdleTime, retries, force, ids);
-=======
     client.xclaim(key, group, consumername, minIdleTime, newIdleTime, retries, force, ids);
->>>>>>> 844477cb
 
     return BuilderFactory.STREAM_ENTRY_LIST.build(client.getObjectMultiBulkReply());
   }
