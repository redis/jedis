--- conflicted
+++ resolved
@@ -54,14 +54,11 @@
       SafeEncoder.encode(expx), time);
   }
 
-<<<<<<< HEAD
   public void set(final String key, final String value, final String expx, final long time) {
     set(SafeEncoder.encode(key), SafeEncoder.encode(value), SafeEncoder.encode(expx), time);
   }
 
-=======
-  @Override
->>>>>>> d9d237c1
+  @Override
   public void get(final String key) {
     get(SafeEncoder.encode(key));
   }
