--- conflicted
+++ resolved
@@ -235,11 +235,7 @@
     GEORADIUSBYMEMBER, GEORADIUSBYMEMBER_RO, BITFIELD, HSTRLEN, TOUCH, SWAPDB, MEMORY, XADD, XLEN,
     XDEL, XTRIM, XRANGE, XREVRANGE, XREAD, XACK, XGROUP, XREADGROUP, XPENDING, XCLAIM, XAUTOCLAIM,
     XINFO, BITFIELD_RO, LPOS, ZMSCORE, BZPOPMIN, BZPOPMAX, BLMOVE, LMOVE, COPY, ROLE, FAILOVER,
-<<<<<<< HEAD
-    STRALGO, GEOSEARCH, GEOSEARCHSTORE, REPLICAOF;
-=======
-    STRALGO, GEOSEARCH, GEOSEARCHSTORE, LOLWUT;
->>>>>>> 1196625e
+    STRALGO, GEOSEARCH, GEOSEARCHSTORE, LOLWUT, REPLICAOF;
 
     private final byte[] raw;
 
