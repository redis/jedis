--- conflicted
+++ resolved
@@ -688,7 +688,95 @@
     }
   };
 
-<<<<<<< HEAD
+  public static final Builder<List<StreamEntryID>> STREAM_ENTRY_ID_LIST = new Builder<List<StreamEntryID>>() {
+    @Override
+    @SuppressWarnings("unchecked")
+    public List<StreamEntryID> build(Object data) {
+      if (null == data) {
+        return null;
+      }
+      List<Object> objectList = (List<Object>) data;
+      List<StreamEntryID> responses = new ArrayList<>(objectList.size());
+      if (!objectList.isEmpty()) {
+        for(Object object : objectList) {
+          responses.add(STREAM_ENTRY_ID.build(object));
+        }
+      }
+      return responses;
+    }
+  };
+
+  public static final Builder<StreamEntry> STREAM_ENTRY = new Builder<StreamEntry>() {
+    @Override
+    @SuppressWarnings("unchecked")
+    public StreamEntry build(Object data) {
+      if (null == data) {
+        return null;
+      }
+      List<Object> objectList = (List<Object>) data;
+
+      if (objectList.isEmpty()) {
+        return null;
+      }
+
+      String entryIdString = SafeEncoder.encode((byte[]) objectList.get(0));
+      StreamEntryID entryID = new StreamEntryID(entryIdString);
+      List<byte[]> hash = (List<byte[]>) objectList.get(1);
+
+      Iterator<byte[]> hashIterator = hash.iterator();
+      Map<String, String> map = new HashMap<>(hash.size() / 2);
+      while (hashIterator.hasNext()) {
+        map.put(SafeEncoder.encode(hashIterator.next()), SafeEncoder.encode(hashIterator.next()));
+      }
+      return new StreamEntry(entryID, map);
+    }
+
+    @Override
+    public String toString() {
+      return "StreamEntry";
+    }
+  };
+
+  public static final Builder<List<StreamEntry>> STREAM_ENTRY_LIST = new Builder<List<StreamEntry>>() {
+    @Override
+    @SuppressWarnings("unchecked")
+    public List<StreamEntry> build(Object data) {
+      if (null == data) {
+        return null;
+      }
+      List<ArrayList<Object>> objectList = (List<ArrayList<Object>>) data;
+
+      List<StreamEntry> responses = new ArrayList<>(objectList.size() / 2);
+      if (objectList.isEmpty()) {
+        return responses;
+      }
+
+      for (ArrayList<Object> res : objectList) {
+        if (res == null) {
+          responses.add(null);
+          continue;
+        }
+        String entryIdString = SafeEncoder.encode((byte[]) res.get(0));
+        StreamEntryID entryID = new StreamEntryID(entryIdString);
+        List<byte[]> hash = (List<byte[]>) res.get(1);
+
+        Iterator<byte[]> hashIterator = hash.iterator();
+        Map<String, String> map = new HashMap<>(hash.size() / 2);
+        while (hashIterator.hasNext()) {
+          map.put(SafeEncoder.encode(hashIterator.next()), SafeEncoder.encode(hashIterator.next()));
+        }
+        responses.add(new StreamEntry(entryID, map));
+      }
+
+      return responses;
+    }
+
+    @Override
+    public String toString() {
+      return "List<StreamEntry>";
+    }
+  };
+
   public static final Builder<List<Map.Entry<String, List<StreamEntry>>>> STREAM_READ_RESPONSE
       = new Builder<List<Map.Entry<String, List<StreamEntry>>>>() {
     @Override
@@ -707,103 +795,11 @@
       }
 
       return result;
-=======
-  public static final Builder<List<StreamEntryID>> STREAM_ENTRY_ID_LIST = new Builder<List<StreamEntryID>>() {
-    @Override
-    @SuppressWarnings("unchecked")
-    public List<StreamEntryID> build(Object data) {
-      if (null == data) {
-        return null;
-      }
-      List<Object> objectList = (List<Object>) data;
-      List<StreamEntryID> responses = new ArrayList<>(objectList.size());
-      if (!objectList.isEmpty()) {
-        for(Object object : objectList) {
-          responses.add(STREAM_ENTRY_ID.build(object));
-        }
-      }
-      return responses;
->>>>>>> 182cb96b
-    }
-
-    @Override
-    public String toString() {
-<<<<<<< HEAD
+    }
+
+    @Override
+    public String toString() {
       return "List<Entry<String, List<StreamEntry>>>";
-=======
-      return "List<StreamEntryID>";
->>>>>>> 182cb96b
-    }
-  };
-
-  public static final Builder<List<StreamEntry>> STREAM_ENTRY_LIST = new Builder<List<StreamEntry>>() {
-    @Override
-    @SuppressWarnings("unchecked")
-    public List<StreamEntry> build(Object data) {
-      if (null == data) {
-        return null;
-      }
-      List<ArrayList<Object>> objectList = (List<ArrayList<Object>>) data;
-
-      List<StreamEntry> responses = new ArrayList<>(objectList.size() / 2);
-      if (objectList.isEmpty()) {
-        return responses;
-      }
-
-      for (ArrayList<Object> res : objectList) {
-        if (res == null) {
-          responses.add(null);
-          continue;
-        }
-        String entryIdString = SafeEncoder.encode((byte[]) res.get(0));
-        StreamEntryID entryID = new StreamEntryID(entryIdString);
-        List<byte[]> hash = (List<byte[]>) res.get(1);
-
-        Iterator<byte[]> hashIterator = hash.iterator();
-        Map<String, String> map = new HashMap<>(hash.size() / 2);
-        while (hashIterator.hasNext()) {
-          map.put(SafeEncoder.encode(hashIterator.next()), SafeEncoder.encode(hashIterator.next()));
-        }
-        responses.add(new StreamEntry(entryID, map));
-      }
-
-      return responses;
-    }
-
-    @Override
-    public String toString() {
-      return "List<StreamEntry>";
-    }
-  };
-
-  public static final Builder<StreamEntry> STREAM_ENTRY = new Builder<StreamEntry>() {
-    @Override
-    @SuppressWarnings("unchecked")
-    public StreamEntry build(Object data) {
-      if (null == data) {
-        return null;
-      }
-      List<Object> objectList = (List<Object>) data;
-
-      if (objectList.isEmpty()) {
-        return null;
-      }
-
-      String entryIdString = SafeEncoder.encode((byte[]) objectList.get(0));
-      StreamEntryID entryID = new StreamEntryID(entryIdString);
-      List<byte[]> hash = (List<byte[]>) objectList.get(1);
-
-      Iterator<byte[]> hashIterator = hash.iterator();
-      Map<String, String> map = new HashMap<>(hash.size() / 2);
-      while (hashIterator.hasNext()) {
-        map.put(SafeEncoder.encode(hashIterator.next()), SafeEncoder.encode(hashIterator.next()));
-      }
-      return new StreamEntry(entryID, map);
-    }
-
-    @Override
-    public String toString() {
-      return "StreamEntry";
     }
   };
 
