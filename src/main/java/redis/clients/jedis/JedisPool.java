--- conflicted
+++ resolved
@@ -5,10 +5,7 @@
 import javax.net.ssl.SSLParameters;
 import javax.net.ssl.SSLSocketFactory;
 
-<<<<<<< HEAD
 import org.apache.commons.pool2.PooledObjectFactory;
-=======
->>>>>>> c9ba33b9
 import org.apache.commons.pool2.impl.GenericObjectPoolConfig;
 import org.slf4j.Logger;
 import org.slf4j.LoggerFactory;
@@ -40,22 +37,16 @@
   public JedisPool(final String url) {
     URI uri = URI.create(url);
     if (JedisURIHelper.isValid(uri)) {
-<<<<<<< HEAD
-      initPool(new GenericObjectPoolConfig(), new JedisFactory(uri, Protocol.DEFAULT_TIMEOUT, Protocol.DEFAULT_TIMEOUT, null));
-    } else {
-      initPool(new GenericObjectPoolConfig(), new JedisFactory(url, Protocol.DEFAULT_PORT,
-=======
       initPool(new GenericObjectPoolConfig<Jedis>(), new JedisFactory(uri, Protocol.DEFAULT_TIMEOUT,
           Protocol.DEFAULT_TIMEOUT, null));
     } else {
-      initPool(new GenericObjectPoolConfig<Jedis>(), new JedisFactory(host, Protocol.DEFAULT_PORT,
->>>>>>> c9ba33b9
+      initPool(new GenericObjectPoolConfig<Jedis>(), new JedisFactory(url, Protocol.DEFAULT_PORT,
           Protocol.DEFAULT_TIMEOUT, Protocol.DEFAULT_TIMEOUT, null, Protocol.DEFAULT_DATABASE, null));
     }
   }
 
   /**
-   * @param host
+   * @param url
    * @param sslSocketFactory
    * @param sslParameters
    * @param hostnameVerifier
@@ -63,21 +54,14 @@
    * string. You can use {@link JedisURIHelper#isValid(java.net.URI)} before this.
    */
   @Deprecated
-  public JedisPool(final String host, final SSLSocketFactory sslSocketFactory,
-      final SSLParameters sslParameters, final HostnameVerifier hostnameVerifier) {
-    URI uri = URI.create(host);
+  public JedisPool(final String url, final SSLSocketFactory sslSocketFactory,
+      final SSLParameters sslParameters, final HostnameVerifier hostnameVerifier) {
+    URI uri = URI.create(url);
     if (JedisURIHelper.isValid(uri)) {
-<<<<<<< HEAD
-      initPool(new GenericObjectPoolConfig(), new JedisFactory(uri, Protocol.DEFAULT_TIMEOUT,
-          Protocol.DEFAULT_TIMEOUT, null, sslSocketFactory, sslParameters, hostnameVerifier));
-    } else {
-      initPool(new GenericObjectPoolConfig(), new JedisFactory(host, Protocol.DEFAULT_PORT,
-=======
       initPool(new GenericObjectPoolConfig<Jedis>(), new JedisFactory(uri, Protocol.DEFAULT_TIMEOUT,
           Protocol.DEFAULT_TIMEOUT, null, sslSocketFactory, sslParameters, hostnameVerifier));
     } else {
-      initPool(new GenericObjectPoolConfig<Jedis>(), new JedisFactory(host, Protocol.DEFAULT_PORT,
->>>>>>> c9ba33b9
+      initPool(new GenericObjectPoolConfig<Jedis>(), new JedisFactory(url, Protocol.DEFAULT_PORT,
           Protocol.DEFAULT_TIMEOUT, Protocol.DEFAULT_TIMEOUT, null, Protocol.DEFAULT_DATABASE, null,
           false, null, null, null));
     }
