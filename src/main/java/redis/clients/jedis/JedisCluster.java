--- conflicted
+++ resolved
@@ -2475,19 +2475,16 @@
     }.run(sampleKey);
   }
 
-<<<<<<< HEAD
+  public Object sendBlockingCommand(final String sampleKey, final ProtocolCommand cmd, final String... args) {
+    return new JedisClusterCommand<Object>(connectionHandler, maxAttempts) {
+      @Override
+      public Object execute(Jedis connection){
+        return connection.sendBlockingCommand(cmd, args);
+      }
+    }.run(sampleKey);
+  }
+
   private static String[] getKeys(final Map<String, ?> map) {
     return map.keySet().toArray(new String[map.size()]);
   }
-=======
-  public Object sendBlockingCommand(final String sampleKey, final ProtocolCommand cmd, final String... args) {
-    return new JedisClusterCommand<Object>(connectionHandler, maxAttempts) {
-      @Override
-      public Object execute(Jedis connection){
-        return connection.sendBlockingCommand(cmd, args);
-      }
-    }.run(sampleKey);
-  }
-
->>>>>>> 7bd0dced
 }