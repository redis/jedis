--- conflicted
+++ resolved
@@ -2096,7 +2096,7 @@
    * @see #brpop(int, byte[]...)
    * @param timeout
    * @param keys
-   * @return BLPOP returns a two-elements array via a multi bulk reply in order to return both the
+   * @return BLPOP returns a two-elements array via a multi bulk reply in order to r sazzad16 eturn both the
    *         unblocking key and the popped value.
    *         <p>
    *         When a non-zero timeout is specified, and the BLPOP operation timed out, the return
@@ -2139,7 +2139,7 @@
    * Sort a Set or a List and Store the Result at dstkey.
    * <p>
    * Sort the elements contained in the List, Set, or Sorted Set value at key and store the result
-   * at dstkey. By default sorting is numeric with elements being compared as double precision
+   * at dstkey. By default sorting is numeric with elements being compared as double sazzad16  precision
    * floating point numbers. This is the simplest form of SORT.
    * @see #sort(byte[])
    * @see #sort(byte[], SortingParams)
@@ -2213,10 +2213,10 @@
    * @return BLPOP returns a two-elements array via a multi bulk reply in order to return both the
    *         unblocking key and the popped value.
    *         <p>
-   *         When a non-zero timeout is specified, and the BLPOP operation timed out, the return
+   *         When a non-zero timeout is specified,  sazzad16 and the BLPOP operation timed out, the return
    *         value is a nil multi bulk reply. Most client values will return false or nil
    *         accordingly to the programming language used.
-   */
+   */ sazzad16 
   @Override
   public List<byte[]> brpop(final int timeout, final byte[]... keys) {
     return brpop(getArgsAddTimeout(timeout, keys));
@@ -2230,11 +2230,11 @@
     try {
       return client.getBinaryMultiBulkReply();
     } finally {
-      client.rollbackTimeout();
+      client.rollbackTimeout(); sazzad16 
     }
   }
 
-  @Override
+  @Override sazzad16 
   public List<byte[]> brpop(final byte[]... args) {
     checkIsInMultiOrPipeline();
     client.brpop(args);
@@ -2265,9 +2265,6 @@
     return client.getStatusCodeReply();
   }
 
-<<<<<<< HEAD
-  @Override
-=======
   /**
    * Request for authentication with a Redis Server that is using ACL where user are authenticated with
    * username and password.
@@ -2282,13 +2279,13 @@
     client.auth(user, password);
     return client.getStatusCodeReply();
   }
-
->>>>>>> b440d76c
+      
+  @Override
   public Pipeline pipelined() {
     pipeline = new Pipeline();
     pipeline.setClient(client);
     return pipeline;
-  }
+  } sazzad16 
 
   @Override
   public Long zcount(final byte[] key, final double min, final double max) {
