--- conflicted
+++ resolved
@@ -40,14 +40,9 @@
   Response<Long> sdiffstore(String dstKey, String... keys);
 
   /**
-<<<<<<< HEAD
-   * @deprecated Use {@code redis.clients.jedis.commands.SetPipelineCommands#sdiffstore(java.lang.String, java.lang.String...)}
-   */
-=======
    * @deprecated Use {@link SetPipelineCommands#sdiffstore(java.lang.String, java.lang.String...)}.
    */
   @Deprecated
->>>>>>> 812a291e
   default Response<Long> sdiffStore(String dstKey, String... keys) {
     return sdiffstore(dstKey, keys);
   }
