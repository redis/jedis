--- conflicted
+++ resolved
@@ -19,13 +19,6 @@
 import redis.clients.jedis.bloom.*;
 import redis.clients.jedis.bloom.RedisBloomProtocol.*;
 import redis.clients.jedis.commands.ProtocolCommand;
-<<<<<<< HEAD
-import redis.clients.jedis.gears.*;
-import redis.clients.jedis.gears.RedisGearsProtocol.*;
-import redis.clients.jedis.gears.resps.GearsLibraryInfo;
-=======
-import redis.clients.jedis.graph.GraphProtocol.*;
->>>>>>> 8da51044
 import redis.clients.jedis.json.*;
 import redis.clients.jedis.json.JsonProtocol.JsonCommand;
 import redis.clients.jedis.json.DefaultGsonObjectMapper;
@@ -4388,72 +4381,6 @@
   }
   // RedisBloom commands
 
-<<<<<<< HEAD
-  // RedisGears commands
-  @Deprecated
-  public final CommandObject<String> tFunctionLoad(String libraryCode, TFunctionLoadParams params) {
-    return new CommandObject<>(commandArguments(GearsCommand.TFUNCTION).add(GearsKeyword.LOAD)
-        .addParams(params).add(libraryCode), BuilderFactory.STRING);
-  }
-
-  @Deprecated
-  public final CommandObject<String> tFunctionDelete(String libraryName) {
-    return new CommandObject<>(commandArguments(GearsCommand.TFUNCTION).add(GearsKeyword.DELETE)
-        .add(libraryName), BuilderFactory.STRING);
-  }
-
-  @Deprecated
-  public final CommandObject<List<GearsLibraryInfo>> tFunctionList(TFunctionListParams params) {
-    return new CommandObject<>(commandArguments(GearsCommand.TFUNCTION).add(GearsKeyword.LIST)
-        .addParams(params), GearsLibraryInfo.GEARS_LIBRARY_INFO_LIST);
-  }
-
-  @Deprecated
-  public final CommandObject<Object> tFunctionCall(String library, String function, List<String> keys, List<String> args) {
-    return new CommandObject<>(commandArguments(GearsCommand.TFCALL).add(library + "." + function)
-        .add(keys.size()).keys(keys).addObjects(args), BuilderFactory.AGGRESSIVE_ENCODED_OBJECT);
-  }
-
-  @Deprecated
-  public final CommandObject<Object> tFunctionCallAsync(String library, String function, List<String> keys, List<String> args) {
-    return new CommandObject<>(commandArguments(GearsCommand.TFCALLASYNC).add(library + "." + function)
-        .add(keys.size()).keys(keys).addObjects(args), BuilderFactory.AGGRESSIVE_ENCODED_OBJECT);
-  }
-  // RedisGears commands
-=======
-  // RedisGraph commands
-  @Deprecated
-  public final CommandObject<List<String>> graphList() {
-    return new CommandObject<>(commandArguments(GraphCommand.LIST), BuilderFactory.STRING_LIST);
-  }
-
-  @Deprecated
-  public final CommandObject<List<String>> graphProfile(String graphName, String query) {
-    return new CommandObject<>(commandArguments(GraphCommand.PROFILE).key(graphName).add(query), BuilderFactory.STRING_LIST);
-  }
-
-  @Deprecated
-  public final CommandObject<List<String>> graphExplain(String graphName, String query) {
-    return new CommandObject<>(commandArguments(GraphCommand.EXPLAIN).key(graphName).add(query), BuilderFactory.STRING_LIST);
-  }
-
-  @Deprecated
-  public final CommandObject<List<List<Object>>> graphSlowlog(String graphName) {
-    return new CommandObject<>(commandArguments(GraphCommand.SLOWLOG).key(graphName), BuilderFactory.ENCODED_OBJECT_LIST_LIST);
-  }
-
-  @Deprecated
-  public final CommandObject<String> graphConfigSet(String configName, Object value) {
-    return new CommandObject<>(commandArguments(GraphCommand.CONFIG).add(GraphKeyword.SET).add(configName).add(value), BuilderFactory.STRING);
-  }
-
-  @Deprecated
-  public final CommandObject<Map<String, Object>> graphConfigGet(String configName) {
-    return new CommandObject<>(commandArguments(GraphCommand.CONFIG).add(GraphKeyword.GET).add(configName), BuilderFactory.ENCODED_OBJECT_MAP);
-  }
-  // RedisGraph commands
->>>>>>> 8da51044
-
   // Transaction commands
   public final CommandObject<String> watch(String... keys) {
     return new CommandObject<>(commandArguments(WATCH).keys((Object[]) keys), BuilderFactory.STRING);
