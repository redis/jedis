--- conflicted
+++ resolved
@@ -25,14 +25,6 @@
 import redis.clients.jedis.csc.CacheFactory;
 import redis.clients.jedis.exceptions.JedisException;
 import redis.clients.jedis.executors.*;
-<<<<<<< HEAD
-import redis.clients.jedis.gears.TFunctionListParams;
-import redis.clients.jedis.gears.TFunctionLoadParams;
-import redis.clients.jedis.gears.resps.GearsLibraryInfo;
-=======
-import redis.clients.jedis.graph.GraphCommandObjects;
-import redis.clients.jedis.graph.ResultSet;
->>>>>>> 8da51044
 import redis.clients.jedis.json.JsonSetParams;
 import redis.clients.jedis.json.Path;
 import redis.clients.jedis.json.Path2;
@@ -4964,132 +4956,6 @@
   }
   // RedisBloom commands
 
-<<<<<<< HEAD
-  // RedisGears commands
-  @Deprecated
-  @Override
-  public String tFunctionLoad(String libraryCode, TFunctionLoadParams params) {
-    return executeCommand(commandObjects.tFunctionLoad(libraryCode, params));
-  }
-
-  @Deprecated
-  @Override
-  public String tFunctionDelete(String libraryName) {
-    return executeCommand(commandObjects.tFunctionDelete(libraryName));
-  }
-
-  @Deprecated
-  @Override
-  public List<GearsLibraryInfo> tFunctionList(TFunctionListParams params) {
-    return executeCommand(commandObjects.tFunctionList(params));
-  }
-
-  @Deprecated
-  @Override
-  public Object tFunctionCall(String library, String function, List<String> keys, List<String> args) {
-    return executeCommand(commandObjects.tFunctionCall(library, function, keys, args));
-  }
-
-  @Deprecated
-  @Override
-  public Object tFunctionCallAsync(String library, String function, List<String> keys, List<String> args) {
-    return executeCommand(commandObjects.tFunctionCallAsync(library, function, keys, args));
-  }
-  // RedisGears commands
-=======
-  // RedisGraph commands
-  @Override
-  @Deprecated
-  public ResultSet graphQuery(String name, String query) {
-    return executeCommand(graphCommandObjects.graphQuery(name, query));
-  }
-
-  @Override
-  @Deprecated
-  public ResultSet graphReadonlyQuery(String name, String query) {
-    return executeCommand(graphCommandObjects.graphReadonlyQuery(name, query));
-  }
-
-  @Override
-  @Deprecated
-  public ResultSet graphQuery(String name, String query, long timeout) {
-    return executeCommand(graphCommandObjects.graphQuery(name, query, timeout));
-  }
-
-  @Override
-  @Deprecated
-  public ResultSet graphReadonlyQuery(String name, String query, long timeout) {
-    return executeCommand(graphCommandObjects.graphReadonlyQuery(name, query, timeout));
-  }
-
-  @Override
-  @Deprecated
-  public ResultSet graphQuery(String name, String query, Map<String, Object> params) {
-    return executeCommand(graphCommandObjects.graphQuery(name, query, params));
-  }
-
-  @Override
-  @Deprecated
-  public ResultSet graphReadonlyQuery(String name, String query, Map<String, Object> params) {
-    return executeCommand(graphCommandObjects.graphReadonlyQuery(name, query, params));
-  }
-
-  @Override
-  @Deprecated
-  public ResultSet graphQuery(String name, String query, Map<String, Object> params, long timeout) {
-    return executeCommand(graphCommandObjects.graphQuery(name, query, params, timeout));
-  }
-
-  @Override
-  @Deprecated
-  public ResultSet graphReadonlyQuery(String name, String query, Map<String, Object> params, long timeout) {
-    return executeCommand(graphCommandObjects.graphReadonlyQuery(name, query, params, timeout));
-  }
-
-  @Override
-  @Deprecated
-  public String graphDelete(String name) {
-    return executeCommand(graphCommandObjects.graphDelete(name));
-  }
-
-  @Override
-  @Deprecated
-  public List<String> graphList() {
-    return executeCommand(commandObjects.graphList());
-  }
-
-  @Override
-  @Deprecated
-  public List<String> graphProfile(String graphName, String query) {
-    return executeCommand(commandObjects.graphProfile(graphName, query));
-  }
-
-  @Override
-  @Deprecated
-  public List<String> graphExplain(String graphName, String query) {
-    return executeCommand(commandObjects.graphExplain(graphName, query));
-  }
-
-  @Override
-  @Deprecated
-  public List<List<Object>> graphSlowlog(String graphName) {
-    return executeCommand(commandObjects.graphSlowlog(graphName));
-  }
-
-  @Override
-  @Deprecated
-  public String graphConfigSet(String configName, Object value) {
-    return executeCommand(commandObjects.graphConfigSet(configName, value));
-  }
-
-  @Override
-  @Deprecated
-  public Map<String, Object> graphConfigGet(String configName) {
-    return executeCommand(commandObjects.graphConfigGet(configName));
-  }
-  // RedisGraph commands
->>>>>>> 8da51044
-
   /**
    * @return pipeline object. Use {@link AbstractPipeline} instead of {@link PipelineBase}.
    */
