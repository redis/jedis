--- conflicted
+++ resolved
@@ -10,12 +10,6 @@
 import redis.clients.jedis.Jedis;
 import redis.clients.jedis.JedisShardInfo;
 import redis.clients.jedis.Protocol;
-<<<<<<< HEAD
-import redis.clients.jedis.exceptions.InvalidURIException;
-import redis.clients.jedis.exceptions.JedisConnectionException;
-import redis.clients.jedis.exceptions.JedisException;
-=======
->>>>>>> 7bd0dced
 import redis.clients.jedis.tests.commands.JedisCommandTestBase;
 import redis.clients.jedis.tests.utils.RedisVersionUtil;
 
@@ -58,74 +52,6 @@
   }
 
   @Test
-<<<<<<< HEAD
-  public void timeoutConnection() throws Exception {
-    
-    String timeout = null;
-    try (Jedis jedis = new Jedis("localhost", 6379, 15000)){
-      assertEquals("OK", jedis.auth("default", "foobared"));
-      timeout = jedis.configGet("timeout").get(1);
-      assertEquals("OK", jedis.configSet("timeout", "1"));
-      Thread.sleep(2000);
-    
-      jedis.hmget("foobar", "foo");
-      fail("Operation should throw JedisConnectionException");
-    } catch(JedisConnectionException jce) {
-      // expected
-    }
-
-    // reset config
-    try(Jedis jedis2 = new Jedis("localhost", 6379)){
-      assertEquals("OK", jedis2.auth("default", "foobared"));
-      assertEquals("OK", jedis2.configSet("timeout", timeout));
-    }
-  }
-
-  @Test
-  public void timeoutConnectionWithURI() throws Exception {
-    
-    String timeout = null;
-    try (Jedis jedis = new Jedis(new URI("redis://default:foobared@localhost:6380/2"), 15000)){
-      timeout = jedis.configGet("timeout").get(1);
-      jedis.configSet("timeout", "1");
-      Thread.sleep(2000);
-    
-      jedis.hmget("foobar", "foo");
-      fail("Operation should throw JedisConnectionException");
-    } catch(JedisConnectionException jce) {
-      // expected
-    }
-
-    // reset config
-    try(Jedis jedis2 = new Jedis(new URI("redis://default:foobared@localhost:6380/2"))){
-      jedis2.configSet("timeout", timeout);
-    }
-  }
-
-  @Test(expected = JedisException.class)
-  public void failWhenSendingNullValues() {
-    jedis.set("foo", null);
-  }
-
-  @Test(expected = InvalidURIException.class)
-  public void shouldThrowInvalidURIExceptionForInvalidURI() throws URISyntaxException {
-    try(Jedis j = new Jedis(new URI("localhost:6380"))){
-      j.ping();
-    }
-  }
-
-  @Test
-  public void shouldReconnectToSameDB() throws IOException {
-    jedis.select(1);
-    jedis.set("foo", "bar");
-    jedis.getClient().getSocket().shutdownInput();
-    jedis.getClient().getSocket().shutdownOutput();
-    assertEquals("bar", jedis.get("foo"));
-  }
-
-  @Test
-=======
->>>>>>> 7bd0dced
   public void startWithUrlString() {
     try(Jedis j = new Jedis("localhost", 6379)){
       assertEquals("OK", j.auth("acljedis", "fizzbuzz"));
