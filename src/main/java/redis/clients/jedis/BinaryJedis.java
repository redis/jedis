--- conflicted
+++ resolved
@@ -3346,14 +3346,9 @@
   /**
    * The CONFIG REWRITE command rewrites the redis.conf file the server was started with, applying
    * the minimal changes needed to make it reflect the configuration currently used by the server,
-<<<<<<< HEAD
-   * which may be different compared to the original one because of the use of the CONFIG SET command.
-   *
-=======
    * which may be different compared to the original one because of the use of the CONFIG SET
    * command.
    * <p>
->>>>>>> 844477cb
    * The rewrite is performed in a very conservative way:
    * <ul>
    * <li>Comments and the overall structure of the original redis.conf are preserved as much as
@@ -3368,11 +3363,7 @@
    * the current configuration has fewer or none as you disabled RDB persistence, all the lines will
    * be blanked.</li>
    * </ul>
-<<<<<<< HEAD
-   *
-=======
-   * <p>
->>>>>>> 844477cb
+   * <p>
    * CONFIG REWRITE is also able to rewrite the configuration file from scratch if the original one
    * no longer exists for some reason. However if the server was started without a configuration
    * file at all, the CONFIG REWRITE will just return an error.
