package redis.clients.jedis.tests;

import java.net.URI;
import java.net.URISyntaxException;
import java.util.ArrayList;
import java.util.List;

import org.apache.commons.pool2.impl.GenericObjectPoolConfig;
import org.junit.Assert;
import org.junit.Before;
import org.junit.Test;

import redis.clients.jedis.HostAndPort;
import redis.clients.jedis.Jedis;
import redis.clients.jedis.JedisShardInfo;
import redis.clients.jedis.ShardedJedis;
import redis.clients.jedis.ShardedJedisPool;
import redis.clients.jedis.exceptions.JedisConnectionException;

public class ShardedJedisPoolTest extends Assert {
    private static HostAndPort redis1 = HostAndPortUtil.getRedisServers()
	    .get(0);
    private static HostAndPort redis2 = HostAndPortUtil.getRedisServers()
	    .get(1);

    private List<JedisShardInfo> shards;

    @Before
    public void startUp() {
<<<<<<< HEAD
	shards = new ArrayList<JedisShardInfo>();
	shards.add(new JedisShardInfo(redis1.host, redis1.port));
	shards.add(new JedisShardInfo(redis2.host, redis2.port));
	shards.get(0).setPassword("foobared");
	shards.get(1).setPassword("foobared");
	Jedis j = new Jedis(shards.get(0));
	j.connect();
	j.flushAll();
	j.disconnect();
	j = new Jedis(shards.get(1));
	j.connect();
	j.flushAll();
	j.disconnect();
=======
        shards = new ArrayList<JedisShardInfo>();
        shards.add(new JedisShardInfo(redis1.getHost(), redis1.getPort()));
        shards.add(new JedisShardInfo(redis2.getHost(), redis2.getPort()));
        shards.get(0).setPassword("foobared");
        shards.get(1).setPassword("foobared");
        Jedis j = new Jedis(shards.get(0));
        j.connect();
        j.flushAll();
        j.disconnect();
        j = new Jedis(shards.get(1));
        j.connect();
        j.flushAll();
        j.disconnect();
>>>>>>> 7e1a1a70
    }

    @Test
    public void checkConnections() {
	ShardedJedisPool pool = new ShardedJedisPool(
		new GenericObjectPoolConfig(), shards);
	ShardedJedis jedis = pool.getResource();
	jedis.set("foo", "bar");
	assertEquals("bar", jedis.get("foo"));
	pool.returnResource(jedis);
	pool.destroy();
    }

    @Test
    public void checkConnectionWithDefaultPort() {
	ShardedJedisPool pool = new ShardedJedisPool(
		new GenericObjectPoolConfig(), shards);
	ShardedJedis jedis = pool.getResource();
	jedis.set("foo", "bar");
	assertEquals("bar", jedis.get("foo"));
	pool.returnResource(jedis);
	pool.destroy();
    }

    @Test
    public void checkJedisIsReusedWhenReturned() {
	ShardedJedisPool pool = new ShardedJedisPool(
		new GenericObjectPoolConfig(), shards);
	ShardedJedis jedis = pool.getResource();
	jedis.set("foo", "0");
	pool.returnResource(jedis);

	jedis = pool.getResource();
	jedis.incr("foo");
	pool.returnResource(jedis);
	pool.destroy();
    }

    @Test
    public void checkPoolRepairedWhenJedisIsBroken() {
	ShardedJedisPool pool = new ShardedJedisPool(
		new GenericObjectPoolConfig(), shards);
	ShardedJedis jedis = pool.getResource();
	jedis.disconnect();
	pool.returnBrokenResource(jedis);

	jedis = pool.getResource();
	jedis.incr("foo");
	pool.returnResource(jedis);
	pool.destroy();
    }

    @Test(expected = JedisConnectionException.class)
    public void checkPoolOverflow() {
	GenericObjectPoolConfig config = new GenericObjectPoolConfig();
	config.setMaxTotal(1);
	config.setBlockWhenExhausted(false);
	
	ShardedJedisPool pool = new ShardedJedisPool(config, shards);

	ShardedJedis jedis = pool.getResource();
	jedis.set("foo", "0");

	ShardedJedis newJedis = pool.getResource();
	newJedis.incr("foo");
    }

    @Test
    public void shouldNotShareInstances() {
	GenericObjectPoolConfig config = new GenericObjectPoolConfig();
	config.setMaxTotal(2);

	ShardedJedisPool pool = new ShardedJedisPool(config, shards);

	ShardedJedis j1 = pool.getResource();
	ShardedJedis j2 = pool.getResource();

	assertNotSame(j1.getShard("foo"), j2.getShard("foo"));
    }

    @Test
    public void checkFailedJedisServer() {
	ShardedJedisPool pool = new ShardedJedisPool(
		new GenericObjectPoolConfig(), shards);
	ShardedJedis jedis = pool.getResource();
	jedis.incr("foo");
	pool.returnResource(jedis);
	pool.destroy();
    }

    @Test
    public void shouldReturnActiveShardsWhenOneGoesOffline() {
	GenericObjectPoolConfig redisConfig = new GenericObjectPoolConfig();
	redisConfig.setTestOnBorrow(false);
	ShardedJedisPool pool = new ShardedJedisPool(redisConfig, shards);
	ShardedJedis jedis = pool.getResource();
	// fill the shards
	for (int i = 0; i < 1000; i++) {
	    jedis.set("a-test-" + i, "0");
	}
	pool.returnResource(jedis);
	// check quantity for each shard
	Jedis j = new Jedis(shards.get(0));
	j.connect();
	Long c1 = j.dbSize();
	j.disconnect();
	j = new Jedis(shards.get(1));
	j.connect();
	Long c2 = j.dbSize();
	j.disconnect();
	// shutdown shard 2 and check thay the pool returns an instance with c1
	// items on one shard
	// alter shard 1 and recreate pool
	pool.destroy();
	shards.set(1, new JedisShardInfo("nohost", 1234));
	pool = new ShardedJedisPool(redisConfig, shards);
	jedis = pool.getResource();
	Long actual = Long.valueOf(0);
	Long fails = Long.valueOf(0);
	for (int i = 0; i < 1000; i++) {
	    try {
		jedis.get("a-test-" + i);
		actual++;
	    } catch (RuntimeException e) {
		fails++;
	    }
	}
	pool.returnResource(jedis);
	pool.destroy();
	assertEquals(actual, c1);
	assertEquals(fails, c2);
    }

    @Test
    public void startWithUrlString() {
	Jedis j = new Jedis("localhost", 6380);
	j.auth("foobared");
	j.set("foo", "bar");

	j = new Jedis("localhost", 6379);
	j.auth("foobared");
	j.set("foo", "bar");

	List<JedisShardInfo> shards = new ArrayList<JedisShardInfo>();
	shards.add(new JedisShardInfo("redis://:foobared@localhost:6380"));
	shards.add(new JedisShardInfo("redis://:foobared@localhost:6379"));

	GenericObjectPoolConfig redisConfig = new GenericObjectPoolConfig();
	ShardedJedisPool pool = new ShardedJedisPool(redisConfig, shards);

	Jedis[] jedises = pool.getResource().getAllShards()
		.toArray(new Jedis[2]);

	Jedis jedis = jedises[0];
	assertEquals("PONG", jedis.ping());
	assertEquals("bar", jedis.get("foo"));

	jedis = jedises[1];
	assertEquals("PONG", jedis.ping());
	assertEquals("bar", jedis.get("foo"));
    }

    @Test
    public void startWithUrl() throws URISyntaxException {
	Jedis j = new Jedis("localhost", 6380);
	j.auth("foobared");
	j.set("foo", "bar");

	j = new Jedis("localhost", 6379);
	j.auth("foobared");
	j.set("foo", "bar");

	List<JedisShardInfo> shards = new ArrayList<JedisShardInfo>();
	shards.add(new JedisShardInfo(new URI(
		"redis://:foobared@localhost:6380")));
	shards.add(new JedisShardInfo(new URI(
		"redis://:foobared@localhost:6379")));

	GenericObjectPoolConfig redisConfig = new GenericObjectPoolConfig();
	ShardedJedisPool pool = new ShardedJedisPool(redisConfig, shards);

	Jedis[] jedises = pool.getResource().getAllShards()
		.toArray(new Jedis[2]);

	Jedis jedis = jedises[0];
	assertEquals("PONG", jedis.ping());
	assertEquals("bar", jedis.get("foo"));

	jedis = jedises[1];
	assertEquals("PONG", jedis.ping());
	assertEquals("bar", jedis.get("foo"));
    }
}<|MERGE_RESOLUTION|>--- conflicted
+++ resolved
@@ -27,10 +27,9 @@
 
     @Before
     public void startUp() {
-<<<<<<< HEAD
 	shards = new ArrayList<JedisShardInfo>();
-	shards.add(new JedisShardInfo(redis1.host, redis1.port));
-	shards.add(new JedisShardInfo(redis2.host, redis2.port));
+	shards.add(new JedisShardInfo(redis1.getHost(), redis1.getPort()));
+	shards.add(new JedisShardInfo(redis2.getHost(), redis2.getPort()));
 	shards.get(0).setPassword("foobared");
 	shards.get(1).setPassword("foobared");
 	Jedis j = new Jedis(shards.get(0));
@@ -41,21 +40,7 @@
 	j.connect();
 	j.flushAll();
 	j.disconnect();
-=======
-        shards = new ArrayList<JedisShardInfo>();
-        shards.add(new JedisShardInfo(redis1.getHost(), redis1.getPort()));
-        shards.add(new JedisShardInfo(redis2.getHost(), redis2.getPort()));
-        shards.get(0).setPassword("foobared");
-        shards.get(1).setPassword("foobared");
-        Jedis j = new Jedis(shards.get(0));
-        j.connect();
-        j.flushAll();
-        j.disconnect();
-        j = new Jedis(shards.get(1));
-        j.connect();
-        j.flushAll();
-        j.disconnect();
->>>>>>> 7e1a1a70
+
     }
 
     @Test
@@ -113,7 +98,7 @@
 	GenericObjectPoolConfig config = new GenericObjectPoolConfig();
 	config.setMaxTotal(1);
 	config.setBlockWhenExhausted(false);
-	
+
 	ShardedJedisPool pool = new ShardedJedisPool(config, shards);
 
 	ShardedJedis jedis = pool.getResource();
