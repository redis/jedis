package redis.clients.jedis;

import java.net.URI;
import java.time.Duration;
import java.util.List;
import java.util.Map;
import java.util.Set;
import java.util.regex.Pattern;
import org.apache.commons.pool2.impl.GenericObjectPoolConfig;
import org.json.JSONArray;

import redis.clients.jedis.args.*;
import redis.clients.jedis.commands.JedisCommands;
import redis.clients.jedis.commands.JedisBinaryCommands;
import redis.clients.jedis.commands.ProtocolCommand;
import redis.clients.jedis.commands.SampleBinaryKeyedCommands;
import redis.clients.jedis.commands.SampleKeyedCommands;
import redis.clients.jedis.commands.RedisModuleCommands;
import redis.clients.jedis.executors.*;
import redis.clients.jedis.json.JsonSetParams;
import redis.clients.jedis.json.Path;
import redis.clients.jedis.json.Path2;
import redis.clients.jedis.params.*;
import redis.clients.jedis.providers.ClusterConnectionProvider;
import redis.clients.jedis.providers.ConnectionProvider;
import redis.clients.jedis.providers.PooledConnectionProvider;
import redis.clients.jedis.providers.ShardedConnectionProvider;
import redis.clients.jedis.resps.*;
import redis.clients.jedis.stream.*;
import redis.clients.jedis.search.IndexOptions;
import redis.clients.jedis.search.Query;
import redis.clients.jedis.search.Schema;
import redis.clients.jedis.search.SearchResult;
import redis.clients.jedis.search.aggr.AggregationBuilder;
import redis.clients.jedis.search.aggr.AggregationResult;
import redis.clients.jedis.util.IOUtils;
import redis.clients.jedis.util.JedisURIHelper;

public class UnifiedJedis implements JedisCommands, JedisBinaryCommands,
    SampleKeyedCommands, SampleBinaryKeyedCommands, RedisModuleCommands,
    AutoCloseable {

  protected final ConnectionProvider provider;
  protected final CommandExecutor executor;
  private final CommandObjects commandObjects;

  public UnifiedJedis() {
    this(new HostAndPort(Protocol.DEFAULT_HOST, Protocol.DEFAULT_PORT));
  }

  public UnifiedJedis(HostAndPort hostAndPort) {
//    this(new Connection(hostAndPort));
    this(new PooledConnectionProvider(hostAndPort));
  }

  public UnifiedJedis(final String url) {
    this(URI.create(url));
  }

  public UnifiedJedis(final URI uri) {
    this(JedisURIHelper.getHostAndPort(uri), DefaultJedisClientConfig.builder()
        .user(JedisURIHelper.getUser(uri)).password(JedisURIHelper.getPassword(uri))
        .database(JedisURIHelper.getDBIndex(uri)).ssl(JedisURIHelper.isRedisSSLScheme(uri)).build());
  }

  public UnifiedJedis(final URI uri, JedisClientConfig config) {
    this(JedisURIHelper.getHostAndPort(uri), DefaultJedisClientConfig.builder()
        .connectionTimeoutMillis(config.getConnectionTimeoutMillis())
        .socketTimeoutMillis(config.getSocketTimeoutMillis())
        .blockingSocketTimeoutMillis(config.getBlockingSocketTimeoutMillis())
        .user(JedisURIHelper.getUser(uri)).password(JedisURIHelper.getPassword(uri))
        .database(JedisURIHelper.getDBIndex(uri)).clientName(config.getClientName())
        .ssl(JedisURIHelper.isRedisSSLScheme(uri)).sslSocketFactory(config.getSslSocketFactory())
        .sslParameters(config.getSslParameters()).hostnameVerifier(config.getHostnameVerifier())
        .build());
  }

  public UnifiedJedis(HostAndPort hostAndPort, JedisClientConfig clientConfig) {
//    this(new Connection(hostAndPort, clientConfig));
    this(new PooledConnectionProvider(hostAndPort, clientConfig));
  }

  public UnifiedJedis(ConnectionProvider provider) {
    this.provider = provider;
    this.executor = new DefaultCommandExecutor(provider);
<<<<<<< HEAD
    this.commandObjects = new CommandObjects();
=======
    this.commandObjects = (provider instanceof ClusterConnectionProvider)
        ? new ClusterCommandObjects() : new CommandObjects();
>>>>>>> 78618b4f
  }

  public UnifiedJedis(JedisSocketFactory socketFactory) {
    this(new Connection(socketFactory));
  }

  public UnifiedJedis(Connection connection) {
    this.provider = null;
    this.executor = new SimpleCommandExecutor(connection);
    this.commandObjects = new CommandObjects();
  }

  public UnifiedJedis(Set<HostAndPort> jedisClusterNodes, JedisClientConfig clientConfig, int maxAttempts) {
    this(new ClusterConnectionProvider(jedisClusterNodes, clientConfig), maxAttempts,
        Duration.ofMillis(maxAttempts * clientConfig.getSocketTimeoutMillis()));
  }

  public UnifiedJedis(Set<HostAndPort> jedisClusterNodes, JedisClientConfig clientConfig, int maxAttempts, Duration maxTotalRetriesDuration) {
    this(new ClusterConnectionProvider(jedisClusterNodes, clientConfig), maxAttempts, maxTotalRetriesDuration);
  }

  public UnifiedJedis(Set<HostAndPort> jedisClusterNodes, JedisClientConfig clientConfig,
      GenericObjectPoolConfig<Connection> poolConfig, int maxAttempts, Duration maxTotalRetriesDuration) {
    this(new ClusterConnectionProvider(jedisClusterNodes, clientConfig, poolConfig), maxAttempts, maxTotalRetriesDuration);
  }

  public UnifiedJedis(ClusterConnectionProvider provider, int maxAttempts, Duration maxTotalRetriesDuration) {
    this.provider = provider;
    this.executor = new ClusterCommandExecutor(provider, maxAttempts, maxTotalRetriesDuration);
    this.commandObjects = new ClusterCommandObjects();
<<<<<<< HEAD
  }

  public UnifiedJedis(ShardedConnectionProvider provider) {
    this.provider = provider;
    this.executor = new DefaultCommandExecutor(provider);
    this.commandObjects = new ShardedCommandObjects(provider.getHashingAlgo());
  }

  public UnifiedJedis(ShardedConnectionProvider provider, Pattern tagPattern) {
    this.provider = provider;
    this.executor = new DefaultCommandExecutor(provider);
    this.commandObjects = new ShardedCommandObjects(provider.getHashingAlgo(), tagPattern);
=======
>>>>>>> 78618b4f
  }

  public UnifiedJedis(ConnectionProvider provider, int maxAttempts, Duration maxTotalRetriesDuration) {
    this.provider = provider;
    this.executor = new RetryableCommandExecutor(provider, maxAttempts, maxTotalRetriesDuration);
    this.commandObjects = new CommandObjects();
  }

  @Override
  public void close() {
    IOUtils.closeQuietly(this.executor);
  }

  public final <T> T executeCommand(CommandObject<T> commandObject) {
    return executor.executeCommand(commandObject);
  }

  // Key commands
  @Override
  public boolean exists(String key) {
    return executeCommand(commandObjects.exists(key));
  }

  @Override
  public long exists(String... keys) {
    return executeCommand(commandObjects.exists(keys));
  }

  @Override
  public long persist(String key) {
    return executeCommand(commandObjects.persist(key));
  }

  @Override
  public String type(String key) {
    return executeCommand(commandObjects.type(key));
  }

  @Override
  public boolean exists(byte[] key) {
    return executeCommand(commandObjects.exists(key));
  }

  @Override
  public long exists(byte[]... keys) {
    return executeCommand(commandObjects.exists(keys));
  }

  @Override
  public long persist(byte[] key) {
    return executeCommand(commandObjects.persist(key));
  }

  @Override
  public String type(byte[] key) {
    return executeCommand(commandObjects.type(key));
  }

  @Override
  public byte[] dump(String key) {
    return executeCommand(commandObjects.dump(key));
  }

  @Override
  public String restore(String key, long ttl, byte[] serializedValue) {
    return executeCommand(commandObjects.restore(key, ttl, serializedValue));
  }

  @Override
  public String restore(String key, long ttl, byte[] serializedValue, RestoreParams params) {
    return executeCommand(commandObjects.restore(key, ttl, serializedValue, params));
  }

  @Override
  public byte[] dump(byte[] key) {
    return executeCommand(commandObjects.dump(key));
  }

  @Override
  public String restore(byte[] key, long ttl, byte[] serializedValue) {
    return executeCommand(commandObjects.restore(key, ttl, serializedValue));
  }

  @Override
  public String restore(byte[] key, long ttl, byte[] serializedValue, RestoreParams params) {
    return executeCommand(commandObjects.restore(key, ttl, serializedValue, params));
  }

  @Override
  public long expire(String key, long seconds) {
    return executeCommand(commandObjects.expire(key, seconds));
  }

  @Override
  public long pexpire(String key, long milliseconds) {
    return executeCommand(commandObjects.pexpire(key, milliseconds));
  }

  @Override
  public long expireAt(String key, long unixTime) {
    return executeCommand(commandObjects.expireAt(key, unixTime));
  }

  @Override
  public long pexpireAt(String key, long millisecondsTimestamp) {
    return executeCommand(commandObjects.pexpireAt(key, millisecondsTimestamp));
  }

  @Override
  public long expire(byte[] key, long seconds) {
    return executeCommand(commandObjects.expire(key, seconds));
  }

  @Override
  public long pexpire(byte[] key, long milliseconds) {
    return executeCommand(commandObjects.pexpire(key, milliseconds));
  }

  @Override
  public long expireAt(byte[] key, long unixTime) {
    return executeCommand(commandObjects.expireAt(key, unixTime));
  }

  @Override
  public long pexpireAt(byte[] key, long millisecondsTimestamp) {
    return executeCommand(commandObjects.pexpireAt(key, millisecondsTimestamp));
  }

  @Override
  public long ttl(String key) {
    return executeCommand(commandObjects.ttl(key));
  }

  @Override
  public long pttl(String key) {
    return executeCommand(commandObjects.pttl(key));
  }

  @Override
  public long touch(String key) {
    return executeCommand(commandObjects.touch(key));
  }

  @Override
  public long touch(String... keys) {
    return executeCommand(commandObjects.touch(keys));
  }

  @Override
  public long ttl(byte[] key) {
    return executeCommand(commandObjects.ttl(key));
  }

  @Override
  public long pttl(byte[] key) {
    return executeCommand(commandObjects.pttl(key));
  }

  @Override
  public long touch(byte[] key) {
    return executeCommand(commandObjects.touch(key));
  }

  @Override
  public long touch(byte[]... keys) {
    return executeCommand(commandObjects.touch(keys));
  }

  @Override
  public List<String> sort(String key) {
    return executeCommand(commandObjects.sort(key));
  }

  @Override
  public List<String> sort(String key, SortingParams sortingParameters) {
    return executeCommand(commandObjects.sort(key, sortingParameters));
  }

  @Override
  public long sort(String key, String dstkey) {
    return executeCommand(commandObjects.sort(key, dstkey));
  }

  @Override
  public long sort(String key, SortingParams sortingParameters, String dstkey) {
    return executeCommand(commandObjects.sort(key, sortingParameters, dstkey));
  }

  @Override
  public List<byte[]> sort(byte[] key) {
    return executeCommand(commandObjects.sort(key));
  }

  @Override
  public List<byte[]> sort(byte[] key, SortingParams sortingParameters) {
    return executeCommand(commandObjects.sort(key, sortingParameters));
  }

  @Override
  public long sort(byte[] key, byte[] dstkey) {
    return executeCommand(commandObjects.sort(key, dstkey));
  }

  @Override
  public long sort(byte[] key, SortingParams sortingParameters, byte[] dstkey) {
    return executeCommand(commandObjects.sort(key, sortingParameters, dstkey));
  }

  @Override
  public long del(String key) {
    return executeCommand(commandObjects.del(key));
  }

  @Override
  public long del(String... keys) {
    return executeCommand(commandObjects.del(keys));
  }

  @Override
  public long unlink(String key) {
    return executeCommand(commandObjects.unlink(key));
  }

  @Override
  public long unlink(String... keys) {
    return executeCommand(commandObjects.unlink(keys));
  }

  @Override
  public long del(byte[] key) {
    return executeCommand(commandObjects.del(key));
  }

  @Override
  public long del(byte[]... keys) {
    return executeCommand(commandObjects.del(keys));
  }

  @Override
  public long unlink(byte[] key) {
    return executeCommand(commandObjects.unlink(key));
  }

  @Override
  public long unlink(byte[]... keys) {
    return executeCommand(commandObjects.unlink(keys));
  }

  @Override
  public Long memoryUsage(String key) {
    return executeCommand(commandObjects.memoryUsage(key));
  }

  @Override
  public Long memoryUsage(String key, int samples) {
    return executeCommand(commandObjects.memoryUsage(key, samples));
  }

  @Override
  public Long memoryUsage(byte[] key) {
    return executeCommand(commandObjects.memoryUsage(key));
  }

  @Override
  public Long memoryUsage(byte[] key, int samples) {
    return executeCommand(commandObjects.memoryUsage(key, samples));
  }

  @Override
  public boolean copy(String srcKey, String dstKey, boolean replace) {
    return executeCommand(commandObjects.copy(srcKey, dstKey, replace));
  }

  @Override
  public String rename(String oldkey, String newkey) {
    return executeCommand(commandObjects.rename(oldkey, newkey));
  }

  @Override
  public long renamenx(String oldkey, String newkey) {
    return executeCommand(commandObjects.renamenx(oldkey, newkey));
  }

  @Override
  public boolean copy(byte[] srcKey, byte[] dstKey, boolean replace) {
    return executeCommand(commandObjects.copy(srcKey, dstKey, replace));
  }

  @Override
  public String rename(byte[] oldkey, byte[] newkey) {
    return executeCommand(commandObjects.rename(oldkey, newkey));
  }

  @Override
  public long renamenx(byte[] oldkey, byte[] newkey) {
    return executeCommand(commandObjects.renamenx(oldkey, newkey));
  }

  public long dbSize() {
    return executeCommand(commandObjects.dbSize());
  }

  @Override
  public Set<String> keys(String pattern) {
    return executeCommand(commandObjects.keys(pattern));
  }

  @Override
  public ScanResult<String> scan(String cursor) {
    return executeCommand(commandObjects.scan(cursor));
  }

  @Override
  public ScanResult<String> scan(String cursor, ScanParams params) {
    return executeCommand(commandObjects.scan(cursor, params));
  }

  @Override
  public ScanResult<String> scan(String cursor, ScanParams params, String type) {
    return executeCommand(commandObjects.scan(cursor, params, type));
  }

  @Override
  public Set<byte[]> keys(byte[] pattern) {
    return executeCommand(commandObjects.keys(pattern));
  }

  @Override
  public ScanResult<byte[]> scan(byte[] cursor) {
    return executeCommand(commandObjects.scan(cursor));
  }

  @Override
  public ScanResult<byte[]> scan(byte[] cursor, ScanParams params) {
    return executeCommand(commandObjects.scan(cursor, params));
  }

  @Override
  public ScanResult<byte[]> scan(byte[] cursor, ScanParams params, byte[] type) {
    return executeCommand(commandObjects.scan(cursor, params, type));
  }

  @Override
  public String randomKey() {
    return executeCommand(commandObjects.randomKey());
  }

  @Override
  public byte[] randomBinaryKey() {
    return executeCommand(commandObjects.randomBinaryKey());
  }
  // Key commands

  // String commands
  @Override
  public String set(String key, String value) {
    return executeCommand(commandObjects.set(key, value));
  }

  @Override
  public String set(String key, String value, SetParams params) {
    return executeCommand(commandObjects.set(key, value, params));
  }

  @Override
  public String get(String key) {
    return executeCommand(commandObjects.get(key));
  }

  @Override
  public String getDel(String key) {
    return executeCommand(commandObjects.getDel(key));
  }

  @Override
  public String getEx(String key, GetExParams params) {
    return executeCommand(commandObjects.getEx(key, params));
  }

  @Override
  public String set(byte[] key, byte[] value) {
    return executeCommand(commandObjects.set(key, value));
  }

  @Override
  public String set(byte[] key, byte[] value, SetParams params) {
    return executeCommand(commandObjects.set(key, value, params));
  }

  @Override
  public byte[] get(byte[] key) {
    return executeCommand(commandObjects.get(key));
  }

  @Override
  public byte[] getDel(byte[] key) {
    return executeCommand(commandObjects.getDel(key));
  }

  @Override
  public byte[] getEx(byte[] key, GetExParams params) {
    return executeCommand(commandObjects.getEx(key, params));
  }

  @Override
  public boolean setbit(String key, long offset, boolean value) {
    return executeCommand(commandObjects.setbit(key, offset, value));
  }

  @Override
  public boolean getbit(String key, long offset) {
    return executeCommand(commandObjects.getbit(key, offset));
  }

  @Override
  public long setrange(String key, long offset, String value) {
    return executeCommand(commandObjects.setrange(key, offset, value));
  }

  @Override
  public String getrange(String key, long startOffset, long endOffset) {
    return executeCommand(commandObjects.getrange(key, startOffset, endOffset));
  }

  @Override
  public boolean setbit(byte[] key, long offset, boolean value) {
    return executeCommand(commandObjects.setbit(key, offset, value));
  }

  @Override
  public boolean getbit(byte[] key, long offset) {
    return executeCommand(commandObjects.getbit(key, offset));
  }

  @Override
  public long setrange(byte[] key, long offset, byte[] value) {
    return executeCommand(commandObjects.setrange(key, offset, value));
  }

  @Override
  public byte[] getrange(byte[] key, long startOffset, long endOffset) {
    return executeCommand(commandObjects.getrange(key, startOffset, endOffset));
  }

  @Override
  public String getSet(String key, String value) {
    return executeCommand(commandObjects.getSet(key, value));
  }

  @Override
  public long setnx(String key, String value) {
    return executeCommand(commandObjects.setnx(key, value));
  }

  @Override
  public String setex(String key, long seconds, String value) {
    return executeCommand(commandObjects.setex(key, seconds, value));
  }

  @Override
  public String psetex(String key, long milliseconds, String value) {
    return executeCommand(commandObjects.psetex(key, milliseconds, value));
  }

  @Override
  public byte[] getSet(byte[] key, byte[] value) {
    return executeCommand(commandObjects.getSet(key, value));
  }

  @Override
  public long setnx(byte[] key, byte[] value) {
    return executeCommand(commandObjects.setnx(key, value));
  }

  @Override
  public String setex(byte[] key, long seconds, byte[] value) {
    return executeCommand(commandObjects.setex(key, seconds, value));
  }

  @Override
  public String psetex(byte[] key, long milliseconds, byte[] value) {
    return executeCommand(commandObjects.psetex(key, milliseconds, value));
  }

  @Override
  public long incr(String key) {
    return executeCommand(commandObjects.incr(key));
  }

  @Override
  public long incrBy(String key, long increment) {
    return executeCommand(commandObjects.incrBy(key, increment));
  }

  @Override
  public double incrByFloat(String key, double increment) {
    return executeCommand(commandObjects.incrByFloat(key, increment));
  }

  @Override
  public long decr(String key) {
    return executeCommand(commandObjects.decr(key));
  }

  @Override
  public long decrBy(String key, long decrement) {
    return executeCommand(commandObjects.decrBy(key, decrement));
  }

  @Override
  public long incr(byte[] key) {
    return executeCommand(commandObjects.incr(key));
  }

  @Override
  public long incrBy(byte[] key, long increment) {
    return executeCommand(commandObjects.incrBy(key, increment));
  }

  @Override
  public double incrByFloat(byte[] key, double increment) {
    return executeCommand(commandObjects.incrByFloat(key, increment));
  }

  @Override
  public long decr(byte[] key) {
    return executeCommand(commandObjects.decr(key));
  }

  @Override
  public long decrBy(byte[] key, long decrement) {
    return executeCommand(commandObjects.decrBy(key, decrement));
  }

  @Override
  public List<String> mget(String... keys) {
    return executeCommand(commandObjects.mget(keys));
  }

  @Override
  public String mset(String... keysvalues) {
    return executeCommand(commandObjects.mset(keysvalues));
  }

  @Override
  public long msetnx(String... keysvalues) {
    return executeCommand(commandObjects.msetnx(keysvalues));
  }

  @Override
  public List<byte[]> mget(byte[]... keys) {
    return executeCommand(commandObjects.mget(keys));
  }

  @Override
  public String mset(byte[]... keysvalues) {
    return executeCommand(commandObjects.mset(keysvalues));
  }

  @Override
  public long msetnx(byte[]... keysvalues) {
    return executeCommand(commandObjects.msetnx(keysvalues));
  }

  @Override
  public long append(String key, String value) {
    return executeCommand(commandObjects.append(key, value));
  }

  @Override
  public String substr(String key, int start, int end) {
    return executeCommand(commandObjects.substr(key, start, end));
  }

  @Override
  public long strlen(String key) {
    return executeCommand(commandObjects.strlen(key));
  }

  @Override
  public long append(byte[] key, byte[] value) {
    return executeCommand(commandObjects.append(key, value));
  }

  @Override
  public byte[] substr(byte[] key, int start, int end) {
    return executeCommand(commandObjects.substr(key, start, end));
  }

  @Override
  public long strlen(byte[] key) {
    return executeCommand(commandObjects.strlen(key));
  }

  @Override
  public long bitcount(String key) {
    return executeCommand(commandObjects.bitcount(key));
  }

  @Override
  public long bitcount(String key, long start, long end) {
    return executeCommand(commandObjects.bitcount(key, start, end));
  }

  @Override
  public long bitpos(String key, boolean value) {
    return executeCommand(commandObjects.bitpos(key, value));
  }

  @Override
  public long bitpos(String key, boolean value, BitPosParams params) {
    return executeCommand(commandObjects.bitpos(key, value, params));
  }

  @Override
  public long bitcount(byte[] key) {
    return executeCommand(commandObjects.bitcount(key));
  }

  @Override
  public long bitcount(byte[] key, long start, long end) {
    return executeCommand(commandObjects.bitcount(key, start, end));
  }

  @Override
  public long bitpos(byte[] key, boolean value) {
    return executeCommand(commandObjects.bitpos(key, value));
  }

  @Override
  public long bitpos(byte[] key, boolean value, BitPosParams params) {
    return executeCommand(commandObjects.bitpos(key, value, params));
  }

  @Override
  public List<Long> bitfield(String key, String... arguments) {
    return executeCommand(commandObjects.bitfield(key, arguments));
  }

  @Override
  public List<Long> bitfieldReadonly(String key, String... arguments) {
    return executeCommand(commandObjects.bitfieldReadonly(key, arguments));
  }

  @Override
  public List<Long> bitfield(byte[] key, byte[]... arguments) {
    return executeCommand(commandObjects.bitfield(key, arguments));
  }

  @Override
  public List<Long> bitfieldReadonly(byte[] key, byte[]... arguments) {
    return executeCommand(commandObjects.bitfieldReadonly(key, arguments));
  }

  @Override
  public long bitop(BitOP op, String destKey, String... srcKeys) {
    return executeCommand(commandObjects.bitop(op, destKey, srcKeys));
  }

  @Override
  public long bitop(BitOP op, byte[] destKey, byte[]... srcKeys) {
    return executeCommand(commandObjects.bitop(op, destKey, srcKeys));
  }

  @Override
  public LCSMatchResult strAlgoLCSKeys(final String keyA, final String keyB, final StrAlgoLCSParams params) {
    return executeCommand(commandObjects.strAlgoLCSKeys(keyA, keyB, params));
  }

  @Override
  public LCSMatchResult strAlgoLCSKeys(byte[] keyA, byte[] keyB, StrAlgoLCSParams params) {
    return executeCommand(commandObjects.strAlgoLCSKeys(keyA, keyB, params));
  }
  // String commands

  // List commands
  @Override
  public long rpush(String key, String... string) {
    return executeCommand(commandObjects.rpush(key, string));
  }

  @Override
  public long lpush(String key, String... string) {
    return executeCommand(commandObjects.lpush(key, string));
  }

  @Override
  public long llen(String key) {
    return executeCommand(commandObjects.llen(key));
  }

  @Override
  public List<String> lrange(String key, long start, long stop) {
    return executeCommand(commandObjects.lrange(key, start, stop));
  }

  @Override
  public String ltrim(String key, long start, long stop) {
    return executeCommand(commandObjects.ltrim(key, start, stop));
  }

  @Override
  public String lindex(String key, long index) {
    return executeCommand(commandObjects.lindex(key, index));
  }

  @Override
  public long rpush(byte[] key, byte[]... args) {
    return executeCommand(commandObjects.rpush(key, args));
  }

  @Override
  public long lpush(byte[] key, byte[]... args) {
    return executeCommand(commandObjects.lpush(key, args));
  }

  @Override
  public long llen(byte[] key) {
    return executeCommand(commandObjects.llen(key));
  }

  @Override
  public List<byte[]> lrange(byte[] key, long start, long stop) {
    return executeCommand(commandObjects.lrange(key, start, stop));
  }

  @Override
  public String ltrim(byte[] key, long start, long stop) {
    return executeCommand(commandObjects.ltrim(key, start, stop));
  }

  @Override
  public byte[] lindex(byte[] key, long index) {
    return executeCommand(commandObjects.lindex(key, index));
  }

  @Override
  public String lset(String key, long index, String value) {
    return executeCommand(commandObjects.lset(key, index, value));
  }

  @Override
  public long lrem(String key, long count, String value) {
    return executeCommand(commandObjects.lrem(key, count, value));
  }

  @Override
  public String lpop(String key) {
    return executeCommand(commandObjects.lpop(key));
  }

  @Override
  public List<String> lpop(String key, int count) {
    return executeCommand(commandObjects.lpop(key, count));
  }

  @Override
  public String lset(byte[] key, long index, byte[] value) {
    return executeCommand(commandObjects.lset(key, index, value));
  }

  @Override
  public long lrem(byte[] key, long count, byte[] value) {
    return executeCommand(commandObjects.lrem(key, count, value));
  }

  @Override
  public byte[] lpop(byte[] key) {
    return executeCommand(commandObjects.lpop(key));
  }

  @Override
  public List<byte[]> lpop(byte[] key, int count) {
    return executeCommand(commandObjects.lpop(key, count));
  }

  @Override
  public Long lpos(String key, String element) {
    return executeCommand(commandObjects.lpos(key, element));
  }

  @Override
  public Long lpos(String key, String element, LPosParams params) {
    return executeCommand(commandObjects.lpos(key, element, params));
  }

  @Override
  public List<Long> lpos(String key, String element, LPosParams params, long count) {
    return executeCommand(commandObjects.lpos(key, element, params, count));
  }

  @Override
  public Long lpos(byte[] key, byte[] element) {
    return executeCommand(commandObjects.lpos(key, element));
  }

  @Override
  public Long lpos(byte[] key, byte[] element, LPosParams params) {
    return executeCommand(commandObjects.lpos(key, element, params));
  }

  @Override
  public List<Long> lpos(byte[] key, byte[] element, LPosParams params, long count) {
    return executeCommand(commandObjects.lpos(key, element, params, count));
  }

  @Override
  public String rpop(String key) {
    return executeCommand(commandObjects.rpop(key));
  }

  @Override
  public List<String> rpop(String key, int count) {
    return executeCommand(commandObjects.rpop(key, count));
  }

  @Override
  public byte[] rpop(byte[] key) {
    return executeCommand(commandObjects.rpop(key));
  }

  @Override
  public List<byte[]> rpop(byte[] key, int count) {
    return executeCommand(commandObjects.rpop(key, count));
  }

  @Override
  public long linsert(String key, ListPosition where, String pivot, String value) {
    return executeCommand(commandObjects.linsert(key, where, pivot, value));
  }

  @Override
  public long lpushx(String key, String... string) {
    return executeCommand(commandObjects.lpushx(key, string));
  }

  @Override
  public long rpushx(String key, String... string) {
    return executeCommand(commandObjects.rpushx(key, string));
  }

  @Override
  public long linsert(byte[] key, ListPosition where, byte[] pivot, byte[] value) {
    return executeCommand(commandObjects.linsert(key, where, pivot, value));
  }

  @Override
  public long lpushx(byte[] key, byte[]... arg) {
    return executeCommand(commandObjects.lpushx(key, arg));
  }

  @Override
  public long rpushx(byte[] key, byte[]... arg) {
    return executeCommand(commandObjects.rpushx(key, arg));
  }

  @Override
  public List<String> blpop(int timeout, String key) {
    return executeCommand(commandObjects.blpop(timeout, key));
  }

  @Override
  public KeyedListElement blpop(double timeout, String key) {
    return executeCommand(commandObjects.blpop(timeout, key));
  }

  @Override
  public List<String> brpop(int timeout, String key) {
    return executeCommand(commandObjects.brpop(timeout, key));
  }

  @Override
  public KeyedListElement brpop(double timeout, String key) {
    return executeCommand(commandObjects.brpop(timeout, key));
  }

  @Override
  public List<String> blpop(int timeout, String... keys) {
    return executeCommand(commandObjects.blpop(timeout, keys));
  }

  @Override
  public KeyedListElement blpop(double timeout, String... keys) {
    return executeCommand(commandObjects.blpop(timeout, keys));
  }

  @Override
  public List<String> brpop(int timeout, String... keys) {
    return executeCommand(commandObjects.brpop(timeout, keys));
  }

  @Override
  public KeyedListElement brpop(double timeout, String... keys) {
    return executeCommand(commandObjects.brpop(timeout, keys));
  }

  @Override
  public List<byte[]> blpop(int timeout, byte[]... keys) {
    return executeCommand(commandObjects.blpop(timeout, keys));
  }

  @Override
  public List<byte[]> blpop(double timeout, byte[]... keys) {
    return executeCommand(commandObjects.blpop(timeout, keys));
  }

  @Override
  public List<byte[]> brpop(int timeout, byte[]... keys) {
    return executeCommand(commandObjects.brpop(timeout, keys));
  }

  @Override
  public List<byte[]> brpop(double timeout, byte[]... keys) {
    return executeCommand(commandObjects.brpop(timeout, keys));
  }

  @Override
  public String rpoplpush(String srckey, String dstkey) {
    return executeCommand(commandObjects.rpoplpush(srckey, dstkey));
  }

  @Override
  public String brpoplpush(String source, String destination, int timeout) {
    return executeCommand(commandObjects.brpoplpush(source, destination, timeout));
  }

  @Override
  public byte[] rpoplpush(byte[] srckey, byte[] dstkey) {
    return executeCommand(commandObjects.rpoplpush(srckey, dstkey));
  }

  @Override
  public byte[] brpoplpush(byte[] source, byte[] destination, int timeout) {
    return executeCommand(commandObjects.brpoplpush(source, destination, timeout));
  }

  @Override
  public String lmove(String srcKey, String dstKey, ListDirection from, ListDirection to) {
    return executeCommand(commandObjects.lmove(srcKey, dstKey, from, to));
  }

  @Override
  public String blmove(String srcKey, String dstKey, ListDirection from, ListDirection to, double timeout) {
    return executeCommand(commandObjects.blmove(srcKey, dstKey, from, to, timeout));
  }

  @Override
  public byte[] lmove(byte[] srcKey, byte[] dstKey, ListDirection from, ListDirection to) {
    return executeCommand(commandObjects.lmove(srcKey, dstKey, from, to));
  }

  @Override
  public byte[] blmove(byte[] srcKey, byte[] dstKey, ListDirection from, ListDirection to, double timeout) {
    return executeCommand(commandObjects.blmove(srcKey, dstKey, from, to, timeout));
  }
  // List commands

  // Hash commands
  @Override
  public long hset(String key, String field, String value) {
    return executeCommand(commandObjects.hset(key, field, value));
  }

  @Override
  public long hset(String key, Map<String, String> hash) {
    return executeCommand(commandObjects.hset(key, hash));
  }

  @Override
  public String hget(String key, String field) {
    return executeCommand(commandObjects.hget(key, field));
  }

  @Override
  public long hsetnx(String key, String field, String value) {
    return executeCommand(commandObjects.hsetnx(key, field, value));
  }

  @Override
  public String hmset(String key, Map<String, String> hash) {
    return executeCommand(commandObjects.hmset(key, hash));
  }

  @Override
  public List<String> hmget(String key, String... fields) {
    return executeCommand(commandObjects.hmget(key, fields));
  }

  @Override
  public long hset(byte[] key, byte[] field, byte[] value) {
    return executeCommand(commandObjects.hset(key, field, value));
  }

  @Override
  public long hset(byte[] key, Map<byte[], byte[]> hash) {
    return executeCommand(commandObjects.hset(key, hash));
  }

  @Override
  public byte[] hget(byte[] key, byte[] field) {
    return executeCommand(commandObjects.hget(key, field));
  }

  @Override
  public long hsetnx(byte[] key, byte[] field, byte[] value) {
    return executeCommand(commandObjects.hsetnx(key, field, value));
  }

  @Override
  public String hmset(byte[] key, Map<byte[], byte[]> hash) {
    return executeCommand(commandObjects.hmset(key, hash));
  }

  @Override
  public List<byte[]> hmget(byte[] key, byte[]... fields) {
    return executeCommand(commandObjects.hmget(key, fields));
  }

  @Override
  public long hincrBy(String key, String field, long value) {
    return executeCommand(commandObjects.hincrBy(key, field, value));
  }

  @Override
  public double hincrByFloat(String key, String field, double value) {
    return executeCommand(commandObjects.hincrByFloat(key, field, value));
  }

  @Override
  public boolean hexists(String key, String field) {
    return executeCommand(commandObjects.hexists(key, field));
  }

  @Override
  public long hdel(String key, String... field) {
    return executeCommand(commandObjects.hdel(key, field));
  }

  @Override
  public long hlen(String key) {
    return executeCommand(commandObjects.hlen(key));
  }

  @Override
  public long hincrBy(byte[] key, byte[] field, long value) {
    return executeCommand(commandObjects.hincrBy(key, field, value));
  }

  @Override
  public double hincrByFloat(byte[] key, byte[] field, double value) {
    return executeCommand(commandObjects.hincrByFloat(key, field, value));
  }

  @Override
  public boolean hexists(byte[] key, byte[] field) {
    return executeCommand(commandObjects.hexists(key, field));
  }

  @Override
  public long hdel(byte[] key, byte[]... field) {
    return executeCommand(commandObjects.hdel(key, field));
  }

  @Override
  public long hlen(byte[] key) {
    return executeCommand(commandObjects.hlen(key));
  }

  @Override
  public Set<String> hkeys(String key) {
    return executeCommand(commandObjects.hkeys(key));
  }

  @Override
  public List<String> hvals(String key) {
    return executeCommand(commandObjects.hvals(key));
  }

  @Override
  public Map<String, String> hgetAll(String key) {
    return executeCommand(commandObjects.hgetAll(key));
  }

  @Override
  public Set<byte[]> hkeys(byte[] key) {
    return executeCommand(commandObjects.hkeys(key));
  }

  @Override
  public List<byte[]> hvals(byte[] key) {
    return executeCommand(commandObjects.hvals(key));
  }

  @Override
  public Map<byte[], byte[]> hgetAll(byte[] key) {
    return executeCommand(commandObjects.hgetAll(key));
  }

  @Override
  public String hrandfield(String key) {
    return executeCommand(commandObjects.hrandfield(key));
  }

  @Override
  public List<String> hrandfield(String key, long count) {
    return executeCommand(commandObjects.hrandfield(key, count));
  }

  @Override
  public Map<String, String> hrandfieldWithValues(String key, long count) {
    return executeCommand(commandObjects.hrandfieldWithValues(key, count));
  }

  @Override
  public ScanResult<Map.Entry<String, String>> hscan(String key, String cursor, ScanParams params) {
    return executeCommand(commandObjects.hscan(key, cursor, params));
  }

  @Override
  public long hstrlen(String key, String field) {
    return executeCommand(commandObjects.hstrlen(key, field));
  }

  @Override
  public byte[] hrandfield(byte[] key) {
    return executeCommand(commandObjects.hrandfield(key));
  }

  @Override
  public List<byte[]> hrandfield(byte[] key, long count) {
    return executeCommand(commandObjects.hrandfield(key, count));
  }

  @Override
  public Map<byte[], byte[]> hrandfieldWithValues(byte[] key, long count) {
    return executeCommand(commandObjects.hrandfieldWithValues(key, count));
  }

  @Override
  public ScanResult<Map.Entry<byte[], byte[]>> hscan(byte[] key, byte[] cursor, ScanParams params) {
    return executeCommand(commandObjects.hscan(key, cursor, params));
  }

  @Override
  public long hstrlen(byte[] key, byte[] field) {
    return executeCommand(commandObjects.hstrlen(key, field));
  }
  // Hash commands

  // Set commands
  @Override
  public long sadd(String key, String... member) {
    return executeCommand(commandObjects.sadd(key, member));
  }

  @Override
  public Set<String> smembers(String key) {
    return executeCommand(commandObjects.smembers(key));
  }

  @Override
  public long srem(String key, String... member) {
    return executeCommand(commandObjects.srem(key, member));
  }

  @Override
  public String spop(String key) {
    return executeCommand(commandObjects.spop(key));
  }

  @Override
  public Set<String> spop(String key, long count) {
    return executeCommand(commandObjects.spop(key, count));
  }

  @Override
  public long scard(String key) {
    return executeCommand(commandObjects.scard(key));
  }

  @Override
  public boolean sismember(String key, String member) {
    return executeCommand(commandObjects.sismember(key, member));
  }

  @Override
  public List<Boolean> smismember(String key, String... members) {
    return executeCommand(commandObjects.smismember(key, members));
  }

  @Override
  public long sadd(byte[] key, byte[]... member) {
    return executeCommand(commandObjects.sadd(key, member));
  }

  @Override
  public Set<byte[]> smembers(byte[] key) {
    return executeCommand(commandObjects.smembers(key));
  }

  @Override
  public long srem(byte[] key, byte[]... member) {
    return executeCommand(commandObjects.srem(key, member));
  }

  @Override
  public byte[] spop(byte[] key) {
    return executeCommand(commandObjects.spop(key));
  }

  @Override
  public Set<byte[]> spop(byte[] key, long count) {
    return executeCommand(commandObjects.spop(key, count));
  }

  @Override
  public long scard(byte[] key) {
    return executeCommand(commandObjects.scard(key));
  }

  @Override
  public boolean sismember(byte[] key, byte[] member) {
    return executeCommand(commandObjects.sismember(key, member));
  }

  @Override
  public List<Boolean> smismember(byte[] key, byte[]... members) {
    return executeCommand(commandObjects.smismember(key, members));
  }

  @Override
  public String srandmember(String key) {
    return executeCommand(commandObjects.srandmember(key));
  }

  @Override
  public List<String> srandmember(String key, int count) {
    return executeCommand(commandObjects.srandmember(key, count));
  }

  @Override
  public ScanResult<String> sscan(String key, String cursor, ScanParams params) {
    return executeCommand(commandObjects.sscan(key, cursor, params));
  }

  @Override
  public byte[] srandmember(byte[] key) {
    return executeCommand(commandObjects.srandmember(key));
  }

  @Override
  public List<byte[]> srandmember(byte[] key, int count) {
    return executeCommand(commandObjects.srandmember(key, count));
  }

  @Override
  public ScanResult<byte[]> sscan(byte[] key, byte[] cursor, ScanParams params) {
    return executeCommand(commandObjects.sscan(key, cursor, params));
  }

  @Override
  public Set<String> sdiff(String... keys) {
    return executeCommand(commandObjects.sdiff(keys));
  }

  @Override
  public long sdiffstore(String dstkey, String... keys) {
    return executeCommand(commandObjects.sdiffstore(dstkey, keys));
  }

  @Override
  public Set<String> sinter(String... keys) {
    return executeCommand(commandObjects.sinter(keys));
  }

  @Override
  public long sinterstore(String dstkey, String... keys) {
    return executeCommand(commandObjects.sinterstore(dstkey, keys));
  }

  @Override
  public Set<String> sunion(String... keys) {
    return executeCommand(commandObjects.sunion(keys));
  }

  @Override
  public long sunionstore(String dstkey, String... keys) {
    return executeCommand(commandObjects.sunionstore(dstkey, keys));
  }

  @Override
  public long smove(String srckey, String dstkey, String member) {
    return executeCommand(commandObjects.smove(srckey, dstkey, member));
  }

  @Override
  public Set<byte[]> sdiff(byte[]... keys) {
    return executeCommand(commandObjects.sdiff(keys));
  }

  @Override
  public long sdiffstore(byte[] dstkey, byte[]... keys) {
    return executeCommand(commandObjects.sdiffstore(dstkey, keys));
  }

  @Override
  public Set<byte[]> sinter(byte[]... keys) {
    return executeCommand(commandObjects.sinter(keys));
  }

  @Override
  public long sinterstore(byte[] dstkey, byte[]... keys) {
    return executeCommand(commandObjects.sinterstore(dstkey, keys));
  }

  @Override
  public Set<byte[]> sunion(byte[]... keys) {
    return executeCommand(commandObjects.sunion(keys));
  }

  @Override
  public long sunionstore(byte[] dstkey, byte[]... keys) {
    return executeCommand(commandObjects.sunionstore(dstkey, keys));
  }

  @Override
  public long smove(byte[] srckey, byte[] dstkey, byte[] member) {
    return executeCommand(commandObjects.smove(srckey, dstkey, member));
  }
  // Set commands

  // Sorted Set commands
  @Override
  public long zadd(String key, double score, String member) {
    return executeCommand(commandObjects.zadd(key, score, member));
  }

  @Override
  public long zadd(String key, double score, String member, ZAddParams params) {
    return executeCommand(commandObjects.zadd(key, score, member, params));
  }

  @Override
  public long zadd(String key, Map<String, Double> scoreMembers) {
    return executeCommand(commandObjects.zadd(key, scoreMembers));
  }

  @Override
  public long zadd(String key, Map<String, Double> scoreMembers, ZAddParams params) {
    return executeCommand(commandObjects.zadd(key, scoreMembers, params));
  }

  @Override
  public Double zaddIncr(String key, double score, String member, ZAddParams params) {
    return executeCommand(commandObjects.zaddIncr(key, score, member, params));
  }

  @Override
  public long zadd(byte[] key, double score, byte[] member) {
    return executeCommand(commandObjects.zadd(key, score, member));
  }

  @Override
  public long zadd(byte[] key, double score, byte[] member, ZAddParams params) {
    return executeCommand(commandObjects.zadd(key, score, member, params));
  }

  @Override
  public long zadd(byte[] key, Map<byte[], Double> scoreMembers) {
    return executeCommand(commandObjects.zadd(key, scoreMembers));
  }

  @Override
  public long zadd(byte[] key, Map<byte[], Double> scoreMembers, ZAddParams params) {
    return executeCommand(commandObjects.zadd(key, scoreMembers, params));
  }

  @Override
  public Double zaddIncr(byte[] key, double score, byte[] member, ZAddParams params) {
    return executeCommand(commandObjects.zaddIncr(key, score, member, params));
  }

  @Override
  public long zrem(String key, String... members) {
    return executeCommand(commandObjects.zrem(key, members));
  }

  @Override
  public double zincrby(String key, double increment, String member) {
    return executeCommand(commandObjects.zincrby(key, increment, member));
  }

  @Override
  public Double zincrby(String key, double increment, String member, ZIncrByParams params) {
    return executeCommand(commandObjects.zincrby(key, increment, member, params));
  }

  @Override
  public Long zrank(String key, String member) {
    return executeCommand(commandObjects.zrank(key, member));
  }

  @Override
  public Long zrevrank(String key, String member) {
    return executeCommand(commandObjects.zrevrank(key, member));
  }

  @Override
  public long zrem(byte[] key, byte[]... members) {
    return executeCommand(commandObjects.zrem(key, members));
  }

  @Override
  public double zincrby(byte[] key, double increment, byte[] member) {
    return executeCommand(commandObjects.zincrby(key, increment, member));
  }

  @Override
  public Double zincrby(byte[] key, double increment, byte[] member, ZIncrByParams params) {
    return executeCommand(commandObjects.zincrby(key, increment, member, params));
  }

  @Override
  public Long zrank(byte[] key, byte[] member) {
    return executeCommand(commandObjects.zrank(key, member));
  }

  @Override
  public Long zrevrank(byte[] key, byte[] member) {
    return executeCommand(commandObjects.zrevrank(key, member));
  }

  @Override
  public String zrandmember(String key) {
    return executeCommand(commandObjects.zrandmember(key));
  }

  @Override
  public Set<String> zrandmember(String key, long count) {
    return executeCommand(commandObjects.zrandmember(key, count));
  }

  @Override
  public Set<Tuple> zrandmemberWithScores(String key, long count) {
    return executeCommand(commandObjects.zrandmemberWithScores(key, count));
  }

  @Override
  public long zcard(String key) {
    return executeCommand(commandObjects.zcard(key));
  }

  @Override
  public Double zscore(String key, String member) {
    return executeCommand(commandObjects.zscore(key, member));
  }

  @Override
  public List<Double> zmscore(String key, String... members) {
    return executeCommand(commandObjects.zmscore(key, members));
  }

  @Override
  public byte[] zrandmember(byte[] key) {
    return executeCommand(commandObjects.zrandmember(key));
  }

  @Override
  public Set<byte[]> zrandmember(byte[] key, long count) {
    return executeCommand(commandObjects.zrandmember(key, count));
  }

  @Override
  public Set<Tuple> zrandmemberWithScores(byte[] key, long count) {
    return executeCommand(commandObjects.zrandmemberWithScores(key, count));
  }

  @Override
  public long zcard(byte[] key) {
    return executeCommand(commandObjects.zcard(key));
  }

  @Override
  public Double zscore(byte[] key, byte[] member) {
    return executeCommand(commandObjects.zscore(key, member));
  }

  @Override
  public List<Double> zmscore(byte[] key, byte[]... members) {
    return executeCommand(commandObjects.zmscore(key, members));
  }

  @Override
  public Tuple zpopmax(String key) {
    return executeCommand(commandObjects.zpopmax(key));
  }

  @Override
  public Set<Tuple> zpopmax(String key, int count) {
    return executeCommand(commandObjects.zpopmax(key, count));
  }

  @Override
  public Tuple zpopmin(String key) {
    return executeCommand(commandObjects.zpopmin(key));
  }

  @Override
  public Set<Tuple> zpopmin(String key, int count) {
    return executeCommand(commandObjects.zpopmin(key, count));
  }

  @Override
  public long zcount(String key, double min, double max) {
    return executeCommand(commandObjects.zcount(key, min, max));
  }

  @Override
  public long zcount(String key, String min, String max) {
    return executeCommand(commandObjects.zcount(key, min, max));
  }

  @Override
  public Tuple zpopmax(byte[] key) {
    return executeCommand(commandObjects.zpopmax(key));
  }

  @Override
  public Set<Tuple> zpopmax(byte[] key, int count) {
    return executeCommand(commandObjects.zpopmax(key, count));
  }

  @Override
  public Tuple zpopmin(byte[] key) {
    return executeCommand(commandObjects.zpopmin(key));
  }

  @Override
  public Set<Tuple> zpopmin(byte[] key, int count) {
    return executeCommand(commandObjects.zpopmin(key, count));
  }

  @Override
  public long zcount(byte[] key, double min, double max) {
    return executeCommand(commandObjects.zcount(key, min, max));
  }

  @Override
  public long zcount(byte[] key, byte[] min, byte[] max) {
    return executeCommand(commandObjects.zcount(key, min, max));
  }

  @Override
  public Set<String> zrange(String key, long start, long stop) {
    return executeCommand(commandObjects.zrange(key, start, stop));
  }

  @Override
  public Set<String> zrevrange(String key, long start, long stop) {
    return executeCommand(commandObjects.zrevrange(key, start, stop));
  }

  @Override
  public Set<Tuple> zrangeWithScores(String key, long start, long stop) {
    return executeCommand(commandObjects.zrangeWithScores(key, start, stop));
  }

  @Override
  public Set<Tuple> zrevrangeWithScores(String key, long start, long stop) {
    return executeCommand(commandObjects.zrevrangeWithScores(key, start, stop));
  }

  @Override
  public Set<String> zrangeByScore(String key, double min, double max) {
    return executeCommand(commandObjects.zrangeByScore(key, min, max));
  }

  @Override
  public Set<String> zrangeByScore(String key, String min, String max) {
    return executeCommand(commandObjects.zrangeByScore(key, min, max));
  }

  @Override
  public Set<String> zrevrangeByScore(String key, double max, double min) {
    return executeCommand(commandObjects.zrevrangeByScore(key, max, min));
  }

  @Override
  public Set<String> zrangeByScore(String key, double min, double max, int offset, int count) {
    return executeCommand(commandObjects.zrangeByScore(key, min, max, offset, count));
  }

  @Override
  public Set<String> zrevrangeByScore(String key, String max, String min) {
    return executeCommand(commandObjects.zrevrangeByScore(key, max, min));
  }

  @Override
  public Set<String> zrangeByScore(String key, String min, String max, int offset, int count) {
    return executeCommand(commandObjects.zrangeByScore(key, min, max, offset, count));
  }

  @Override
  public Set<String> zrevrangeByScore(String key, double max, double min, int offset, int count) {
    return executeCommand(commandObjects.zrevrangeByScore(key, max, min, offset, count));
  }

  @Override
  public Set<Tuple> zrangeByScoreWithScores(String key, double min, double max) {
    return executeCommand(commandObjects.zrangeByScoreWithScores(key, min, max));
  }

  @Override
  public Set<Tuple> zrevrangeByScoreWithScores(String key, double max, double min) {
    return executeCommand(commandObjects.zrevrangeByScoreWithScores(key, max, min));
  }

  @Override
  public Set<Tuple> zrangeByScoreWithScores(String key, double min, double max, int offset, int count) {
    return executeCommand(commandObjects.zrangeByScoreWithScores(key, min, max, offset, count));
  }

  @Override
  public Set<String> zrevrangeByScore(String key, String max, String min, int offset, int count) {
    return executeCommand(commandObjects.zrevrangeByScore(key, max, min, offset, count));
  }

  @Override
  public Set<Tuple> zrangeByScoreWithScores(String key, String min, String max) {
    return executeCommand(commandObjects.zrangeByScoreWithScores(key, min, max));
  }

  @Override
  public Set<Tuple> zrevrangeByScoreWithScores(String key, String max, String min) {
    return executeCommand(commandObjects.zrevrangeByScoreWithScores(key, max, min));
  }

  @Override
  public Set<Tuple> zrangeByScoreWithScores(String key, String min, String max, int offset, int count) {
    return executeCommand(commandObjects.zrangeByScoreWithScores(key, min, max, offset, count));
  }

  @Override
  public Set<Tuple> zrevrangeByScoreWithScores(String key, double max, double min, int offset, int count) {
    return executeCommand(commandObjects.zrevrangeByScoreWithScores(key, max, min, offset, count));
  }

  @Override
  public Set<Tuple> zrevrangeByScoreWithScores(String key, String max, String min, int offset, int count) {
    return executeCommand(commandObjects.zrevrangeByScoreWithScores(key, max, min, offset, count));
  }

  @Override
  public Set<byte[]> zrange(byte[] key, long start, long stop) {
    return executeCommand(commandObjects.zrange(key, start, stop));
  }

  @Override
  public Set<byte[]> zrevrange(byte[] key, long start, long stop) {
    return executeCommand(commandObjects.zrevrange(key, start, stop));
  }

  @Override
  public Set<Tuple> zrangeWithScores(byte[] key, long start, long stop) {
    return executeCommand(commandObjects.zrangeWithScores(key, start, stop));
  }

  @Override
  public Set<Tuple> zrevrangeWithScores(byte[] key, long start, long stop) {
    return executeCommand(commandObjects.zrevrangeWithScores(key, start, stop));
  }

  @Override
  public Set<byte[]> zrangeByScore(byte[] key, double min, double max) {
    return executeCommand(commandObjects.zrangeByScore(key, min, max));
  }

  @Override
  public Set<byte[]> zrangeByScore(byte[] key, byte[] min, byte[] max) {
    return executeCommand(commandObjects.zrangeByScore(key, min, max));
  }

  @Override
  public Set<byte[]> zrevrangeByScore(byte[] key, double max, double min) {
    return executeCommand(commandObjects.zrevrangeByScore(key, max, min));
  }

  @Override
  public Set<byte[]> zrangeByScore(byte[] key, double min, double max, int offset, int count) {
    return executeCommand(commandObjects.zrangeByScore(key, min, max, offset, count));
  }

  @Override
  public Set<byte[]> zrevrangeByScore(byte[] key, byte[] max, byte[] min) {
    return executeCommand(commandObjects.zrevrangeByScore(key, max, min));
  }

  @Override
  public Set<byte[]> zrangeByScore(byte[] key, byte[] min, byte[] max, int offset, int count) {
    return executeCommand(commandObjects.zrangeByScore(key, min, max, offset, count));
  }

  @Override
  public Set<byte[]> zrevrangeByScore(byte[] key, double max, double min, int offset, int count) {
    return executeCommand(commandObjects.zrevrangeByScore(key, max, min, offset, count));
  }

  @Override
  public Set<Tuple> zrangeByScoreWithScores(byte[] key, double min, double max) {
    return executeCommand(commandObjects.zrangeByScoreWithScores(key, min, max));
  }

  @Override
  public Set<Tuple> zrevrangeByScoreWithScores(byte[] key, double max, double min) {
    return executeCommand(commandObjects.zrevrangeByScoreWithScores(key, max, min));
  }

  @Override
  public Set<Tuple> zrangeByScoreWithScores(byte[] key, double min, double max, int offset, int count) {
    return executeCommand(commandObjects.zrangeByScoreWithScores(key, min, max, offset, count));
  }

  @Override
  public Set<byte[]> zrevrangeByScore(byte[] key, byte[] max, byte[] min, int offset, int count) {
    return executeCommand(commandObjects.zrevrangeByScore(key, max, min, offset, count));
  }

  @Override
  public Set<Tuple> zrangeByScoreWithScores(byte[] key, byte[] min, byte[] max) {
    return executeCommand(commandObjects.zrangeByScoreWithScores(key, min, max));
  }

  @Override
  public Set<Tuple> zrevrangeByScoreWithScores(byte[] key, byte[] max, byte[] min) {
    return executeCommand(commandObjects.zrevrangeByScoreWithScores(key, max, min));
  }

  @Override
  public Set<Tuple> zrangeByScoreWithScores(byte[] key, byte[] min, byte[] max, int offset, int count) {
    return executeCommand(commandObjects.zrangeByScoreWithScores(key, min, max, offset, count));
  }

  @Override
  public Set<Tuple> zrevrangeByScoreWithScores(byte[] key, double max, double min, int offset, int count) {
    return executeCommand(commandObjects.zrevrangeByScoreWithScores(key, max, min, offset, count));
  }

  @Override
  public Set<Tuple> zrevrangeByScoreWithScores(byte[] key, byte[] max, byte[] min, int offset, int count) {
    return executeCommand(commandObjects.zrevrangeByScoreWithScores(key, max, min, offset, count));
  }

  @Override
  public long zremrangeByRank(String key, long start, long stop) {
    return executeCommand(commandObjects.zremrangeByRank(key, start, stop));
  }

  @Override
  public long zremrangeByScore(String key, double min, double max) {
    return executeCommand(commandObjects.zremrangeByScore(key, min, max));
  }

  @Override
  public long zremrangeByScore(String key, String min, String max) {
    return executeCommand(commandObjects.zremrangeByScore(key, min, max));
  }

  @Override
  public long zremrangeByRank(byte[] key, long start, long stop) {
    return executeCommand(commandObjects.zremrangeByRank(key, start, stop));
  }

  @Override
  public long zremrangeByScore(byte[] key, double min, double max) {
    return executeCommand(commandObjects.zremrangeByScore(key, min, max));
  }

  @Override
  public long zremrangeByScore(byte[] key, byte[] min, byte[] max) {
    return executeCommand(commandObjects.zremrangeByScore(key, min, max));
  }

  @Override
  public long zlexcount(String key, String min, String max) {
    return executeCommand(commandObjects.zlexcount(key, min, max));
  }

  @Override
  public Set<String> zrangeByLex(String key, String min, String max) {
    return executeCommand(commandObjects.zrangeByLex(key, min, max));
  }

  @Override
  public Set<String> zrangeByLex(String key, String min, String max, int offset, int count) {
    return executeCommand(commandObjects.zrangeByLex(key, min, max, offset, count));
  }

  @Override
  public Set<String> zrevrangeByLex(String key, String max, String min) {
    return executeCommand(commandObjects.zrevrangeByLex(key, max, min));
  }

  @Override
  public Set<String> zrevrangeByLex(String key, String max, String min, int offset, int count) {
    return executeCommand(commandObjects.zrevrangeByLex(key, max, min, offset, count));
  }

  @Override
  public long zremrangeByLex(String key, String min, String max) {
    return executeCommand(commandObjects.zremrangeByLex(key, min, max));
  }

  @Override
  public long zlexcount(byte[] key, byte[] min, byte[] max) {
    return executeCommand(commandObjects.zlexcount(key, min, max));
  }

  @Override
  public Set<byte[]> zrangeByLex(byte[] key, byte[] min, byte[] max) {
    return executeCommand(commandObjects.zrangeByLex(key, min, max));
  }

  @Override
  public Set<byte[]> zrangeByLex(byte[] key, byte[] min, byte[] max, int offset, int count) {
    return executeCommand(commandObjects.zrangeByLex(key, min, max, offset, count));
  }

  @Override
  public Set<byte[]> zrevrangeByLex(byte[] key, byte[] max, byte[] min) {
    return executeCommand(commandObjects.zrevrangeByLex(key, max, min));
  }

  @Override
  public Set<byte[]> zrevrangeByLex(byte[] key, byte[] max, byte[] min, int offset, int count) {
    return executeCommand(commandObjects.zrevrangeByLex(key, max, min, offset, count));
  }

  @Override
  public long zremrangeByLex(byte[] key, byte[] min, byte[] max) {
    return executeCommand(commandObjects.zremrangeByLex(key, min, max));
  }

  @Override
  public ScanResult<Tuple> zscan(String key, String cursor, ScanParams params) {
    return executeCommand(commandObjects.zscan(key, cursor, params));
  }

  @Override
  public ScanResult<Tuple> zscan(byte[] key, byte[] cursor, ScanParams params) {
    return executeCommand(commandObjects.zscan(key, cursor, params));
  }

  @Override
  public KeyedZSetElement bzpopmax(double timeout, String... keys) {
    return executeCommand(commandObjects.bzpopmax(timeout, keys));
  }

  @Override
  public KeyedZSetElement bzpopmin(double timeout, String... keys) {
    return executeCommand(commandObjects.bzpopmin(timeout, keys));
  }

  @Override
  public List<byte[]> bzpopmax(double timeout, byte[]... keys) {
    return executeCommand(commandObjects.bzpopmax(timeout, keys));
  }

  @Override
  public List<byte[]> bzpopmin(double timeout, byte[]... keys) {
    return executeCommand(commandObjects.bzpopmin(timeout, keys));
  }

  @Override
  public Set<String> zdiff(String... keys) {
    return executeCommand(commandObjects.zdiff(keys));
  }

  @Override
  public Set<Tuple> zdiffWithScores(String... keys) {
    return executeCommand(commandObjects.zdiffWithScores(keys));
  }

  @Override
  public long zdiffStore(String dstkey, String... keys) {
    return executeCommand(commandObjects.zdiffStore(dstkey, keys));
  }

  @Override
  public Set<byte[]> zdiff(byte[]... keys) {
    return executeCommand(commandObjects.zdiff(keys));
  }

  @Override
  public Set<Tuple> zdiffWithScores(byte[]... keys) {
    return executeCommand(commandObjects.zdiffWithScores(keys));
  }

  @Override
  public long zdiffStore(byte[] dstkey, byte[]... keys) {
    return executeCommand(commandObjects.zdiffStore(dstkey, keys));
  }

  @Override
  public long zinterstore(String dstkey, String... sets) {
    return executeCommand(commandObjects.zinterstore(dstkey, sets));
  }

  @Override
  public long zinterstore(String dstkey, ZParams params, String... sets) {
    return executeCommand(commandObjects.zinterstore(dstkey, params, sets));
  }

  @Override
  public Set<String> zinter(ZParams params, String... keys) {
    return executeCommand(commandObjects.zinter(params, keys));
  }

  @Override
  public Set<Tuple> zinterWithScores(ZParams params, String... keys) {
    return executeCommand(commandObjects.zinterWithScores(params, keys));
  }

  @Override
  public long zinterstore(byte[] dstkey, byte[]... sets) {
    return executeCommand(commandObjects.zinterstore(dstkey, sets));
  }

  @Override
  public long zinterstore(byte[] dstkey, ZParams params, byte[]... sets) {
    return executeCommand(commandObjects.zinterstore(dstkey, params, sets));
  }

  @Override
  public Set<byte[]> zinter(ZParams params, byte[]... keys) {
    return executeCommand(commandObjects.zinter(params, keys));
  }

  @Override
  public Set<Tuple> zinterWithScores(ZParams params, byte[]... keys) {
    return executeCommand(commandObjects.zinterWithScores(params, keys));
  }

  @Override
  public Set<String> zunion(ZParams params, String... keys) {
    return executeCommand(commandObjects.zunion(params, keys));
  }

  @Override
  public Set<Tuple> zunionWithScores(ZParams params, String... keys) {
    return executeCommand(commandObjects.zunionWithScores(params, keys));
  }

  @Override
  public long zunionstore(String dstkey, String... sets) {
    return executeCommand(commandObjects.zunionstore(dstkey, sets));
  }

  @Override
  public long zunionstore(String dstkey, ZParams params, String... sets) {
    return executeCommand(commandObjects.zunionstore(dstkey, params, sets));
  }

  @Override
  public Set<byte[]> zunion(ZParams params, byte[]... keys) {
    return executeCommand(commandObjects.zunion(params, keys));
  }

  @Override
  public Set<Tuple> zunionWithScores(ZParams params, byte[]... keys) {
    return executeCommand(commandObjects.zunionWithScores(params, keys));
  }

  @Override
  public long zunionstore(byte[] dstkey, byte[]... sets) {
    return executeCommand(commandObjects.zunionstore(dstkey, sets));
  }

  @Override
  public long zunionstore(byte[] dstkey, ZParams params, byte[]... sets) {
    return executeCommand(commandObjects.zunionstore(dstkey, params, sets));
  }
  // Sorted Set commands

  // Geo commands
  @Override
  public long geoadd(String key, double longitude, double latitude, String member) {
    return executeCommand(commandObjects.geoadd(key, longitude, latitude, member));
  }

  @Override
  public long geoadd(String key, Map<String, GeoCoordinate> memberCoordinateMap) {
    return executeCommand(commandObjects.geoadd(key, memberCoordinateMap));
  }

  @Override
  public long geoadd(String key, GeoAddParams params, Map<String, GeoCoordinate> memberCoordinateMap) {
    return executeCommand(commandObjects.geoadd(key, params, memberCoordinateMap));
  }

  @Override
  public Double geodist(String key, String member1, String member2) {
    return executeCommand(commandObjects.geodist(key, member1, member2));
  }

  @Override
  public Double geodist(String key, String member1, String member2, GeoUnit unit) {
    return executeCommand(commandObjects.geodist(key, member1, member2, unit));
  }

  @Override
  public List<String> geohash(String key, String... members) {
    return executeCommand(commandObjects.geohash(key, members));
  }

  @Override
  public List<GeoCoordinate> geopos(String key, String... members) {
    return executeCommand(commandObjects.geopos(key, members));
  }

  @Override
  public long geoadd(byte[] key, double longitude, double latitude, byte[] member) {
    return executeCommand(commandObjects.geoadd(key, longitude, latitude, member));
  }

  @Override
  public long geoadd(byte[] key, Map<byte[], GeoCoordinate> memberCoordinateMap) {
    return executeCommand(commandObjects.geoadd(key, memberCoordinateMap));
  }

  @Override
  public long geoadd(byte[] key, GeoAddParams params, Map<byte[], GeoCoordinate> memberCoordinateMap) {
    return executeCommand(commandObjects.geoadd(key, params, memberCoordinateMap));
  }

  @Override
  public Double geodist(byte[] key, byte[] member1, byte[] member2) {
    return executeCommand(commandObjects.geodist(key, member1, member2));
  }

  @Override
  public Double geodist(byte[] key, byte[] member1, byte[] member2, GeoUnit unit) {
    return executeCommand(commandObjects.geodist(key, member1, member2, unit));
  }

  @Override
  public List<byte[]> geohash(byte[] key, byte[]... members) {
    return executeCommand(commandObjects.geohash(key, members));
  }

  @Override
  public List<GeoCoordinate> geopos(byte[] key, byte[]... members) {
    return executeCommand(commandObjects.geopos(key, members));
  }

  @Override
  public List<GeoRadiusResponse> georadius(String key, double longitude, double latitude, double radius, GeoUnit unit) {
    return executeCommand(commandObjects.georadius(key, longitude, latitude, radius, unit));
  }

  @Override
  public List<GeoRadiusResponse> georadiusReadonly(String key, double longitude, double latitude, double radius, GeoUnit unit) {
    return executeCommand(commandObjects.georadiusReadonly(key, longitude, latitude, radius, unit));
  }

  @Override
  public List<GeoRadiusResponse> georadius(String key, double longitude, double latitude, double radius, GeoUnit unit, GeoRadiusParam param) {
    return executeCommand(commandObjects.georadius(key, longitude, latitude, radius, unit, param));
  }

  @Override
  public List<GeoRadiusResponse> georadiusReadonly(String key, double longitude, double latitude, double radius, GeoUnit unit, GeoRadiusParam param) {
    return executeCommand(commandObjects.georadiusReadonly(key, longitude, latitude, radius, unit, param));
  }

  @Override
  public List<GeoRadiusResponse> georadiusByMember(String key, String member, double radius, GeoUnit unit) {
    return executeCommand(commandObjects.georadiusByMember(key, member, radius, unit));
  }

  @Override
  public List<GeoRadiusResponse> georadiusByMemberReadonly(String key, String member, double radius, GeoUnit unit) {
    return executeCommand(commandObjects.georadiusByMemberReadonly(key, member, radius, unit));
  }

  @Override
  public List<GeoRadiusResponse> georadiusByMember(String key, String member, double radius, GeoUnit unit, GeoRadiusParam param) {
    return executeCommand(commandObjects.georadiusByMember(key, member, radius, unit, param));
  }

  @Override
  public List<GeoRadiusResponse> georadiusByMemberReadonly(String key, String member, double radius, GeoUnit unit, GeoRadiusParam param) {
    return executeCommand(commandObjects.georadiusByMemberReadonly(key, member, radius, unit, param));
  }

  @Override
  public long georadiusStore(String key, double longitude, double latitude, double radius, GeoUnit unit, GeoRadiusParam param, GeoRadiusStoreParam storeParam) {
    return executeCommand(commandObjects.georadiusStore(key, longitude, latitude, radius, unit, param, storeParam));
  }

  @Override
  public long georadiusByMemberStore(String key, String member, double radius, GeoUnit unit, GeoRadiusParam param, GeoRadiusStoreParam storeParam) {
    return executeCommand(commandObjects.georadiusByMemberStore(key, member, radius, unit, param, storeParam));
  }

  @Override
  public List<GeoRadiusResponse> georadius(byte[] key, double longitude, double latitude, double radius, GeoUnit unit) {
    return executeCommand(commandObjects.georadius(key, longitude, latitude, radius, unit));
  }

  @Override
  public List<GeoRadiusResponse> georadiusReadonly(byte[] key, double longitude, double latitude, double radius, GeoUnit unit) {
    return executeCommand(commandObjects.georadiusReadonly(key, longitude, latitude, radius, unit));
  }

  @Override
  public List<GeoRadiusResponse> georadius(byte[] key, double longitude, double latitude, double radius, GeoUnit unit, GeoRadiusParam param) {
    return executeCommand(commandObjects.georadius(key, longitude, latitude, radius, unit, param));
  }

  @Override
  public List<GeoRadiusResponse> georadiusReadonly(byte[] key, double longitude, double latitude, double radius, GeoUnit unit, GeoRadiusParam param) {
    return executeCommand(commandObjects.georadiusReadonly(key, longitude, latitude, radius, unit, param));
  }

  @Override
  public List<GeoRadiusResponse> georadiusByMember(byte[] key, byte[] member, double radius, GeoUnit unit) {
    return executeCommand(commandObjects.georadiusByMember(key, member, radius, unit));
  }

  @Override
  public List<GeoRadiusResponse> georadiusByMemberReadonly(byte[] key, byte[] member, double radius, GeoUnit unit) {
    return executeCommand(commandObjects.georadiusByMemberReadonly(key, member, radius, unit));
  }

  @Override
  public List<GeoRadiusResponse> georadiusByMember(byte[] key, byte[] member, double radius, GeoUnit unit, GeoRadiusParam param) {
    return executeCommand(commandObjects.georadiusByMember(key, member, radius, unit, param));
  }

  @Override
  public List<GeoRadiusResponse> georadiusByMemberReadonly(byte[] key, byte[] member, double radius, GeoUnit unit, GeoRadiusParam param) {
    return executeCommand(commandObjects.georadiusByMemberReadonly(key, member, radius, unit, param));
  }

  @Override
  public long georadiusStore(byte[] key, double longitude, double latitude, double radius, GeoUnit unit, GeoRadiusParam param, GeoRadiusStoreParam storeParam) {
    return executeCommand(commandObjects.georadiusStore(key, longitude, latitude, radius, unit, param, storeParam));
  }

  @Override
  public long georadiusByMemberStore(byte[] key, byte[] member, double radius, GeoUnit unit, GeoRadiusParam param, GeoRadiusStoreParam storeParam) {
    return executeCommand(commandObjects.georadiusByMemberStore(key, member, radius, unit, param, storeParam));
  }
  // Geo commands

  // Hyper Log Log commands
  @Override
  public long pfadd(String key, String... elements) {
    return executeCommand(commandObjects.pfadd(key, elements));
  }

  @Override
  public String pfmerge(String destkey, String... sourcekeys) {
    return executeCommand(commandObjects.pfmerge(destkey, sourcekeys));
  }

  @Override
  public long pfcount(String key) {
    return executeCommand(commandObjects.pfcount(key));
  }

  @Override
  public long pfcount(String... keys) {
    return executeCommand(commandObjects.pfcount(keys));
  }

  @Override
  public long pfadd(byte[] key, byte[]... elements) {
    return executeCommand(commandObjects.pfadd(key, elements));
  }

  @Override
  public String pfmerge(byte[] destkey, byte[]... sourcekeys) {
    return executeCommand(commandObjects.pfmerge(destkey, sourcekeys));
  }

  @Override
  public long pfcount(byte[] key) {
    return executeCommand(commandObjects.pfcount(key));
  }

  @Override
  public long pfcount(byte[]... keys) {
    return executeCommand(commandObjects.pfcount(keys));
  }
  // Hyper Log Log commands

  // Stream commands
  @Override
  public StreamEntryID xadd(String key, StreamEntryID id, Map<String, String> hash) {
    return executeCommand(commandObjects.xadd(key, id, hash));
  }

  @Override
  public StreamEntryID xadd_v2(String key, XAddParams params, Map<String, String> hash) {
    return executeCommand(commandObjects.xadd(key, params, hash));
  }

  @Override
  public long xlen(String key) {
    return executeCommand(commandObjects.xlen(key));
  }

  @Override
  public List<StreamEntry> xrange(String key, StreamEntryID start, StreamEntryID end) {
    return executeCommand(commandObjects.xrange(key, start, end));
  }

  @Override
  public List<StreamEntry> xrange(String key, StreamEntryID start, StreamEntryID end, int count) {
    return executeCommand(commandObjects.xrange(key, start, end, count));
  }

  @Override
  public List<StreamEntry> xrevrange(String key, StreamEntryID end, StreamEntryID start) {
    return executeCommand(commandObjects.xrevrange(key, end, start));
  }

  @Override
  public List<StreamEntry> xrevrange(String key, StreamEntryID end, StreamEntryID start, int count) {
    return executeCommand(commandObjects.xrevrange(key, end, start, count));
  }

  @Override
  public long xack(String key, String group, StreamEntryID... ids) {
    return executeCommand(commandObjects.xack(key, group, ids));
  }

  @Override
  public String xgroupCreate(String key, String groupname, StreamEntryID id, boolean makeStream) {
    return executeCommand(commandObjects.xgroupCreate(key, groupname, id, makeStream));
  }

  @Override
  public String xgroupSetID(String key, String groupname, StreamEntryID id) {
    return executeCommand(commandObjects.xgroupSetID(key, groupname, id));
  }

  @Override
  public long xgroupDestroy(String key, String groupname) {
    return executeCommand(commandObjects.xgroupDestroy(key, groupname));
  }

  @Override
  public long xgroupDelConsumer(String key, String groupname, String consumername) {
    return executeCommand(commandObjects.xgroupDelConsumer(key, groupname, consumername));
  }

  @Override
  public StreamPendingSummary xpending(String key, String groupname) {
    return executeCommand(commandObjects.xpending(key, groupname));
  }

  @Override
  public List<StreamPendingEntry> xpending(String key, String groupname, StreamEntryID start, StreamEntryID end, int count, String consumername) {
    return executeCommand(commandObjects.xpending(key, groupname, start, end, count, consumername));
  }

  @Override
  public List<StreamPendingEntry> xpending(String key, String groupname, XPendingParams params) {
    return executeCommand(commandObjects.xpending(key, groupname, params));
  }

  @Override
  public long xdel(String key, StreamEntryID... ids) {
    return executeCommand(commandObjects.xdel(key, ids));
  }

  @Override
  public long xtrim(String key, long maxLen, boolean approximate) {
    return executeCommand(commandObjects.xtrim(key, maxLen, approximate));
  }

  @Override
  public long xtrim(String key, XTrimParams params) {
    return executeCommand(commandObjects.xtrim(key, params));
  }

  @Override
  public List<StreamEntry> xclaim(String key, String group, String consumername, long minIdleTime, XClaimParams params, StreamEntryID... ids) {
    return executeCommand(commandObjects.xclaim(key, group, consumername, minIdleTime, params, ids));
  }

  @Override
  public List<StreamEntryID> xclaimJustId(String key, String group, String consumername, long minIdleTime, XClaimParams params, StreamEntryID... ids) {
    return executeCommand(commandObjects.xclaimJustId(key, group, consumername, minIdleTime, params, ids));
  }

  @Override
  public Map.Entry<StreamEntryID, List<StreamEntry>> xautoclaim(String key, String group, String consumerName, long minIdleTime, StreamEntryID start, XAutoClaimParams params) {
    return executeCommand(commandObjects.xautoclaim(key, group, consumerName, minIdleTime, start, params));
  }

  @Override
  public Map.Entry<StreamEntryID, List<StreamEntryID>> xautoclaimJustId(String key, String group, String consumerName, long minIdleTime, StreamEntryID start, XAutoClaimParams params) {
    return executeCommand(commandObjects.xautoclaimJustId(key, group, consumerName, minIdleTime, start, params));
  }

  @Override
  public StreamInfo xinfoStream(String key) {
    return executeCommand(commandObjects.xinfoStream(key));
  }

  @Override
  public List<StreamGroupInfo> xinfoGroup(String key) {
    return executeCommand(commandObjects.xinfoGroup(key));
  }

  @Override
  public List<StreamConsumersInfo> xinfoConsumers(String key, String group) {
    return executeCommand(commandObjects.xinfoConsumers(key, group));
  }

  @Override
  public List<Map.Entry<String, List<StreamEntry>>> xread(XReadParams xReadParams, Map<String, StreamEntryID> streams) {
    return executeCommand(commandObjects.xread(xReadParams, streams));
  }

  @Override
  public List<Map.Entry<String, List<StreamEntry>>> xreadGroup(String groupname, String consumer,
      XReadGroupParams xReadGroupParams, Map<String, StreamEntryID> streams) {
    return executeCommand(commandObjects.xreadGroup(groupname, consumer, xReadGroupParams, streams));
  }

  @Override
  public byte[] xadd(byte[] key, XAddParams params, Map<byte[], byte[]> hash) {
    return executeCommand(commandObjects.xadd(key, params, hash));
  }

  @Override
  public long xlen(byte[] key) {
    return executeCommand(commandObjects.xlen(key));
  }

  @Override
  public List<byte[]> xrange(byte[] key, byte[] start, byte[] end) {
    return executeCommand(commandObjects.xrange(key, start, end));
  }

  @Override
  public List<byte[]> xrange(byte[] key, byte[] start, byte[] end, int count) {
    return executeCommand(commandObjects.xrange(key, start, end, count));
  }

  @Override
  public List<byte[]> xrevrange(byte[] key, byte[] end, byte[] start) {
    return executeCommand(commandObjects.xrevrange(key, end, start));
  }

  @Override
  public List<byte[]> xrevrange(byte[] key, byte[] end, byte[] start, int count) {
    return executeCommand(commandObjects.xrevrange(key, end, start, count));
  }

  @Override
  public long xack(byte[] key, byte[] group, byte[]... ids) {
    return executeCommand(commandObjects.xack(key, group, ids));
  }

  @Override
  public String xgroupCreate(byte[] key, byte[] groupname, byte[] id, boolean makeStream) {
    return executeCommand(commandObjects.xgroupCreate(key, groupname, id, makeStream));
  }

  @Override
  public String xgroupSetID(byte[] key, byte[] groupname, byte[] id) {
    return executeCommand(commandObjects.xgroupSetID(key, groupname, id));
  }

  @Override
  public long xgroupDestroy(byte[] key, byte[] groupname) {
    return executeCommand(commandObjects.xgroupDestroy(key, groupname));
  }

  @Override
  public long xgroupDelConsumer(byte[] key, byte[] groupname, byte[] consumerName) {
    return executeCommand(commandObjects.xgroupDelConsumer(key, groupname, consumerName));
  }

  @Override
  public long xdel(byte[] key, byte[]... ids) {
    return executeCommand(commandObjects.xdel(key, ids));
  }

  @Override
  public long xtrim(byte[] key, long maxLen, boolean approximateLength) {
    return executeCommand(commandObjects.xtrim(key, maxLen, approximateLength));
  }

  @Override
  public long xtrim(byte[] key, XTrimParams params) {
    return executeCommand(commandObjects.xtrim(key, params));
  }

  @Override
  public Object xpending(byte[] key, byte[] groupname) {
    return executeCommand(commandObjects.xpending(key, groupname));
  }

  @Override
  public List<Object> xpending(byte[] key, byte[] groupname, byte[] start, byte[] end, int count, byte[] consumername) {
    return executeCommand(commandObjects.xpending(key, groupname, start, end, count, consumername));
  }

  @Override
  public List<Object> xpending(byte[] key, byte[] groupname, XPendingParams params) {
    return executeCommand(commandObjects.xpending(key, groupname, params));
  }

  @Override
  public List<byte[]> xclaim(byte[] key, byte[] group, byte[] consumername, long minIdleTime, XClaimParams params, byte[]... ids) {
    return executeCommand(commandObjects.xclaim(key, group, consumername, minIdleTime, params, ids));
  }

  @Override
  public List<byte[]> xclaimJustId(byte[] key, byte[] group, byte[] consumername, long minIdleTime, XClaimParams params, byte[]... ids) {
    return executeCommand(commandObjects.xclaimJustId(key, group, consumername, minIdleTime, params, ids));
  }

  @Override
  public List<Object> xautoclaim(byte[] key, byte[] groupName, byte[] consumerName, long minIdleTime, byte[] start, XAutoClaimParams params) {
    return executeCommand(commandObjects.xautoclaim(key, groupName, consumerName, minIdleTime, start, params));
  }

  @Override
  public List<Object> xautoclaimJustId(byte[] key, byte[] groupName, byte[] consumerName, long minIdleTime, byte[] start, XAutoClaimParams params) {
    return executeCommand(commandObjects.xautoclaimJustId(key, groupName, consumerName, minIdleTime, start, params));
  }

  @Override
  public Object xinfoStream(byte[] key) {
    return executeCommand(commandObjects.xinfoStream(key));
  }

  @Override
  public List<Object> xinfoGroup(byte[] key) {
    return executeCommand(commandObjects.xinfoGroup(key));
  }

  @Override
  public List<Object> xinfoConsumers(byte[] key, byte[] group) {
    return executeCommand(commandObjects.xinfoConsumers(key, group));
  }

  @Override
  public List<byte[]> xread(XReadParams xReadParams, Map.Entry<byte[], byte[]>... streams) {
    return executeCommand(commandObjects.xread(xReadParams, streams));
  }

  @Override
  public List<byte[]> xreadGroup(byte[] groupname, byte[] consumer, XReadGroupParams xReadGroupParams, Map.Entry<byte[], byte[]>... streams) {
    return executeCommand(commandObjects.xreadGroup(groupname, consumer, xReadGroupParams, streams));
  }
  // Stream commands

  // Scripting commands
  @Override
  public Object eval(String script) {
    return executeCommand(commandObjects.eval(script));
  }

  @Override
  public Object eval(String script, int keyCount, String... params) {
    return executeCommand(commandObjects.eval(script, keyCount, params));
  }

  @Override
  public Object eval(String script, List<String> keys, List<String> args) {
    return executeCommand(commandObjects.eval(script, keys, args));
  }

  @Override
  public Object evalsha(String sha1) {
    return executeCommand(commandObjects.evalsha(sha1));
  }

  @Override
  public Object evalsha(String sha1, int keyCount, String... params) {
    return executeCommand(commandObjects.evalsha(sha1, keyCount, params));
  }

  @Override
  public Object evalsha(String sha1, List<String> keys, List<String> args) {
    return executeCommand(commandObjects.evalsha(sha1, keys, args));
  }

  @Override
  public Object eval(byte[] script) {
    return executeCommand(commandObjects.eval(script));
  }

  @Override
  public Object eval(byte[] script, int keyCount, byte[]... params) {
    return executeCommand(commandObjects.eval(script, keyCount, params));
  }

  @Override
  public Object eval(byte[] script, List<byte[]> keys, List<byte[]> args) {
    return executeCommand(commandObjects.eval(script, keys, args));
  }

  @Override
  public Object evalsha(byte[] sha1) {
    return executeCommand(commandObjects.evalsha(sha1));
  }

  @Override
  public Object evalsha(byte[] sha1, int keyCount, byte[]... params) {
    return executeCommand(commandObjects.evalsha(sha1, keyCount, params));
  }

  @Override
  public Object evalsha(byte[] sha1, List<byte[]> keys, List<byte[]> args) {
    return executeCommand(commandObjects.evalsha(sha1, keys, args));
  }
  // Scripting commands

  // Other key commands
  @Override
  public Long objectRefcount(String key) {
    return executeCommand(commandObjects.objectRefcount(key));
  }

  @Override
  public String objectEncoding(String key) {
    return executeCommand(commandObjects.objectEncoding(key));
  }

  @Override
  public Long objectIdletime(String key) {
    return executeCommand(commandObjects.objectIdletime(key));
  }

  @Override
  public Long objectFreq(String key) {
    return executeCommand(commandObjects.objectFreq(key));
  }

  @Override
  public Long objectRefcount(byte[] key) {
    return executeCommand(commandObjects.objectRefcount(key));
  }

  @Override
  public byte[] objectEncoding(byte[] key) {
    return executeCommand(commandObjects.objectEncoding(key));
  }

  @Override
  public Long objectIdletime(byte[] key) {
    return executeCommand(commandObjects.objectIdletime(key));
  }

  @Override
  public Long objectFreq(byte[] key) {
    return executeCommand(commandObjects.objectFreq(key));
  }

  @Override
  public String migrate(String host, int port, String key, int timeout) {
    return executeCommand(commandObjects.migrate(host, port, key, timeout));
  }

  @Override
  public String migrate(String host, int port, int timeout, MigrateParams params, String... keys) {
    return executeCommand(commandObjects.migrate(host, port, timeout, params, keys));
  }

  @Override
  public String migrate(String host, int port, byte[] key, int timeout) {
    return executeCommand(commandObjects.migrate(host, port, key, timeout));
  }

  @Override
  public String migrate(String host, int port, int timeout, MigrateParams params, byte[]... keys) {
    return executeCommand(commandObjects.migrate(host, port, timeout, params, keys));
  }
  // Other key commands

  // Sample key commands
  @Override
  public long waitReplicas(String sampleKey, int replicas, long timeout) {
    return executeCommand(commandObjects.waitReplicas(sampleKey, replicas, timeout));
  }

  @Override
  public long waitReplicas(byte[] sampleKey, int replicas, long timeout) {
    return executeCommand(commandObjects.waitReplicas(sampleKey, replicas, timeout));
  }

  @Override
  public Object eval(String script, String sampleKey) {
    return executeCommand(commandObjects.eval(script, sampleKey));
  }

  @Override
  public Object evalsha(String sha1, String sampleKey) {
    return executeCommand(commandObjects.evalsha(sha1, sampleKey));
  }

  @Override
  public Object eval(byte[] script, byte[] sampleKey) {
    return executeCommand(commandObjects.eval(script, sampleKey));
  }

  @Override
  public Object evalsha(byte[] sha1, byte[] sampleKey) {
    return executeCommand(commandObjects.evalsha(sha1, sampleKey));
  }

  @Override
  public Boolean scriptExists(String sha1, String sampleKey) {
    return scriptExists(sampleKey, new String[]{sha1}).get(0);
  }

  @Override
  public List<Boolean> scriptExists(String sampleKey, String... sha1s) {
    return executeCommand(commandObjects.scriptExists(sampleKey, sha1s));
  }

  @Override
  public Boolean scriptExists(byte[] sha1, byte[] sampleKey) {
    return scriptExists(sampleKey, new byte[][]{sha1}).get(0);
  }

  @Override
  public List<Boolean> scriptExists(byte[] sampleKey, byte[]... sha1s) {
    return executeCommand(commandObjects.scriptExists(sampleKey, sha1s));
  }

  @Override
  public String scriptLoad(String script, String sampleKey) {
    return executeCommand(commandObjects.scriptLoad(script, sampleKey));
  }

  @Override
  public String scriptFlush(String sampleKey) {
    return executeCommand(commandObjects.scriptFlush(sampleKey));
  }

  @Override
  public String scriptFlush(String sampleKey, FlushMode flushMode) {
    return executeCommand(commandObjects.scriptFlush(sampleKey, flushMode));
  }

  @Override
  public String scriptKill(String sampleKey) {
    return executeCommand(commandObjects.scriptKill(sampleKey));
  }

  @Override
  public byte[] scriptLoad(byte[] script, byte[] sampleKey) {
    return executeCommand(commandObjects.scriptLoad(script, sampleKey));
  }

  @Override
  public String scriptFlush(byte[] sampleKey) {
    return executeCommand(commandObjects.scriptFlush(sampleKey));
  }

  @Override
  public String scriptFlush(byte[] sampleKey, FlushMode flushMode) {
    return executeCommand(commandObjects.scriptFlush(sampleKey, flushMode));
  }

  @Override
  public String scriptKill(byte[] sampleKey) {
    return executeCommand(commandObjects.scriptKill(sampleKey));
  }
  // Sample key commands

  // Random node commands
  public long publish(String channel, String message) {
    return executeCommand(commandObjects.publish(channel, message));
  }

  public long publish(byte[] channel, byte[] message) {
    return executeCommand(commandObjects.publish(channel, message));
  }

  public LCSMatchResult strAlgoLCSStrings(final String strA, final String strB, final StrAlgoLCSParams params) {
    return executeCommand(commandObjects.strAlgoLCSStrings(strA, strB, params));
  }

  public LCSMatchResult strAlgoLCSStrings(byte[] strA, byte[] strB, StrAlgoLCSParams params) {
    return executeCommand(commandObjects.strAlgoLCSStrings(strA, strB, params));
  }
  // Random node commands

  // RediSearch commands
  @Override
  public String ftCreate(String indexName, IndexOptions indexOptions, Schema schema) {
    return executeCommand(commandObjects.ftCreate(indexName, indexOptions, schema));
  }

  @Override
  public String ftAlter(String indexName, Schema schema) {
    return executeCommand(commandObjects.ftAlter(indexName, schema));
  }

  @Override
  public SearchResult ftSearch(String indexName, Query query) {
    return executeCommand(commandObjects.ftSearch(indexName, query));
  }

  @Override
  public SearchResult ftSearch(byte[] indexName, Query query) {
    return executeCommand(commandObjects.ftSearch(indexName, query));
  }

  @Override
  public String ftExplain(String indexName, Query query) {
    return executeCommand(commandObjects.ftExplain(indexName, query));
  }

  @Override
  public List<String> ftExplainCLI(String indexName, Query query) {
    return executeCommand(commandObjects.ftExplainCLI(indexName, query));
  }

  @Override
  public AggregationResult ftAggregate(String indexName, AggregationBuilder aggr) {
    return executeCommand(commandObjects.ftAggregate(indexName, aggr));
  }

  @Override
  public AggregationResult ftCursorRead(String indexName, long cursorId, int count) {
    return executeCommand(commandObjects.ftCursorRead(indexName, cursorId, count));
  }

  @Override
  public String ftCursorDel(String indexName, long cursorId) {
    return executeCommand(commandObjects.ftCursorDel(indexName, cursorId));
  }

  @Override
  public String ftDropIndex(String indexName) {
    return executeCommand(commandObjects.ftDropIndex(indexName));
  }

  @Override
  public String ftDropIndexDD(String indexName) {
    return executeCommand(commandObjects.ftDropIndexDD(indexName));
  }

  @Override
  public String ftSynUpdate(String indexName, String synonymGroupId, String... terms) {
    return executeCommand(commandObjects.ftSynUpdate(indexName, synonymGroupId, terms));
  }

  @Override
  public Map<String, List<String>> ftSynDump(String indexName) {
    return executeCommand(commandObjects.ftSynDump(indexName));
  }

  @Override
  public Map<String, Object> ftInfo(String indexName) {
    return executeCommand(commandObjects.ftInfo(indexName));
  }

  @Override
  public String ftAliasAdd(String aliasName, String indexName) {
    return executeCommand(commandObjects.ftAliasAdd(aliasName, indexName));
  }

  @Override
  public String ftAliasUpdate(String aliasName, String indexName) {
    return executeCommand(commandObjects.ftAliasUpdate(aliasName, indexName));
  }

  @Override
  public String ftAliasDel(String aliasName) {
    return executeCommand(commandObjects.ftAliasDel(aliasName));
  }

  @Override
  public Map<String, String> ftConfigGet(String option) {
    return executeCommand(commandObjects.ftConfigGet(option));
  }

  @Override
  public Map<String, String> ftConfigGet(String indexName, String option) {
    return executeCommand(commandObjects.ftConfigGet(indexName, option));
  }

  @Override
  public String ftConfigSet(String option, String value) {
    return executeCommand(commandObjects.ftConfigSet(option, value));
  }

  @Override
  public String ftConfigSet(String indexName, String option, String value) {
    return executeCommand(commandObjects.ftConfigSet(indexName, option, value));
  }
  // RediSearch commands

  // RedisJSON commands
  @Override
  public String jsonSet(String key, Path2 path, Object object) {
    return executeCommand(commandObjects.jsonSet(key, path, object));
  }

  @Override
  public String jsonSetWithEscape(String key, Path2 path, Object object) {
    return executeCommand(commandObjects.jsonSetWithEscape(key, path, object));
  }

  @Override
  public String jsonSet(String key, Path path, Object pojo) {
    return executeCommand(commandObjects.jsonSet(key, path, pojo));
  }

  @Override
  public String jsonSet(String key, Path2 path, Object pojo, JsonSetParams params) {
    return executeCommand(commandObjects.jsonSet(key, path, pojo, params));
  }

  @Override
  public String jsonSetWithEscape(String key, Path2 path, Object pojo, JsonSetParams params) {
    return executeCommand(commandObjects.jsonSetWithEscape(key, path, pojo, params));
  }

  @Override
  public String jsonSet(String key, Path path, Object pojo, JsonSetParams params) {
    return executeCommand(commandObjects.jsonSet(key, path, pojo, params));
  }

  @Override
  public Object jsonGet(String key) {
    return executeCommand(commandObjects.jsonGet(key));
  }

  @Override
  public <T> T jsonGet(String key, Class<T> clazz) {
    return executeCommand(commandObjects.jsonGet(key, clazz));
  }

  @Override
  public Object jsonGet(String key, Path2... paths) {
    return executeCommand(commandObjects.jsonGet(key, paths));
  }

  @Override
  public Object jsonGet(String key, Path... paths) {
    return executeCommand(commandObjects.jsonGet(key, paths));
  }

  @Override
  public <T> T jsonGet(String key, Class<T> clazz, Path... paths) {
    return executeCommand(commandObjects.jsonGet(key, clazz, paths));
  }

  @Override
  public List<JSONArray> jsonMGet(Path2 path, String... keys) {
    return executeCommand(commandObjects.jsonMGet(path, keys));
  }

  @Override
  public <T> List<T> jsonMGet(Path path, Class<T> clazz, String... keys) {
    return executeCommand(commandObjects.jsonMGet(path, clazz, keys));
  }

  @Override
  public long jsonDel(String key) {
    return executeCommand(commandObjects.jsonDel(key));
  }

  @Override
  public long jsonDel(String key, Path2 path) {
    return executeCommand(commandObjects.jsonDel(key, path));
  }

  @Override
  public long jsonDel(String key, Path path) {
    return executeCommand(commandObjects.jsonDel(key, path));
  }

  @Override
  public long jsonClear(String key) {
    return executeCommand(commandObjects.jsonClear(key));
  }

  @Override
  public long jsonClear(String key, Path2 path) {
    return executeCommand(commandObjects.jsonClear(key, path));
  }

  @Override
  public long jsonClear(String key, Path path) {
    return executeCommand(commandObjects.jsonClear(key, path));
  }

  @Override
  public List<Boolean> jsonToggle(String key, Path2 path) {
    return executeCommand(commandObjects.jsonToggle(key, path));
  }

  @Override
  public String jsonToggle(String key, Path path) {
    return executeCommand(commandObjects.jsonToggle(key, path));
  }

  @Override
  public Class<?> jsonType(String key) {
    return executeCommand(commandObjects.jsonType(key));
  }

  @Override
  public List<Class<?>> jsonType(String key, Path2 path) {
    return executeCommand(commandObjects.jsonType(key, path));
  }

  @Override
  public Class<?> jsonType(String key, Path path) {
    return executeCommand(commandObjects.jsonType(key, path));
  }

  @Override
  public long jsonStrAppend(String key, Object string) {
    return executeCommand(commandObjects.jsonStrAppend(key, string));
  }

  @Override
  public List<Long> jsonStrAppend(String key, Path2 path, Object string) {
    return executeCommand(commandObjects.jsonStrAppend(key, path, string));
  }

  @Override
  public long jsonStrAppend(String key, Path path, Object string) {
    return executeCommand(commandObjects.jsonStrAppend(key, path, string));
  }

  @Override
  public Long jsonStrLen(String key) {
    return executeCommand(commandObjects.jsonStrLen(key));
  }

  @Override
  public List<Long> jsonStrLen(String key, Path2 path) {
    return executeCommand(commandObjects.jsonStrLen(key, path));
  }

  @Override
  public Long jsonStrLen(String key, Path path) {
    return executeCommand(commandObjects.jsonStrLen(key, path));
  }

  @Override
  public List<Long> jsonArrAppend(String key, Path2 path, Object... objects) {
    return executeCommand(commandObjects.jsonArrAppend(key, path, objects));
  }

  @Override
  public List<Long> jsonArrAppendWithEscape(String key, Path2 path, Object... objects) {
    return executeCommand(commandObjects.jsonArrAppendWithEscape(key, path, objects));
  }

  @Override
  public Long jsonArrAppend(String key, Path path, Object... pojos) {
    return executeCommand(commandObjects.jsonArrAppend(key, path, pojos));
  }

  @Override
  public List<Long> jsonArrIndex(String key, Path2 path, Object scalar) {
    return executeCommand(commandObjects.jsonArrIndex(key, path, scalar));
  }

  @Override
  public List<Long> jsonArrIndexWithEscape(String key, Path2 path, Object scalar) {
    return executeCommand(commandObjects.jsonArrIndexWithEscape(key, path, scalar));
  }

  @Override
  public long jsonArrIndex(String key, Path path, Object scalar) {
    return executeCommand(commandObjects.jsonArrIndex(key, path, scalar));
  }

  @Override
  public List<Long> jsonArrInsert(String key, Path2 path, int index, Object... objects) {
    return executeCommand(commandObjects.jsonArrInsert(key, path, index, objects));
  }

  @Override
  public List<Long> jsonArrInsertWithEscape(String key, Path2 path, int index, Object... objects) {
    return executeCommand(commandObjects.jsonArrInsertWithEscape(key, path, index, objects));
  }

  @Override
  public long jsonArrInsert(String key, Path path, int index, Object... pojos) {
    return executeCommand(commandObjects.jsonArrInsert(key, path, index, pojos));
  }

  @Override
  public Object jsonArrPop(String key) {
    return executeCommand(commandObjects.jsonArrPop(key));
  }

  @Override
  public <T> T jsonArrPop(String key, Class<T> clazz) {
    return executeCommand(commandObjects.jsonArrPop(key, clazz));
  }

  @Override
  public List<Object> jsonArrPop(String key, Path2 path) {
    return executeCommand(commandObjects.jsonArrPop(key, path));
  }

  @Override
  public Object jsonArrPop(String key, Path path) {
    return executeCommand(commandObjects.jsonArrPop(key, path));
  }

  @Override
  public <T> T jsonArrPop(String key, Class<T> clazz, Path path) {
    return executeCommand(commandObjects.jsonArrPop(key, clazz, path));
  }

  @Override
  public List<Object> jsonArrPop(String key, Path2 path, int index) {
    return executeCommand(commandObjects.jsonArrPop(key, path, index));
  }

  @Override
  public Object jsonArrPop(String key, Path path, int index) {
    return executeCommand(commandObjects.jsonArrPop(key, path, index));
  }

  @Override
  public <T> T jsonArrPop(String key, Class<T> clazz, Path path, int index) {
    return executeCommand(commandObjects.jsonArrPop(key, clazz, path, index));
  }

  @Override
  public Long jsonArrLen(String key) {
    return executeCommand(commandObjects.jsonArrLen(key));
  }

  @Override
  public List<Long> jsonArrLen(String key, Path2 path) {
    return executeCommand(commandObjects.jsonArrLen(key, path));
  }

  @Override
  public Long jsonArrLen(String key, Path path) {
    return executeCommand(commandObjects.jsonArrLen(key, path));
  }

  @Override
  public List<Long> jsonArrTrim(String key, Path2 path, int start, int stop) {
    return executeCommand(commandObjects.jsonArrTrim(key, path, start, stop));
  }

  @Override
  public Long jsonArrTrim(String key, Path path, int start, int stop) {
    return executeCommand(commandObjects.jsonArrTrim(key, path, start, stop));
  }
  // RedisJSON commands

  public Object sendCommand(ProtocolCommand cmd) {
    return executeCommand(commandObjects.commandArguments(cmd));
  }

  public Object sendCommand(ProtocolCommand cmd, byte[]... args) {
    return executeCommand(commandObjects.commandArguments(cmd).addObjects((Object[]) args));
  }

  public Object sendBlockingCommand(ProtocolCommand cmd, byte[]... args) {
    return executeCommand(commandObjects.commandArguments(cmd).addObjects((Object[]) args).blocking());
  }

  public Object sendCommand(ProtocolCommand cmd, String... args) {
    return executeCommand(commandObjects.commandArguments(cmd).addObjects((Object[]) args));
  }

  public Object sendBlockingCommand(ProtocolCommand cmd, String... args) {
    return executeCommand(commandObjects.commandArguments(cmd).addObjects((Object[]) args).blocking());
  }

  public Object sendCommand(byte[] sampleKey, ProtocolCommand cmd, byte[]... args) {
    return executeCommand(commandObjects.commandArguments(cmd).addObjects((Object[]) args).processKey(sampleKey));
  }

  public Object sendBlockingCommand(byte[] sampleKey, ProtocolCommand cmd, byte[]... args) {
    return executeCommand(commandObjects.commandArguments(cmd).addObjects((Object[]) args).blocking().processKey(sampleKey));
  }

  public Object sendCommand(String sampleKey, ProtocolCommand cmd, String... args) {
    return executeCommand(commandObjects.commandArguments(cmd).addObjects((Object[]) args).processKey(sampleKey));
  }

  public Object sendBlockingCommand(String sampleKey, ProtocolCommand cmd, String... args) {
    return executeCommand(commandObjects.commandArguments(cmd).addObjects((Object[]) args).blocking().processKey(sampleKey));
  }

  public Object executeCommand(CommandArguments args) {
    return executeCommand(new CommandObject<>(args, BuilderFactory.RAW_OBJECT));
  }
}<|MERGE_RESOLUTION|>--- conflicted
+++ resolved
@@ -83,12 +83,7 @@
   public UnifiedJedis(ConnectionProvider provider) {
     this.provider = provider;
     this.executor = new DefaultCommandExecutor(provider);
-<<<<<<< HEAD
     this.commandObjects = new CommandObjects();
-=======
-    this.commandObjects = (provider instanceof ClusterConnectionProvider)
-        ? new ClusterCommandObjects() : new CommandObjects();
->>>>>>> 78618b4f
   }
 
   public UnifiedJedis(JedisSocketFactory socketFactory) {
@@ -119,7 +114,6 @@
     this.provider = provider;
     this.executor = new ClusterCommandExecutor(provider, maxAttempts, maxTotalRetriesDuration);
     this.commandObjects = new ClusterCommandObjects();
-<<<<<<< HEAD
   }
 
   public UnifiedJedis(ShardedConnectionProvider provider) {
@@ -132,8 +126,6 @@
     this.provider = provider;
     this.executor = new DefaultCommandExecutor(provider);
     this.commandObjects = new ShardedCommandObjects(provider.getHashingAlgo(), tagPattern);
-=======
->>>>>>> 78618b4f
   }
 
   public UnifiedJedis(ConnectionProvider provider, int maxAttempts, Duration maxTotalRetriesDuration) {
