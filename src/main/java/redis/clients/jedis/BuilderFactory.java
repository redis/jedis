package redis.clients.jedis;

import java.util.AbstractMap;
import java.util.ArrayList;
import java.util.HashMap;
import java.util.HashSet;
import java.util.Iterator;
import java.util.LinkedHashSet;
import java.util.List;
import java.util.Map;
import java.util.Set;

import redis.clients.jedis.util.JedisByteHashMap;
import redis.clients.jedis.util.SafeEncoder;

public final class BuilderFactory {

  public static final Builder<Object> OBJECT = new Builder<Object>() {
    @Override
    public Object build(Object data) {
      return data;
    }

    @Override
    public String toString() {
      return "Object";
    }
  };

  public static final Builder<List<Object>> OBJECT_LIST = new Builder<List<Object>>() {
    @Override
    public List<Object> build(Object data) {
      return (List<Object>) data;
    }

    @Override
    public String toString() {
      return "List<Object>";
    }
  };

  public static final Builder<Double> DOUBLE = new Builder<Double>() {
    @Override
    public Double build(Object data) {
      String string = STRING.build(data);
      if (string == null) return null;
      try {
        return Double.valueOf(string);
      } catch (NumberFormatException e) {
        if (string.equals("inf") || string.equals("+inf")) return Double.POSITIVE_INFINITY;
        if (string.equals("-inf")) return Double.NEGATIVE_INFINITY;
        throw e;
      }
    }

    @Override
    public String toString() {
      return "double";
    }
  };
  public static final Builder<Boolean> BOOLEAN = new Builder<Boolean>() {
    @Override
    public Boolean build(Object data) {
      return ((Long) data) == 1;
    }

    @Override
    public String toString() {
      return "boolean";
    }
  };
  public static final Builder<byte[]> BYTE_ARRAY = new Builder<byte[]>() {
    @Override
    public byte[] build(Object data) {
      return ((byte[]) data); // deleted == 1
    }

    @Override
    public String toString() {
      return "byte[]";
    }
  };

  public static final Builder<Long> LONG = new Builder<Long>() {
    @Override
    public Long build(Object data) {
      return (Long) data;
    }

    @Override
    public String toString() {
      return "long";
    }

  };
  public static final Builder<String> STRING = new Builder<String>() {
    @Override
    public String build(Object data) {
      return data == null ? null : SafeEncoder.encode((byte[]) data);
    }

    @Override
    public String toString() {
      return "string";
    }

  };
  public static final Builder<List<String>> STRING_LIST = new Builder<List<String>>() {
    @Override
    @SuppressWarnings("unchecked")
    public List<String> build(Object data) {
      if (null == data) {
        return null;
      }
      List<byte[]> l = (List<byte[]>) data;
      final ArrayList<String> result = new ArrayList<>(l.size());
      for (final byte[] barray : l) {
        if (barray == null) {
          result.add(null);
        } else {
          result.add(SafeEncoder.encode(barray));
        }
      }
      return result;
    }

    @Override
    public String toString() {
      return "List<String>";
    }

  };
  public static final Builder<Map<String, String>> STRING_MAP = new Builder<Map<String, String>>() {
    @Override
    @SuppressWarnings("unchecked")
    public Map<String, String> build(Object data) {
      final List<byte[]> flatHash = (List<byte[]>) data;
      final Map<String, String> hash = new HashMap<>(flatHash.size() / 2, 1);
      final Iterator<byte[]> iterator = flatHash.iterator();
      while (iterator.hasNext()) {
        hash.put(SafeEncoder.encode(iterator.next()), SafeEncoder.encode(iterator.next()));
      }

      return hash;
    }

    @Override
    public String toString() {
      return "Map<String, String>";
    }

  };

  public static final Builder<Map<String, String>> PUBSUB_NUMSUB_MAP = new Builder<Map<String, String>>() {
    @Override
    @SuppressWarnings("unchecked")
    public Map<String, String> build(Object data) {
      final List<Object> flatHash = (List<Object>) data;
      final Map<String, String> hash = new HashMap<>(flatHash.size() / 2, 1);
      final Iterator<Object> iterator = flatHash.iterator();
      while (iterator.hasNext()) {
        hash.put(SafeEncoder.encode((byte[]) iterator.next()),
          String.valueOf((Long) iterator.next()));
      }

      return hash;
    }

    @Override
    public String toString() {
      return "PUBSUB_NUMSUB_MAP<String, String>";
    }

  };

  public static final Builder<Set<String>> STRING_SET = new Builder<Set<String>>() {
    @Override
    @SuppressWarnings("unchecked")
    public Set<String> build(Object data) {
      if (null == data) {
        return null;
      }
      List<byte[]> l = (List<byte[]>) data;
      final Set<String> result = new HashSet<>(l.size(), 1);
      for (final byte[] barray : l) {
        if (barray == null) {
          result.add(null);
        } else {
          result.add(SafeEncoder.encode(barray));
        }
      }
      return result;
    }

    @Override
    public String toString() {
      return "Set<String>";
    }

  };

  public static final Builder<List<byte[]>> BYTE_ARRAY_LIST = new Builder<List<byte[]>>() {
    @Override
    @SuppressWarnings("unchecked")
    public List<byte[]> build(Object data) {
      if (null == data) {
        return null;
      }
      return (List<byte[]>) data;
    }

    @Override
    public String toString() {
      return "List<byte[]>";
    }
  };

  public static final Builder<Set<byte[]>> BYTE_ARRAY_ZSET = new Builder<Set<byte[]>>() {
    @Override
    @SuppressWarnings("unchecked")
    public Set<byte[]> build(Object data) {
      if (null == data) {
        return null;
      }
      List<byte[]> l = (List<byte[]>) data;
      final Set<byte[]> result = new LinkedHashSet<>(l);
      for (final byte[] barray : l) {
        if (barray == null) {
          result.add(null);
        } else {
          result.add(barray);
        }
      }
      return result;
    }

    @Override
    public String toString() {
      return "ZSet<byte[]>";
    }
  };
  public static final Builder<Map<byte[], byte[]>> BYTE_ARRAY_MAP = new Builder<Map<byte[], byte[]>>() {
    @Override
    @SuppressWarnings("unchecked")
    public Map<byte[], byte[]> build(Object data) {
      final List<byte[]> flatHash = (List<byte[]>) data;
      final Map<byte[], byte[]> hash = new JedisByteHashMap();
      final Iterator<byte[]> iterator = flatHash.iterator();
      while (iterator.hasNext()) {
        hash.put(iterator.next(), iterator.next());
      }

      return hash;
    }

    @Override
    public String toString() {
      return "Map<byte[], byte[]>";
    }

  };

  public static final Builder<Set<String>> STRING_ZSET = new Builder<Set<String>>() {
    @Override
    @SuppressWarnings("unchecked")
    public Set<String> build(Object data) {
      if (null == data) {
        return null;
      }
      List<byte[]> l = (List<byte[]>) data;
      final Set<String> result = new LinkedHashSet<>(l.size(), 1);
      for (final byte[] barray : l) {
        if (barray == null) {
          result.add(null);
        } else {
          result.add(SafeEncoder.encode(barray));
        }
      }
      return result;
    }

    @Override
    public String toString() {
      return "ZSet<String>";
    }

  };

  public static final Builder<Set<Tuple>> TUPLE_ZSET = new Builder<Set<Tuple>>() {
    @Override
    @SuppressWarnings("unchecked")
    public Set<Tuple> build(Object data) {
      if (null == data) {
        return null;
      }
      List<byte[]> l = (List<byte[]>) data;
      final Set<Tuple> result = new LinkedHashSet<>(l.size() / 2, 1);
      Iterator<byte[]> iterator = l.iterator();
      while (iterator.hasNext()) {
        result.add(new Tuple(iterator.next(), DOUBLE.build(iterator.next())));
      }
      return result;
    }

    @Override
    public String toString() {
      return "ZSet<Tuple>";
    }

  };

  public static final Builder<Tuple> TUPLE = new Builder<Tuple>() {
    @Override
    @SuppressWarnings("unchecked")
    public Tuple build(Object data) {
      List<byte[]> l = (List<byte[]>) data; // never null
      if (l.isEmpty()) {
        return null;
      }
      return new Tuple(l.get(0), DOUBLE.build(l.get(1)));
    }

    @Override
    public String toString() {
      return "Tuple";
    }

  };

  public static final Builder<Object> EVAL_RESULT = new Builder<Object>() {

    @Override
    public Object build(Object data) {
      return evalResult(data);
    }

    @Override
    public String toString() {
      return "Eval<Object>";
    }

    private Object evalResult(Object result) {
      if (result instanceof byte[]) return SafeEncoder.encode((byte[]) result);

      if (result instanceof List<?>) {
        List<?> list = (List<?>) result;
        List<Object> listResult = new ArrayList<>(list.size());
        for (Object bin : list) {
          listResult.add(evalResult(bin));
        }

        return listResult;
      }

      return result;
    }

  };

  public static final Builder<Object> EVAL_BINARY_RESULT = new Builder<Object>() {

    @Override
    public Object build(Object data) {
      return evalResult(data);
    }

    @Override
    public String toString() {
      return "Eval<Object>";
    }

    private Object evalResult(Object result) {
      if (result instanceof List<?>) {
        List<?> list = (List<?>) result;
        List<Object> listResult = new ArrayList<>(list.size());
        for (Object bin : list) {
          listResult.add(evalResult(bin));
        }

        return listResult;
      }

      return result;
    }

  };

  public static final Builder<List<GeoCoordinate>> GEO_COORDINATE_LIST = new Builder<List<GeoCoordinate>>() {
    @Override
    public List<GeoCoordinate> build(Object data) {
      if (null == data) {
        return null;
      }
      return interpretGeoposResult((List<Object>) data);
    }

    @Override
    public String toString() {
      return "List<GeoCoordinate>";
    }

    private List<GeoCoordinate> interpretGeoposResult(List<Object> responses) {
      List<GeoCoordinate> responseCoordinate = new ArrayList<>(responses.size());
      for (Object response : responses) {
        if (response == null) {
          responseCoordinate.add(null);
        } else {
          List<Object> respList = (List<Object>) response;
          GeoCoordinate coord = new GeoCoordinate(DOUBLE.build(respList.get(0)),
              DOUBLE.build(respList.get(1)));
          responseCoordinate.add(coord);
        }
      }
      return responseCoordinate;
    }
  };

  public static final Builder<List<GeoRadiusResponse>> GEORADIUS_WITH_PARAMS_RESULT = new Builder<List<GeoRadiusResponse>>() {
    @Override
    public List<GeoRadiusResponse> build(Object data) {
      if (data == null) {
        return null;
      }

      List<Object> objectList = (List<Object>) data;

      List<GeoRadiusResponse> responses = new ArrayList<>(objectList.size());
      if (objectList.isEmpty()) {
        return responses;
      }

      if (objectList.get(0) instanceof List<?>) {
        // list of members with additional informations
        GeoRadiusResponse resp;
        for (Object obj : objectList) {
          List<Object> informations = (List<Object>) obj;

          resp = new GeoRadiusResponse((byte[]) informations.get(0));

          int size = informations.size();
          for (int idx = 1; idx < size; idx++) {
            Object info = informations.get(idx);
            if (info instanceof List<?>) {
              // coordinate
              List<Object> coord = (List<Object>) info;

              resp.setCoordinate(new GeoCoordinate(DOUBLE.build(coord.get(0)),
                  DOUBLE.build(coord.get(1))));
            } else if (info instanceof Long) {
              // score
              resp.setRawScore(LONG.build(info));
            } else {
              // distance
              resp.setDistance(DOUBLE.build(info));
            }
          }

          responses.add(resp);
        }
      } else {
        // list of members
        for (Object obj : objectList) {
          responses.add(new GeoRadiusResponse((byte[]) obj));
        }
      }

      return responses;
    }

    @Override
    public String toString() {
      return "GeoRadiusWithParamsResult";
    }
  };

  public static final Builder<List<Module>> MODULE_LIST = new Builder<List<Module>>() {
    @Override
    public List<Module> build(Object data) {
      if (data == null) {
        return null;
      }

      List<List<Object>> objectList = (List<List<Object>>) data;

      List<Module> responses = new ArrayList<>(objectList.size());
      if (objectList.isEmpty()) {
        return responses;
      }

      for (List<Object> moduleResp : objectList) {
        Module m = new Module(SafeEncoder.encode((byte[]) moduleResp.get(1)),
            ((Long) moduleResp.get(3)).intValue());
        responses.add(m);
      }

      return responses;
    }

    @Override
    public String toString() {
      return "List<Module>";
    }
  };

  /**
   * Create a AccessControlUser object from the ACL GETUSER < > result
   */
  public static final Builder<AccessControlUser> ACCESS_CONTROL_USER = new Builder<AccessControlUser>() {
    @Override
    public AccessControlUser build(Object data) {
      if (data == null) {
        return null;
      }

      List<List<Object>> objectList = (List<List<Object>>) data;
      if (objectList.isEmpty()) {
        return null;
      }

      AccessControlUser accessControlUser = new AccessControlUser();

      // flags
      List<Object> flags = objectList.get(1);
      for (Object f : flags) {
        accessControlUser.addFlag(SafeEncoder.encode((byte[]) f));
      }

      // passwords
      List<Object> passwords = objectList.get(3);
      for (Object p : passwords) {
        accessControlUser.addPassword(SafeEncoder.encode((byte[]) p));
      }

      // commands
      accessControlUser.setCommands(SafeEncoder.encode((byte[]) (Object) objectList.get(5)));

      // keys
      List<Object> keys = objectList.get(7);
      for (Object k : keys) {
        accessControlUser.addKey(SafeEncoder.encode((byte[]) k));
      }

      return accessControlUser;
    }

    @Override
    public String toString() {
      return "AccessControlUser";
    }

  };

  /**
   * Create an Access Control Log Entry Result of ACL LOG command
   */
  public static final Builder<List<AccessControlLogEntry>> ACCESS_CONTROL_LOG_ENTRY_LIST = new Builder<List<AccessControlLogEntry>>() {

    private final Map<String, Builder> mappingFunctions = createDecoderMap();

    private Map<String, Builder> createDecoderMap() {

      Map<String, Builder> tempMappingFunctions = new HashMap<>();
      tempMappingFunctions.put(AccessControlLogEntry.COUNT, LONG);
      tempMappingFunctions.put(AccessControlLogEntry.REASON, STRING);
      tempMappingFunctions.put(AccessControlLogEntry.CONTEXT, STRING);
      tempMappingFunctions.put(AccessControlLogEntry.OBJECT, STRING);
      tempMappingFunctions.put(AccessControlLogEntry.USERNAME, STRING);
      tempMappingFunctions.put(AccessControlLogEntry.AGE_SECONDS, STRING);
      tempMappingFunctions.put(AccessControlLogEntry.CLIENT_INFO, STRING);

      return tempMappingFunctions;
    }

    @Override
    public List<AccessControlLogEntry> build(Object data) {

      if (null == data) {
        return null;
      }

      List<AccessControlLogEntry> list = new ArrayList<>();
      List<List<Object>> logEntries = (List<List<Object>>) data;
      for (List<Object> logEntryData : logEntries) {
        Iterator<Object> logEntryDataIterator = logEntryData.iterator();
        AccessControlLogEntry accessControlLogEntry = new AccessControlLogEntry(
            createMapFromDecodingFunctions(logEntryDataIterator, mappingFunctions));
        list.add(accessControlLogEntry);
      }
      return list;
    }

    @Override
    public String toString() {
      return "List<AccessControlLogEntry>";
    }
  };

  public static final Builder<List<Long>> LONG_LIST = new Builder<List<Long>>() {
    @Override
    @SuppressWarnings("unchecked")
    public List<Long> build(Object data) {
      if (null == data) {
        return null;
      }
      return (List<Long>) data;
    }

    @Override
    public String toString() {
      return "List<Long>";
    }

  };

  public static final Builder<List<Boolean>> BOOLEAN_LIST = new Builder<List<Boolean>>() {
    @Override
    @SuppressWarnings("unchecked")
    public List<Boolean> build(Object data) {
      if (null == data) {
        return null;
      }
      List<Long> longs = (List<Long>) data;
      List<Boolean> booleans = new ArrayList<>(longs.size());
      for (Long value : longs) {
        booleans.add(value == 1L);
      }
      return booleans;
    }

    @Override
    public String toString() {
      return "List<Boolean>";
    }
  };

  public static final Builder<List<Double>> DOUBLE_LIST = new Builder<List<Double>>() {
    @Override
    @SuppressWarnings("unchecked")
    public List<Double> build(Object data) {
      if (null == data) {
        return null;
      }
      List<byte[]> values = (List<byte[]>) data;
      List<Double> doubles = new ArrayList<>(values.size());
      for (byte[] value : values) {
        doubles.add(DOUBLE.build(value));
      }
      return doubles;
    }

    @Override
    public String toString() {
      return "List<Double>";
    }
  };

  public static final Builder<StreamEntryID> STREAM_ENTRY_ID = new Builder<StreamEntryID>() {
    @Override
    public StreamEntryID build(Object data) {
      if (null == data) {
        return null;
      }
      String id = SafeEncoder.encode((byte[]) data);
      return new StreamEntryID(id);
    }

    @Override
    public String toString() {
      return "StreamEntryID";
    }
  };
<<<<<<< HEAD

  public static final Builder<List<Map.Entry<String, List<StreamEntry>>>> STREAM_READ_RESPONSE
      = new Builder<List<Map.Entry<String, List<StreamEntry>>>>() {
    @Override
    public List<Map.Entry<String, List<StreamEntry>>> build(Object data) {
      if (data == null) {
        return null;
      }
      List<Object> streams = (List<Object>) data;

      List<Map.Entry<String, List<StreamEntry>>> result = new ArrayList<>(streams.size());
      for (Object streamObj : streams) {
        List<Object> stream = (List<Object>) streamObj;
        String streamId = SafeEncoder.encode((byte[]) stream.get(0));
        List<StreamEntry> streamEntries = BuilderFactory.STREAM_ENTRY_LIST.build(stream.get(1));
        result.add(new AbstractMap.SimpleEntry<>(streamId, streamEntries));
      }

      return result;
    }

    @Override
    public String toString() {
      return "List<Entry<String, List<StreamEntry>>>";
    }
  };
=======
>>>>>>> 844477cb

  public static final Builder<List<StreamEntry>> STREAM_ENTRY_LIST = new Builder<List<StreamEntry>>() {
    @Override
    @SuppressWarnings("unchecked")
    public List<StreamEntry> build(Object data) {
      if (null == data) {
        return null;
      }
      List<ArrayList<Object>> objectList = (List<ArrayList<Object>>) data;

      List<StreamEntry> responses = new ArrayList<>(objectList.size() / 2);
      if (objectList.isEmpty()) {
        return responses;
      }

      for (ArrayList<Object> res : objectList) {
        if (res == null) {
          responses.add(null);
          continue;
        }
        String entryIdString = SafeEncoder.encode((byte[]) res.get(0));
        StreamEntryID entryID = new StreamEntryID(entryIdString);
        List<byte[]> hash = (List<byte[]>) res.get(1);

        Iterator<byte[]> hashIterator = hash.iterator();
        Map<String, String> map = new HashMap<>(hash.size() / 2);
        while (hashIterator.hasNext()) {
          map.put(SafeEncoder.encode(hashIterator.next()), SafeEncoder.encode(hashIterator.next()));
        }
        responses.add(new StreamEntry(entryID, map));
      }

      return responses;
    }

    @Override
    public String toString() {
      return "List<StreamEntry>";
    }
  };

  public static final Builder<StreamEntry> STREAM_ENTRY = new Builder<StreamEntry>() {
    @Override
    @SuppressWarnings("unchecked")
    public StreamEntry build(Object data) {
      if (null == data) {
        return null;
      }
      List<Object> objectList = (List<Object>) data;

      if (objectList.isEmpty()) {
        return null;
      }

      String entryIdString = SafeEncoder.encode((byte[]) objectList.get(0));
      StreamEntryID entryID = new StreamEntryID(entryIdString);
      List<byte[]> hash = (List<byte[]>) objectList.get(1);

      Iterator<byte[]> hashIterator = hash.iterator();
      Map<String, String> map = new HashMap<>(hash.size() / 2);
      while (hashIterator.hasNext()) {
        map.put(SafeEncoder.encode(hashIterator.next()), SafeEncoder.encode(hashIterator.next()));
      }
      return new StreamEntry(entryID, map);
    }

    @Override
    public String toString() {
      return "StreamEntry";
    }
  };

  public static final Builder<List<StreamPendingEntry>> STREAM_PENDING_ENTRY_LIST = new Builder<List<StreamPendingEntry>>() {
    @Override
    @SuppressWarnings("unchecked")
    public List<StreamPendingEntry> build(Object data) {
      if (null == data) {
        return null;
      }

      List<Object> streamsEntries = (List<Object>) data;
      List<StreamPendingEntry> result = new ArrayList<>(streamsEntries.size());
      for (Object streamObj : streamsEntries) {
        List<Object> stream = (List<Object>) streamObj;
        String id = SafeEncoder.encode((byte[]) stream.get(0));
        String consumerName = SafeEncoder.encode((byte[]) stream.get(1));
        long idleTime = BuilderFactory.LONG.build(stream.get(2));
        long deliveredTimes = BuilderFactory.LONG.build(stream.get(3));
        result.add(new StreamPendingEntry(new StreamEntryID(id), consumerName, idleTime,
            deliveredTimes));
      }
      return result;
    }

    @Override
    public String toString() {
      return "List<StreamPendingEntry>";
    }
  };

  public static final Builder<StreamInfo> STREAM_INFO = new Builder<StreamInfo>() {

    Map<String, Builder> mappingFunctions = createDecoderMap();

    private Map<String, Builder> createDecoderMap() {

      Map<String, Builder> tempMappingFunctions = new HashMap<>();
      tempMappingFunctions.put(StreamInfo.LAST_GENERATED_ID, STREAM_ENTRY_ID);
      tempMappingFunctions.put(StreamInfo.FIRST_ENTRY, STREAM_ENTRY);
      tempMappingFunctions.put(StreamInfo.LENGTH, LONG);
      tempMappingFunctions.put(StreamInfo.RADIX_TREE_KEYS, LONG);
      tempMappingFunctions.put(StreamInfo.RADIX_TREE_NODES, LONG);
      tempMappingFunctions.put(StreamInfo.LAST_ENTRY, STREAM_ENTRY);
      tempMappingFunctions.put(StreamInfo.GROUPS, LONG);

      return tempMappingFunctions;
    }

    @Override
    @SuppressWarnings("unchecked")
    public StreamInfo build(Object data) {
      if (null == data) {
        return null;
      }

      List<Object> streamsEntries = (List<Object>) data;
      Iterator<Object> iterator = streamsEntries.iterator();

      return new StreamInfo(createMapFromDecodingFunctions(iterator, mappingFunctions));
    }

    @Override
    public String toString() {
      return "StreamInfo";
    }
  };

  public static final Builder<List<StreamGroupInfo>> STREAM_GROUP_INFO_LIST = new Builder<List<StreamGroupInfo>>() {

    Map<String, Builder> mappingFunctions = createDecoderMap();

    private Map<String, Builder> createDecoderMap() {

      Map<String, Builder> tempMappingFunctions = new HashMap<>();
      tempMappingFunctions.put(StreamGroupInfo.NAME, STRING);
      tempMappingFunctions.put(StreamGroupInfo.CONSUMERS, LONG);
      tempMappingFunctions.put(StreamGroupInfo.PENDING, LONG);
      tempMappingFunctions.put(StreamGroupInfo.LAST_DELIVERED, STREAM_ENTRY_ID);

      return tempMappingFunctions;
    }

    @Override
    @SuppressWarnings("unchecked")
    public List<StreamGroupInfo> build(Object data) {
      if (null == data) {
        return null;
      }

      List<StreamGroupInfo> list = new ArrayList<>();
      List<Object> streamsEntries = (List<Object>) data;
      Iterator<Object> groupsArray = streamsEntries.iterator();

      while (groupsArray.hasNext()) {

        List<Object> groupInfo = (List<Object>) groupsArray.next();

        Iterator<Object> groupInfoIterator = groupInfo.iterator();

        StreamGroupInfo streamGroupInfo = new StreamGroupInfo(createMapFromDecodingFunctions(
          groupInfoIterator, mappingFunctions));
        list.add(streamGroupInfo);

      }
      return list;

    }

    @Override
    public String toString() {
      return "List<StreamGroupInfo>";
    }
  };

  public static final Builder<List<StreamConsumersInfo>> STREAM_CONSUMERS_INFO_LIST = new Builder<List<StreamConsumersInfo>>() {

    Map<String, Builder> mappingFunctions = createDecoderMap();

    private Map<String, Builder> createDecoderMap() {
      Map<String, Builder> tempMappingFunctions = new HashMap<>();
      tempMappingFunctions.put(StreamConsumersInfo.NAME, STRING);
      tempMappingFunctions.put(StreamConsumersInfo.IDLE, LONG);
      tempMappingFunctions.put(StreamGroupInfo.PENDING, LONG);
      tempMappingFunctions.put(StreamGroupInfo.LAST_DELIVERED, STRING);
      return tempMappingFunctions;

    }

    @Override
    @SuppressWarnings("unchecked")
    public List<StreamConsumersInfo> build(Object data) {
      if (null == data) {
        return null;
      }

      List<StreamConsumersInfo> list = new ArrayList<>();
      List<Object> streamsEntries = (List<Object>) data;
      Iterator<Object> groupsArray = streamsEntries.iterator();

      while (groupsArray.hasNext()) {

        List<Object> groupInfo = (List<Object>) groupsArray.next();

        Iterator<Object> consumerInfoIterator = groupInfo.iterator();

        StreamConsumersInfo streamGroupInfo = new StreamConsumersInfo(
            createMapFromDecodingFunctions(consumerInfoIterator, mappingFunctions));
        list.add(streamGroupInfo);

      }
      return list;

    }

    @Override
    public String toString() {
      return "List<StreamConsumersInfo>";
    }
  };

  private static Map<String, Object> createMapFromDecodingFunctions(Iterator<Object> iterator,
      Map<String, Builder> mappingFunctions) {

    Map<String, Object> resultMap = new HashMap<>();
    while (iterator.hasNext()) {

      String mapKey = STRING.build(iterator.next());
      if (mappingFunctions.containsKey(mapKey)) {
        resultMap.put(mapKey, mappingFunctions.get(mapKey).build(iterator.next()));
      } else { // For future - if we don't find an element in our builder map
        Object unknownData = iterator.next();
        for (Builder b : mappingFunctions.values()) {
          try {
            resultMap.put(mapKey, b.build(unknownData));
            break;
          } catch (ClassCastException e) {
            // We continue with next builder

          }
        }
      }
    }
    return resultMap;
  }

  private BuilderFactory() {
    throw new InstantiationError("Must not instantiate this class");
  }

}<|MERGE_RESOLUTION|>--- conflicted
+++ resolved
@@ -669,7 +669,6 @@
       return "StreamEntryID";
     }
   };
-<<<<<<< HEAD
 
   public static final Builder<List<Map.Entry<String, List<StreamEntry>>>> STREAM_READ_RESPONSE
       = new Builder<List<Map.Entry<String, List<StreamEntry>>>>() {
@@ -696,8 +695,6 @@
       return "List<Entry<String, List<StreamEntry>>>";
     }
   };
-=======
->>>>>>> 844477cb
 
   public static final Builder<List<StreamEntry>> STREAM_ENTRY_LIST = new Builder<List<StreamEntry>>() {
     @Override
