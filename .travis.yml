--- conflicted
+++ resolved
@@ -1,13 +1,9 @@
 language: java
 jdk:
-<<<<<<< HEAD
-  - oraclejdk8
-  - openjdk8
-=======
   - openjdk6
   - openjdk7
   - oraclejdk7
   - oraclejdk8
->>>>>>> 6301ff58
+  - openjdk8
 install: make travis-install
 script: make test