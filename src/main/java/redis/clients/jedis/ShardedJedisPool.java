--- conflicted
+++ resolved
@@ -50,33 +50,6 @@
 
         public Object makeObject() throws Exception {
             ShardedJedis jedis = new ShardedJedis(shards, algo, keyTagPattern);
-<<<<<<< HEAD
-            Map<JedisShardInfo, Integer> retries = new HashMap<JedisShardInfo, Integer>();
-            for (JedisShardInfo i:shards)
-                retries.put(i, i.getRetries());
-
-            boolean done = false;
-            while (!done) {
-                try {
-                    for (Jedis shard : jedis.getAllShards()) {
-                        if (!shard.isConnected()) {
-                            JedisShardInfo info = shard.getShardInfo();
-                            Integer leftRetries = retries.get(info);
-                            retries.put(info, leftRetries -1);
-                            if (leftRetries > 0)
-                                shard.connect();
-                        }
-                    }
-                    done = true;
-                } catch (Exception e) {
-                    try {
-                        Thread.sleep(100);
-                    } catch (InterruptedException e1) {
-                    }
-                }
-            }
-=======
->>>>>>> 97dd134e
             return jedis;
         }
 
