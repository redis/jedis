package redis.clients.jedis;

import java.util.ArrayList;
import java.util.HashMap;
import java.util.HashSet;
import java.util.Iterator;
import java.util.LinkedHashSet;
import java.util.List;
import java.util.Map;
import java.util.Set;

import redis.clients.jedis.util.JedisByteHashMap;
import redis.clients.jedis.util.SafeEncoder;

public final class BuilderFactory {

  public static final Builder<Object> OBJECT = new Builder<Object>() {
    @Override
    public Object build(Object data) {
      return data;
    }

    @Override
    public String toString() {
      return "Object";
    }
  };

  public static final Builder<List<Object>> OBJECT_LIST = new Builder<List<Object>>() {
    @Override
    public List<Object> build(Object data) {
      return (List<Object>) data;
    }

    @Override
    public String toString() {
      return "List<Object>";
    }
  };

  public static final Builder<Double> DOUBLE = new Builder<Double>() {
    @Override
    public Double build(Object data) {
      String string = STRING.build(data);
      if (string == null) return null;
      try {
        return Double.valueOf(string);
      } catch (NumberFormatException e) {
        if (string.equals("inf") || string.equals("+inf")) return Double.POSITIVE_INFINITY;
        if (string.equals("-inf")) return Double.NEGATIVE_INFINITY;
        throw e;
      }
    }

    @Override
    public String toString() {
      return "double";
    }
  };
  public static final Builder<Boolean> BOOLEAN = new Builder<Boolean>() {
    @Override
    public Boolean build(Object data) {
      return ((Long) data) == 1;
    }

    @Override
    public String toString() {
      return "boolean";
    }
  };
  public static final Builder<byte[]> BYTE_ARRAY = new Builder<byte[]>() {
    @Override
    public byte[] build(Object data) {
      return ((byte[]) data); // deleted == 1
    }

    @Override
    public String toString() {
      return "byte[]";
    }
  };

  public static final Builder<Long> LONG = new Builder<Long>() {
    @Override
    public Long build(Object data) {
      return (Long) data;
    }

    @Override
    public String toString() {
      return "long";
    }

  };
  public static final Builder<String> STRING = new Builder<String>() {
    @Override
    public String build(Object data) {
      return data == null ? null : SafeEncoder.encode((byte[]) data);
    }

    @Override
    public String toString() {
      return "string";
    }

  };
  public static final Builder<List<String>> STRING_LIST = new Builder<List<String>>() {
    @Override
    @SuppressWarnings("unchecked")
    public List<String> build(Object data) {
      if (null == data) {
        return null;
      }
      List<byte[]> l = (List<byte[]>) data;
      final ArrayList<String> result = new ArrayList<>(l.size());
      for (final byte[] barray : l) {
        if (barray == null) {
          result.add(null);
        } else {
          result.add(SafeEncoder.encode(barray));
        }
      }
      return result;
    }

    @Override
    public String toString() {
      return "List<String>";
    }

  };
  public static final Builder<Map<String, String>> STRING_MAP = new Builder<Map<String, String>>() {
    @Override
    @SuppressWarnings("unchecked")
    public Map<String, String> build(Object data) {
      final List<byte[]> flatHash = (List<byte[]>) data;
      final Map<String, String> hash = new HashMap<>(flatHash.size() / 2, 1);
      final Iterator<byte[]> iterator = flatHash.iterator();
      while (iterator.hasNext()) {
        hash.put(SafeEncoder.encode(iterator.next()), SafeEncoder.encode(iterator.next()));
      }

      return hash;
    }

    @Override
    public String toString() {
      return "Map<String, String>";
    }

  };

  public static final Builder<Map<String, String>> PUBSUB_NUMSUB_MAP = new Builder<Map<String, String>>() {
    @Override
    @SuppressWarnings("unchecked")
    public Map<String, String> build(Object data) {
      final List<Object> flatHash = (List<Object>) data;
      final Map<String, String> hash = new HashMap<>(flatHash.size() / 2, 1);
      final Iterator<Object> iterator = flatHash.iterator();
      while (iterator.hasNext()) {
        hash.put(SafeEncoder.encode((byte[]) iterator.next()),
          String.valueOf((Long) iterator.next()));
      }

      return hash;
    }

    @Override
    public String toString() {
      return "PUBSUB_NUMSUB_MAP<String, String>";
    }

  };

  public static final Builder<Set<String>> STRING_SET = new Builder<Set<String>>() {
    @Override
    @SuppressWarnings("unchecked")
    public Set<String> build(Object data) {
      if (null == data) {
        return null;
      }
      List<byte[]> l = (List<byte[]>) data;
      final Set<String> result = new HashSet<>(l.size(), 1);
      for (final byte[] barray : l) {
        if (barray == null) {
          result.add(null);
        } else {
          result.add(SafeEncoder.encode(barray));
        }
      }
      return result;
    }

    @Override
    public String toString() {
      return "Set<String>";
    }

  };

  public static final Builder<List<byte[]>> BYTE_ARRAY_LIST = new Builder<List<byte[]>>() {
    @Override
    @SuppressWarnings("unchecked")
    public List<byte[]> build(Object data) {
      if (null == data) {
        return null;
      }
      return (List<byte[]>) data;
    }

    @Override
    public String toString() {
      return "List<byte[]>";
    }
  };

  public static final Builder<Set<byte[]>> BYTE_ARRAY_ZSET = new Builder<Set<byte[]>>() {
    @Override
    @SuppressWarnings("unchecked")
    public Set<byte[]> build(Object data) {
      if (null == data) {
        return null;
      }
      List<byte[]> l = (List<byte[]>) data;
      final Set<byte[]> result = new LinkedHashSet<>(l);
      for (final byte[] barray : l) {
        if (barray == null) {
          result.add(null);
        } else {
          result.add(barray);
        }
      }
      return result;
    }

    @Override
    public String toString() {
      return "ZSet<byte[]>";
    }
  };
  public static final Builder<Map<byte[], byte[]>> BYTE_ARRAY_MAP = new Builder<Map<byte[], byte[]>>() {
    @Override
    @SuppressWarnings("unchecked")
    public Map<byte[], byte[]> build(Object data) {
      final List<byte[]> flatHash = (List<byte[]>) data;
      final Map<byte[], byte[]> hash = new JedisByteHashMap();
      final Iterator<byte[]> iterator = flatHash.iterator();
      while (iterator.hasNext()) {
        hash.put(iterator.next(), iterator.next());
      }

      return hash;
    }

    @Override
    public String toString() {
      return "Map<byte[], byte[]>";
    }

  };

  public static final Builder<Set<String>> STRING_ZSET = new Builder<Set<String>>() {
    @Override
    @SuppressWarnings("unchecked")
    public Set<String> build(Object data) {
      if (null == data) {
        return null;
      }
      List<byte[]> l = (List<byte[]>) data;
      final Set<String> result = new LinkedHashSet<>(l.size(), 1);
      for (final byte[] barray : l) {
        if (barray == null) {
          result.add(null);
        } else {
          result.add(SafeEncoder.encode(barray));
        }
      }
      return result;
    }

    @Override
    public String toString() {
      return "ZSet<String>";
    }

  };

  public static final Builder<Set<Tuple>> TUPLE_ZSET = new Builder<Set<Tuple>>() {
    @Override
    @SuppressWarnings("unchecked")
    public Set<Tuple> build(Object data) {
      if (null == data) {
        return null;
      }
      List<byte[]> l = (List<byte[]>) data;
      final Set<Tuple> result = new LinkedHashSet<>(l.size() / 2, 1);
      Iterator<byte[]> iterator = l.iterator();
      while (iterator.hasNext()) {
        result.add(new Tuple(iterator.next(), DOUBLE.build(iterator.next())));
      }
      return result;
    }

    @Override
    public String toString() {
      return "ZSet<Tuple>";
    }

  };

  public static final Builder<Tuple> TUPLE = new Builder<Tuple>() {
    @Override
    @SuppressWarnings("unchecked")
    public Tuple build(Object data) {
      List<byte[]> l = (List<byte[]>) data; // never null
      if (l.isEmpty()) {
        return null;
      }
      return new Tuple(l.get(0), DOUBLE.build(l.get(1)));
    }

    @Override
    public String toString() {
      return "Tuple";
    }

  };

  public static final Builder<Object> EVAL_RESULT = new Builder<Object>() {

    @Override
    public Object build(Object data) {
      return evalResult(data);
    }

    @Override
    public String toString() {
      return "Eval<Object>";
    }

    private Object evalResult(Object result) {
      if (result instanceof byte[]) return SafeEncoder.encode((byte[]) result);

      if (result instanceof List<?>) {
        List<?> list = (List<?>) result;
        List<Object> listResult = new ArrayList<>(list.size());
        for (Object bin : list) {
          listResult.add(evalResult(bin));
        }

        return listResult;
      }

      return result;
    }

  };

  public static final Builder<Object> EVAL_BINARY_RESULT = new Builder<Object>() {

    @Override
    public Object build(Object data) {
      return evalResult(data);
    }

    @Override
    public String toString() {
      return "Eval<Object>";
    }

    private Object evalResult(Object result) {
      if (result instanceof List<?>) {
        List<?> list = (List<?>) result;
        List<Object> listResult = new ArrayList<>(list.size());
        for (Object bin : list) {
          listResult.add(evalResult(bin));
        }

        return listResult;
      }

      return result;
    }

  };

  public static final Builder<List<GeoCoordinate>> GEO_COORDINATE_LIST = new Builder<List<GeoCoordinate>>() {
    @Override
    public List<GeoCoordinate> build(Object data) {
      if (null == data) {
        return null;
      }
      return interpretGeoposResult((List<Object>) data);
    }

    @Override
    public String toString() {
      return "List<GeoCoordinate>";
    }

    private List<GeoCoordinate> interpretGeoposResult(List<Object> responses) {
      List<GeoCoordinate> responseCoordinate = new ArrayList<>(responses.size());
      for (Object response : responses) {
        if (response == null) {
          responseCoordinate.add(null);
        } else {
          List<Object> respList = (List<Object>) response;
          GeoCoordinate coord = new GeoCoordinate(DOUBLE.build(respList.get(0)),
              DOUBLE.build(respList.get(1)));
          responseCoordinate.add(coord);
        }
      }
      return responseCoordinate;
    }
  };

  public static final Builder<List<GeoRadiusResponse>> GEORADIUS_WITH_PARAMS_RESULT = new Builder<List<GeoRadiusResponse>>() {
    @Override
    public List<GeoRadiusResponse> build(Object data) {
      if (data == null) {
        return null;
      }

      List<Object> objectList = (List<Object>) data;

      List<GeoRadiusResponse> responses = new ArrayList<>(objectList.size());
      if (objectList.isEmpty()) {
        return responses;
      }

      if (objectList.get(0) instanceof List<?>) {
        // list of members with additional informations
        GeoRadiusResponse resp;
        for (Object obj : objectList) {
          List<Object> informations = (List<Object>) obj;

          resp = new GeoRadiusResponse((byte[]) informations.get(0));

          int size = informations.size();
          for (int idx = 1; idx < size; idx++) {
            Object info = informations.get(idx);
            if (info instanceof List<?>) {
              // coordinate
              List<Object> coord = (List<Object>) info;

              resp.setCoordinate(new GeoCoordinate(DOUBLE.build(coord.get(0)),
                  DOUBLE.build(coord.get(1))));
            } else if (info instanceof Long) {
              // score
              resp.setRawScore(LONG.build(info));
            } else {
              // distance
              resp.setDistance(DOUBLE.build(info));
            }
          }

          responses.add(resp);
        }
      } else {
        // list of members
        for (Object obj : objectList) {
          responses.add(new GeoRadiusResponse((byte[]) obj));
        }
      }

      return responses;
    }

    @Override
    public String toString() {
      return "GeoRadiusWithParamsResult";
    }
  };

  public static final Builder<List<Module>> MODULE_LIST = new Builder<List<Module>>() {
    @Override
    public List<Module> build(Object data) {
      if (data == null) {
        return null;
      }

      List<List<Object>> objectList = (List<List<Object>>) data;

      List<Module> responses = new ArrayList<>(objectList.size());
      if (objectList.isEmpty()) {
        return responses;
      }

      for (List<Object> moduleResp : objectList) {
        Module m = new Module(SafeEncoder.encode((byte[]) moduleResp.get(1)),
            ((Long) moduleResp.get(3)).intValue());
        responses.add(m);
      }

      return responses;
    }

    @Override
    public String toString() {
      return "List<Module>";
    }
  };

  /**
   * Create a AccessControlUser object from the ACL GETUSER < > result
   */
  public static final Builder<AccessControlUser> ACCESS_CONTROL_USER = new Builder<AccessControlUser>() {
    @Override
    public AccessControlUser build(Object data) {
      if (data == null) {
        return null;
      }

      List<List<Object>> objectList = (List<List<Object>>) data;
      if (objectList.isEmpty()) {
        return null;
      }

      AccessControlUser accessControlUser = new AccessControlUser();

      // flags
      List<Object> flags = objectList.get(1);
      for (Object f : flags) {
        accessControlUser.addFlag(SafeEncoder.encode((byte[]) f));
      }

      // passwords
      List<Object> passwords = objectList.get(3);
      for (Object p : passwords) {
        accessControlUser.addPassword(SafeEncoder.encode((byte[]) p));
      }

      // commands
      accessControlUser.setCommands(SafeEncoder.encode((byte[]) (Object) objectList.get(5)));

      // keys
      List<Object> keys = objectList.get(7);
      for (Object k : keys) {
        accessControlUser.addKey(SafeEncoder.encode((byte[]) k));
      }

      return accessControlUser;
    }

    @Override
    public String toString() {
      return "AccessControlUser";
    }

  };

  /**
   * Create an Access Control Log Entry Result of ACL LOG command
   */
  public static final Builder<List<AccessControlLogEntry>> ACCESS_CONTROL_LOG_ENTRY_LIST = new Builder<List<AccessControlLogEntry>>() {

    private final Map<String, Builder> mappingFunctions = createDecoderMap();

    private Map<String, Builder> createDecoderMap() {

      Map<String, Builder> tempMappingFunctions = new HashMap<>();
      tempMappingFunctions.put(AccessControlLogEntry.COUNT, LONG);
      tempMappingFunctions.put(AccessControlLogEntry.REASON, STRING);
      tempMappingFunctions.put(AccessControlLogEntry.CONTEXT, STRING);
      tempMappingFunctions.put(AccessControlLogEntry.OBJECT, STRING);
      tempMappingFunctions.put(AccessControlLogEntry.USERNAME, STRING);
      tempMappingFunctions.put(AccessControlLogEntry.AGE_SECONDS, STRING);
      tempMappingFunctions.put(AccessControlLogEntry.CLIENT_INFO, STRING);

      return tempMappingFunctions;
    }

    @Override
    public List<AccessControlLogEntry> build(Object data) {

      if (null == data) {
        return null;
      }

      List<AccessControlLogEntry> list = new ArrayList<>();
      List<List<Object>> logEntries = (List<List<Object>>) data;
      for (List<Object> logEntryData : logEntries) {
        Iterator<Object> logEntryDataIterator = logEntryData.iterator();
        AccessControlLogEntry accessControlLogEntry = new AccessControlLogEntry(
            createMapFromDecodingFunctions(logEntryDataIterator, mappingFunctions));
        list.add(accessControlLogEntry);
      }
      return list;
    }

    @Override
    public String toString() {
      return "List<AccessControlLogEntry>";
    }
  };

  public static final Builder<List<Long>> LONG_LIST = new Builder<List<Long>>() {
    @Override
    @SuppressWarnings("unchecked")
    public List<Long> build(Object data) {
      if (null == data) {
        return null;
      }
      return (List<Long>) data;
    }

    @Override
    public String toString() {
      return "List<Long>";
    }

  };

  public static final Builder<List<Boolean>> BOOLEAN_LIST = new Builder<List<Boolean>>() {
    @Override
    @SuppressWarnings("unchecked")
    public List<Boolean> build(Object data) {
      if (null == data) {
        return null;
      }
      List<Long> longs = (List<Long>) data;
      List<Boolean> booleans = new ArrayList<>(longs.size());
      for (Long value : longs) {
        booleans.add(value == 1L);
      }
      return booleans;
    }

    @Override
    public String toString() {
      return "List<Boolean>";
    }
  };

  public static final Builder<List<Double>> DOUBLE_LIST = new Builder<List<Double>>() {
    @Override
    @SuppressWarnings("unchecked")
    public List<Double> build(Object data) {
      if (null == data) {
        return null;
      }
      List<byte[]> values = (List<byte[]>) data;
      List<Double> doubles = new ArrayList<>(values.size());
      for (byte[] value : values) {
        doubles.add(DOUBLE.build(value));
      }
      return doubles;
    }

    @Override
    public String toString() {
      return "List<Double>";
    }
  };

  public static final Builder<StreamEntryID> STREAM_ENTRY_ID = new Builder<StreamEntryID>() {
    @Override
    public StreamEntryID build(Object data) {
      if (null == data) {
        return null;
      }
      String id = SafeEncoder.encode((byte[]) data);
      return new StreamEntryID(id);
    }

    @Override
    public String toString() {
      return "StreamEntryID";
    }
  };
<<<<<<< HEAD

=======
>>>>>>> 844477cb

  public static final Builder<List<StreamEntry>> STREAM_ENTRY_LIST = new Builder<List<StreamEntry>>() {
    @Override
    @SuppressWarnings("unchecked")
    public List<StreamEntry> build(Object data) {
      if (null == data) {
        return null;
      }
      List<ArrayList<Object>> objectList = (List<ArrayList<Object>>) data;

      List<StreamEntry> responses = new ArrayList<>(objectList.size() / 2);
      if (objectList.isEmpty()) {
        return responses;
      }

      for (ArrayList<Object> res : objectList) {
        if (res == null) {
          responses.add(null);
          continue;
        }
        String entryIdString = SafeEncoder.encode((byte[]) res.get(0));
        StreamEntryID entryID = new StreamEntryID(entryIdString);
<<<<<<< HEAD
        List<byte[]> hash = (List<byte[]>)res.get(1);
=======
        List<byte[]> hash = (List<byte[]>) res.get(1);
>>>>>>> 844477cb

        Iterator<byte[]> hashIterator = hash.iterator();
        Map<String, String> map = new HashMap<>(hash.size() / 2);
        while (hashIterator.hasNext()) {
          map.put(SafeEncoder.encode(hashIterator.next()), SafeEncoder.encode(hashIterator.next()));
        }
        responses.add(new StreamEntry(entryID, map));
      }

      return responses;
    }

    @Override
    public String toString() {
      return "List<StreamEntry>";
    }
  };

  public static final Builder<StreamEntry> STREAM_ENTRY = new Builder<StreamEntry>() {
    @Override
    @SuppressWarnings("unchecked")
    public StreamEntry build(Object data) {
      if (null == data) {
        return null;
      }
      List<Object> objectList = (List<Object>) data;

      if (objectList.isEmpty()) {
        return null;
      }

      String entryIdString = SafeEncoder.encode((byte[]) objectList.get(0));
      StreamEntryID entryID = new StreamEntryID(entryIdString);
      List<byte[]> hash = (List<byte[]>) objectList.get(1);

      Iterator<byte[]> hashIterator = hash.iterator();
      Map<String, String> map = new HashMap<>(hash.size() / 2);
      while (hashIterator.hasNext()) {
        map.put(SafeEncoder.encode(hashIterator.next()), SafeEncoder.encode(hashIterator.next()));
      }
      return new StreamEntry(entryID, map);
    }

    @Override
    public String toString() {
      return "StreamEntry";
    }
  };

  public static final Builder<List<StreamPendingEntry>> STREAM_PENDING_ENTRY_LIST = new Builder<List<StreamPendingEntry>>() {
    @Override
    @SuppressWarnings("unchecked")
    public List<StreamPendingEntry> build(Object data) {
      if (null == data) {
        return null;
      }

<<<<<<< HEAD
      List<Object> streamsEntries = (List<Object>)data;
      List<StreamPendingEntry> result = new ArrayList<>(streamsEntries.size());
      for(Object streamObj : streamsEntries) {
        List<Object> stream = (List<Object>)streamObj;
        String id = SafeEncoder.encode((byte[])stream.get(0));
        String consumerName = SafeEncoder.encode((byte[])stream.get(1));
=======
      List<Object> streamsEntries = (List<Object>) data;
      List<StreamPendingEntry> result = new ArrayList<>(streamsEntries.size());
      for (Object streamObj : streamsEntries) {
        List<Object> stream = (List<Object>) streamObj;
        String id = SafeEncoder.encode((byte[]) stream.get(0));
        String consumerName = SafeEncoder.encode((byte[]) stream.get(1));
>>>>>>> 844477cb
        long idleTime = BuilderFactory.LONG.build(stream.get(2));
        long deliveredTimes = BuilderFactory.LONG.build(stream.get(3));
        result.add(new StreamPendingEntry(new StreamEntryID(id), consumerName, idleTime,
            deliveredTimes));
      }
      return result;
    }

    @Override
    public String toString() {
      return "List<StreamPendingEntry>";
    }
  };

  public static final Builder<StreamInfo> STREAM_INFO = new Builder<StreamInfo>() {

    Map<String, Builder> mappingFunctions = createDecoderMap();

    private Map<String, Builder> createDecoderMap() {

      Map<String, Builder> tempMappingFunctions = new HashMap<>();
      tempMappingFunctions.put(StreamInfo.LAST_GENERATED_ID, STREAM_ENTRY_ID);
      tempMappingFunctions.put(StreamInfo.FIRST_ENTRY, STREAM_ENTRY);
      tempMappingFunctions.put(StreamInfo.LENGTH, LONG);
      tempMappingFunctions.put(StreamInfo.RADIX_TREE_KEYS, LONG);
      tempMappingFunctions.put(StreamInfo.RADIX_TREE_NODES, LONG);
      tempMappingFunctions.put(StreamInfo.LAST_ENTRY, STREAM_ENTRY);
      tempMappingFunctions.put(StreamInfo.GROUPS, LONG);

      return tempMappingFunctions;
    }

    @Override
    @SuppressWarnings("unchecked")
    public StreamInfo build(Object data) {
      if (null == data) {
        return null;
      }

      List<Object> streamsEntries = (List<Object>) data;
      Iterator<Object> iterator = streamsEntries.iterator();

      return new StreamInfo(createMapFromDecodingFunctions(iterator, mappingFunctions));
    }

    @Override
    public String toString() {
      return "StreamInfo";
    }
  };

  public static final Builder<List<StreamGroupInfo>> STREAM_GROUP_INFO_LIST = new Builder<List<StreamGroupInfo>>() {

    Map<String, Builder> mappingFunctions = createDecoderMap();

    private Map<String, Builder> createDecoderMap() {

      Map<String, Builder> tempMappingFunctions = new HashMap<>();
      tempMappingFunctions.put(StreamGroupInfo.NAME, STRING);
      tempMappingFunctions.put(StreamGroupInfo.CONSUMERS, LONG);
      tempMappingFunctions.put(StreamGroupInfo.PENDING, LONG);
      tempMappingFunctions.put(StreamGroupInfo.LAST_DELIVERED, STREAM_ENTRY_ID);

      return tempMappingFunctions;
    }

    @Override
    @SuppressWarnings("unchecked")
    public List<StreamGroupInfo> build(Object data) {
      if (null == data) {
        return null;
      }

      List<StreamGroupInfo> list = new ArrayList<>();
      List<Object> streamsEntries = (List<Object>) data;
      Iterator<Object> groupsArray = streamsEntries.iterator();

      while (groupsArray.hasNext()) {

        List<Object> groupInfo = (List<Object>) groupsArray.next();

        Iterator<Object> groupInfoIterator = groupInfo.iterator();

        StreamGroupInfo streamGroupInfo = new StreamGroupInfo(createMapFromDecodingFunctions(
          groupInfoIterator, mappingFunctions));
        list.add(streamGroupInfo);

      }
      return list;

    }

    @Override
    public String toString() {
      return "List<StreamGroupInfo>";
    }
  };

  public static final Builder<List<StreamConsumersInfo>> STREAM_CONSUMERS_INFO_LIST = new Builder<List<StreamConsumersInfo>>() {

    Map<String, Builder> mappingFunctions = createDecoderMap();

    private Map<String, Builder> createDecoderMap() {
      Map<String, Builder> tempMappingFunctions = new HashMap<>();
      tempMappingFunctions.put(StreamConsumersInfo.NAME, STRING);
      tempMappingFunctions.put(StreamConsumersInfo.IDLE, LONG);
      tempMappingFunctions.put(StreamGroupInfo.PENDING, LONG);
      tempMappingFunctions.put(StreamGroupInfo.LAST_DELIVERED, STRING);
      return tempMappingFunctions;

    }

    @Override
    @SuppressWarnings("unchecked")
    public List<StreamConsumersInfo> build(Object data) {
      if (null == data) {
        return null;
      }

      List<StreamConsumersInfo> list = new ArrayList<>();
      List<Object> streamsEntries = (List<Object>) data;
      Iterator<Object> groupsArray = streamsEntries.iterator();

      while (groupsArray.hasNext()) {

        List<Object> groupInfo = (List<Object>) groupsArray.next();

        Iterator<Object> consumerInfoIterator = groupInfo.iterator();

        StreamConsumersInfo streamGroupInfo = new StreamConsumersInfo(
            createMapFromDecodingFunctions(consumerInfoIterator, mappingFunctions));
        list.add(streamGroupInfo);

      }
      return list;

    }

    @Override
    public String toString() {
      return "List<StreamConsumersInfo>";
    }
  };

<<<<<<< HEAD
  public static final Builder<StreamPendingSummary> STREAM_PENDING_SUMMARY = new Builder<StreamPendingSummary>() {
    @Override
    @SuppressWarnings("unchecked")
    public StreamPendingSummary build(Object data) {
      if (null == data) {
        return null;
      }

      List<Object> objectList = (List<Object>) data;
      long total = BuilderFactory.LONG.build(objectList.get(0));
      String minId = SafeEncoder.encode((byte[]) objectList.get(1));
      String maxId = SafeEncoder.encode((byte[]) objectList.get(2));
      List<List<Object>> consumerObjList = (List<List<Object>>) objectList.get(3);
      Map<String, Long> map = new HashMap<>(consumerObjList.size());
      for (List<Object> consumerObj : consumerObjList) {
        map.put(SafeEncoder.encode((byte[]) consumerObj.get(0)), Long.parseLong(SafeEncoder.encode((byte[]) consumerObj.get(1))));
      }
      return new StreamPendingSummary(total, new StreamEntryID(minId), new StreamEntryID(maxId), map);
    }

    @Override
    public String toString() {
      return "StreamPendingSummary";
    }
  };

  private static Map<String,Object> createMapFromDecodingFunctions( Iterator<Object> iterator, Map<String,Builder> mappingFunctions) {
=======
  private static Map<String, Object> createMapFromDecodingFunctions(Iterator<Object> iterator,
      Map<String, Builder> mappingFunctions) {
>>>>>>> 844477cb

    Map<String, Object> resultMap = new HashMap<>();
    while (iterator.hasNext()) {

      String mapKey = STRING.build(iterator.next());
      if (mappingFunctions.containsKey(mapKey)) {
        resultMap.put(mapKey, mappingFunctions.get(mapKey).build(iterator.next()));
      } else { // For future - if we don't find an element in our builder map
        Object unknownData = iterator.next();
        for (Builder b : mappingFunctions.values()) {
          try {
            resultMap.put(mapKey, b.build(unknownData));
            break;
          } catch (ClassCastException e) {
            // We continue with next builder

          }
        }
      }
    }
    return resultMap;
  }

  private BuilderFactory() {
    throw new InstantiationError("Must not instantiate this class");
  }

}<|MERGE_RESOLUTION|>--- conflicted
+++ resolved
@@ -668,10 +668,6 @@
       return "StreamEntryID";
     }
   };
-<<<<<<< HEAD
-
-=======
->>>>>>> 844477cb
 
   public static final Builder<List<StreamEntry>> STREAM_ENTRY_LIST = new Builder<List<StreamEntry>>() {
     @Override
@@ -694,11 +690,7 @@
         }
         String entryIdString = SafeEncoder.encode((byte[]) res.get(0));
         StreamEntryID entryID = new StreamEntryID(entryIdString);
-<<<<<<< HEAD
-        List<byte[]> hash = (List<byte[]>)res.get(1);
-=======
         List<byte[]> hash = (List<byte[]>) res.get(1);
->>>>>>> 844477cb
 
         Iterator<byte[]> hashIterator = hash.iterator();
         Map<String, String> map = new HashMap<>(hash.size() / 2);
@@ -756,21 +748,12 @@
         return null;
       }
 
-<<<<<<< HEAD
-      List<Object> streamsEntries = (List<Object>)data;
-      List<StreamPendingEntry> result = new ArrayList<>(streamsEntries.size());
-      for(Object streamObj : streamsEntries) {
-        List<Object> stream = (List<Object>)streamObj;
-        String id = SafeEncoder.encode((byte[])stream.get(0));
-        String consumerName = SafeEncoder.encode((byte[])stream.get(1));
-=======
       List<Object> streamsEntries = (List<Object>) data;
       List<StreamPendingEntry> result = new ArrayList<>(streamsEntries.size());
       for (Object streamObj : streamsEntries) {
         List<Object> stream = (List<Object>) streamObj;
         String id = SafeEncoder.encode((byte[]) stream.get(0));
         String consumerName = SafeEncoder.encode((byte[]) stream.get(1));
->>>>>>> 844477cb
         long idleTime = BuilderFactory.LONG.build(stream.get(2));
         long deliveredTimes = BuilderFactory.LONG.build(stream.get(3));
         result.add(new StreamPendingEntry(new StreamEntryID(id), consumerName, idleTime,
@@ -915,7 +898,6 @@
     }
   };
 
-<<<<<<< HEAD
   public static final Builder<StreamPendingSummary> STREAM_PENDING_SUMMARY = new Builder<StreamPendingSummary>() {
     @Override
     @SuppressWarnings("unchecked")
@@ -942,11 +924,8 @@
     }
   };
 
-  private static Map<String,Object> createMapFromDecodingFunctions( Iterator<Object> iterator, Map<String,Builder> mappingFunctions) {
-=======
   private static Map<String, Object> createMapFromDecodingFunctions(Iterator<Object> iterator,
       Map<String, Builder> mappingFunctions) {
->>>>>>> 844477cb
 
     Map<String, Object> resultMap = new HashMap<>();
     while (iterator.hasNext()) {
