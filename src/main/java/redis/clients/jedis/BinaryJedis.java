package redis.clients.jedis;

import static redis.clients.jedis.Protocol.toByteArray;

import java.io.Closeable;
import java.io.Serializable;
import java.net.URI;
import java.util.AbstractMap;
import java.util.AbstractSet;
import java.util.ArrayList;
import java.util.Collection;
import java.util.Collections;
import java.util.Iterator;
import java.util.LinkedHashSet;
import java.util.List;
import java.util.Map;
import java.util.Set;

import javax.net.ssl.HostnameVerifier;
import javax.net.ssl.SSLParameters;
import javax.net.ssl.SSLSocketFactory;

import redis.clients.jedis.commands.AdvancedBinaryJedisCommands;
import redis.clients.jedis.commands.BasicCommands;
import redis.clients.jedis.commands.BinaryJedisCommands;
import redis.clients.jedis.commands.BinaryScriptingCommands;
import redis.clients.jedis.commands.MultiKeyBinaryCommands;
import redis.clients.jedis.commands.ProtocolCommand;
import redis.clients.jedis.exceptions.InvalidURIException;
import redis.clients.jedis.exceptions.JedisDataException;
import redis.clients.jedis.exceptions.JedisException;
import redis.clients.jedis.params.ClientKillParams;
import redis.clients.jedis.params.GeoRadiusParam;
import redis.clients.jedis.params.GeoRadiusStoreParam;
import redis.clients.jedis.params.MigrateParams;
import redis.clients.jedis.params.SetParams;
import redis.clients.jedis.params.ZAddParams;
import redis.clients.jedis.params.ZIncrByParams;
import redis.clients.jedis.params.LPosParams;
import redis.clients.jedis.util.JedisByteHashMap;
import redis.clients.jedis.util.JedisURIHelper;

public class BinaryJedis implements BasicCommands, BinaryJedisCommands, MultiKeyBinaryCommands,
    AdvancedBinaryJedisCommands, BinaryScriptingCommands, Closeable {

  protected final Client client;
  protected Transaction transaction = null;
  protected Pipeline pipeline = null;
  protected static final byte[][] DUMMY_ARRAY = new byte[0][];

  public BinaryJedis() {
    client = new Client();
  }

  /**
   * @deprecated This constructor will not support a host string in future. It will accept only a
   * uri string. {@link JedisURIHelper#isValid(java.net.URI)} can used before this. If this
   * constructor was being used with a host, it can be replaced with
   * {@link #BinaryJedis(java.lang.String, int)} with the host and {@link Protocol#DEFAULT_PORT}.
   * @param uriString
   */
  @Deprecated
  public BinaryJedis(final String uriString) {
    URI uri = URI.create(uriString);
    if (JedisURIHelper.isValid(uri)) {
      client = createClientFromURI(uri);
      initializeFromURI(uri);
    } else {
      client = new Client(uriString);
    }
  }

  public BinaryJedis(final HostAndPort hp) {
    this(hp, DefaultJedisClientConfig.builder().build());
  }

  public BinaryJedis(final String host, final int port) {
    client = new Client(host, port);
  }

  public BinaryJedis(final String host, final int port, final JedisClientConfig config) {
    this(new HostAndPort(host, port), config);
  }

  public BinaryJedis(final HostAndPort hostPort, final JedisClientConfig config) {
    client = new Client(hostPort, config);
    initializeFromClientConfig(config);
  }

  private void initializeFromClientConfig(JedisClientConfig config) {
    try {
      connect();
      String password = config.getPassword();
      if (password != null) {
        String user = config.getUser();
        if (user != null) {
          auth(user, password);
        } else {
          auth(password);
        }
      }
      int dbIndex = config.getDatabase();
      if (dbIndex > 0) {
        select(dbIndex);
      }
      String clientName = config.getClientName();
      if (clientName != null) {
        // TODO: need to figure out something without encoding
        clientSetname(redis.clients.jedis.util.SafeEncoder.encode(clientName));
      }
    } catch (JedisException je) {
      try {
        if (isConnected()) {
          quit();
        }
        disconnect();
      } catch (Exception e) {
        //
      }
      throw je;
    }
  }

  public BinaryJedis(final String host, final int port, final boolean ssl) {
    this(host, port, DefaultJedisClientConfig.builder().withSsl(ssl).build());
  }

  public BinaryJedis(final String host, final int port, final boolean ssl,
      final SSLSocketFactory sslSocketFactory, final SSLParameters sslParameters,
      final HostnameVerifier hostnameVerifier) {
    this(host, port, DefaultJedisClientConfig.builder().withSsl(ssl)
        .withSslSocketFactory(sslSocketFactory).withSslParameters(sslParameters)
        .withHostnameVerifier(hostnameVerifier).build());
  }

  public BinaryJedis(final String host, final int port, final int timeout) {
    this(host, port, timeout, timeout);
  }

  public BinaryJedis(final String host, final int port, final int timeout, final boolean ssl) {
    this(host, port, timeout, timeout, ssl);
  }

  public BinaryJedis(final String host, final int port, final int timeout, final boolean ssl,
      final SSLSocketFactory sslSocketFactory, final SSLParameters sslParameters,
      final HostnameVerifier hostnameVerifier) {
    this(host, port, timeout, timeout, ssl, sslSocketFactory, sslParameters, hostnameVerifier);
  }

  public BinaryJedis(final String host, final int port, final int connectionTimeout,
      final int soTimeout) {
    this(host, port, DefaultJedisClientConfig.builder()
        .withConnectionTimeoutMillis(connectionTimeout).withSoTimeoutMillis(soTimeout).build());
  }

  public BinaryJedis(final String host, final int port, final int connectionTimeout,
      final int soTimeout, final int infiniteSoTimeout) {
    this(host, port, DefaultJedisClientConfig.builder()
        .withConnectionTimeoutMillis(connectionTimeout).withSoTimeoutMillis(soTimeout)
        .withInfiniteSoTimeoutMillis(infiniteSoTimeout).build());
  }

  public BinaryJedis(final String host, final int port, final int connectionTimeout,
      final int soTimeout, final boolean ssl) {
    this(host, port, DefaultJedisClientConfig.builder()
        .withConnectionTimeoutMillis(connectionTimeout).withSoTimeoutMillis(soTimeout).withSsl(ssl)
        .build());
  }

  public BinaryJedis(final String host, final int port, final int connectionTimeout,
      final int soTimeout, final boolean ssl, final SSLSocketFactory sslSocketFactory,
      final SSLParameters sslParameters, final HostnameVerifier hostnameVerifier) {
    this(host, port, DefaultJedisClientConfig.builder()
        .withConnectionTimeoutMillis(connectionTimeout).withSoTimeoutMillis(soTimeout).withSsl(ssl)
        .withSslSocketFactory(sslSocketFactory).withSslParameters(sslParameters)
        .withHostnameVerifier(hostnameVerifier).build());
  }

  public BinaryJedis(final String host, final int port, final int connectionTimeout,
      final int soTimeout, final int infiniteSoTimeout, final boolean ssl,
      final SSLSocketFactory sslSocketFactory, final SSLParameters sslParameters,
      final HostnameVerifier hostnameVerifier) {
    this(host, port, DefaultJedisClientConfig.builder()
        .withConnectionTimeoutMillis(connectionTimeout).withSoTimeoutMillis(soTimeout)
        .withInfiniteSoTimeoutMillis(infiniteSoTimeout).withSsl(ssl)
        .withSslSocketFactory(sslSocketFactory).withSslParameters(sslParameters)
        .withHostnameVerifier(hostnameVerifier).build());
  }

  public BinaryJedis(final JedisShardInfo shardInfo) {
    this(shardInfo.getHost(), shardInfo.getPort(), DefaultJedisClientConfig.builder()
        .withConnectionTimeoutMillis(shardInfo.getConnectionTimeout())
        .withSoTimeoutMillis(shardInfo.getSoTimeout()).withUser(shardInfo.getUser())
        .withPassword(shardInfo.getPassword()).withDatabse(shardInfo.getDb())
        .withSsl(shardInfo.getSsl()).withSslSocketFactory(shardInfo.getSslSocketFactory())
        .withSslParameters(shardInfo.getSslParameters())
        .withHostnameVerifier(shardInfo.getHostnameVerifier()).build());
  }

  public BinaryJedis(URI uri) {
    client = createClientFromURI(uri);
    initializeFromURI(uri);
  }

  public BinaryJedis(URI uri, final SSLSocketFactory sslSocketFactory,
      final SSLParameters sslParameters, final HostnameVerifier hostnameVerifier) {
    this(uri, DefaultJedisClientConfig.builder().withSslSocketFactory(sslSocketFactory)
        .withSslParameters(sslParameters).withHostnameVerifier(hostnameVerifier).build());
  }

  public BinaryJedis(final URI uri, final int timeout) {
    this(uri, timeout, timeout);
  }

  public BinaryJedis(final URI uri, final int timeout, final SSLSocketFactory sslSocketFactory,
      final SSLParameters sslParameters, final HostnameVerifier hostnameVerifier) {
    this(uri, timeout, timeout, sslSocketFactory, sslParameters, hostnameVerifier);
  }

  public BinaryJedis(final URI uri, final int connectionTimeout, final int soTimeout) {
    this(uri, DefaultJedisClientConfig.builder().withConnectionTimeoutMillis(connectionTimeout)
        .withSoTimeoutMillis(soTimeout).build());
  }

  public BinaryJedis(final URI uri, final int connectionTimeout, final int soTimeout,
      final SSLSocketFactory sslSocketFactory, final SSLParameters sslParameters,
      final HostnameVerifier hostnameVerifier) {
    this(uri, DefaultJedisClientConfig.builder().withConnectionTimeoutMillis(connectionTimeout)
        .withSoTimeoutMillis(soTimeout).withSslSocketFactory(sslSocketFactory)
        .withSslParameters(sslParameters).withHostnameVerifier(hostnameVerifier).build());
  }

  public BinaryJedis(final URI uri, final int connectionTimeout, final int soTimeout,
      final int infiniteSoTimeout, final SSLSocketFactory sslSocketFactory,
      final SSLParameters sslParameters, final HostnameVerifier hostnameVerifier) {
    this(uri, DefaultJedisClientConfig.builder().withConnectionTimeoutMillis(connectionTimeout)
        .withSoTimeoutMillis(soTimeout).withInfiniteSoTimeoutMillis(infiniteSoTimeout)
        .withSslSocketFactory(sslSocketFactory).withSslParameters(sslParameters)
        .withHostnameVerifier(hostnameVerifier).build());
  }

  public BinaryJedis(final URI uri, JedisClientConfig config) {
    if (!JedisURIHelper.isValid(uri)) {
      throw new InvalidURIException(String.format(
        "Cannot open Redis connection due invalid URI \"%s\".", uri.toString()));
    }
    client = new Client(new HostAndPort(uri.getHost(), uri.getPort()), DefaultJedisClientConfig
        .builder().withConnectionTimeoutMillis(config.getConnectionTimeoutMillis())
        .withSoTimeoutMillis(config.getSoTimeoutMillis())
        .withInfiniteSoTimeoutMillis(config.getInfiniteSoTimeoutMillis())
        .withUser(JedisURIHelper.getUser(uri)).withPassword(JedisURIHelper.getPassword(uri))
        .withDatabse(JedisURIHelper.getDBIndex(uri)).withClientName(config.getClientName())
        .withSsl(JedisURIHelper.isRedisSSLScheme(uri))
        .withSslSocketFactory(config.getSslSocketFactory())
        .withSslParameters(config.getSslParameters())
        .withHostnameVerifier(config.getHostnameVerifier()).build());
    initializeFromURI(uri);
  }

  private static Client createClientFromURI(URI uri) {
    if (!JedisURIHelper.isValid(uri)) {
      throw new InvalidURIException(String.format(
        "Cannot open Redis connection due invalid URI \"%s\".", uri.toString()));
    }
    return new Client(new HostAndPort(uri.getHost(), uri.getPort()), DefaultJedisClientConfig
        .builder().withSsl(JedisURIHelper.isRedisSSLScheme(uri)).build());
  }

  private void initializeFromURI(URI uri) {
    String password = JedisURIHelper.getPassword(uri);
    if (password != null) {
      String user = JedisURIHelper.getUser(uri);
      if (user != null) {
        auth(user, password);
      } else {
        auth(password);
      }
    }
    int dbIndex = JedisURIHelper.getDBIndex(uri);
    if (dbIndex > 0) {
      select(dbIndex);
    }
  }

  public BinaryJedis(final JedisSocketFactory jedisSocketFactory) {
    client = new Client(jedisSocketFactory);
  }

  public boolean isConnected() {
    return client.isConnected();
  }

  public boolean isBroken() {
    return client.isBroken();
  }

  public void connect() {
    client.connect();
  }

  public void disconnect() {
    client.disconnect();
  }

  public void resetState() {
    if (isConnected()) {
      if (transaction != null) {
        transaction.close();
      }

      if (pipeline != null) {
        pipeline.close();
      }

      client.resetState();
    }

    transaction = null;
    pipeline = null;
  }

  @Override
  public void close() {
    client.close();
  }

  @Override
  public int getDB() {
    return client.getDB();
  }

  /**
   * @return <code>PONG</code>
   */
  @Override
  public String ping() {
    checkIsInMultiOrPipeline();
    client.ping();
    return client.getStatusCodeReply();
  }

  /**
   * Works same as {@link #ping()} but returns argument message instead of <code>PONG</code>.
   * @param message
   * @return message
   */
  public byte[] ping(final byte[] message) {
    checkIsInMultiOrPipeline();
    client.ping(message);
    return client.getBinaryBulkReply();
  }

  /**
   * Set the string value as value of the key. The string can't be longer than 1073741824 bytes (1
   * GB).
   * <p>
   * Time complexity: O(1)
   * @param key
   * @param value
   * @return Status code reply
   */
  @Override
  public String set(final byte[] key, final byte[] value) {
    checkIsInMultiOrPipeline();
    client.set(key, value);
    return client.getStatusCodeReply();
  }

  /**
   * Set the string value as value of the key. The string can't be longer than 1073741824 bytes (1
   * GB).
   * @param key
   * @param value
   * @param params
   * @return Status code reply
   */
  @Override
  public String set(final byte[] key, final byte[] value, final SetParams params) {
    checkIsInMultiOrPipeline();
    client.set(key, value, params);
    return client.getStatusCodeReply();
  }

  /**
   * Get the value of the specified key. If the key does not exist the special value 'nil' is
   * returned. If the value stored at key is not a string an error is returned because GET can only
   * handle string values.
   * <p>
   * Time complexity: O(1)
   * @param key
   * @return Bulk reply
   */
  @Override
  public byte[] get(final byte[] key) {
    checkIsInMultiOrPipeline();
    client.get(key);
    return client.getBinaryBulkReply();
  }

  /**
   * Get the value of key and delete the key. This command is similar to GET, except for the fact
   * that it also deletes the key on success (if and only if the key's value type is a string).
   * <p>
   * Time complexity: O(1)
   * @param key
   * @return the value of key
   * @since Redis 6.2
   */
  @Override
  public byte[] getDel(final byte[] key) {
    checkIsInMultiOrPipeline();
    client.getDel(key);
    return client.getBinaryBulkReply();
  }

  /**
   * Ask the server to silently close the connection.
   */
  @Override
  public String quit() {
    checkIsInMultiOrPipeline();
    client.quit();
    String quitReturn = client.getStatusCodeReply();
    client.disconnect();
    return quitReturn;
  }

  /**
   * Test if the specified keys exist. The command returns the number of keys exist.
   * Time complexity: O(N)
   * @param keys
   * @return Integer reply, specifically: an integer greater than 0 if one or more keys exist,
   *         0 if none of the specified keys exist.
   */
  @Override
  public Long exists(final byte[]... keys) {
    checkIsInMultiOrPipeline();
    client.exists(keys);
    return client.getIntegerReply();
  }

  /**
   * Test if the specified key exists. The command returns true if the key exists, otherwise false is
   * returned. Note that even keys set with an empty string as value will return true. Time
   * complexity: O(1)
   * @param key
   * @return Boolean reply, true if the key exists, otherwise false
   */
  @Override
  public Boolean exists(final byte[] key) {
    checkIsInMultiOrPipeline();
    client.exists(key);
    return client.getIntegerReply() == 1;
  }

  /**
   * Remove the specified keys. If a given key does not exist no operation is performed for this
   * key. The command returns the number of keys removed. Time complexity: O(1)
   * @param keys
   * @return Integer reply, specifically: an integer greater than 0 if one or more keys were removed
   *         0 if none of the specified key existed
   */
  @Override
  public Long del(final byte[]... keys) {
    checkIsInMultiOrPipeline();
    client.del(keys);
    return client.getIntegerReply();
  }

  @Override
  public Long del(final byte[] key) {
    checkIsInMultiOrPipeline();
    client.del(key);
    return client.getIntegerReply();
  }

  /**
   * This command is very similar to DEL: it removes the specified keys. Just like DEL a key is
   * ignored if it does not exist. However the command performs the actual memory reclaiming in a
   * different thread, so it is not blocking, while DEL is. This is where the command name comes
   * from: the command just unlinks the keys from the keyspace. The actual removal will happen later
   * asynchronously.
   * <p>
   * Time complexity: O(1) for each key removed regardless of its size. Then the command does O(N)
   * work in a different thread in order to reclaim memory, where N is the number of allocations the
   * deleted objects where composed of.
   * @param keys
   * @return Integer reply: The number of keys that were unlinked
   */
  @Override
  public Long unlink(final byte[]... keys) {
    checkIsInMultiOrPipeline();
    client.unlink(keys);
    return client.getIntegerReply();
  }

  @Override
  public Long unlink(final byte[] key) {
    checkIsInMultiOrPipeline();
    client.unlink(key);
    return client.getIntegerReply();
  }

  /**
   * Return the type of the value stored at key in form of a string. The type can be one of "none",
   * "string", "list", "set". "none" is returned if the key does not exist. Time complexity: O(1)
   * @param key
   * @return Status code reply, specifically: "none" if the key does not exist "string" if the key
   *         contains a String value "list" if the key contains a List value "set" if the key
   *         contains a Set value "zset" if the key contains a Sorted Set value "hash" if the key
   *         contains a Hash value
   */
  @Override
  public String type(final byte[] key) {
    checkIsInMultiOrPipeline();
    client.type(key);
    return client.getStatusCodeReply();
  }

  /**
   * Delete all the keys of the currently selected DB. This command never fails.
   * @return Status code reply
   */
  @Override
  public String flushDB() {
    checkIsInMultiOrPipeline();
    client.flushDB();
    return client.getStatusCodeReply();
  }

  /**
   * Returns all the keys matching the glob-style pattern as space separated strings. For example if
   * you have in the database the keys "foo" and "foobar" the command "KEYS foo*" will return
   * "foo foobar".
   * <p>
   * Note that while the time complexity for this operation is O(n) the constant times are pretty
   * low. For example Redis running on an entry level laptop can scan a 1 million keys database in
   * 40 milliseconds. <b>Still it's better to consider this one of the slow commands that may ruin
   * the DB performance if not used with care.</b>
   * <p>
   * In other words this command is intended only for debugging and special operations like creating
   * a script to change the DB schema. Don't use it in your normal code. Use Redis Sets in order to
   * group together a subset of objects.
   * <p>
   * Glob style patterns examples:
   * <ul>
   * <li>h?llo will match hello hallo hhllo
   * <li>h*llo will match hllo heeeello
   * <li>h[ae]llo will match hello and hallo, but not hillo
   * </ul>
   * <p>
   * Use \ to escape special chars if you want to match them verbatim.
   * <p>
   * Time complexity: O(n) (with n being the number of keys in the DB, and assuming keys and pattern
   * of limited length)
   * @param pattern
   * @return Multi bulk reply
   */
  @Override
  public Set<byte[]> keys(final byte[] pattern) {
    checkIsInMultiOrPipeline();
    client.keys(pattern);
    return SetFromList.of(client.getBinaryMultiBulkReply());
  }

  /**
   * Return a randomly selected key from the currently selected DB.
   * <p>
   * Time complexity: O(1)
   * @return Single line reply, specifically the randomly selected key or an empty string is the
   *         database is empty
   */
  @Override
  public byte[] randomBinaryKey() {
    checkIsInMultiOrPipeline();
    client.randomKey();
    return client.getBinaryBulkReply();
  }

  /**
   * Atomically renames the key oldkey to newkey. If the source and destination name are the same an
   * error is returned. If newkey already exists it is overwritten.
   * <p>
   * Time complexity: O(1)
   * @param oldkey
   * @param newkey
   * @return Status code reply
   */
  @Override
  public String rename(final byte[] oldkey, final byte[] newkey) {
    checkIsInMultiOrPipeline();
    client.rename(oldkey, newkey);
    return client.getStatusCodeReply();
  }

  /**
   * Rename oldkey into newkey but fails if the destination key newkey already exists.
   * <p>
   * Time complexity: O(1)
   * @param oldkey
   * @param newkey
   * @return Integer reply, specifically: 1 if the key was renamed 0 if the target key already exist
   */
  @Override
  public Long renamenx(final byte[] oldkey, final byte[] newkey) {
    checkIsInMultiOrPipeline();
    client.renamenx(oldkey, newkey);
    return client.getIntegerReply();
  }

  /**
   * Return the number of keys in the currently selected database.
   * @return Integer reply
   */
  @Override
  public Long dbSize() {
    checkIsInMultiOrPipeline();
    client.dbSize();
    return client.getIntegerReply();
  }

  /**
   * Set a timeout on the specified key. After the timeout the key will be automatically deleted by
   * the server. A key with an associated timeout is said to be volatile in Redis terminology.
   * <p>
   * Volatile keys are stored on disk like the other keys, the timeout is persistent too like all the
   * other aspects of the dataset. Saving a dataset containing expires and stopping the server does
   * not stop the flow of time as Redis stores on disk the time when the key will no longer be
   * available as Unix time, and not the remaining seconds.
   * <p>
   * Since Redis 2.1.3 you can update the value of the timeout of a key already having an expire
   * set. It is also possible to undo the expire at all turning the key into a normal key using the
   * {@link #persist(byte[]) PERSIST} command.
   * <p>
   * Time complexity: O(1)
   * @see <a href="http://redis.io/commands/expire">Expire Command</a>
   * @param key
   * @param seconds
   * @return Integer reply, specifically: 1: the timeout was set. 0: the timeout was not set since
   *         the key already has an associated timeout (this may happen only in Redis versions &lt;
   *         2.1.3, Redis &gt;= 2.1.3 will happily update the timeout), or the key does not exist.
   */
  @Override
  public Long expire(final byte[] key, final long seconds) {
    checkIsInMultiOrPipeline();
    client.expire(key, seconds);
    return client.getIntegerReply();
  }

  /**
   * EXPIREAT works exactly like {@link #expire(byte[], int) EXPIRE} but instead to get the number of
   * seconds representing the Time To Live of the key as a second argument (that is a relative way
   * of specifying the TTL), it takes an absolute one in the form of a UNIX timestamp (Number of
   * seconds elapsed since 1 Gen 1970).
   * <p>
   * EXPIREAT was introduced in order to implement the Append Only File persistence mode so that
   * EXPIRE commands are automatically translated into EXPIREAT commands for the append only file.
   * Of course EXPIREAT can also used by programmers that need a way to simply specify that a given
   * key should expire at a given time in the future.
   * <p>
   * Since Redis 2.1.3 you can update the value of the timeout of a key already having an expire
   * set. It is also possible to undo the expire at all turning the key into a normal key using the
   * {@link #persist(byte[]) PERSIST} command.
   * <p>
   * Time complexity: O(1)
   * @see <a href="http://redis.io/commands/expire">Expire Command</a>
   * @param key
   * @param unixTime
   * @return Integer reply, specifically: 1: the timeout was set. 0: the timeout was not set since
   *         the key already has an associated timeout (this may happen only in Redis versions &lt;
   *         2.1.3, Redis &gt;= 2.1.3 will happily update the timeout), or the key does not exist.
   */
  @Override
  public Long expireAt(final byte[] key, final long unixTime) {
    checkIsInMultiOrPipeline();
    client.expireAt(key, unixTime);
    return client.getIntegerReply();
  }

  /**
   * The TTL command returns the remaining time to live in seconds of a key that has an
   * {@link #expire(byte[], int) EXPIRE} set. This introspection capability allows a Redis client to
   * check how many seconds a given key will continue to be part of the dataset.
   * @param key
   * @return Integer reply, returns the remaining time to live in seconds of a key that has an
   *         EXPIRE. If the Key does not exists or does not have an associated expire, -1 is
   *         returned.
   */
  @Override
  public Long ttl(final byte[] key) {
    checkIsInMultiOrPipeline();
    client.ttl(key);
    return client.getIntegerReply();
  }

  /**
   * Alters the last access time of a key(s). A key is ignored if it does not exist.
   * Time complexity: O(N) where N is the number of keys that will be touched.
   * @param keys
   * @return Integer reply: The number of keys that were touched.
   */
  @Override
  public Long touch(final byte[]... keys) {
    checkIsInMultiOrPipeline();
    client.touch(keys);
    return client.getIntegerReply();
  }

  @Override
  public Long touch(final byte[] key) {
    checkIsInMultiOrPipeline();
    client.touch(key);
    return client.getIntegerReply();
  }

  /**
   * Select the DB with having the specified zero-based numeric index. For default every new client
   * connection is automatically selected to DB 0.
   * @param index
   * @return Status code reply
   */
  @Override
  public String select(final int index) {
    checkIsInMultiOrPipeline();
    client.select(index);
    String statusCodeReply = client.getStatusCodeReply();
    client.setDb(index);

    return statusCodeReply;
  }

  @Override
  public String swapDB(final int index1, final int index2) {
    checkIsInMultiOrPipeline();
    client.swapDB(index1, index2);
    return client.getStatusCodeReply();
  }

  /**
   * Move the specified key from the currently selected DB to the specified destination DB. Note
   * that this command returns 1 only if the key was successfully moved, and 0 if the target key was
   * already there or if the source key was not found at all, so it is possible to use MOVE as a
   * locking primitive.
   * @param key
   * @param dbIndex
   * @return Integer reply, specifically: 1 if the key was moved 0 if the key was not moved because
   *         already present on the target DB or was not found in the current DB.
   */
  @Override
  public Long move(final byte[] key, final int dbIndex) {
    checkIsInMultiOrPipeline();
    client.move(key, dbIndex);
    return client.getIntegerReply();
  }

  /**
   * Delete all the keys of all the existing databases, not just the currently selected one. This
   * command never fails.
   * @return Status code reply
   */
  @Override
  public String flushAll() {
    checkIsInMultiOrPipeline();
    client.flushAll();
    return client.getStatusCodeReply();
  }

  /**
   * GETSET is an atomic set this value and return the old value command. Set key to the string
   * value and return the old value stored at key. The string can't be longer than 1073741824 bytes
   * (1 GB).
   * <p>
   * Time complexity: O(1)
   * @param key
   * @param value
   * @return Bulk reply
   */
  @Override
  public byte[] getSet(final byte[] key, final byte[] value) {
    checkIsInMultiOrPipeline();
    client.getSet(key, value);
    return client.getBinaryBulkReply();
  }

  /**
   * Get the values of all the specified keys. If one or more keys don't exist or is not of type
   * String, a 'nil' value is returned instead of the value of the specified key, but the operation
   * never fails.
   * <p>
   * Time complexity: O(1) for every key
   * @param keys
   * @return Multi bulk reply
   */
  @Override
  public List<byte[]> mget(final byte[]... keys) {
    checkIsInMultiOrPipeline();
    client.mget(keys);
    return client.getBinaryMultiBulkReply();
  }

  /**
   * SETNX works exactly like {@link #set(byte[], byte[]) SET} with the only difference that if the
   * key already exists no operation is performed. SETNX actually means "SET if Not eXists".
   * <p>
   * Time complexity: O(1)
   * @param key
   * @param value
   * @return Integer reply, specifically: 1 if the key was set 0 if the key was not set
   */
  @Override
  public Long setnx(final byte[] key, final byte[] value) {
    checkIsInMultiOrPipeline();
    client.setnx(key, value);
    return client.getIntegerReply();
  }

  /**
   * The command is exactly equivalent to the following group of commands:
   * {@link #set(byte[], byte[]) SET} + {@link #expire(byte[], int) EXPIRE}. The operation is
   * atomic.
   * <p>
   * Time complexity: O(1)
   * @param key
   * @param seconds
   * @param value
   * @return Status code reply
   */
  @Override
  public String setex(final byte[] key, final long seconds, final byte[] value) {
    checkIsInMultiOrPipeline();
    client.setex(key, seconds, value);
    return client.getStatusCodeReply();
  }

  /**
   * Set the the respective keys to the respective values. MSET will replace old values with new
   * values, while {@link #msetnx(byte[]...) MSETNX} will not perform any operation at all even if
   * just a single key already exists.
   * <p>
   * Because of this semantic MSETNX can be used in order to set different keys representing
   * different fields of an unique logic object in a way that ensures that either all the fields or
   * none at all are set.
   * <p>
   * Both MSET and MSETNX are atomic operations. This means that for instance if the keys A and B
   * are modified, another client talking to Redis can either see the changes to both A and B at
   * once, or no modification at all.
   * @see #msetnx(byte[]...)
   * @param keysvalues
   * @return Status code reply Basically +OK as MSET can't fail
   */
  @Override
  public String mset(final byte[]... keysvalues) {
    checkIsInMultiOrPipeline();
    client.mset(keysvalues);
    return client.getStatusCodeReply();
  }

  /**
   * Set the the respective keys to the respective values. {@link #mset(byte[]...) MSET} will
   * replace old values with new values, while MSETNX will not perform any operation at all even if
   * just a single key already exists.
   * <p>
   * Because of this semantic MSETNX can be used in order to set different keys representing
   * different fields of an unique logic object in a way that ensures that either all the fields or
   * none at all are set.
   * <p>
   * Both MSET and MSETNX are atomic operations. This means that for instance if the keys A and B
   * are modified, another client talking to Redis can either see the changes to both A and B at
   * once, or no modification at all.
   * @see #mset(byte[]...)
   * @param keysvalues
   * @return Integer reply, specifically: 1 if the all the keys were set 0 if no key was set (at
   *         least one key already existed)
   */
  @Override
  public Long msetnx(final byte[]... keysvalues) {
    checkIsInMultiOrPipeline();
    client.msetnx(keysvalues);
    return client.getIntegerReply();
  }

  /**
   * DECRBY work just like {@link #decr(byte[]) INCR} but instead to decrement by 1 the decrement is
   * integer.
   * <p>
   * INCR commands are limited to 64 bit signed integers.
   * <p>
   * Note: this is actually a string operation, that is, in Redis there are not "integer" types.
   * Simply the string stored at the key is parsed as a base 10 64 bit signed integer, incremented,
   * and then converted back as a string.
   * <p>
   * Time complexity: O(1)
   * @see #incr(byte[])
   * @see #decr(byte[])
   * @see #incrBy(byte[], long)
   * @param key
   * @param decrement
   * @return Integer reply, this commands will reply with the new value of key after the increment.
   */
  @Override
  public Long decrBy(final byte[] key, final long decrement) {
    checkIsInMultiOrPipeline();
    client.decrBy(key, decrement);
    return client.getIntegerReply();
  }

  /**
   * Decrement the number stored at key by one. If the key does not exist or contains a value of a
   * wrong type, set the key to the value of "0" before to perform the decrement operation.
   * <p>
   * INCR commands are limited to 64 bit signed integers.
   * <p>
   * Note: this is actually a string operation, that is, in Redis there are not "integer" types.
   * Simply the string stored at the key is parsed as a base 10 64 bit signed integer, incremented,
   * and then converted back as a string.
   * <p>
   * Time complexity: O(1)
   * @see #incr(byte[])
   * @see #incrBy(byte[], long)
   * @see #decrBy(byte[], long)
   * @param key
   * @return Integer reply, this commands will reply with the new value of key after the increment.
   */
  @Override
  public Long decr(final byte[] key) {
    checkIsInMultiOrPipeline();
    client.decr(key);
    return client.getIntegerReply();
  }

  /**
   * INCRBY work just like {@link #incr(byte[]) INCR} but instead to increment by 1 the increment is
   * integer.
   * <p>
   * INCR commands are limited to 64 bit signed integers.
   * <p>
   * Note: this is actually a string operation, that is, in Redis there are not "integer" types.
   * Simply the string stored at the key is parsed as a base 10 64 bit signed integer, incremented,
   * and then converted back as a string.
   * <p>
   * Time complexity: O(1)
   * @see #incr(byte[])
   * @see #decr(byte[])
   * @see #decrBy(byte[], long)
   * @param key
   * @param increment
   * @return Integer reply, this commands will reply with the new value of key after the increment.
   */
  @Override
  public Long incrBy(final byte[] key, final long increment) {
    checkIsInMultiOrPipeline();
    client.incrBy(key, increment);
    return client.getIntegerReply();
  }

  /**
   * INCRBYFLOAT work just like {@link #incrBy(byte[], long)} INCRBY} but increments by floats
   * instead of integers.
   * <p>
   * INCRBYFLOAT commands are limited to double precision floating point values.
   * <p>
   * Note: this is actually a string operation, that is, in Redis there are not "double" types.
   * Simply the string stored at the key is parsed as a base double precision floating point value,
   * incremented, and then converted back as a string. There is no DECRYBYFLOAT but providing a
   * negative value will work as expected.
   * <p>
   * Time complexity: O(1)
   * @see #incr(byte[])
   * @see #decr(byte[])
   * @see #decrBy(byte[], long)
   * @param key the key to increment
   * @param increment the value to increment by
   * @return Integer reply, this commands will reply with the new value of key after the increment.
   */
  @Override
  public Double incrByFloat(final byte[] key, final double increment) {
    checkIsInMultiOrPipeline();
    client.incrByFloat(key, increment);
    return BuilderFactory.DOUBLE.build(client.getOne());
  }

  /**
   * Increment the number stored at key by one. If the key does not exist or contains a value of a
   * wrong type, set the key to the value of "0" before to perform the increment operation.
   * <p>
   * INCR commands are limited to 64 bit signed integers.
   * <p>
   * Note: this is actually a string operation, that is, in Redis there are not "integer" types.
   * Simply the string stored at the key is parsed as a base 10 64 bit signed integer, incremented,
   * and then converted back as a string.
   * <p>
   * Time complexity: O(1)
   * @see #incrBy(byte[], long)
   * @see #decr(byte[])
   * @see #decrBy(byte[], long)
   * @param key
   * @return Integer reply, this commands will reply with the new value of key after the increment.
   */
  @Override
  public Long incr(final byte[] key) {
    checkIsInMultiOrPipeline();
    client.incr(key);
    return client.getIntegerReply();
  }

  /**
   * If the key already exists and is a string, this command appends the provided value at the end
   * of the string. If the key does not exist it is created and set as an empty string, so APPEND
   * will be very similar to SET in this special case.
   * <p>
   * Time complexity: O(1). The amortized time complexity is O(1) assuming the appended value is
   * small and the already present value is of any size, since the dynamic string library used by
   * Redis will double the free space available on every reallocation.
   * @param key
   * @param value
   * @return Integer reply, specifically the total length of the string after the append operation.
   */
  @Override
  public Long append(final byte[] key, final byte[] value) {
    checkIsInMultiOrPipeline();
    client.append(key, value);
    return client.getIntegerReply();
  }

  /**
   * Return a subset of the string from offset start to offset end (both offsets are inclusive).
   * Negative offsets can be used in order to provide an offset starting from the end of the string.
   * So -1 means the last char, -2 the penultimate and so forth.
   * <p>
   * The function handles out of range requests without raising an error, but just limiting the
   * resulting range to the actual length of the string.
   * <p>
   * Time complexity: O(start+n) (with start being the start index and n the total length of the
   * requested range). Note that the lookup part of this command is O(1) so for small strings this
   * is actually an O(1) command.
   * @param key
   * @param start
   * @param end
   * @return Bulk reply
   */
  @Override
  public byte[] substr(final byte[] key, final int start, final int end) {
    checkIsInMultiOrPipeline();
    client.substr(key, start, end);
    return client.getBinaryBulkReply();
  }

  /**
   * Set the specified hash field to the specified value.
   * <p>
   * If key does not exist, a new key holding a hash is created.
   * <p>
   * <b>Time complexity:</b> O(1)
   * @param key
   * @param field
   * @param value
   * @return If the field already exists, and the HSET just produced an update of the value, 0 is
   *         returned, otherwise if a new field is created 1 is returned.
   */
  @Override
  public Long hset(final byte[] key, final byte[] field, final byte[] value) {
    checkIsInMultiOrPipeline();
    client.hset(key, field, value);
    return client.getIntegerReply();
  }

  @Override
  public Long hset(final byte[] key, final Map<byte[], byte[]> hash) {
    checkIsInMultiOrPipeline();
    client.hset(key, hash);
    return client.getIntegerReply();
  }

  /**
   * If key holds a hash, retrieve the value associated to the specified field.
   * <p>
   * If the field is not found or the key does not exist, a special 'nil' value is returned.
   * <p>
   * <b>Time complexity:</b> O(1)
   * @param key
   * @param field
   * @return Bulk reply
   */
  @Override
  public byte[] hget(final byte[] key, final byte[] field) {
    checkIsInMultiOrPipeline();
    client.hget(key, field);
    return client.getBinaryBulkReply();
  }

  /**
   * Set the specified hash field to the specified value if the field not exists. <b>Time
   * complexity:</b> O(1)
   * @param key
   * @param field
   * @param value
   * @return If the field already exists, 0 is returned, otherwise if a new field is created 1 is
   *         returned.
   */
  @Override
  public Long hsetnx(final byte[] key, final byte[] field, final byte[] value) {
    checkIsInMultiOrPipeline();
    client.hsetnx(key, field, value);
    return client.getIntegerReply();
  }

  /**
   * Set the respective fields to the respective values. HMSET replaces old values with new values.
   * <p>
   * If key does not exist, a new key holding a hash is created.
   * <p>
   * <b>Time complexity:</b> O(N) (with N being the number of fields)
   * @param key
   * @param hash
   * @return Always OK because HMSET can't fail
   */
  @Override
  public String hmset(final byte[] key, final Map<byte[], byte[]> hash) {
    checkIsInMultiOrPipeline();
    client.hmset(key, hash);
    return client.getStatusCodeReply();
  }

  /**
   * Retrieve the values associated to the specified fields.
   * <p>
   * If some of the specified fields do not exist, nil values are returned. Non existing keys are
   * considered like empty hashes.
   * <p>
   * <b>Time complexity:</b> O(N) (with N being the number of fields)
   * @param key
   * @param fields
   * @return Multi Bulk Reply specifically a list of all the values associated with the specified
   *         fields, in the same order of the request.
   */
  @Override
  public List<byte[]> hmget(final byte[] key, final byte[]... fields) {
    checkIsInMultiOrPipeline();
    client.hmget(key, fields);
    return client.getBinaryMultiBulkReply();
  }

  /**
   * Increment the number stored at field in the hash at key by value. If key does not exist, a new
   * key holding a hash is created. If field does not exist or holds a string, the value is set to 0
   * before applying the operation. Since the value argument is signed you can use this command to
   * perform both increments and decrements.
   * <p>
   * The range of values supported by HINCRBY is limited to 64 bit signed integers.
   * <p>
   * <b>Time complexity:</b> O(1)
   * @param key
   * @param field
   * @param value
   * @return Integer reply The new value at field after the increment operation.
   */
  @Override
  public Long hincrBy(final byte[] key, final byte[] field, final long value) {
    checkIsInMultiOrPipeline();
    client.hincrBy(key, field, value);
    return client.getIntegerReply();
  }

  /**
   * Increment the number stored at field in the hash at key by a double precision floating point
   * value. If key does not exist, a new key holding a hash is created. If field does not exist or
   * holds a string, the value is set to 0 before applying the operation. Since the value argument
   * is signed you can use this command to perform both increments and decrements.
   * <p>
   * The range of values supported by HINCRBYFLOAT is limited to double precision floating point
   * values.
   * <p>
   * <b>Time complexity:</b> O(1)
   * @param key
   * @param field
   * @param value
   * @return Double precision floating point reply The new value at field after the increment
   *         operation.
   */
  @Override
  public Double hincrByFloat(final byte[] key, final byte[] field, final double value) {
    checkIsInMultiOrPipeline();
    client.hincrByFloat(key, field, value);
    return BuilderFactory.DOUBLE.build(client.getOne());
  }

  /**
   * Test for existence of a specified field in a hash. <b>Time complexity:</b> O(1)
   * @param key
   * @param field
   * @return Return true if the hash stored at key contains the specified field. Return false if the key is
   *         not found or the field is not present.
   */
  @Override
  public Boolean hexists(final byte[] key, final byte[] field) {
    checkIsInMultiOrPipeline();
    client.hexists(key, field);
    return client.getIntegerReply() == 1;
  }

  /**
   * Remove the specified field from an hash stored at key.
   * <p>
   * <b>Time complexity:</b> O(1)
   * @param key
   * @param fields
   * @return If the field was present in the hash it is deleted and 1 is returned, otherwise 0 is
   *         returned and no operation is performed.
   */
  @Override
  public Long hdel(final byte[] key, final byte[]... fields) {
    checkIsInMultiOrPipeline();
    client.hdel(key, fields);
    return client.getIntegerReply();
  }

  /**
   * Return the number of items in a hash.
   * <p>
   * <b>Time complexity:</b> O(1)
   * @param key
   * @return The number of entries (fields) contained in the hash stored at key. If the specified
   *         key does not exist, 0 is returned assuming an empty hash.
   */
  @Override
  public Long hlen(final byte[] key) {
    checkIsInMultiOrPipeline();
    client.hlen(key);
    return client.getIntegerReply();
  }

  /**
   * Return all the fields in a hash.
   * <p>
   * <b>Time complexity:</b> O(N), where N is the total number of entries
   * @param key
   * @return All the fields names contained into a hash.
   */
  @Override
  public Set<byte[]> hkeys(final byte[] key) {
    checkIsInMultiOrPipeline();
    client.hkeys(key);
    return SetFromList.of(client.getBinaryMultiBulkReply());
  }

  /**
   * Return all the values in a hash.
   * <p>
   * <b>Time complexity:</b> O(N), where N is the total number of entries
   * @param key
   * @return All the fields values contained into a hash.
   */
  @Override
  public List<byte[]> hvals(final byte[] key) {
    checkIsInMultiOrPipeline();
    client.hvals(key);
    return client.getBinaryMultiBulkReply();
  }

  /**
   * Return all the fields and associated values in a hash.
   * <p>
   * <b>Time complexity:</b> O(N), where N is the total number of entries
   * @param key
   * @return All the fields and values contained into a hash.
   */
  @Override
  public Map<byte[], byte[]> hgetAll(final byte[] key) {
    checkIsInMultiOrPipeline();
    client.hgetAll(key);
    final List<byte[]> flatHash = client.getBinaryMultiBulkReply();
    final Map<byte[], byte[]> hash = new JedisByteHashMap();
    final Iterator<byte[]> iterator = flatHash.iterator();
    while (iterator.hasNext()) {
      hash.put(iterator.next(), iterator.next());
    }

    return hash;
  }

  /**
   * Add the string value to the head (LPUSH) or tail (RPUSH) of the list stored at key. If the key
   * does not exist an empty list is created just before the append operation. If the key exists but
   * is not a List an error is returned.
   * <p>
   * Time complexity: O(1)
   * @see BinaryJedis#rpush(byte[], byte[]...)
   * @param key
   * @param strings
   * @return Integer reply, specifically, the number of elements inside the list after the push
   *         operation.
   */
  @Override
  public Long rpush(final byte[] key, final byte[]... strings) {
    checkIsInMultiOrPipeline();
    client.rpush(key, strings);
    return client.getIntegerReply();
  }

  /**
   * Add the string value to the head (LPUSH) or tail (RPUSH) of the list stored at key. If the key
   * does not exist an empty list is created just before the append operation. If the key exists but
   * is not a List an error is returned.
   * <p>
   * Time complexity: O(1)
   * @see BinaryJedis#rpush(byte[], byte[]...)
   * @param key
   * @param strings
   * @return Integer reply, specifically, the number of elements inside the list after the push
   *         operation.
   */
  @Override
  public Long lpush(final byte[] key, final byte[]... strings) {
    checkIsInMultiOrPipeline();
    client.lpush(key, strings);
    return client.getIntegerReply();
  }

  /**
   * Return the length of the list stored at the specified key. If the key does not exist zero is
   * returned (the same behaviour as for empty lists). If the value stored at key is not a list an
   * error is returned.
   * <p>
   * Time complexity: O(1)
   * @param key
   * @return The length of the list.
   */
  @Override
  public Long llen(final byte[] key) {
    checkIsInMultiOrPipeline();
    client.llen(key);
    return client.getIntegerReply();
  }

  /**
   * Return the specified elements of the list stored at the specified key. Start and end are
   * zero-based indexes. 0 is the first element of the list (the list head), 1 the next element and
   * so on.
   * <p>
   * For example LRANGE foobar 0 2 will return the first three elements of the list.
   * <p>
   * start and end can also be negative numbers indicating offsets from the end of the list. For
   * example -1 is the last element of the list, -2 the penultimate element and so on.
   * <p>
   * <b>Consistency with range functions in various programming languages</b>
   * <p>
   * Note that if you have a list of numbers from 0 to 100, LRANGE 0 10 will return 11 elements,
   * that is, rightmost item is included. This may or may not be consistent with behavior of
   * range-related functions in your programming language of choice (think Ruby's Range.new,
   * Array#slice or Python's range() function).
   * <p>
   * LRANGE behavior is consistent with one of Tcl.
   * <p>
   * <b>Out-of-range indexes</b>
   * <p>
   * Indexes out of range will not produce an error: if start is over the end of the list, or start
   * &gt; end, an empty list is returned. If end is over the end of the list Redis will threat it
   * just like the last element of the list.
   * <p>
   * Time complexity: O(start+n) (with n being the length of the range and start being the start
   * offset)
   * @param key
   * @param start
   * @param stop
   * @return Multi bulk reply, specifically a list of elements in the specified range.
   */
  @Override
  public List<byte[]> lrange(final byte[] key, final long start, final long stop) {
    checkIsInMultiOrPipeline();
    client.lrange(key, start, stop);
    return client.getBinaryMultiBulkReply();
  }

  /**
   * Trim an existing list so that it will contain only the specified range of elements specified.
   * Start and end are zero-based indexes. 0 is the first element of the list (the list head), 1 the
   * next element and so on.
   * <p>
   * For example LTRIM foobar 0 2 will modify the list stored at foobar key so that only the first
   * three elements of the list will remain.
   * <p>
   * start and end can also be negative numbers indicating offsets from the end of the list. For
   * example -1 is the last element of the list, -2 the penultimate element and so on.
   * <p>
   * Indexes out of range will not produce an error: if start is over the end of the list, or start
   * &gt; end, an empty list is left as value. If end over the end of the list Redis will threat it
   * just like the last element of the list.
   * <p>
   * Hint: the obvious use of LTRIM is together with LPUSH/RPUSH. For example:
   * <p>
   * {@code lpush("mylist", "someelement"); ltrim("mylist", 0, 99); * }
   * <p>
   * The above two commands will push elements in the list taking care that the list will not grow
   * without limits. This is very useful when using Redis to store logs for example. It is important
   * to note that when used in this way LTRIM is an O(1) operation because in the average case just
   * one element is removed from the tail of the list.
   * <p>
   * Time complexity: O(n) (with n being len of list - len of range)
   * @param key
   * @param start
   * @param stop
   * @return Status code reply
   */
  @Override
  public String ltrim(final byte[] key, final long start, final long stop) {
    checkIsInMultiOrPipeline();
    client.ltrim(key, start, stop);
    return client.getStatusCodeReply();
  }

  /**
   * Return the specified element of the list stored at the specified key. 0 is the first element, 1
   * the second and so on. Negative indexes are supported, for example -1 is the last element, -2
   * the penultimate and so on.
   * <p>
   * If the value stored at key is not of list type an error is returned. If the index is out of
   * range a 'nil' reply is returned.
   * <p>
   * Note that even if the average time complexity is O(n) asking for the first or the last element
   * of the list is O(1).
   * <p>
   * Time complexity: O(n) (with n being the length of the list)
   * @param key
   * @param index
   * @return Bulk reply, specifically the requested element
   */
  @Override
  public byte[] lindex(final byte[] key, final long index) {
    checkIsInMultiOrPipeline();
    client.lindex(key, index);
    return client.getBinaryBulkReply();
  }

  /**
   * Set a new value as the element at index position of the List at key.
   * <p>
   * Out of range indexes will generate an error.
   * <p>
   * Similarly to other list commands accepting indexes, the index can be negative to access
   * elements starting from the end of the list. So -1 is the last element, -2 is the penultimate,
   * and so forth.
   * <p>
   * <b>Time complexity:</b>
   * <p>
   * O(N) (with N being the length of the list), setting the first or last elements of the list is
   * O(1).
   * @see #lindex(byte[], long)
   * @param key
   * @param index
   * @param value
   * @return Status code reply
   */
  @Override
  public String lset(final byte[] key, final long index, final byte[] value) {
    checkIsInMultiOrPipeline();
    client.lset(key, index, value);
    return client.getStatusCodeReply();
  }

  /**
   * Remove the first count occurrences of the value element from the list. If count is zero all the
   * elements are removed. If count is negative elements are removed from tail to head, instead to
   * go from head to tail that is the normal behaviour. So for example LREM with count -2 and hello
   * as value to remove against the list (a,b,c,hello,x,hello,hello) will leave the list
   * (a,b,c,hello,x). The number of removed elements is returned as an integer, see below for more
   * information about the returned value. Note that non existing keys are considered like empty
   * lists by LREM, so LREM against non existing keys will always return 0.
   * <p>
   * Time complexity: O(N) (with N being the length of the list)
   * @param key
   * @param count
   * @param value
   * @return Integer Reply, specifically: The number of removed elements if the operation succeeded
   */
  @Override
  public Long lrem(final byte[] key, final long count, final byte[] value) {
    checkIsInMultiOrPipeline();
    client.lrem(key, count, value);
    return client.getIntegerReply();
  }

  /**
   * Atomically return and remove the first (LPOP) or last (RPOP) element of the list. For example
   * if the list contains the elements "a","b","c" LPOP will return "a" and the list will become
   * "b","c".
   * <p>
   * If the key does not exist or the list is already empty the special value 'nil' is returned.
   * @see #rpop(byte[])
   * @param key
   * @return Bulk reply
   */
  @Override
  public byte[] lpop(final byte[] key) {
    checkIsInMultiOrPipeline();
    client.lpop(key);
    return client.getBinaryBulkReply();
  }

  @Override
  public List<byte[]> lpop(final byte[] key, final int count) {
    checkIsInMultiOrPipeline();
    client.lpop(key, count);
    return client.getBinaryMultiBulkReply();
  }

  /**
   * Returns the index of the first matching element inside a redis list. If the element is found,
   * its index (the zero-based position in the list) is returned. Otherwise, if no match is found,
   * 'nil' is returned.
   * <p>
   * Time complexity: O(N) where N is the number of elements in the list
   * @see #lpos(byte[], byte[])
   * @param key
   * @param element
   * @return Integer Reply, specifically: The index of first matching element in the list. Value will
   * be 'nil' when the element is not present in the list.
   */
  @Override
  public Long lpos(final byte[] key, final byte[] element) {
    checkIsInMultiOrPipeline();
    client.lpos(key, element);
    return client.getIntegerReply();
  }

  /**
   * In case there are multiple matches Rank option specifies the "rank" of the element to return.
   * A rank of 1 returns the first match, 2 to return the second match, and so forth.
   * If list `foo` has elements ("a","b","c","1","2","3","c","c"), The function call to get the
   * index of second occurrence of "c" will be as follows lpos("foo","c", LPosParams.lPosParams().rank(2)).
   * <p>
   * Maxlen option compares the element provided only with a given maximum number of list items.
   * A value of 1000 will make sure that the command performs only 1000 comparisons. The
   * comparison is made for the first part or the last part depending on the fact we use a positive or
   * negative rank.
   * Following is how we could use the Maxlen option lpos("foo", "b", LPosParams.lPosParams().rank(1).maxlen(2)).
   * @see   #lpos(byte[], byte[], LPosParams)
   * @param key
   * @param element
   * @param params
   * @return Integer Reply
   */
  @Override
  public Long lpos(final byte[] key, final byte[] element, final LPosParams params) {
    checkIsInMultiOrPipeline();
    client.lpos(key, element, params);
    return client.getIntegerReply();
  }

  /**
   * Count will return list of position of all the first N matching elements. It is possible to
   * specify 0 as the number of matches, as a way to tell the command we want all the matches
   * found returned as an array of indexes. When count is used and no match is found, an empty list
   * is returned.
   * <p>
   * Time complexity: O(N) where N is the number of elements in the list
   * @see #lpos(byte[], byte[], LPosParams, long)
   * @param key
   * @param element
   * @param params
   * @param count
   * @return Returns value will be a list containing position of the matching elements inside the list.
   */
  @Override
  public List<Long> lpos(final byte[] key, final byte[] element, final LPosParams params,
      final long count) {
    checkIsInMultiOrPipeline();
    client.lpos(key, element, params, count);
    return client.getIntegerMultiBulkReply();
  }

  /**
   * Atomically return and remove the first (LPOP) or last (RPOP) element of the list. For example
   * if the list contains the elements "a","b","c" LPOP will return "a" and the list will become
   * "b","c".
   * <p>
   * If the key does not exist or the list is already empty the special value 'nil' is returned.
   * @see #lpop(byte[])
   * @param key
   * @return Bulk reply
   */
  @Override
  public byte[] rpop(final byte[] key) {
    checkIsInMultiOrPipeline();
    client.rpop(key);
    return client.getBinaryBulkReply();
  }

  @Override
  public List<byte[]> rpop(final byte[] key, final int count) {
    checkIsInMultiOrPipeline();
    client.rpop(key, count);
    return client.getBinaryMultiBulkReply();
  }

  /**
   * Atomically return and remove the last (tail) element of the srckey list, and push the element
   * as the first (head) element of the dstkey list. For example if the source list contains the
   * elements "a","b","c" and the destination list contains the elements "foo","bar" after an
   * RPOPLPUSH command the content of the two lists will be "a","b" and "c","foo","bar".
   * <p>
   * If the key does not exist or the list is already empty the special value 'nil' is returned. If
   * the srckey and dstkey are the same the operation is equivalent to removing the last element
   * from the list and pushing it as first element of the list, so it's a "list rotation" command.
   * <p>
   * Time complexity: O(1)
   * @param srckey
   * @param dstkey
   * @return Bulk reply
   */
  @Override
  public byte[] rpoplpush(final byte[] srckey, final byte[] dstkey) {
    checkIsInMultiOrPipeline();
    client.rpoplpush(srckey, dstkey);
    return client.getBinaryBulkReply();
  }

  /**
   * Add the specified member to the set value stored at key. If member is already a member of the
   * set no operation is performed. If key does not exist a new set with the specified member as
   * sole member is created. If the key exists but does not hold a set value an error is returned.
   * <p>
   * Time complexity O(1)
   * @param key
   * @param members
   * @return Integer reply, specifically: 1 if the new element was added 0 if the element was
   *         already a member of the set
   */
  @Override
  public Long sadd(final byte[] key, final byte[]... members) {
    checkIsInMultiOrPipeline();
    client.sadd(key, members);
    return client.getIntegerReply();
  }

  /**
   * Return all the members (elements) of the set value stored at key. This is just syntax glue for
   * {@link #sinter(byte[]...)} SINTER}.
   * <p>
   * Time complexity O(N)
   * @param key the key of the set
   * @return Multi bulk reply
   */
  @Override
  public Set<byte[]> smembers(final byte[] key) {
    checkIsInMultiOrPipeline();
    client.smembers(key);
    return SetFromList.of(client.getBinaryMultiBulkReply());
  }

  /**
   * Remove the specified member from the set value stored at key. If member was not a member of the
   * set no operation is performed. If key does not hold a set value an error is returned.
   * <p>
   * Time complexity O(1)
   * @param key the key of the set
   * @param member the set member to remove
   * @return Integer reply, specifically: 1 if the new element was removed 0 if the new element was
   *         not a member of the set
   */
  @Override
  public Long srem(final byte[] key, final byte[]... member) {
    checkIsInMultiOrPipeline();
    client.srem(key, member);
    return client.getIntegerReply();
  }

  /**
   * Remove a random element from a Set returning it as return value. If the Set is empty or the key
   * does not exist, a nil object is returned.
   * <p>
   * The {@link #srandmember(byte[])} command does a similar work but the returned element is not
   * removed from the Set.
   * <p>
   * Time complexity O(1)
   * @param key
   * @return Bulk reply
   */
  @Override
  public byte[] spop(final byte[] key) {
    checkIsInMultiOrPipeline();
    client.spop(key);
    return client.getBinaryBulkReply();
  }

  @Override
  public Set<byte[]> spop(final byte[] key, final long count) {
    checkIsInMultiOrPipeline();
    client.spop(key, count);
    List<byte[]> members = client.getBinaryMultiBulkReply();
    if (members == null) return null;
    return SetFromList.of(members);
  }

  /**
   * Move the specified member from the set at srckey to the set at dstkey. This operation is
   * atomic, in every given moment the element will appear to be in the source or destination set
   * for accessing clients.
   * <p>
   * If the source set does not exist or does not contain the specified element no operation is
   * performed and zero is returned, otherwise the element is removed from the source set and added
   * to the destination set. On success one is returned, even if the element was already present in
   * the destination set.
   * <p>
   * An error is raised if the source or destination keys contain a non Set value.
   * <p>
   * Time complexity O(1)
   * @param srckey
   * @param dstkey
   * @param member
   * @return Integer reply, specifically: 1 if the element was moved 0 if the element was not found
   *         on the first set and no operation was performed
   */
  @Override
  public Long smove(final byte[] srckey, final byte[] dstkey, final byte[] member) {
    checkIsInMultiOrPipeline();
    client.smove(srckey, dstkey, member);
    return client.getIntegerReply();
  }

  /**
   * Return the set cardinality (number of elements). If the key does not exist 0 is returned, like
   * for empty sets.
   * @param key
   * @return Integer reply, specifically: the cardinality (number of elements) of the set as an
   *         integer.
   */
  @Override
  public Long scard(final byte[] key) {
    checkIsInMultiOrPipeline();
    client.scard(key);
    return client.getIntegerReply();
  }

  /**
   * Return true if member is a member of the set stored at key, otherwise false is returned.
   * <p>
   * Time complexity O(1)
   * @param key
   * @param member
   * @return Boolean reply, specifically: true if the element is a member of the set false if the element
   *         is not a member of the set OR if the key does not exist
   */
  @Override
  public Boolean sismember(final byte[] key, final byte[] member) {
    checkIsInMultiOrPipeline();
    client.sismember(key, member);
    return client.getIntegerReply() == 1;
  }

  /**
   * Returns whether each member is a member of the set stored at key.
   * <p>
   * Time complexity O(N) where N is the number of elements being checked for membership
   * @param key
   * @param members
   * @return List representing the membership of the given elements, in the same order as they are requested.
   */
  @Override
  public List<Boolean> smismember(final byte[] key, final byte[]... members) {
    checkIsInMultiOrPipeline();
    client.smismember(key, members);
    return BuilderFactory.BOOLEAN_LIST.build(client.getIntegerMultiBulkReply());
  }

  /**
   * Return the members of a set resulting from the intersection of all the sets hold at the
   * specified keys. Like in {@link #lrange(byte[], long, long)} LRANGE} the result is sent to the
   * client as a multi-bulk reply (see the protocol specification for more information). If just a
   * single key is specified, then this command produces the same result as
   * {@link #smembers(byte[]) SMEMBERS}. Actually SMEMBERS is just syntax sugar for SINTER.
   * <p>
   * Non existing keys are considered like empty sets, so if one of the keys is missing an empty set
   * is returned (since the intersection with an empty set always is an empty set).
   * <p>
   * Time complexity O(N*M) worst case where N is the cardinality of the smallest set and M the
   * number of sets
   * @param keys
   * @return Multi bulk reply, specifically the list of common elements.
   */
  @Override
  public Set<byte[]> sinter(final byte[]... keys) {
    checkIsInMultiOrPipeline();
    client.sinter(keys);
    return SetFromList.of(client.getBinaryMultiBulkReply());
  }

  /**
   * This commanad works exactly like {@link #sinter(byte[]...) SINTER} but instead of being returned
   * the resulting set is stored as dstkey.
   * <p>
   * Time complexity O(N*M) worst case where N is the cardinality of the smallest set and M the
   * number of sets
   * @param dstkey
   * @param keys
   * @return Status code reply
   */
  @Override
  public Long sinterstore(final byte[] dstkey, final byte[]... keys) {
    checkIsInMultiOrPipeline();
    client.sinterstore(dstkey, keys);
    return client.getIntegerReply();
  }

  /**
   * Return the members of a set resulting from the union of all the sets hold at the specified
   * keys. Like in {@link #lrange(byte[], long, long)} LRANGE} the result is sent to the client as a
   * multi-bulk reply (see the protocol specification for more information). If just a single key is
   * specified, then this command produces the same result as {@link #smembers(byte[]) SMEMBERS}.
   * <p>
   * Non existing keys are considered like empty sets.
   * <p>
   * Time complexity O(N) where N is the total number of elements in all the provided sets
   * @param keys
   * @return Multi bulk reply, specifically the list of common elements.
   */
  @Override
  public Set<byte[]> sunion(final byte[]... keys) {
    checkIsInMultiOrPipeline();
    client.sunion(keys);
    return SetFromList.of(client.getBinaryMultiBulkReply());
  }

  /**
   * This command works exactly like {@link #sunion(byte[]...) SUNION} but instead of being returned
   * the resulting set is stored as dstkey. Any existing value in dstkey will be over-written.
   * <p>
   * Time complexity O(N) where N is the total number of elements in all the provided sets
   * @param dstkey
   * @param keys
   * @return Status code reply
   */
  @Override
  public Long sunionstore(final byte[] dstkey, final byte[]... keys) {
    checkIsInMultiOrPipeline();
    client.sunionstore(dstkey, keys);
    return client.getIntegerReply();
  }

  /**
   * Return the difference between the Set stored at key1 and all the Sets key2, ..., keyN
   * <p>
   * <b>Example:</b>
   *
   * <pre>
   * key1 = [x, a, b, c]
   * key2 = [c]
   * key3 = [a, d]
   * SDIFF key1,key2,key3 =&gt; [x, b]
   * </pre>
   *
   * Non existing keys are considered like empty sets.
   * <p>
   * <b>Time complexity:</b>
   * <p>
   * O(N) with N being the total number of elements of all the sets
   * @param keys
   * @return Return the members of a set resulting from the difference between the first set
   *         provided and all the successive sets.
   */
  @Override
  public Set<byte[]> sdiff(final byte[]... keys) {
    checkIsInMultiOrPipeline();
    client.sdiff(keys);
    return SetFromList.of(client.getBinaryMultiBulkReply());
  }

  /**
   * This command works exactly like {@link #sdiff(byte[]...) SDIFF} but instead of being returned
   * the resulting set is stored in dstkey.
   * @param dstkey
   * @param keys
   * @return Status code reply
   */
  @Override
  public Long sdiffstore(final byte[] dstkey, final byte[]... keys) {
    checkIsInMultiOrPipeline();
    client.sdiffstore(dstkey, keys);
    return client.getIntegerReply();
  }

  /**
   * Return a random element from a Set, without removing the element. If the Set is empty or the
   * key does not exist, a nil object is returned.
   * <p>
   * The SPOP command does a similar work but the returned element is popped (removed) from the Set.
   * <p>
   * Time complexity O(1)
   * @param key
   * @return Bulk reply
   */
  @Override
  public byte[] srandmember(final byte[] key) {
    checkIsInMultiOrPipeline();
    client.srandmember(key);
    return client.getBinaryBulkReply();
  }

  @Override
  public List<byte[]> srandmember(final byte[] key, final int count) {
    checkIsInMultiOrPipeline();
    client.srandmember(key, count);
    return client.getBinaryMultiBulkReply();
  }

  /**
   * Add the specified member having the specified score to the sorted set stored at key. If member
   * is already a member of the sorted set the score is updated, and the element reinserted in the
   * right position to ensure sorting. If key does not exist a new sorted set with the specified
   * member as sole member is created. If the key exists but does not hold a sorted set value an
   * error is returned.
   * <p>
   * The score value can be the string representation of a double precision floating point number.
   * <p>
   * Time complexity O(log(N)) with N being the number of elements in the sorted set
   * @param key
   * @param score
   * @param member
   * @return Integer reply, specifically: 1 if the new element was added 0 if the element was
   *         already a member of the sorted set and the score was updated
   */
  @Override
  public Long zadd(final byte[] key, final double score, final byte[] member) {
    checkIsInMultiOrPipeline();
    client.zadd(key, score, member);
    return client.getIntegerReply();
  }

  @Override
  public Long zadd(final byte[] key, final double score, final byte[] member,
      final ZAddParams params) {
    checkIsInMultiOrPipeline();
    client.zadd(key, score, member, params);
    return client.getIntegerReply();
  }

  @Override
  public Long zadd(final byte[] key, final Map<byte[], Double> scoreMembers) {
    checkIsInMultiOrPipeline();
    client.zadd(key, scoreMembers);
    return client.getIntegerReply();
  }

  @Override
  public Long zadd(final byte[] key, final Map<byte[], Double> scoreMembers, final ZAddParams params) {
    checkIsInMultiOrPipeline();
    client.zadd(key, scoreMembers, params);
    return client.getIntegerReply();
  }

  @Override
  public Set<byte[]> zrange(final byte[] key, final long start, final long stop) {
    checkIsInMultiOrPipeline();
    client.zrange(key, start, stop);
    return SetFromList.of(client.getBinaryMultiBulkReply());
  }

  /**
   * Remove the specified member from the sorted set value stored at key. If member was not a member
   * of the set no operation is performed. If key does not not hold a set value an error is
   * returned.
   * <p>
   * Time complexity O(log(N)) with N being the number of elements in the sorted set
   * @param key
   * @param members
   * @return Integer reply, specifically: 1 if the new element was removed 0 if the new element was
   *         not a member of the set
   */
  @Override
  public Long zrem(final byte[] key, final byte[]... members) {
    checkIsInMultiOrPipeline();
    client.zrem(key, members);
    return client.getIntegerReply();
  }

  /**
   * If member already exists in the sorted set adds the increment to its score and updates the
   * position of the element in the sorted set accordingly. If member does not already exist in the
   * sorted set it is added with increment as score (that is, like if the previous score was
   * virtually zero). If key does not exist a new sorted set with the specified member as sole
   * member is created. If the key exists but does not hold a sorted set value an error is returned.
   * <p>
   * The score value can be the string representation of a double precision floating point number.
   * It's possible to provide a negative value to perform a decrement.
   * <p>
   * For an introduction to sorted sets check the Introduction to Redis data types page.
   * <p>
   * Time complexity O(log(N)) with N being the number of elements in the sorted set
   * @param key
   * @param increment
   * @param member
   * @return The new score
   */
  @Override
  public Double zincrby(final byte[] key, final double increment, final byte[] member) {
    checkIsInMultiOrPipeline();
    client.zincrby(key, increment, member);
    return BuilderFactory.DOUBLE.build(client.getOne());
  }

  @Override
  public Double zincrby(final byte[] key, final double increment, final byte[] member,
      final ZIncrByParams params) {
    checkIsInMultiOrPipeline();
    client.zincrby(key, increment, member, params);
    return BuilderFactory.DOUBLE.build(client.getOne());
  }

  /**
   * Return the rank (or index) or member in the sorted set at key, with scores being ordered from
   * low to high.
   * <p>
   * When the given member does not exist in the sorted set, the special value 'nil' is returned.
   * The returned rank (or index) of the member is 0-based for both commands.
   * <p>
   * <b>Time complexity:</b>
   * <p>
   * O(log(N))
   * @see #zrevrank(byte[], byte[])
   * @param key
   * @param member
   * @return Integer reply or a nil bulk reply, specifically: the rank of the element as an integer
   *         reply if the element exists. A nil bulk reply if there is no such element.
   */
  @Override
  public Long zrank(final byte[] key, final byte[] member) {
    checkIsInMultiOrPipeline();
    client.zrank(key, member);
    return client.getIntegerReply();
  }

  /**
   * Return the rank (or index) or member in the sorted set at key, with scores being ordered from
   * high to low.
   * <p>
   * When the given member does not exist in the sorted set, the special value 'nil' is returned.
   * The returned rank (or index) of the member is 0-based for both commands.
   * <p>
   * <b>Time complexity:</b>
   * <p>
   * O(log(N))
   * @see #zrank(byte[], byte[])
   * @param key
   * @param member
   * @return Integer reply or a nil bulk reply, specifically: the rank of the element as an integer
   *         reply if the element exists. A nil bulk reply if there is no such element.
   */
  @Override
  public Long zrevrank(final byte[] key, final byte[] member) {
    checkIsInMultiOrPipeline();
    client.zrevrank(key, member);
    return client.getIntegerReply();
  }

  @Override
  public Set<byte[]> zrevrange(final byte[] key, final long start, final long stop) {
    checkIsInMultiOrPipeline();
    client.zrevrange(key, start, stop);
    return SetFromList.of(client.getBinaryMultiBulkReply());
  }

  @Override
  public Set<Tuple> zrangeWithScores(final byte[] key, final long start, final long stop) {
    checkIsInMultiOrPipeline();
    client.zrangeWithScores(key, start, stop);
    return getTupledSet();
  }

  @Override
  public Set<Tuple> zrevrangeWithScores(final byte[] key, final long start, final long stop) {
    checkIsInMultiOrPipeline();
    client.zrevrangeWithScores(key, start, stop);
    return getTupledSet();
  }

  /**
   * Return the sorted set cardinality (number of elements). If the key does not exist 0 is
   * returned, like for empty sorted sets.
   * <p>
   * Time complexity O(1)
   * @param key
   * @return the cardinality (number of elements) of the set as an integer.
   */
  @Override
  public Long zcard(final byte[] key) {
    checkIsInMultiOrPipeline();
    client.zcard(key);
    return client.getIntegerReply();
  }

  /**
   * Return the score of the specified element of the sorted set at key. If the specified element
   * does not exist in the sorted set, or the key does not exist at all, a special 'nil' value is
   * returned.
   * <p>
   * <b>Time complexity:</b> O(1)
   * @param key
   * @param member
   * @return the score
   */
  @Override
  public Double zscore(final byte[] key, final byte[] member) {
    checkIsInMultiOrPipeline();
    client.zscore(key, member);
    return BuilderFactory.DOUBLE.build(client.getOne());
  }

  /**
   * Returns the scores associated with the specified members in the sorted set stored at key.
   * For every member that does not exist in the sorted set, a nil value is returned.
   * <p>
   * <b>Time complexity:</b> O(N) where N is the number of members being requested.
   * @param key
   * @param members
   * @return the scores
   */
  @Override
  public List<Double> zmscore(final byte[] key, final byte[]... members) {
    checkIsInMultiOrPipeline();
    client.zmscore(key, members);
    return BuilderFactory.DOUBLE_LIST.build(client.getBinaryMultiBulkReply());
  }

  @Override
  public Tuple zpopmax(final byte[] key) {
    checkIsInMultiOrPipeline();
    client.zpopmax(key);
    return BuilderFactory.TUPLE.build(client.getBinaryMultiBulkReply());
  }

  @Override
  public Set<Tuple> zpopmax(final byte[] key, final int count) {
    checkIsInMultiOrPipeline();
    client.zpopmax(key, count);
    return getTupledSet();
  }

  @Override
  public Tuple zpopmin(final byte[] key) {
    checkIsInMultiOrPipeline();
    client.zpopmin(key);
    return BuilderFactory.TUPLE.build(client.getBinaryMultiBulkReply());
  }

  @Override
  public Set<Tuple> zpopmin(final byte[] key, final int count) {
    checkIsInMultiOrPipeline();
    client.zpopmin(key, count);
    return getTupledSet();
  }

  public Transaction multi() {
    client.multi();
    client.getOne(); // expected OK
    transaction = new Transaction(client);
    return transaction;
  }

  protected void checkIsInMultiOrPipeline() {
    if (client.isInMulti()) {
      throw new JedisDataException(
          "Cannot use Jedis when in Multi. Please use Transaction or reset jedis state.");
    } else if (pipeline != null && pipeline.hasPipelinedResponse()) {
      throw new JedisDataException(
          "Cannot use Jedis when in Pipeline. Please use Pipeline or reset jedis state .");
    }
  }

  @Override
  public String watch(final byte[]... keys) {
    checkIsInMultiOrPipeline();
    client.watch(keys);
    return client.getStatusCodeReply();
  }

  @Override
  public String unwatch() {
    checkIsInMultiOrPipeline();
    client.unwatch();
    return client.getStatusCodeReply();
  }

  /**
   * Sort a Set or a List.
   * <p>
   * Sort the elements contained in the List, Set, or Sorted Set value at key. By default sorting is
   * numeric with elements being compared as double precision floating point numbers. This is the
   * simplest form of SORT.
   * @see #sort(byte[], byte[])
   * @see #sort(byte[], SortingParams)
   * @see #sort(byte[], SortingParams, byte[])
   * @param key
   * @return Assuming the Set/List at key contains a list of numbers, the return value will be the
   *         list of numbers ordered from the smallest to the biggest number.
   */
  @Override
  public List<byte[]> sort(final byte[] key) {
    checkIsInMultiOrPipeline();
    client.sort(key);
    return client.getBinaryMultiBulkReply();
  }

  /**
   * Sort a Set or a List accordingly to the specified parameters.
   * <p>
   * <b>examples:</b>
   * <p>
   * Given are the following sets and key/values:
   *
   * <pre>
   * x = [1, 2, 3]
   * y = [a, b, c]
   *
   * k1 = z
   * k2 = y
   * k3 = x
   *
   * w1 = 9
   * w2 = 8
   * w3 = 7
   * </pre>
   *
   * Sort Order:
   *
   * <pre>
   * sort(x) or sort(x, sp.asc())
   * -&gt; [1, 2, 3]
   *
   * sort(x, sp.desc())
   * -&gt; [3, 2, 1]
   *
   * sort(y)
   * -&gt; [c, a, b]
   *
   * sort(y, sp.alpha())
   * -&gt; [a, b, c]
   *
   * sort(y, sp.alpha().desc())
   * -&gt; [c, a, b]
   * </pre>
   *
   * Limit (e.g. for Pagination):
   *
   * <pre>
   * sort(x, sp.limit(0, 2))
   * -&gt; [1, 2]
   *
   * sort(y, sp.alpha().desc().limit(1, 2))
   * -&gt; [b, a]
   * </pre>
   *
   * Sorting by external keys:
   *
   * <pre>
   * sort(x, sb.by(w*))
   * -&gt; [3, 2, 1]
   *
   * sort(x, sb.by(w*).desc())
   * -&gt; [1, 2, 3]
   * </pre>
   *
   * Getting external keys:
   *
   * <pre>
   * sort(x, sp.by(w*).get(k*))
   * -&gt; [x, y, z]
   *
   * sort(x, sp.by(w*).get(#).get(k*))
   * -&gt; [3, x, 2, y, 1, z]
   * </pre>
   * @see #sort(byte[])
   * @see #sort(byte[], SortingParams, byte[])
   * @param key
   * @param sortingParameters
   * @return a list of sorted elements.
   */
  @Override
  public List<byte[]> sort(final byte[] key, final SortingParams sortingParameters) {
    checkIsInMultiOrPipeline();
    client.sort(key, sortingParameters);
    return client.getBinaryMultiBulkReply();
  }

  /**
   * BLPOP (and BRPOP) is a blocking list pop primitive. You can see this commands as blocking
   * versions of LPOP and RPOP able to block if the specified keys don't exist or contain empty
   * lists.
   * <p>
   * The following is a description of the exact semantic. We describe BLPOP but the two commands
   * are identical, the only difference is that BLPOP pops the element from the left (head) of the
   * list, and BRPOP pops from the right (tail).
   * <p>
   * <b>Non blocking behavior</b>
   * <p>
   * When BLPOP is called, if at least one of the specified keys contain a non empty list, an
   * element is popped from the head of the list and returned to the caller together with the name
   * of the key (BLPOP returns a two elements array, the first element is the key, the second the
   * popped value).
   * <p>
   * Keys are scanned from left to right, so for instance if you issue BLPOP list1 list2 list3 0
   * against a dataset where list1 does not exist but list2 and list3 contain non empty lists, BLPOP
   * guarantees to return an element from the list stored at list2 (since it is the first non empty
   * list starting from the left).
   * <p>
   * <b>Blocking behavior</b>
   * <p>
   * If none of the specified keys exist or contain non empty lists, BLPOP blocks until some other
   * client performs a LPUSH or an RPUSH operation against one of the lists.
   * <p>
   * Once new data is present on one of the lists, the client finally returns with the name of the
   * key unblocking it and the popped value.
   * <p>
   * When blocking, if a non-zero timeout is specified, the client will unblock returning a nil
   * special value if the specified amount of seconds passed without a push operation against at
   * least one of the specified keys.
   * <p>
   * The timeout argument is interpreted as an integer value. A timeout of zero means instead to
   * block forever.
   * <p>
   * <b>Multiple clients blocking for the same keys</b>
   * <p>
   * Multiple clients can block for the same key. They are put into a queue, so the first to be
   * served will be the one that started to wait earlier, in a first-blpopping first-served fashion.
   * <p>
   * <b>blocking POP inside a MULTI/EXEC transaction</b>
   * <p>
   * BLPOP and BRPOP can be used with pipelining (sending multiple commands and reading the replies
   * in batch), but it does not make sense to use BLPOP or BRPOP inside a MULTI/EXEC block (a Redis
   * transaction).
   * <p>
   * The behavior of BLPOP inside MULTI/EXEC when the list is empty is to return a multi-bulk nil
   * reply, exactly what happens when the timeout is reached. If you like science fiction, think at
   * it like if inside MULTI/EXEC the time will flow at infinite speed :)
   * <p>
   * Time complexity: O(1)
   * @see #brpop(int, byte[]...)
   * @param timeout
   * @param keys
   * @return BLPOP returns a two-elements array via a multi bulk reply in order to return both the
   *         unblocking key and the popped value.
   *         <p>
   *         When a non-zero timeout is specified, and the BLPOP operation timed out, the return
   *         value is a nil multi bulk reply. Most client values will return false or nil
   *         accordingly to the programming language used.
   */
  @Override
  public List<byte[]> blpop(final int timeout, final byte[]... keys) {
    return blpop(getArgsAddTimeout(timeout, keys));
  }

  private byte[][] getArgsAddTimeout(int timeout, byte[][] keys) {
    int size = keys.length;
    final byte[][] args = new byte[size + 1][];
    System.arraycopy(keys, 0, args, 0, size);
    args[size] = Protocol.toByteArray(timeout);
    return args;
  }

  /**
   * Sort a Set or a List accordingly to the specified parameters and store the result at dstkey.
   * @see #sort(byte[], SortingParams)
   * @see #sort(byte[])
   * @see #sort(byte[], byte[])
   * @param key
   * @param sortingParameters
   * @param dstkey
   * @return The number of elements of the list at dstkey.
   */
  @Override
  public Long sort(final byte[] key, final SortingParams sortingParameters, final byte[] dstkey) {
    checkIsInMultiOrPipeline();
    client.sort(key, sortingParameters, dstkey);
    return client.getIntegerReply();
  }

  /**
   * Sort a Set or a List and Store the Result at dstkey.
   * <p>
   * Sort the elements contained in the List, Set, or Sorted Set value at key and store the result
   * at dstkey. By default sorting is numeric with elements being compared as double precision
   * floating point numbers. This is the simplest form of SORT.
   * @see #sort(byte[])
   * @see #sort(byte[], SortingParams)
   * @see #sort(byte[], SortingParams, byte[])
   * @param key
   * @param dstkey
   * @return The number of elements of the list at dstkey.
   */
  @Override
  public Long sort(final byte[] key, final byte[] dstkey) {
    checkIsInMultiOrPipeline();
    client.sort(key, dstkey);
    return client.getIntegerReply();
  }

  /**
   * BLPOP (and BRPOP) is a blocking list pop primitive. You can see this commands as blocking
   * versions of LPOP and RPOP able to block if the specified keys don't exist or contain empty
   * lists.
   * <p>
   * The following is a description of the exact semantic. We describe BLPOP but the two commands
   * are identical, the only difference is that BLPOP pops the element from the left (head) of the
   * list, and BRPOP pops from the right (tail).
   * <p>
   * <b>Non blocking behavior</b>
   * <p>
   * When BLPOP is called, if at least one of the specified keys contain a non empty list, an
   * element is popped from the head of the list and returned to the caller together with the name
   * of the key (BLPOP returns a two elements array, the first element is the key, the second the
   * popped value).
   * <p>
   * Keys are scanned from left to right, so for instance if you issue BLPOP list1 list2 list3 0
   * against a dataset where list1 does not exist but list2 and list3 contain non empty lists, BLPOP
   * guarantees to return an element from the list stored at list2 (since it is the first non empty
   * list starting from the left).
   * <p>
   * <b>Blocking behavior</b>
   * <p>
   * If none of the specified keys exist or contain non empty lists, BLPOP blocks until some other
   * client performs a LPUSH or an RPUSH operation against one of the lists.
   * <p>
   * Once new data is present on one of the lists, the client finally returns with the name of the
   * key unblocking it and the popped value.
   * <p>
   * When blocking, if a non-zero timeout is specified, the client will unblock returning a nil
   * special value if the specified amount of seconds passed without a push operation against at
   * least one of the specified keys.
   * <p>
   * The timeout argument is interpreted as an integer value. A timeout of zero means instead to
   * block forever.
   * <p>
   * <b>Multiple clients blocking for the same keys</b>
   * <p>
   * Multiple clients can block for the same key. They are put into a queue, so the first to be
   * served will be the one that started to wait earlier, in a first-blpopping first-served fashion.
   * <p>
   * <b>blocking POP inside a MULTI/EXEC transaction</b>
   * <p>
   * BLPOP and BRPOP can be used with pipelining (sending multiple commands and reading the replies
   * in batch), but it does not make sense to use BLPOP or BRPOP inside a MULTI/EXEC block (a Redis
   * transaction).
   * <p>
   * The behavior of BLPOP inside MULTI/EXEC when the list is empty is to return a multi-bulk nil
   * reply, exactly what happens when the timeout is reached. If you like science fiction, think at
   * it like if inside MULTI/EXEC the time will flow at infinite speed :)
   * <p>
   * Time complexity: O(1)
   * @see #blpop(int, byte[]...)
   * @param timeout
   * @param keys
   * @return BLPOP returns a two-elements array via a multi bulk reply in order to return both the
   *         unblocking key and the popped value.
   *         <p>
   *         When a non-zero timeout is specified, and the BLPOP operation timed out, the return
   *         value is a nil multi bulk reply. Most client values will return false or nil
   *         accordingly to the programming language used.
   */
  @Override
  public List<byte[]> brpop(final int timeout, final byte[]... keys) {
    return brpop(getArgsAddTimeout(timeout, keys));
  }

  @Override
  public List<byte[]> blpop(final byte[]... args) {
    checkIsInMultiOrPipeline();
    client.blpop(args);
    client.setTimeoutInfinite();
    try {
      return client.getBinaryMultiBulkReply();
    } finally {
      client.rollbackTimeout();
    }
  }

  @Override
  public List<byte[]> brpop(final byte[]... args) {
    checkIsInMultiOrPipeline();
    client.brpop(args);
    client.setTimeoutInfinite();
    try {
      return client.getBinaryMultiBulkReply();
    } finally {
      client.rollbackTimeout();
    }
  }

  /**
   * Request for authentication in a password protected Redis server. A Redis server can be
   * instructed to require a password before to allow clients to issue commands. This is done using
   * the requirepass directive in the Redis configuration file. If the password given by the client
   * is correct the server replies with an OK status code reply and starts accepting commands from
   * the client. Otherwise an error is returned and the clients needs to try a new password. Note
   * that for the high performance nature of Redis it is possible to try a lot of passwords in
   * parallel in very short time, so make sure to generate a strong and very long password so that
   * this attack is infeasible.
   * @param password
   * @return Status code reply
   */
  @Override
  public String auth(final String password) {
    checkIsInMultiOrPipeline();
    client.auth(password);
    return client.getStatusCodeReply();
  }

  /**
   * Request for authentication with a Redis Server that is using ACL where user are authenticated with
   * username and password.
   * See https://redis.io/topics/acl
   * @param user
   * @param password
   * @return
   */
  @Override
  public String auth(final String user, final String password) {
    checkIsInMultiOrPipeline();
    client.auth(user, password);
    return client.getStatusCodeReply();
  }

  public Pipeline pipelined() {
    pipeline = new Pipeline();
    pipeline.setClient(client);
    return pipeline;
  }

  @Override
  public Long zcount(final byte[] key, final double min, final double max) {
    checkIsInMultiOrPipeline();
    client.zcount(key, min, max);
    return client.getIntegerReply();
  }

  @Override
  public Long zcount(final byte[] key, final byte[] min, final byte[] max) {
    checkIsInMultiOrPipeline();
    client.zcount(key, min, max);
    return client.getIntegerReply();
  }

  /**
   * Return the all the elements in the sorted set at key with a score between min and max
   * (including elements with score equal to min or max).
   * <p>
   * The elements having the same score are returned sorted lexicographically as ASCII strings (this
   * follows from a property of Redis sorted sets and does not involve further computation).
   * <p>
   * Using the optional {@link #zrangeByScore(byte[], double, double, int, int) LIMIT} it's possible
   * to get only a range of the matching elements in an SQL-alike way. Note that if offset is large
   * the commands needs to traverse the list for offset elements and this adds up to the O(M)
   * figure.
   * <p>
   * The {@link #zcount(byte[], double, double) ZCOUNT} command is similar to
   * {@link #zrangeByScore(byte[], double, double) ZRANGEBYSCORE} but instead of returning the
   * actual elements in the specified interval, it just returns the number of matching elements.
   * <p>
   * <b>Exclusive intervals and infinity</b>
   * <p>
   * min and max can be -inf and +inf, so that you are not required to know what's the greatest or
   * smallest element in order to take, for instance, elements "up to a given value".
   * <p>
   * Also while the interval is for default closed (inclusive) it's possible to specify open
   * intervals prefixing the score with a "(" character, so for instance:
   * <p>
   * {@code ZRANGEBYSCORE zset (1.3 5}
   * <p>
   * Will return all the values with score &gt; 1.3 and &lt;= 5, while for instance:
   * <p>
   * {@code ZRANGEBYSCORE zset (5 (10}
   * <p>
   * Will return all the values with score &gt; 5 and &lt; 10 (5 and 10 excluded).
   * <p>
   * <b>Time complexity:</b>
   * <p>
   * O(log(N))+O(M) with N being the number of elements in the sorted set and M the number of
   * elements returned by the command, so if M is constant (for instance you always ask for the
   * first ten elements with LIMIT) you can consider it O(log(N))
   * @see #zrangeByScore(byte[], double, double)
   * @see #zrangeByScore(byte[], double, double, int, int)
   * @see #zrangeByScoreWithScores(byte[], double, double)
   * @see #zrangeByScoreWithScores(byte[], double, double, int, int)
   * @see #zcount(byte[], double, double)
   * @param key
   * @param min
   * @param max
   * @return Multi bulk reply specifically a list of elements in the specified score range.
   */
  @Override
  public Set<byte[]> zrangeByScore(final byte[] key, final double min, final double max) {
    checkIsInMultiOrPipeline();
    client.zrangeByScore(key, min, max);
    return SetFromList.of(client.getBinaryMultiBulkReply());
  }

  @Override
  public Set<byte[]> zrangeByScore(final byte[] key, final byte[] min, final byte[] max) {
    checkIsInMultiOrPipeline();
    client.zrangeByScore(key, min, max);
    return SetFromList.of(client.getBinaryMultiBulkReply());
  }

  /**
   * Return the all the elements in the sorted set at key with a score between min and max
   * (including elements with score equal to min or max).
   * <p>
   * The elements having the same score are returned sorted lexicographically as ASCII strings (this
   * follows from a property of Redis sorted sets and does not involve further computation).
   * <p>
   * Using the optional {@link #zrangeByScore(byte[], double, double, int, int) LIMIT} it's possible
   * to get only a range of the matching elements in an SQL-alike way. Note that if offset is large
   * the commands needs to traverse the list for offset elements and this adds up to the O(M)
   * figure.
   * <p>
   * The {@link #zcount(byte[], double, double) ZCOUNT} command is similar to
   * {@link #zrangeByScore(byte[], double, double) ZRANGEBYSCORE} but instead of returning the
   * actual elements in the specified interval, it just returns the number of matching elements.
   * <p>
   * <b>Exclusive intervals and infinity</b>
   * <p>
   * min and max can be -inf and +inf, so that you are not required to know what's the greatest or
   * smallest element in order to take, for instance, elements "up to a given value".
   * <p>
   * Also while the interval is for default closed (inclusive) it's possible to specify open
   * intervals prefixing the score with a "(" character, so for instance:
   * <p>
   * {@code ZRANGEBYSCORE zset (1.3 5}
   * <p>
   * Will return all the values with score &gt; 1.3 and &lt;= 5, while for instance:
   * <p>
   * {@code ZRANGEBYSCORE zset (5 (10}
   * <p>
   * Will return all the values with score &gt; 5 and &lt; 10 (5 and 10 excluded).
   * <p>
   * <b>Time complexity:</b>
   * <p>
   * O(log(N))+O(M) with N being the number of elements in the sorted set and M the number of
   * elements returned by the command, so if M is constant (for instance you always ask for the
   * first ten elements with LIMIT) you can consider it O(log(N))
   * @see #zrangeByScore(byte[], double, double)
   * @see #zrangeByScore(byte[], double, double, int, int)
   * @see #zrangeByScoreWithScores(byte[], double, double)
   * @see #zrangeByScoreWithScores(byte[], double, double, int, int)
   * @see #zcount(byte[], double, double)
   * @param key
   * @param min
   * @param max
   * @param offset
   * @param count
   * @return Multi bulk reply specifically a list of elements in the specified score range.
   */
  @Override
  public Set<byte[]> zrangeByScore(final byte[] key, final double min, final double max,
      final int offset, final int count) {
    checkIsInMultiOrPipeline();
    client.zrangeByScore(key, min, max, offset, count);
    return SetFromList.of(client.getBinaryMultiBulkReply());
  }

  @Override
  public Set<byte[]> zrangeByScore(final byte[] key, final byte[] min, final byte[] max,
      final int offset, final int count) {
    checkIsInMultiOrPipeline();
    client.zrangeByScore(key, min, max, offset, count);
    return SetFromList.of(client.getBinaryMultiBulkReply());
  }

  /**
   * Return the all the elements in the sorted set at key with a score between min and max
   * (including elements with score equal to min or max).
   * <p>
   * The elements having the same score are returned sorted lexicographically as ASCII strings (this
   * follows from a property of Redis sorted sets and does not involve further computation).
   * <p>
   * Using the optional {@link #zrangeByScore(byte[], double, double, int, int) LIMIT} it's possible
   * to get only a range of the matching elements in an SQL-alike way. Note that if offset is large
   * the commands needs to traverse the list for offset elements and this adds up to the O(M)
   * figure.
   * <p>
   * The {@link #zcount(byte[], double, double) ZCOUNT} command is similar to
   * {@link #zrangeByScore(byte[], double, double) ZRANGEBYSCORE} but instead of returning the
   * actual elements in the specified interval, it just returns the number of matching elements.
   * <p>
   * <b>Exclusive intervals and infinity</b>
   * <p>
   * min and max can be -inf and +inf, so that you are not required to know what's the greatest or
   * smallest element in order to take, for instance, elements "up to a given value".
   * <p>
   * Also while the interval is for default closed (inclusive) it's possible to specify open
   * intervals prefixing the score with a "(" character, so for instance:
   * <p>
   * {@code ZRANGEBYSCORE zset (1.3 5}
   * <p>
   * Will return all the values with score &gt; 1.3 and &lt;= 5, while for instance:
   * <p>
   * {@code ZRANGEBYSCORE zset (5 (10}
   * <p>
   * Will return all the values with score &gt; 5 and &lt; 10 (5 and 10 excluded).
   * <p>
   * <b>Time complexity:</b>
   * <p>
   * O(log(N))+O(M) with N being the number of elements in the sorted set and M the number of
   * elements returned by the command, so if M is constant (for instance you always ask for the
   * first ten elements with LIMIT) you can consider it O(log(N))
   * @see #zrangeByScore(byte[], double, double)
   * @see #zrangeByScore(byte[], double, double, int, int)
   * @see #zrangeByScoreWithScores(byte[], double, double)
   * @see #zrangeByScoreWithScores(byte[], double, double, int, int)
   * @see #zcount(byte[], double, double)
   * @param key
   * @param min
   * @param max
   * @return Multi bulk reply specifically a list of elements in the specified score range.
   */
  @Override
  public Set<Tuple> zrangeByScoreWithScores(final byte[] key, final double min, final double max) {
    checkIsInMultiOrPipeline();
    client.zrangeByScoreWithScores(key, min, max);
    return getTupledSet();
  }

  @Override
  public Set<Tuple> zrangeByScoreWithScores(final byte[] key, final byte[] min, final byte[] max) {
    checkIsInMultiOrPipeline();
    client.zrangeByScoreWithScores(key, min, max);
    return getTupledSet();
  }

  /**
   * Return the all the elements in the sorted set at key with a score between min and max
   * (including elements with score equal to min or max).
   * <p>
   * The elements having the same score are returned sorted lexicographically as ASCII strings (this
   * follows from a property of Redis sorted sets and does not involve further computation).
   * <p>
   * Using the optional {@link #zrangeByScore(byte[], double, double, int, int) LIMIT} it's possible
   * to get only a range of the matching elements in an SQL-alike way. Note that if offset is large
   * the commands needs to traverse the list for offset elements and this adds up to the O(M)
   * figure.
   * <p>
   * The {@link #zcount(byte[], double, double) ZCOUNT} command is similar to
   * {@link #zrangeByScore(byte[], double, double) ZRANGEBYSCORE} but instead of returning the
   * actual elements in the specified interval, it just returns the number of matching elements.
   * <p>
   * <b>Exclusive intervals and infinity</b>
   * <p>
   * min and max can be -inf and +inf, so that you are not required to know what's the greatest or
   * smallest element in order to take, for instance, elements "up to a given value".
   * <p>
   * Also while the interval is for default closed (inclusive) it's possible to specify open
   * intervals prefixing the score with a "(" character, so for instance:
   * <p>
   * {@code ZRANGEBYSCORE zset (1.3 5}
   * <p>
   * Will return all the values with score &gt; 1.3 and &lt;= 5, while for instance:
   * <p>
   * {@code ZRANGEBYSCORE zset (5 (10}
   * <p>
   * Will return all the values with score &gt; 5 and &lt; 10 (5 and 10 excluded).
   * <p>
   * <b>Time complexity:</b>
   * <p>
   * O(log(N))+O(M) with N being the number of elements in the sorted set and M the number of
   * elements returned by the command, so if M is constant (for instance you always ask for the
   * first ten elements with LIMIT) you can consider it O(log(N))
   * @see #zrangeByScore(byte[], double, double)
   * @see #zrangeByScore(byte[], double, double, int, int)
   * @see #zrangeByScoreWithScores(byte[], double, double)
   * @see #zrangeByScoreWithScores(byte[], double, double, int, int)
   * @see #zcount(byte[], double, double)
   * @param key
   * @param min
   * @param max
   * @param offset
   * @param count
   * @return Multi bulk reply specifically a list of elements in the specified score range.
   */
  @Override
  public Set<Tuple> zrangeByScoreWithScores(final byte[] key, final double min, final double max,
      final int offset, final int count) {
    checkIsInMultiOrPipeline();
    client.zrangeByScoreWithScores(key, min, max, offset, count);
    return getTupledSet();
  }

  @Override
  public Set<Tuple> zrangeByScoreWithScores(final byte[] key, final byte[] min, final byte[] max,
      final int offset, final int count) {
    checkIsInMultiOrPipeline();
    client.zrangeByScoreWithScores(key, min, max, offset, count);
    return getTupledSet();
  }

  protected Set<Tuple> getTupledSet() {
    List<byte[]> membersWithScores = client.getBinaryMultiBulkReply();
    if (membersWithScores.isEmpty()) {
      return Collections.emptySet();
    }
    Set<Tuple> set = new LinkedHashSet<>(membersWithScores.size() / 2, 1.0f);
    Iterator<byte[]> iterator = membersWithScores.iterator();
    while (iterator.hasNext()) {
      set.add(new Tuple(iterator.next(), BuilderFactory.DOUBLE.build(iterator.next())));
    }
    return set;
  }

  @Override
  public Set<byte[]> zrevrangeByScore(final byte[] key, final double max, final double min) {
    checkIsInMultiOrPipeline();
    client.zrevrangeByScore(key, max, min);
    return SetFromList.of(client.getBinaryMultiBulkReply());
  }

  @Override
  public Set<byte[]> zrevrangeByScore(final byte[] key, final byte[] max, final byte[] min) {
    checkIsInMultiOrPipeline();
    client.zrevrangeByScore(key, max, min);
    return SetFromList.of(client.getBinaryMultiBulkReply());
  }

  @Override
  public Set<byte[]> zrevrangeByScore(final byte[] key, final double max, final double min,
      final int offset, final int count) {
    checkIsInMultiOrPipeline();
    client.zrevrangeByScore(key, max, min, offset, count);
    return SetFromList.of(client.getBinaryMultiBulkReply());
  }

  @Override
  public Set<byte[]> zrevrangeByScore(final byte[] key, final byte[] max, final byte[] min,
      final int offset, final int count) {
    checkIsInMultiOrPipeline();
    client.zrevrangeByScore(key, max, min, offset, count);
    return SetFromList.of(client.getBinaryMultiBulkReply());
  }

  @Override
  public Set<Tuple> zrevrangeByScoreWithScores(final byte[] key, final double max, final double min) {
    checkIsInMultiOrPipeline();
    client.zrevrangeByScoreWithScores(key, max, min);
    return getTupledSet();
  }

  @Override
  public Set<Tuple> zrevrangeByScoreWithScores(final byte[] key, final double max,
      final double min, final int offset, final int count) {
    checkIsInMultiOrPipeline();
    client.zrevrangeByScoreWithScores(key, max, min, offset, count);
    return getTupledSet();
  }

  @Override
  public Set<Tuple> zrevrangeByScoreWithScores(final byte[] key, final byte[] max, final byte[] min) {
    checkIsInMultiOrPipeline();
    client.zrevrangeByScoreWithScores(key, max, min);
    return getTupledSet();
  }

  @Override
  public Set<Tuple> zrevrangeByScoreWithScores(final byte[] key, final byte[] max,
      final byte[] min, final int offset, final int count) {
    checkIsInMultiOrPipeline();
    client.zrevrangeByScoreWithScores(key, max, min, offset, count);
    return getTupledSet();
  }

  /**
   * Remove all elements in the sorted set at key with rank between start and end. Start and end are
   * 0-based with rank 0 being the element with the lowest score. Both start and end can be negative
   * numbers, where they indicate offsets starting at the element with the highest rank. For
   * example: -1 is the element with the highest score, -2 the element with the second highest score
   * and so forth.
   * <p>
   * <b>Time complexity:</b> O(log(N))+O(M) with N being the number of elements in the sorted set
   * and M the number of elements removed by the operation
   * @param key
   * @param start
   * @param stop
   * @return
   */
  @Override
  public Long zremrangeByRank(final byte[] key, final long start, final long stop) {
    checkIsInMultiOrPipeline();
    client.zremrangeByRank(key, start, stop);
    return client.getIntegerReply();
  }

  /**
   * Remove all the elements in the sorted set at key with a score between min and max (including
   * elements with score equal to min or max).
   * <p>
   * <b>Time complexity:</b>
   * <p>
   * O(log(N))+O(M) with N being the number of elements in the sorted set and M the number of
   * elements removed by the operation
   * @param key
   * @param min
   * @param max
   * @return Integer reply, specifically the number of elements removed.
   */
  @Override
  public Long zremrangeByScore(final byte[] key, final double min, final double max) {
    checkIsInMultiOrPipeline();
    client.zremrangeByScore(key, min, max);
    return client.getIntegerReply();
  }

  @Override
  public Long zremrangeByScore(final byte[] key, final byte[] min, final byte[] max) {
    checkIsInMultiOrPipeline();
    client.zremrangeByScore(key, min, max);
    return client.getIntegerReply();
  }

  /**
   * Creates a union or intersection of N sorted sets given by keys k1 through kN, and stores it at
   * dstkey. It is mandatory to provide the number of input keys N, before passing the input keys
   * and the other (optional) arguments.
   * <p>
   * As the terms imply, the {@link #zinterstore(byte[], byte[]...)} ZINTERSTORE} command requires
   * an element to be present in each of the given inputs to be inserted in the result. The {@link
   * #zunionstore(byte[], byte[]...)} command inserts all elements across all inputs.
   * <p>
   * Using the WEIGHTS option, it is possible to add weight to each input sorted set. This means
   * that the score of each element in the sorted set is first multiplied by this weight before
   * being passed to the aggregation. When this option is not given, all weights default to 1.
   * <p>
   * With the AGGREGATE option, it's possible to specify how the results of the union or
   * intersection are aggregated. This option defaults to SUM, where the score of an element is
   * summed across the inputs where it exists. When this option is set to be either MIN or MAX, the
   * resulting set will contain the minimum or maximum score of an element across the inputs where
   * it exists.
   * <p>
   * <b>Time complexity:</b> O(N) + O(M log(M)) with N being the sum of the sizes of the input
   * sorted sets, and M being the number of elements in the resulting sorted set
   * @see #zunionstore(byte[], byte[]...)
   * @see #zunionstore(byte[], ZParams, byte[]...)
   * @see #zinterstore(byte[], byte[]...)
   * @see #zinterstore(byte[], ZParams, byte[]...)
   * @param dstkey
   * @param sets
   * @return Integer reply, specifically the number of elements in the sorted set at dstkey
   */
  @Override
  public Long zunionstore(final byte[] dstkey, final byte[]... sets) {
    checkIsInMultiOrPipeline();
    client.zunionstore(dstkey, sets);
    return client.getIntegerReply();
  }

  /**
   * Creates a union or intersection of N sorted sets given by keys k1 through kN, and stores it at
   * dstkey. It is mandatory to provide the number of input keys N, before passing the input keys
   * and the other (optional) arguments.
   * <p>
   * As the terms imply, the {@link #zinterstore(byte[], byte[]...) ZINTERSTORE} command requires an
   * element to be present in each of the given inputs to be inserted in the result. The {@link
   * #zunionstore(byte[], byte[]...) ZUNIONSTORE} command inserts all elements across all inputs.
   * <p>
   * Using the WEIGHTS option, it is possible to add weight to each input sorted set. This means
   * that the score of each element in the sorted set is first multiplied by this weight before
   * being passed to the aggregation. When this option is not given, all weights default to 1.
   * <p>
   * With the AGGREGATE option, it's possible to specify how the results of the union or
   * intersection are aggregated. This option defaults to SUM, where the score of an element is
   * summed across the inputs where it exists. When this option is set to be either MIN or MAX, the
   * resulting set will contain the minimum or maximum score of an element across the inputs where
   * it exists.
   * <p>
   * <b>Time complexity:</b> O(N) + O(M log(M)) with N being the sum of the sizes of the input
   * sorted sets, and M being the number of elements in the resulting sorted set
   * @see #zunionstore(byte[], byte[]...)
   * @see #zunionstore(byte[], ZParams, byte[]...)
   * @see #zinterstore(byte[], byte[]...)
   * @see #zinterstore(byte[], ZParams, byte[]...)
   * @param dstkey
   * @param sets
   * @param params
   * @return Integer reply, specifically the number of elements in the sorted set at dstkey
   */
  @Override
  public Long zunionstore(final byte[] dstkey, final ZParams params, final byte[]... sets) {
    checkIsInMultiOrPipeline();
    client.zunionstore(dstkey, params, sets);
    return client.getIntegerReply();
  }

  /**
   * Creates a union or intersection of N sorted sets given by keys k1 through kN, and stores it at
   * dstkey. It is mandatory to provide the number of input keys N, before passing the input keys
   * and the other (optional) arguments.
   * <p>
   * As the terms imply, the {@link #zinterstore(byte[], byte[]...) ZINTERSTORE} command requires an
   * element to be present in each of the given inputs to be inserted in the result. The {@link
   * #zunionstore(byte[], byte[]...) ZUNIONSTORE} command inserts all elements across all inputs.
   * <p>
   * Using the WEIGHTS option, it is possible to add weight to each input sorted set. This means
   * that the score of each element in the sorted set is first multiplied by this weight before
   * being passed to the aggregation. When this option is not given, all weights default to 1.
   * <p>
   * With the AGGREGATE option, it's possible to specify how the results of the union or
   * intersection are aggregated. This option defaults to SUM, where the score of an element is
   * summed across the inputs where it exists. When this option is set to be either MIN or MAX, the
   * resulting set will contain the minimum or maximum score of an element across the inputs where
   * it exists.
   * <p>
   * <b>Time complexity:</b> O(N) + O(M log(M)) with N being the sum of the sizes of the input
   * sorted sets, and M being the number of elements in the resulting sorted set
   * @see #zunionstore(byte[], byte[]...)
   * @see #zunionstore(byte[], ZParams, byte[]...)
   * @see #zinterstore(byte[], byte[]...)
   * @see #zinterstore(byte[], ZParams, byte[]...)
   * @param dstkey
   * @param sets
   * @return Integer reply, specifically the number of elements in the sorted set at dstkey
   */
  @Override
  public Long zinterstore(final byte[] dstkey, final byte[]... sets) {
    checkIsInMultiOrPipeline();
    client.zinterstore(dstkey, sets);
    return client.getIntegerReply();
  }

  /**
   * Creates a union or intersection of N sorted sets given by keys k1 through kN, and stores it at
   * dstkey. It is mandatory to provide the number of input keys N, before passing the input keys
   * and the other (optional) arguments.
   * <p>
   * As the terms imply, the {@link #zinterstore(byte[], byte[]...) ZINTERSTORE} command requires an
   * element to be present in each of the given inputs to be inserted in the result. The {@link
   * #zunionstore(byte[], byte[]...) ZUNIONSTORE} command inserts all elements across all inputs.
   * <p>
   * Using the WEIGHTS option, it is possible to add weight to each input sorted set. This means
   * that the score of each element in the sorted set is first multiplied by this weight before
   * being passed to the aggregation. When this option is not given, all weights default to 1.
   * <p>
   * With the AGGREGATE option, it's possible to specify how the results of the union or
   * intersection are aggregated. This option defaults to SUM, where the score of an element is
   * summed across the inputs where it exists. When this option is set to be either MIN or MAX, the
   * resulting set will contain the minimum or maximum score of an element across the inputs where
   * it exists.
   * <p>
   * <b>Time complexity:</b> O(N) + O(M log(M)) with N being the sum of the sizes of the input
   * sorted sets, and M being the number of elements in the resulting sorted set
   * @see #zunionstore(byte[], byte[]...)
   * @see #zunionstore(byte[], ZParams, byte[]...)
   * @see #zinterstore(byte[], byte[]...)
   * @see #zinterstore(byte[], ZParams, byte[]...)
   * @param dstkey
   * @param sets
   * @param params
   * @return Integer reply, specifically the number of elements in the sorted set at dstkey
   */
  @Override
  public Long zinterstore(final byte[] dstkey, final ZParams params, final byte[]... sets) {
    checkIsInMultiOrPipeline();
    client.zinterstore(dstkey, params, sets);
    return client.getIntegerReply();
  }

  @Override
  public Long zlexcount(final byte[] key, final byte[] min, final byte[] max) {
    checkIsInMultiOrPipeline();
    client.zlexcount(key, min, max);
    return client.getIntegerReply();
  }

  @Override
  public Set<byte[]> zrangeByLex(final byte[] key, final byte[] min, final byte[] max) {
    checkIsInMultiOrPipeline();
    client.zrangeByLex(key, min, max);
    return SetFromList.of(client.getBinaryMultiBulkReply());
  }

  @Override
  public Set<byte[]> zrangeByLex(final byte[] key, final byte[] min, final byte[] max,
      final int offset, final int count) {
    checkIsInMultiOrPipeline();
    client.zrangeByLex(key, min, max, offset, count);
    return SetFromList.of(client.getBinaryMultiBulkReply());
  }

  @Override
  public Set<byte[]> zrevrangeByLex(final byte[] key, final byte[] max, final byte[] min) {
    checkIsInMultiOrPipeline();
    client.zrevrangeByLex(key, max, min);
    return SetFromList.of(client.getBinaryMultiBulkReply());
  }

  @Override
  public Set<byte[]> zrevrangeByLex(final byte[] key, final byte[] max, final byte[] min,
      final int offset, final int count) {
    checkIsInMultiOrPipeline();
    client.zrevrangeByLex(key, max, min, offset, count);
    return SetFromList.of(client.getBinaryMultiBulkReply());
  }

  @Override
  public Long zremrangeByLex(final byte[] key, final byte[] min, final byte[] max) {
    checkIsInMultiOrPipeline();
    client.zremrangeByLex(key, min, max);
    return client.getIntegerReply();
  }

  /**
   * Synchronously save the DB on disk.
   * <p>
   * Save the whole dataset on disk (this means that all the databases are saved, as well as keys
   * with an EXPIRE set (the expire is preserved). The server hangs while the saving is not
   * completed, no connection is served in the meanwhile. An OK code is returned when the DB was
   * fully stored in disk.
   * <p>
   * The background variant of this command is {@link #bgsave() BGSAVE} that is able to perform the
   * saving in the background while the server continues serving other clients.
   * <p>
   * @return Status code reply
   */
  @Override
  public String save() {
    client.save();
    return client.getStatusCodeReply();
  }

  /**
   * Asynchronously save the DB on disk.
   * <p>
   * Save the DB in background. The OK code is immediately returned. Redis forks, the parent
   * continues to server the clients, the child saves the DB on disk then exit. A client my be able
   * to check if the operation succeeded using the LASTSAVE command.
   * @return Status code reply
   */
  @Override
  public String bgsave() {
    client.bgsave();
    return client.getStatusCodeReply();
  }

  /**
   * Rewrite the append only file in background when it gets too big. Please for detailed
   * information about the Redis Append Only File check the <a
   * href="http://redis.io/topics/persistence#append-only-file">Append Only File Howto</a>.
   * <p>
   * BGREWRITEAOF rewrites the Append Only File in background when it gets too big. The Redis Append
   * Only File is a Journal, so every operation modifying the dataset is logged in the Append Only
   * File (and replayed at startup). This means that the Append Only File always grows. In order to
   * rebuild its content the BGREWRITEAOF creates a new version of the append only file starting
   * directly form the dataset in memory in order to guarantee the generation of the minimal number
   * of commands needed to rebuild the database.
   * <p>
   * @return Status code reply
   */
  @Override
  public String bgrewriteaof() {
    client.bgrewriteaof();
    return client.getStatusCodeReply();
  }

  /**
   * Return the UNIX time stamp of the last successfully saving of the dataset on disk.
   * <p>
   * Return the UNIX TIME of the last DB save executed with success. A client may check if a
   * {@link #bgsave() BGSAVE} command succeeded reading the LASTSAVE value, then issuing a BGSAVE
   * command and checking at regular intervals every N seconds if LASTSAVE changed.
   * @return Integer reply, specifically an UNIX time stamp.
   */
  @Override
  public Long lastsave() {
    client.lastsave();
    return client.getIntegerReply();
  }

  /**
   * Synchronously save the DB on disk, then shutdown the server.
   * <p>
   * Stop all the clients, save the DB, then quit the server. This commands makes sure that the DB
   * is switched off without the lost of any data. This is not guaranteed if the client uses simply
   * {@link #save() SAVE} and then {@link #quit() QUIT} because other clients may alter the DB data
   * between the two commands.
   * @return Status code reply on error. On success nothing is returned since the server quits and
   *         the connection is closed.
   */
  @Override
  public String shutdown() {
    client.shutdown();
    String status;
    try {
      status = client.getStatusCodeReply();
    } catch (JedisException ex) {
      status = null;
    }
    return status;
  }

  /**
   * Provide information and statistics about the server.
   * <p>
   * The info command returns different information and statistics about the server in an format
   * that's simple to parse by computers and easy to read by humans.
   * <p>
   * <b>Format of the returned String:</b>
   * <p>
   * All the fields are in the form field:value
   *
   * <pre>
   * edis_version:0.07
   * connected_clients:1
   * connected_slaves:0
   * used_memory:3187
   * changes_since_last_save:0
   * last_save_time:1237655729
   * total_connections_received:1
   * total_commands_processed:1
   * uptime_in_seconds:25
   * uptime_in_days:0
   * </pre>
   *
   * <b>Notes</b>
   * <p>
   * used_memory is returned in bytes, and is the total number of bytes allocated by the program
   * using malloc.
   * <p>
   * uptime_in_days is redundant since the uptime in seconds contains already the full uptime
   * information, this field is only mainly present for humans.
   * <p>
   * changes_since_last_save does not refer to the number of key changes, but to the number of
   * operations that produced some kind of change in the dataset.
   * <p>
   * @return Bulk reply
   */
  @Override
  public String info() {
    client.info();
    return client.getBulkReply();
  }

  @Override
  public String info(final String section) {
    client.info(section);
    return client.getBulkReply();
  }

  /**
   * Dump all the received requests in real time.
   * <p>
   * MONITOR is a debugging command that outputs the whole sequence of commands received by the
   * Redis server. is very handy in order to understand what is happening into the database. This
   * command is used directly via telnet.
   * @param jedisMonitor
   */
  public void monitor(final JedisMonitor jedisMonitor) {
    client.monitor();
    client.getStatusCodeReply();
    jedisMonitor.proceed(client);
  }

  /**
   * Change the replication settings.
   * <p>
   * The SLAVEOF command can change the replication settings of a slave on the fly. If a Redis
   * server is already acting as slave, the command SLAVEOF NO ONE will turn off the replication
   * turning the Redis server into a MASTER. In the proper form SLAVEOF hostname port will make the
   * server a slave of the specific server listening at the specified hostname and port.
   * <p>
   * If a server is already a slave of some master, SLAVEOF hostname port will stop the replication
   * against the old server and start the synchronization against the new one discarding the old
   * dataset.
   * <p>
   * The form SLAVEOF no one will stop replication turning the server into a MASTER but will not
   * discard the replication. So if the old master stop working it is possible to turn the slave
   * into a master and set the application to use the new master in read/write. Later when the other
   * Redis server will be fixed it can be configured in order to work as slave.
   * <p>
   * @param host
   * @param port
   * @return Status code reply
   */
  @Override
  public String slaveof(final String host, final int port) {
    client.slaveof(host, port);
    return client.getStatusCodeReply();
  }

  @Override
  public String slaveofNoOne() {
    client.slaveofNoOne();
    return client.getStatusCodeReply();
  }

  /**
   * Retrieve the configuration of a running Redis server. Not all the configuration parameters are
   * supported.
   * <p>
   * CONFIG GET returns the current configuration parameters. This sub command only accepts a single
   * argument, that is glob style pattern. All the configuration parameters matching this parameter
   * are reported as a list of key-value pairs.
   * <p>
   * <b>Example:</b>
   *
   * <pre>
   * $ redis-cli config get '*'
   * 1. "dbfilename"
   * 2. "dump.rdb"
   * 3. "requirepass"
   * 4. (nil)
   * 5. "masterauth"
   * 6. (nil)
   * 7. "maxmemory"
   * 8. "0\n"
   * 9. "appendfsync"
   * 10. "everysec"
   * 11. "save"
   * 12. "3600 1 300 100 60 10000"
   *
   * $ redis-cli config get 'm*'
   * 1. "masterauth"
   * 2. (nil)
   * 3. "maxmemory"
   * 4. "0\n"
   * </pre>
   * @param pattern
   * @return Bulk reply.
   */
  @Override
  public List<byte[]> configGet(final byte[] pattern) {
    checkIsInMultiOrPipeline();
    client.configGet(pattern);
    return client.getBinaryMultiBulkReply();
  }

  /**
   * Reset the stats returned by INFO
   * @return
   */
  @Override
  public String configResetStat() {
    checkIsInMultiOrPipeline();
    client.configResetStat();
    return client.getStatusCodeReply();
  }

  /**
   * The CONFIG REWRITE command rewrites the redis.conf file the server was started with, applying
   * the minimal changes needed to make it reflect the configuration currently used by the server,
<<<<<<< HEAD
   * which may be different compared to the original one because of the use of the CONFIG SET command.
   *
=======
   * which may be different compared to the original one because of the use of the CONFIG SET
   * command.
   * <p>
>>>>>>> 844477cb
   * The rewrite is performed in a very conservative way:
   * <ul>
   * <li>Comments and the overall structure of the original redis.conf are preserved as much as
   * possible.</li>
   * <li>If an option already exists in the old redis.conf file, it will be rewritten at the same
   * position (line number).</li>
   * <li>If an option was not already present, but it is set to its default value, it is not added
   * by the rewrite process.</li>
   * <li>If an option was not already present, but it is set to a non-default value, it is appended
   * at the end of the file.</li>
   * <li>Non used lines are blanked. For instance if you used to have multiple save directives, but
   * the current configuration has fewer or none as you disabled RDB persistence, all the lines will
   * be blanked.</li>
   * </ul>
<<<<<<< HEAD
   *
=======
   * <p>
>>>>>>> 844477cb
   * CONFIG REWRITE is also able to rewrite the configuration file from scratch if the original one
   * no longer exists for some reason. However if the server was started without a configuration
   * file at all, the CONFIG REWRITE will just return an error.
   * @return OK when the configuration was rewritten properly. Otherwise an error is returned.
   */
  @Override
  public String configRewrite() {
    checkIsInMultiOrPipeline();
    client.configRewrite();
    return client.getStatusCodeReply();
  }

  /**
   * Alter the configuration of a running Redis server. Not all the configuration parameters are
   * supported.
   * <p>
   * The list of configuration parameters supported by CONFIG SET can be obtained issuing a
   * {@link #configGet(byte[]) CONFIG GET *} command.
   * <p>
   * The configuration set using CONFIG SET is immediately loaded by the Redis server that will
   * start acting as specified starting from the next command.
   * <p>
   * <b>Parameters value format</b>
   * <p>
   * The value of the configuration parameter is the same as the one of the same parameter in the
   * Redis configuration file, with the following exceptions:
   * <p>
   * <ul>
   * <li>The save parameter is a list of space-separated integers. Every pair of integers specify
   * the time and number of changes limit to trigger a save. For instance the command CONFIG SET
   * save "3600 10 60 10000" will configure the server to issue a background saving of the RDB file
   * every 3600 seconds if there are at least 10 changes in the dataset, and every 60 seconds if
   * there are at least 10000 changes. To completely disable automatic snapshots just set the
   * parameter as an empty string.
   * <li>All the integer parameters representing memory are returned and accepted only using bytes
   * as unit.
   * </ul>
   * @param parameter
   * @param value
   * @return Status code reply
   */
  @Override
  public byte[] configSet(final byte[] parameter, final byte[] value) {
    checkIsInMultiOrPipeline();
    client.configSet(parameter, value);
    return client.getBinaryBulkReply();
  }

  @Override
  public Long strlen(final byte[] key) {
    checkIsInMultiOrPipeline();
    client.strlen(key);
    return client.getIntegerReply();
  }

  public void sync() {
    client.sync();
  }

  @Override
  public Long lpushx(final byte[] key, final byte[]... string) {
    checkIsInMultiOrPipeline();
    client.lpushx(key, string);
    return client.getIntegerReply();
  }

  /**
   * Undo a {@link #expire(byte[], int) expire} at turning the expire key into a normal key.
   * <p>
   * Time complexity: O(1)
   * @param key
   * @return Integer reply, specifically: 1: the key is now persist. 0: the key is not persist (only
   *         happens when key not set).
   */
  @Override
  public Long persist(final byte[] key) {
    checkIsInMultiOrPipeline();
    client.persist(key);
    return client.getIntegerReply();
  }

  @Override
  public Long rpushx(final byte[] key, final byte[]... string) {
    checkIsInMultiOrPipeline();
    client.rpushx(key, string);
    return client.getIntegerReply();
  }

  @Override
  public byte[] echo(final byte[] string) {
    checkIsInMultiOrPipeline();
    client.echo(string);
    return client.getBinaryBulkReply();
  }

  @Override
  public Long linsert(final byte[] key, final ListPosition where, final byte[] pivot,
      final byte[] value) {
    checkIsInMultiOrPipeline();
    client.linsert(key, where, pivot, value);
    return client.getIntegerReply();
  }

  @Override
  public String debug(final DebugParams params) {
    client.debug(params);
    return client.getStatusCodeReply();
  }

  public Client getClient() {
    return client;
  }

  /**
   * Pop a value from a list, push it to another list and return it; or block until one is available
   * @param source
   * @param destination
   * @param timeout
   * @return the element
   */
  @Override
  public byte[] brpoplpush(final byte[] source, final byte[] destination, final int timeout) {
    checkIsInMultiOrPipeline();
    client.brpoplpush(source, destination, timeout);
    client.setTimeoutInfinite();
    try {
      return client.getBinaryBulkReply();
    } finally {
      client.rollbackTimeout();
    }
  }

  /**
   * Sets or clears the bit at offset in the string value stored at key
   * @param key
   * @param offset
   * @param value
   * @return
   */
  @Override
  public Boolean setbit(final byte[] key, final long offset, final boolean value) {
    checkIsInMultiOrPipeline();
    client.setbit(key, offset, value);
    return client.getIntegerReply() == 1;
  }

  @Override
  public Boolean setbit(final byte[] key, final long offset, final byte[] value) {
    checkIsInMultiOrPipeline();
    client.setbit(key, offset, value);
    return client.getIntegerReply() == 1;
  }

  /**
   * Returns the bit value at offset in the string value stored at key
   * @param key
   * @param offset
   * @return
   */
  @Override
  public Boolean getbit(final byte[] key, final long offset) {
    checkIsInMultiOrPipeline();
    client.getbit(key, offset);
    return client.getIntegerReply() == 1;
  }

  public Long bitpos(final byte[] key, final boolean value) {
    return bitpos(key, value, new BitPosParams());
  }

  public Long bitpos(final byte[] key, final boolean value, final BitPosParams params) {
    checkIsInMultiOrPipeline();
    client.bitpos(key, value, params);
    return client.getIntegerReply();
  }

  @Override
  public Long setrange(final byte[] key, final long offset, final byte[] value) {
    checkIsInMultiOrPipeline();
    client.setrange(key, offset, value);
    return client.getIntegerReply();
  }

  @Override
  public byte[] getrange(final byte[] key, final long startOffset, final long endOffset) {
    checkIsInMultiOrPipeline();
    client.getrange(key, startOffset, endOffset);
    return client.getBinaryBulkReply();
  }

  @Override
  public Long publish(final byte[] channel, final byte[] message) {
    checkIsInMultiOrPipeline();
    client.publish(channel, message);
    return client.getIntegerReply();
  }

  @Override
  public void subscribe(BinaryJedisPubSub jedisPubSub, final byte[]... channels) {
    client.setTimeoutInfinite();
    try {
      jedisPubSub.proceed(client, channels);
    } finally {
      client.rollbackTimeout();
    }
  }

  @Override
  public void psubscribe(BinaryJedisPubSub jedisPubSub, final byte[]... patterns) {
    client.setTimeoutInfinite();
    try {
      jedisPubSub.proceedWithPatterns(client, patterns);
    } finally {
      client.rollbackTimeout();
    }
  }

  /**
   * Evaluates scripts using the Lua interpreter built into Redis starting from version 2.6.0.
   * <p>
   * @param script
   * @param keys
   * @param args
   * @return Script result
   */
  @Override
  public Object eval(final byte[] script, final List<byte[]> keys, final List<byte[]> args) {
    return eval(script, toByteArray(keys.size()), getParamsWithBinary(keys, args));
  }

  protected static byte[][] getParamsWithBinary(List<byte[]> keys, List<byte[]> args) {
    final int keyCount = keys.size();
    final int argCount = args.size();
    byte[][] params = new byte[keyCount + argCount][];

    for (int i = 0; i < keyCount; i++)
      params[i] = keys.get(i);

    for (int i = 0; i < argCount; i++)
      params[keyCount + i] = args.get(i);

    return params;
  }

  @Override
  public Object eval(final byte[] script, final byte[] keyCount, final byte[]... params) {
    checkIsInMultiOrPipeline();
    client.eval(script, keyCount, params);
    client.setTimeoutInfinite();
    try {
      return client.getOne();
    } finally {
      client.rollbackTimeout();
    }
  }

  @Override
  public Object eval(final byte[] script, final int keyCount, final byte[]... params) {
    return eval(script, toByteArray(keyCount), params);
  }

  @Override
  public Object eval(final byte[] script) {
    return eval(script, 0);
  }

  @Override
  public Object evalsha(final byte[] sha1) {
    return evalsha(sha1, 0);
  }

  @Override
  public Object evalsha(final byte[] sha1, final List<byte[]> keys, final List<byte[]> args) {
    return evalsha(sha1, keys.size(), getParamsWithBinary(keys, args));
  }

  @Override
  public Object evalsha(final byte[] sha1, final int keyCount, final byte[]... params) {
    checkIsInMultiOrPipeline();
    client.evalsha(sha1, keyCount, params);
    client.setTimeoutInfinite();
    try {
      return client.getOne();
    } finally {
      client.rollbackTimeout();
    }
  }

  @Override
  public String scriptFlush() {
    client.scriptFlush();
    return client.getStatusCodeReply();
  }

  public Long scriptExists(final byte[] sha1) {
    byte[][] a = new byte[1][];
    a[0] = sha1;
    return scriptExists(a).get(0);
  }

  @Override
  public List<Long> scriptExists(final byte[]... sha1) {
    client.scriptExists(sha1);
    return client.getIntegerMultiBulkReply();
  }

  @Override
  public byte[] scriptLoad(final byte[] script) {
    client.scriptLoad(script);
    return client.getBinaryBulkReply();
  }

  @Override
  public String scriptKill() {
    client.scriptKill();
    return client.getStatusCodeReply();
  }

  @Override
  public String slowlogReset() {
    client.slowlogReset();
    return client.getBulkReply();
  }

  @Override
  public Long slowlogLen() {
    client.slowlogLen();
    return client.getIntegerReply();
  }

  @Override
  public List<Object> slowlogGetBinary() {
    client.slowlogGet();
    return client.getObjectMultiBulkReply();
  }

  @Override
  public List<Object> slowlogGetBinary(final long entries) {
    client.slowlogGet(entries);
    return client.getObjectMultiBulkReply();
  }

  @Override
  public Long objectRefcount(final byte[] key) {
    client.objectRefcount(key);
    return client.getIntegerReply();
  }

  @Override
  public byte[] objectEncoding(final byte[] key) {
    client.objectEncoding(key);
    return client.getBinaryBulkReply();
  }

  @Override
  public Long objectIdletime(final byte[] key) {
    client.objectIdletime(key);
    return client.getIntegerReply();
  }

  @Override
  public List<byte[]> objectHelpBinary() {
    client.objectHelp();
    return client.getBinaryMultiBulkReply();
  }

  @Override
  public Long objectFreq(final byte[] key) {
    client.objectFreq(key);
    return client.getIntegerReply();
  }

  @Override
  public Long bitcount(final byte[] key) {
    checkIsInMultiOrPipeline();
    client.bitcount(key);
    return client.getIntegerReply();
  }

  @Override
  public Long bitcount(final byte[] key, final long start, final long end) {
    checkIsInMultiOrPipeline();
    client.bitcount(key, start, end);
    return client.getIntegerReply();
  }

  @Override
  public Long bitop(final BitOP op, final byte[] destKey, final byte[]... srcKeys) {
    checkIsInMultiOrPipeline();
    client.bitop(op, destKey, srcKeys);
    return client.getIntegerReply();
  }

  @Override
  public byte[] dump(final byte[] key) {
    checkIsInMultiOrPipeline();
    client.dump(key);
    return client.getBinaryBulkReply();
  }

  @Override
  public String restore(final byte[] key, final long ttl, final byte[] serializedValue) {
    checkIsInMultiOrPipeline();
    client.restore(key, ttl, serializedValue);
    return client.getStatusCodeReply();
  }

  @Override
  public String restoreReplace(final byte[] key, final long ttl, final byte[] serializedValue) {
    checkIsInMultiOrPipeline();
    client.restoreReplace(key, ttl, serializedValue);
    return client.getStatusCodeReply();
  }

  /**
   * Set a timeout on the specified key. After the timeout the key will be automatically deleted by
   * the server. A key with an associated timeout is said to be volatile in Redis terminology.
   * <p>
   * Volatile keys are stored on disk like the other keys, the timeout is persistent too like all
   * the other aspects of the dataset. Saving a dataset containing expires and stopping the server
   * does not stop the flow of time as Redis stores on disk the time when the key will no longer be
   * available as Unix time, and not the remaining milliseconds.
   * <p>
   * Since Redis 2.1.3 you can update the value of the timeout of a key already having an expire
   * set. It is also possible to undo the expire at all turning the key into a normal key using the
   * {@link #persist(byte[]) PERSIST} command.
   * <p>
   * Time complexity: O(1)
   * @see <a href="http://redis.io/commands/pexpire">PEXPIRE Command</a>
   * @param key
   * @param milliseconds
   * @return Integer reply, specifically: 1: the timeout was set. 0: the timeout was not set since
   *         the key already has an associated timeout (this may happen only in Redis versions <
   *         2.1.3, Redis >= 2.1.3 will happily update the timeout), or the key does not exist.
   */
  @Override
  public Long pexpire(final byte[] key, final long milliseconds) {
    checkIsInMultiOrPipeline();
    client.pexpire(key, milliseconds);
    return client.getIntegerReply();
  }

  @Override
  public Long pexpireAt(final byte[] key, final long millisecondsTimestamp) {
    checkIsInMultiOrPipeline();
    client.pexpireAt(key, millisecondsTimestamp);
    return client.getIntegerReply();
  }

  @Override
  public Long pttl(final byte[] key) {
    checkIsInMultiOrPipeline();
    client.pttl(key);
    return client.getIntegerReply();
  }

  /**
   * PSETEX works exactly like {@link #setex(byte[], int, byte[])} with the sole difference that the
   * expire time is specified in milliseconds instead of seconds. Time complexity: O(1)
   * @param key
   * @param milliseconds
   * @param value
   * @return Status code reply
   */
  @Override
  public String psetex(final byte[] key, final long milliseconds, final byte[] value) {
    checkIsInMultiOrPipeline();
    client.psetex(key, milliseconds, value);
    return client.getStatusCodeReply();
  }

  @Override
  public byte[] memoryDoctorBinary() {
    checkIsInMultiOrPipeline();
    client.memoryDoctor();
    return client.getBinaryBulkReply();
  }

  @Override
  public Long memoryUsage(final byte[] key) {
    checkIsInMultiOrPipeline();
    client.memoryUsage(key);
    return client.getIntegerReply();
  }

  @Override
  public Long memoryUsage(final byte[] key, final int samples) {
    checkIsInMultiOrPipeline();
    client.memoryUsage(key, samples);
    return client.getIntegerReply();
  }

  @Override
  public byte[] aclWhoAmIBinary() {
    checkIsInMultiOrPipeline();
    client.aclWhoAmI();
    return client.getBinaryBulkReply();
  }

  @Override
  public byte[] aclGenPassBinary() {
    checkIsInMultiOrPipeline();
    client.aclGenPass();
    return client.getBinaryBulkReply();
  }

  @Override
  public List<byte[]> aclListBinary() {
    checkIsInMultiOrPipeline();
    client.aclList();
    return client.getBinaryMultiBulkReply();
  }

  @Override
  public List<byte[]> aclUsersBinary() {
    checkIsInMultiOrPipeline();
    client.aclUsers();
    return client.getBinaryMultiBulkReply();
  }

  @Override
  public AccessControlUser aclGetUser(byte[] name) {
    checkIsInMultiOrPipeline();
    client.aclGetUser(name);
    return BuilderFactory.ACCESS_CONTROL_USER.build(client.getObjectMultiBulkReply());
  }

  @Override
  public String aclSetUser(byte[] name) {
    checkIsInMultiOrPipeline();
    client.aclSetUser(name);
    return client.getStatusCodeReply();
  }

  @Override
  public String aclSetUser(byte[] name, byte[]... keys) {
    checkIsInMultiOrPipeline();
    client.aclSetUser(name, keys);
    return client.getStatusCodeReply();
  }

  @Override
  public Long aclDelUser(byte[] name) {
    checkIsInMultiOrPipeline();
    client.aclDelUser(name);
    return client.getIntegerReply();
  }

  @Override
  public List<byte[]> aclCatBinary() {
    checkIsInMultiOrPipeline();
    client.aclCat();
    return client.getBinaryMultiBulkReply();
  }

  @Override
  public List<byte[]> aclCat(byte[] category) {
    checkIsInMultiOrPipeline();
    client.aclCat(category);
    return client.getBinaryMultiBulkReply();
  }

  @Override
  public List<byte[]> aclLogBinary() {
    checkIsInMultiOrPipeline();
    client.aclLog();
    return client.getBinaryMultiBulkReply();
  }

  @Override
  public List<byte[]> aclLogBinary(int limit) {
    checkIsInMultiOrPipeline();
    client.aclLog(limit);
    return client.getBinaryMultiBulkReply();
  }

  @Override
  public byte[] aclLog(byte[] options) {
    checkIsInMultiOrPipeline();
    client.aclLog(options);
    return client.getBinaryBulkReply();
  }

  @Override
  public String clientKill(final byte[] ipPort) {
    checkIsInMultiOrPipeline();
    this.client.clientKill(ipPort);
    return this.client.getStatusCodeReply();
  }

  @Override
  public String clientKill(final String ip, final int port) {
    checkIsInMultiOrPipeline();
    this.client.clientKill(ip, port);
    return this.client.getStatusCodeReply();
  }

  @Override
  public Long clientKill(ClientKillParams params) {
    checkIsInMultiOrPipeline();
    this.client.clientKill(params);
    return this.client.getIntegerReply();
  }

  @Override
  public byte[] clientGetnameBinary() {
    checkIsInMultiOrPipeline();
    client.clientGetname();
    return client.getBinaryBulkReply();
  }

  @Override
  public byte[] clientListBinary() {
    checkIsInMultiOrPipeline();
    client.clientList();
    return client.getBinaryBulkReply();
  }

  @Override
  public String clientSetname(final byte[] name) {
    checkIsInMultiOrPipeline();
    client.clientSetname(name);
    return client.getBulkReply();
  }

  @Override
  public Long clientId() {
    checkIsInMultiOrPipeline();
    client.clientId();
    return client.getIntegerReply();
  }

  public String clientPause(final long timeout) {
    checkIsInMultiOrPipeline();
    client.clientPause(timeout);
    return client.getBulkReply();
  }

  public List<String> time() {
    checkIsInMultiOrPipeline();
    client.time();
    return client.getMultiBulkReply();
  }

  @Override
  public String migrate(final String host, final int port, final byte[] key,
      final int destinationDb, final int timeout) {
    checkIsInMultiOrPipeline();
    client.migrate(host, port, key, destinationDb, timeout);
    return client.getStatusCodeReply();
  }

  @Override
  public String migrate(final String host, final int port, final int destinationDB,
      final int timeout, final MigrateParams params, final byte[]... keys) {
    checkIsInMultiOrPipeline();
    client.migrate(host, port, destinationDB, timeout, params, keys);
    return client.getStatusCodeReply();
  }

  /**
   * Syncrhonous replication of Redis as described here: http://antirez.com/news/66 Since Java
   * Object class has implemented "wait" method, we cannot use it, so I had to change the name of
   * the method. Sorry :S
   */
  @Override
  public Long waitReplicas(final int replicas, final long timeout) {
    checkIsInMultiOrPipeline();
    client.waitReplicas(replicas, timeout);
    return client.getIntegerReply();
  }

  @Override
  public Long pfadd(final byte[] key, final byte[]... elements) {
    checkIsInMultiOrPipeline();
    client.pfadd(key, elements);
    return client.getIntegerReply();
  }

  @Override
  public long pfcount(final byte[] key) {
    checkIsInMultiOrPipeline();
    client.pfcount(key);
    return client.getIntegerReply();
  }

  @Override
  public String pfmerge(final byte[] destkey, final byte[]... sourcekeys) {
    checkIsInMultiOrPipeline();
    client.pfmerge(destkey, sourcekeys);
    return client.getStatusCodeReply();
  }

  @Override
  public Long pfcount(final byte[]... keys) {
    checkIsInMultiOrPipeline();
    client.pfcount(keys);
    return client.getIntegerReply();
  }

  public ScanResult<byte[]> scan(final byte[] cursor) {
    return scan(cursor, new ScanParams());
  }

  public ScanResult<byte[]> scan(final byte[] cursor, final ScanParams params) {
    checkIsInMultiOrPipeline();
    client.scan(cursor, params);
    List<Object> result = client.getObjectMultiBulkReply();
    byte[] newcursor = (byte[]) result.get(0);
    List<byte[]> rawResults = (List<byte[]>) result.get(1);
    return new ScanResult<>(newcursor, rawResults);
  }

  @Override
  public ScanResult<Map.Entry<byte[], byte[]>> hscan(final byte[] key, final byte[] cursor) {
    return hscan(key, cursor, new ScanParams());
  }

  @Override
  public ScanResult<Map.Entry<byte[], byte[]>> hscan(final byte[] key, final byte[] cursor,
      final ScanParams params) {
    checkIsInMultiOrPipeline();
    client.hscan(key, cursor, params);
    List<Object> result = client.getObjectMultiBulkReply();
    byte[] newcursor = (byte[]) result.get(0);
    List<Map.Entry<byte[], byte[]>> results = new ArrayList<>();
    List<byte[]> rawResults = (List<byte[]>) result.get(1);
    Iterator<byte[]> iterator = rawResults.iterator();
    while (iterator.hasNext()) {
      results.add(new AbstractMap.SimpleEntry<>(iterator.next(), iterator.next()));
    }
    return new ScanResult<>(newcursor, results);
  }

  @Override
  public ScanResult<byte[]> sscan(final byte[] key, final byte[] cursor) {
    return sscan(key, cursor, new ScanParams());
  }

  @Override
  public ScanResult<byte[]> sscan(final byte[] key, final byte[] cursor, final ScanParams params) {
    checkIsInMultiOrPipeline();
    client.sscan(key, cursor, params);
    List<Object> result = client.getObjectMultiBulkReply();
    byte[] newcursor = (byte[]) result.get(0);
    List<byte[]> rawResults = (List<byte[]>) result.get(1);
    return new ScanResult<>(newcursor, rawResults);
  }

  @Override
  public ScanResult<Tuple> zscan(final byte[] key, final byte[] cursor) {
    return zscan(key, cursor, new ScanParams());
  }

  @Override
  public ScanResult<Tuple> zscan(final byte[] key, final byte[] cursor, final ScanParams params) {
    checkIsInMultiOrPipeline();
    client.zscan(key, cursor, params);
    List<Object> result = client.getObjectMultiBulkReply();
    byte[] newcursor = (byte[]) result.get(0);
    List<Tuple> results = new ArrayList<>();
    List<byte[]> rawResults = (List<byte[]>) result.get(1);
    Iterator<byte[]> iterator = rawResults.iterator();
    while (iterator.hasNext()) {
      results.add(new Tuple(iterator.next(), BuilderFactory.DOUBLE.build(iterator.next())));
    }
    return new ScanResult<>(newcursor, results);
  }

  @Override
  public Long geoadd(final byte[] key, final double longitude, final double latitude,
      final byte[] member) {
    checkIsInMultiOrPipeline();
    client.geoadd(key, longitude, latitude, member);
    return client.getIntegerReply();
  }

  @Override
  public Long geoadd(final byte[] key, final Map<byte[], GeoCoordinate> memberCoordinateMap) {
    checkIsInMultiOrPipeline();
    client.geoadd(key, memberCoordinateMap);
    return client.getIntegerReply();
  }

  @Override
  public Double geodist(final byte[] key, final byte[] member1, final byte[] member2) {
    checkIsInMultiOrPipeline();
    client.geodist(key, member1, member2);
    return BuilderFactory.DOUBLE.build(client.getOne());
  }

  @Override
  public Double geodist(final byte[] key, final byte[] member1, final byte[] member2,
      final GeoUnit unit) {
    checkIsInMultiOrPipeline();
    client.geodist(key, member1, member2, unit);
    return BuilderFactory.DOUBLE.build(client.getOne());
  }

  @Override
  public List<byte[]> geohash(final byte[] key, final byte[]... members) {
    checkIsInMultiOrPipeline();
    client.geohash(key, members);
    return client.getBinaryMultiBulkReply();
  }

  @Override
  public List<GeoCoordinate> geopos(final byte[] key, final byte[]... members) {
    checkIsInMultiOrPipeline();
    client.geopos(key, members);
    return BuilderFactory.GEO_COORDINATE_LIST.build(client.getObjectMultiBulkReply());
  }

  @Override
  public List<GeoRadiusResponse> georadius(final byte[] key, final double longitude,
      final double latitude, final double radius, final GeoUnit unit) {
    checkIsInMultiOrPipeline();
    client.georadius(key, longitude, latitude, radius, unit);
    return BuilderFactory.GEORADIUS_WITH_PARAMS_RESULT.build(client.getObjectMultiBulkReply());
  }

  @Override
  public List<GeoRadiusResponse> georadiusReadonly(final byte[] key, final double longitude,
      final double latitude, final double radius, final GeoUnit unit) {
    checkIsInMultiOrPipeline();
    client.georadiusReadonly(key, longitude, latitude, radius, unit);
    return BuilderFactory.GEORADIUS_WITH_PARAMS_RESULT.build(client.getObjectMultiBulkReply());
  }

  @Override
  public List<GeoRadiusResponse> georadius(final byte[] key, final double longitude,
      final double latitude, final double radius, final GeoUnit unit, final GeoRadiusParam param) {
    checkIsInMultiOrPipeline();
    client.georadius(key, longitude, latitude, radius, unit, param);
    return BuilderFactory.GEORADIUS_WITH_PARAMS_RESULT.build(client.getObjectMultiBulkReply());
  }

  @Override
  public Long georadiusStore(final byte[] key, final double longitude, final double latitude,
      final double radius, final GeoUnit unit, final GeoRadiusParam param,
      final GeoRadiusStoreParam storeParam) {
    checkIsInMultiOrPipeline();
    client.georadiusStore(key, longitude, latitude, radius, unit, param, storeParam);
    return client.getIntegerReply();
  }

  @Override
  public List<GeoRadiusResponse> georadiusReadonly(final byte[] key, final double longitude,
      final double latitude, final double radius, final GeoUnit unit, final GeoRadiusParam param) {
    checkIsInMultiOrPipeline();
    client.georadiusReadonly(key, longitude, latitude, radius, unit, param);
    return BuilderFactory.GEORADIUS_WITH_PARAMS_RESULT.build(client.getObjectMultiBulkReply());
  }

  @Override
  public List<GeoRadiusResponse> georadiusByMember(final byte[] key, final byte[] member,
      final double radius, final GeoUnit unit) {
    checkIsInMultiOrPipeline();
    client.georadiusByMember(key, member, radius, unit);
    return BuilderFactory.GEORADIUS_WITH_PARAMS_RESULT.build(client.getObjectMultiBulkReply());
  }

  @Override
  public List<GeoRadiusResponse> georadiusByMemberReadonly(final byte[] key, final byte[] member,
      final double radius, final GeoUnit unit) {
    checkIsInMultiOrPipeline();
    client.georadiusByMemberReadonly(key, member, radius, unit);
    return BuilderFactory.GEORADIUS_WITH_PARAMS_RESULT.build(client.getObjectMultiBulkReply());
  }

  @Override
  public List<GeoRadiusResponse> georadiusByMember(final byte[] key, final byte[] member,
      final double radius, final GeoUnit unit, final GeoRadiusParam param) {
    checkIsInMultiOrPipeline();
    client.georadiusByMember(key, member, radius, unit, param);
    return BuilderFactory.GEORADIUS_WITH_PARAMS_RESULT.build(client.getObjectMultiBulkReply());
  }

  @Override
  public Long georadiusByMemberStore(final byte[] key, final byte[] member, final double radius,
      final GeoUnit unit, final GeoRadiusParam param, final GeoRadiusStoreParam storeParam) {
    checkIsInMultiOrPipeline();
    client.georadiusByMemberStore(key, member, radius, unit, param, storeParam);
    return client.getIntegerReply();
  }

  @Override
  public List<GeoRadiusResponse> georadiusByMemberReadonly(final byte[] key, final byte[] member,
      final double radius, final GeoUnit unit, final GeoRadiusParam param) {
    checkIsInMultiOrPipeline();
    client.georadiusByMemberReadonly(key, member, radius, unit, param);
    return BuilderFactory.GEORADIUS_WITH_PARAMS_RESULT.build(client.getObjectMultiBulkReply());
  }

  /**
   * A decorator to implement Set from List. Assume that given List do not contains duplicated
   * values. The resulting set displays the same ordering, concurrency, and performance
   * characteristics as the backing list. This class should be used only for Redis commands which
   * return Set result.
   * @param <E>
   */
  protected static class SetFromList<E> extends AbstractSet<E> implements Serializable {
    private static final long serialVersionUID = -2850347066962734052L;
    private final List<E> list;

    private SetFromList(List<E> list) {
      if (list == null) {
        throw new NullPointerException("list");
      }
      this.list = list;
    }

    @Override
    public void clear() {
      list.clear();
    }

    @Override
    public int size() {
      return list.size();
    }

    @Override
    public boolean isEmpty() {
      return list.isEmpty();
    }

    @Override
    public boolean contains(Object o) {
      return list.contains(o);
    }

    @Override
    public boolean remove(Object o) {
      return list.remove(o);
    }

    @Override
    public boolean add(E e) {
      return !contains(e) && list.add(e);
    }

    @Override
    public Iterator<E> iterator() {
      return list.iterator();
    }

    @Override
    public Object[] toArray() {
      return list.toArray();
    }

    @Override
    public <T> T[] toArray(T[] a) {
      return list.toArray(a);
    }

    @Override
    public String toString() {
      return list.toString();
    }

    @Override
    public int hashCode() {
      return list.hashCode();
    }

    @Override
    public boolean equals(Object o) {
      if (o == null) return false;
      if (o == this) return true;
      if (!(o instanceof Set)) return false;

      Collection<?> c = (Collection<?>) o;
      if (c.size() != size()) {
        return false;
      }

      return containsAll(c);
    }

    @Override
    public boolean containsAll(Collection<?> c) {
      return list.containsAll(c);
    }

    @Override
    public boolean removeAll(Collection<?> c) {
      return list.removeAll(c);
    }

    @Override
    public boolean retainAll(Collection<?> c) {
      return list.retainAll(c);
    }

    protected static <E> SetFromList<E> of(List<E> list) {
      return new SetFromList<>(list);
    }
  }

  @Override
  public List<Long> bitfield(final byte[] key, final byte[]... arguments) {
    checkIsInMultiOrPipeline();
    client.bitfield(key, arguments);
    return client.getIntegerMultiBulkReply();
  }

  @Override
  public List<Long> bitfieldReadonly(byte[] key, final byte[]... arguments) {
    checkIsInMultiOrPipeline();
    client.bitfieldReadonly(key, arguments);
    return client.getIntegerMultiBulkReply();
  }

  @Override
  public Long hstrlen(final byte[] key, final byte[] field) {
    checkIsInMultiOrPipeline();
    client.hstrlen(key, field);
    return client.getIntegerReply();
  }

  @Override
  public List<byte[]> xread(int count, long block, Map<byte[], byte[]> streams) {
    checkIsInMultiOrPipeline();
    client.xread(count, block, streams);
    client.setTimeoutInfinite();
    try {
      return client.getBinaryMultiBulkReply();
    } finally {
      client.rollbackTimeout();
    }
  }

  @Override
  public List<byte[]> xreadGroup(byte[] groupname, byte[] consumer, int count, long block,
      boolean noAck, Map<byte[], byte[]> streams) {
    checkIsInMultiOrPipeline();
    client.xreadGroup(groupname, consumer, count, block, noAck, streams);
    client.setTimeoutInfinite();
    try {
      return client.getBinaryMultiBulkReply();
    } finally {
      client.rollbackTimeout();
    }
  }

  @Override
  public byte[] xadd(byte[] key, byte[] id, Map<byte[], byte[]> hash, long maxLen,
      boolean approximateLength) {
    checkIsInMultiOrPipeline();
    client.xadd(key, id, hash, maxLen, approximateLength);
    return client.getBinaryBulkReply();
  }

  @Override
  public Long xlen(byte[] key) {
    checkIsInMultiOrPipeline();
    client.xlen(key);
    return client.getIntegerReply();
  }

  @Override
  public List<byte[]> xrange(byte[] key, byte[] start, byte[] end, int count) {
    checkIsInMultiOrPipeline();
    client.xrange(key, start, end, count);
    return client.getBinaryMultiBulkReply();
  }

  @Override
  public List<byte[]> xrevrange(byte[] key, byte[] end, byte[] start, int count) {
    checkIsInMultiOrPipeline();
    client.xrevrange(key, end, start, count);
    return client.getBinaryMultiBulkReply();
  }

  @Override
  public Long xack(byte[] key, byte[] group, byte[]... ids) {
    checkIsInMultiOrPipeline();
    client.xack(key, group, ids);
    return client.getIntegerReply();
  }

  @Override
  public String xgroupCreate(byte[] key, byte[] consumer, byte[] id, boolean makeStream) {
    checkIsInMultiOrPipeline();
    client.xgroupCreate(key, consumer, id, makeStream);
    return client.getStatusCodeReply();
  }

  @Override
  public String xgroupSetID(byte[] key, byte[] consumer, byte[] id) {
    checkIsInMultiOrPipeline();
    client.xgroupSetID(key, consumer, id);
    return client.getStatusCodeReply();
  }

  @Override
  public Long xgroupDestroy(byte[] key, byte[] consumer) {
    checkIsInMultiOrPipeline();
    client.xgroupDestroy(key, consumer);
    return client.getIntegerReply();
  }

  @Override
  public Long xgroupDelConsumer(byte[] key, byte[] consumer, byte[] consumerName) {
    checkIsInMultiOrPipeline();
    client.xgroupDelConsumer(key, consumer, consumerName);
    return client.getIntegerReply();
  }

  @Override
  public Long xdel(byte[] key, byte[]... ids) {
    checkIsInMultiOrPipeline();
    client.xdel(key, ids);
    return client.getIntegerReply();
  }

  @Override
  public Long xtrim(byte[] key, long maxLen, boolean approximateLength) {
    checkIsInMultiOrPipeline();
    client.xtrim(key, maxLen, approximateLength);
    return client.getIntegerReply();
  }

  @Override
  public List<Object> xpending(byte[] key, byte[] groupname, byte[] start, byte[] end, int count,
      byte[] consumername) {
    checkIsInMultiOrPipeline();
    client.xpending(key, groupname, start, end, count, consumername);
    return client.getObjectMultiBulkReply();
  }

  @Override
<<<<<<< HEAD
  public Object xpendingSummary(final byte[] key, final byte[] groupname) {
    checkIsInMultiOrPipeline();
    client.xpendingSummary(key, groupname);
    return client.getOne();
  }

  @Override
  public List<byte[]> xclaim(byte[] key, byte[] groupname, byte[] consumername, long minIdleTime, long newIdleTime, int retries, boolean force, byte[]... ids) {
=======
  public List<byte[]> xclaim(byte[] key, byte[] groupname, byte[] consumername, long minIdleTime,
      long newIdleTime, int retries, boolean force, byte[]... ids) {
>>>>>>> 844477cb
    checkIsInMultiOrPipeline();
    client.xclaim(key, groupname, consumername, minIdleTime, newIdleTime, retries, force, ids);
    return client.getBinaryMultiBulkReply();
  }

  @Override
  public StreamInfo xinfoStream(byte[] key) {
    checkIsInMultiOrPipeline();
    client.xinfoStream(key);
    return BuilderFactory.STREAM_INFO.build(client.getOne());
  }

  @Override
  public Object xinfoStreamBinary(byte[] key) {
    checkIsInMultiOrPipeline();
    client.xinfoStream(key);
    return client.getOne();
  }

  @Override
  public List<StreamGroupInfo> xinfoGroup(byte[] key) {
    checkIsInMultiOrPipeline();
    client.xinfoGroup(key);
    return BuilderFactory.STREAM_GROUP_INFO_LIST.build(client.getBinaryMultiBulkReply());
  }

  @Override
  public List<Object> xinfoGroupBinary(byte[] key) {
    checkIsInMultiOrPipeline();
    client.xinfoGroup(key);
    return client.getObjectMultiBulkReply();
  }

  @Override
  public List<StreamConsumersInfo> xinfoConsumers(byte[] key, byte[] group) {
    checkIsInMultiOrPipeline();
    client.xinfoConsumers(key, group);
    return BuilderFactory.STREAM_CONSUMERS_INFO_LIST.build(client.getBinaryMultiBulkReply());
  }

  @Override
  public List<Object> xinfoConsumersBinary(byte[] key, byte[] group) {
    checkIsInMultiOrPipeline();
    client.xinfoConsumers(key, group);
    return client.getObjectMultiBulkReply();
  }

  public Object sendCommand(ProtocolCommand cmd, byte[]... args) {
    checkIsInMultiOrPipeline();
    client.sendCommand(cmd, args);
    return client.getOne();
  }

  public Object sendBlockingCommand(ProtocolCommand cmd, byte[]... args) {
    checkIsInMultiOrPipeline();
    client.sendCommand(cmd, args);
    client.setTimeoutInfinite();
    try {
      return client.getOne();
    } finally {
      client.rollbackTimeout();
    }
  }

  public Object sendCommand(ProtocolCommand cmd) {
    return sendCommand(cmd, DUMMY_ARRAY);
  }
}<|MERGE_RESOLUTION|>--- conflicted
+++ resolved
@@ -3339,14 +3339,9 @@
   /**
    * The CONFIG REWRITE command rewrites the redis.conf file the server was started with, applying
    * the minimal changes needed to make it reflect the configuration currently used by the server,
-<<<<<<< HEAD
-   * which may be different compared to the original one because of the use of the CONFIG SET command.
-   *
-=======
    * which may be different compared to the original one because of the use of the CONFIG SET
    * command.
    * <p>
->>>>>>> 844477cb
    * The rewrite is performed in a very conservative way:
    * <ul>
    * <li>Comments and the overall structure of the original redis.conf are preserved as much as
@@ -3361,11 +3356,7 @@
    * the current configuration has fewer or none as you disabled RDB persistence, all the lines will
    * be blanked.</li>
    * </ul>
-<<<<<<< HEAD
-   *
-=======
-   * <p>
->>>>>>> 844477cb
+   * <p>
    * CONFIG REWRITE is also able to rewrite the configuration file from scratch if the original one
    * no longer exists for some reason. However if the server was started without a configuration
    * file at all, the CONFIG REWRITE will just return an error.
@@ -4500,7 +4491,6 @@
   }
 
   @Override
-<<<<<<< HEAD
   public Object xpendingSummary(final byte[] key, final byte[] groupname) {
     checkIsInMultiOrPipeline();
     client.xpendingSummary(key, groupname);
@@ -4508,11 +4498,8 @@
   }
 
   @Override
-  public List<byte[]> xclaim(byte[] key, byte[] groupname, byte[] consumername, long minIdleTime, long newIdleTime, int retries, boolean force, byte[]... ids) {
-=======
   public List<byte[]> xclaim(byte[] key, byte[] groupname, byte[] consumername, long minIdleTime,
       long newIdleTime, int retries, boolean force, byte[]... ids) {
->>>>>>> 844477cb
     checkIsInMultiOrPipeline();
     client.xclaim(key, groupname, consumername, minIdleTime, newIdleTime, retries, force, ids);
     return client.getBinaryMultiBulkReply();
