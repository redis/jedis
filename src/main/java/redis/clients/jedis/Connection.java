package redis.clients.jedis;

<<<<<<< HEAD
import redis.clients.jedis.Protocol.Command;
import redis.clients.jedis.exceptions.JedisConnectionException;
import redis.clients.jedis.exceptions.JedisDataException;
import redis.clients.util.SafeEncoder;
import redis.clients.util.SocketChannelReader;
import redis.clients.util.SocketChannelWriter;

=======
>>>>>>> e2819422
import java.io.Closeable;
import java.io.IOException;
import java.net.InetSocketAddress;
import java.net.Socket;
import java.net.SocketException;
import java.nio.channels.SocketChannel;
import java.util.ArrayList;
import java.util.List;

import redis.clients.jedis.Protocol.Command;
import redis.clients.jedis.exceptions.JedisConnectionException;
import redis.clients.jedis.exceptions.JedisDataException;
import redis.clients.util.RedisInputStream;
import redis.clients.util.RedisOutputStream;
import redis.clients.util.SafeEncoder;

public class Connection implements Closeable {
  private String host;
  private int port = Protocol.DEFAULT_PORT;
  private Socket socket;
<<<<<<< HEAD
  private SocketChannelReader channelReader;
  private SocketChannelWriter channelWriter;
  private int timeout = Protocol.DEFAULT_TIMEOUT;
  private SocketChannel socketChannel;
=======
  private RedisOutputStream outputStream;
  private RedisInputStream inputStream;
  private int connectionTimeout = Protocol.DEFAULT_TIMEOUT;
  private int soTimeout = Protocol.DEFAULT_TIMEOUT;
  private boolean broken = false;

  public Connection() {
  }
>>>>>>> e2819422

  public SocketChannel getSocketChannel() {
    return socketChannel;
  }

  private boolean broken = false;

  public Socket getSocket() {
    return socket;
  }

  public int getConnectionTimeout() {
    return connectionTimeout;
  }

  public int getSoTimeout() {
    return soTimeout;
  }

  public void setConnectionTimeout(int connectionTimeout) {
    this.connectionTimeout = connectionTimeout;
  }

  public void setSoTimeout(int soTimeout) {
    this.soTimeout = soTimeout;
  }

  public void setTimeoutInfinite() {
    try {
      if (!isConnected()) {
        connect();
      }
      socket.setSoTimeout(0);
    } catch (SocketException ex) {
      broken = true;
      throw new JedisConnectionException(ex);
    }
  }

  public void rollbackTimeout() {
    try {
      socket.setSoTimeout(soTimeout);
    } catch (SocketException ex) {
      broken = true;
      throw new JedisConnectionException(ex);
    }
  }

  public Connection(final String host) {
    super();
    this.host = host;
  }

  protected void flush() {
    try {
      channelWriter.flush();
    } catch (IOException e) {
      throw new JedisConnectionException(e);
    }
  }

  protected Connection sendCommand(final Command cmd, final String... args) {
    final byte[][] bargs = new byte[args.length][];
    for (int i = 0; i < args.length; i++) {
      bargs[i] = SafeEncoder.encode(args[i]);
    }
    return sendCommand(cmd, bargs);
  }

  protected Connection sendCommand(final Command cmd, final byte[]... args) {
    try {
      connect();
      Protocol.sendCommand(channelWriter, cmd, args);
      return this;
    } catch (JedisConnectionException ex) {
      // Any other exceptions related to connection?
      broken = true;
      throw ex;
    }
  }

  protected Connection sendCommand(final Command cmd) {
    try {
      connect();
      Protocol.sendCommand(channelWriter, cmd, new byte[0][]);
      return this;
    } catch (JedisConnectionException ex) {
      // Any other exceptions related to connection?
      broken = true;
      throw ex;
    }
  }

  public Connection(final String host, final int port) {
    super();
    this.host = host;
    this.port = port;
  }

  public String getHost() {
    return host;
  }

  public void setHost(final String host) {
    this.host = host;
  }

  public int getPort() {
    return port;
  }

  public void setPort(final int port) {
    this.port = port;
  }

  public Connection() {

  }

  public void connect() {
    if (!isConnected()) {
      try {
        socketChannel = SocketChannel.open();
        socket = socketChannel.socket();
        // ->@wjw_add
        socket.setReuseAddress(true);
        socket.setKeepAlive(true); // Will monitor the TCP connection is
        // valid
        socket.setTcpNoDelay(true); // Socket buffer Whetherclosed, to
        // ensure timely delivery of data
        socket.setSoLinger(true, 0); // Control calls close () method,
        // the underlying socket is closed
        // immediately
        // <-@wjw_add

<<<<<<< HEAD
        socket.connect(new InetSocketAddress(host, port), timeout);
        socket.setSoTimeout(timeout);
        socketChannel.configureBlocking(true);
        channelReader = new SocketChannelReader(socket.getChannel());
        channelWriter = new SocketChannelWriter(socket.getChannel());
=======
        socket.connect(new InetSocketAddress(host, port), connectionTimeout);
        socket.setSoTimeout(soTimeout);
        outputStream = new RedisOutputStream(socket.getOutputStream());
        inputStream = new RedisInputStream(socket.getInputStream());
>>>>>>> e2819422
      } catch (IOException ex) {
        broken = true;
        throw new JedisConnectionException(ex);
      }
    }
  }

  @Override
  public void close() {
    disconnect();
  }

  public void disconnect() {
    if (isConnected()) {
      try {
        if (socketChannel.isConnected()) {
          socketChannel.close();
        }
        if (!socket.isClosed()) {
          socket.close();
        }
      } catch (IOException ex) {
        broken = true;
        throw new JedisConnectionException(ex);
      }
    }
  }

  public boolean isConnected() {
    return socket != null && socket.isBound() && !socket.isClosed() && socket.isConnected()
        && socketChannel.isConnected() && !socket.isInputShutdown() && !socket.isOutputShutdown();
  }

  protected String getStatusCodeReply() {
    flush();
    final byte[] resp = (byte[]) readProtocolWithCheckingBroken();
    if (null == resp) {
      return null;
    } else {
      return SafeEncoder.encode(resp);
    }
  }

  public String getBulkReply() {
    final byte[] result = getBinaryBulkReply();
    if (null != result) {
      return SafeEncoder.encode(result);
    } else {
      return null;
    }
  }

  public byte[] getBinaryBulkReply() {
    flush();
    return (byte[]) readProtocolWithCheckingBroken();
  }

  public Long getIntegerReply() {
    flush();
    return (Long) readProtocolWithCheckingBroken();
  }

  public List<String> getMultiBulkReply() {
    return BuilderFactory.STRING_LIST.build(getBinaryMultiBulkReply());
  }

  @SuppressWarnings("unchecked")
  public List<byte[]> getBinaryMultiBulkReply() {
    flush();
    return (List<byte[]>) readProtocolWithCheckingBroken();
  }

  @SuppressWarnings("unchecked")
  public List<Object> getRawObjectMultiBulkReply() {
    return (List<Object>) readProtocolWithCheckingBroken();
  }

  public List<Object> getObjectMultiBulkReply() {
    flush();
    return getRawObjectMultiBulkReply();
  }

  @SuppressWarnings("unchecked")
  public List<Long> getIntegerMultiBulkReply() {
    flush();
    return (List<Long>) readProtocolWithCheckingBroken();
  }

  public Object getOne() {
    flush();
    return readProtocolWithCheckingBroken();
  }

  public boolean isBroken() {
    return broken;
  }

  protected Object readProtocolWithCheckingBroken() {
    try {
      return Protocol.read(channelReader);
    } catch (JedisConnectionException exc) {
      broken = true;
      throw exc;
    }
  }

  public List<Object> getMany(int count) {
    flush();
    List<Object> responses = new ArrayList<Object>();
    for (int i = 0; i < count; i++) {
      try {
        responses.add(readProtocolWithCheckingBroken());
      } catch (JedisDataException e) {
        responses.add(e);
      }
    }
    return responses;
  }
}<|MERGE_RESOLUTION|>--- conflicted
+++ resolved
@@ -1,6 +1,5 @@
 package redis.clients.jedis;
 
-<<<<<<< HEAD
 import redis.clients.jedis.Protocol.Command;
 import redis.clients.jedis.exceptions.JedisConnectionException;
 import redis.clients.jedis.exceptions.JedisDataException;
@@ -8,8 +7,6 @@
 import redis.clients.util.SocketChannelReader;
 import redis.clients.util.SocketChannelWriter;
 
-=======
->>>>>>> e2819422
 import java.io.Closeable;
 import java.io.IOException;
 import java.net.InetSocketAddress;
@@ -19,32 +16,15 @@
 import java.util.ArrayList;
 import java.util.List;
 
-import redis.clients.jedis.Protocol.Command;
-import redis.clients.jedis.exceptions.JedisConnectionException;
-import redis.clients.jedis.exceptions.JedisDataException;
-import redis.clients.util.RedisInputStream;
-import redis.clients.util.RedisOutputStream;
-import redis.clients.util.SafeEncoder;
-
 public class Connection implements Closeable {
   private String host;
   private int port = Protocol.DEFAULT_PORT;
   private Socket socket;
-<<<<<<< HEAD
   private SocketChannelReader channelReader;
   private SocketChannelWriter channelWriter;
-  private int timeout = Protocol.DEFAULT_TIMEOUT;
-  private SocketChannel socketChannel;
-=======
-  private RedisOutputStream outputStream;
-  private RedisInputStream inputStream;
   private int connectionTimeout = Protocol.DEFAULT_TIMEOUT;
   private int soTimeout = Protocol.DEFAULT_TIMEOUT;
-  private boolean broken = false;
-
-  public Connection() {
-  }
->>>>>>> e2819422
+  private SocketChannel socketChannel;
 
   public SocketChannel getSocketChannel() {
     return socketChannel;
@@ -180,18 +160,11 @@
         // immediately
         // <-@wjw_add
 
-<<<<<<< HEAD
-        socket.connect(new InetSocketAddress(host, port), timeout);
-        socket.setSoTimeout(timeout);
+        socket.connect(new InetSocketAddress(host, port), connectionTimeout);
+        socket.setSoTimeout(soTimeout);
         socketChannel.configureBlocking(true);
         channelReader = new SocketChannelReader(socket.getChannel());
         channelWriter = new SocketChannelWriter(socket.getChannel());
-=======
-        socket.connect(new InetSocketAddress(host, port), connectionTimeout);
-        socket.setSoTimeout(soTimeout);
-        outputStream = new RedisOutputStream(socket.getOutputStream());
-        inputStream = new RedisInputStream(socket.getInputStream());
->>>>>>> e2819422
       } catch (IOException ex) {
         broken = true;
         throw new JedisConnectionException(ex);
