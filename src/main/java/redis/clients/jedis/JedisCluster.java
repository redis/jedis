--- conflicted
+++ resolved
@@ -2022,7 +2022,16 @@
   }
 
   @Override
-<<<<<<< HEAD
+  public Long waitReplicas(final String key, final int replicas, final long timeout) {
+    return new JedisClusterCommand<Long>(connectionHandler, maxAttempts) {
+      @Override
+      public Long execute(Jedis connection) {
+        return connection.waitReplicas(replicas, timeout);
+      }
+    }.run(key);
+  }
+
+  @Override
   public Long bfAdd(final String key, final String value) {
     return new JedisClusterCommand<Long>(connectionHandler, maxAttempts){
       @Override
@@ -2058,13 +2067,6 @@
       @Override
       public List<Long> execute(Jedis connection) {
         return connection.bfMExists(key, values);
-=======
-  public Long waitReplicas(final String key, final int replicas, final long timeout) {
-    return new JedisClusterCommand<Long>(connectionHandler, maxAttempts) {
-      @Override
-      public Long execute(Jedis connection) {
-        return connection.waitReplicas(replicas, timeout);
->>>>>>> 10b391e1
       }
     }.run(key);
   }
