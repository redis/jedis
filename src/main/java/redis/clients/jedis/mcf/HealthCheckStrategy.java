package redis.clients.jedis.mcf;

import java.io.Closeable;

import redis.clients.jedis.Endpoint;

public interface HealthCheckStrategy extends Closeable {

    /**
     * Get the interval (in milliseconds) between health checks.
     * @return the interval in milliseconds
     */
    int getInterval();

    /**
     * Get the timeout (in milliseconds) for a health check.
     * @return the timeout in milliseconds
     */
    int getTimeout();

    /**
     * Perform the health check for the given endpoint.
     * @param endpoint the endpoint to check
     * @return the health status
     */
    HealthStatus doHealthCheck(Endpoint endpoint);

    /**
     * Close any resources used by the health check strategy.
     */
    default void close() {
    }

    /**
     * Get the minimum number of consecutive successful health checks required to mark the endpoint as healthy.
     * @return the minimum number of consecutive successful health checks
     */
    default int minConsecutiveSuccessCount() {
        return 1;
    }
<<<<<<< HEAD
=======

    /**
     * Get the maximum wait duration (in milliseconds) for the endpoint to enter into a stable state.
     * @return the maximum wait duration in milliseconds
     */
    default int getMaxWaitDuration() {
        // Add one to account for the initial check
        return ((minConsecutiveSuccessCount() + 1) * (getInterval() + getTimeout()));
    }

    public static class Config {
        protected final int interval;
        protected final int timeout;
        protected final int minConsecutiveSuccessCount;

        public Config(int interval, int timeout, int minConsecutiveSuccessCount) {
            this.interval = interval;
            this.timeout = timeout;
            this.minConsecutiveSuccessCount = minConsecutiveSuccessCount;
        }

        public int getInterval() {
            return interval;
        }

        public int getTimeout() {
            return timeout;
        }

        public int getMinConsecutiveSuccessCount() {
            return minConsecutiveSuccessCount;
        }

        /**
         * Create a new Config instance with default values.
         * @return a new Config instance
         */
        public static Config create() {
            return new Builder<>().build();
        }

        /**
         * Create a new builder for HealthCheckStrategy.Config.
         * @return a new Builder instance
         */
        public static Builder<?, Config> builder() {
            return new Builder<>();
        }

        /**
         * Base builder for HealthCheckStrategy.Config and its subclasses.
         * @param <T> the builder type (for fluent API)
         * @param <C> the config type being built
         */
        public static class Builder<T extends Builder<T, C>, C extends Config> {
            protected int interval = 1000;
            protected int timeout = 1000;
            protected int minConsecutiveSuccessCount = 3;

            /**
             * Set the interval between health checks in milliseconds.
             * @param interval the interval in milliseconds (default: 1000)
             * @return this builder
             */
            @SuppressWarnings("unchecked")
            public T interval(int interval) {
                this.interval = interval;
                return (T) this;
            }

            /**
             * Set the timeout for health checks in milliseconds.
             * @param timeout the timeout in milliseconds (default: 1000)
             * @return this builder
             */
            @SuppressWarnings("unchecked")
            public T timeout(int timeout) {
                this.timeout = timeout;
                return (T) this;
            }

            /**
             * Set the minimum number of consecutive successful health checks required.
             * @param minConsecutiveSuccessCount the minimum count (default: 3)
             * @return this builder
             */
            @SuppressWarnings("unchecked")
            public T minConsecutiveSuccessCount(int minConsecutiveSuccessCount) {
                this.minConsecutiveSuccessCount = minConsecutiveSuccessCount;
                return (T) this;
            }

            /**
             * Build the Config instance.
             * @return a new Config instance
             */
            public Config build() {
                return new Config(interval, timeout, minConsecutiveSuccessCount);
            }
        }
    }
>>>>>>> c46a492b
}<|MERGE_RESOLUTION|>--- conflicted
+++ resolved
@@ -37,17 +37,6 @@
      */
     default int minConsecutiveSuccessCount() {
         return 1;
-    }
-<<<<<<< HEAD
-=======
-
-    /**
-     * Get the maximum wait duration (in milliseconds) for the endpoint to enter into a stable state.
-     * @return the maximum wait duration in milliseconds
-     */
-    default int getMaxWaitDuration() {
-        // Add one to account for the initial check
-        return ((minConsecutiveSuccessCount() + 1) * (getInterval() + getTimeout()));
     }
 
     public static class Config {
@@ -141,5 +130,4 @@
             }
         }
     }
->>>>>>> c46a492b
 }