package redis.clients.jedis;

import java.io.Closeable;
import java.util.Map;
import java.util.Set;

import javax.net.ssl.HostnameVerifier;
import javax.net.ssl.SSLParameters;
import javax.net.ssl.SSLSocketFactory;

import org.apache.commons.pool2.impl.GenericObjectPoolConfig;

import redis.clients.jedis.exceptions.JedisConnectionException;

public abstract class JedisClusterConnectionHandler implements Closeable {
  protected final JedisClusterInfoCache cache;

  public JedisClusterConnectionHandler(Set<HostAndPort> nodes,
                                       final GenericObjectPoolConfig poolConfig, int connectionTimeout, int soTimeout, String password) {
    this(nodes, poolConfig, connectionTimeout, soTimeout, password, null);
  }

  public JedisClusterConnectionHandler(Set<HostAndPort> nodes,
          final GenericObjectPoolConfig poolConfig, int connectionTimeout, int soTimeout, String password, String clientName) {
<<<<<<< HEAD
    this(nodes, poolConfig, connectionTimeout, soTimeout, password, clientName, false, null, null, null, null);
  }
  
  public JedisClusterConnectionHandler(Set<HostAndPort> nodes,
          final GenericObjectPoolConfig poolConfig, int connectionTimeout, int soTimeout, String password, String clientName, 
          boolean ssl, SSLSocketFactory sslSocketFactory, SSLParameters sslParameters, 
          HostnameVerifier hostnameVerifier, JedisClusterPortMap portMap) {
    this.cache = new JedisClusterInfoCache(poolConfig, connectionTimeout, soTimeout, password, clientName,
                                           ssl, sslSocketFactory, sslParameters, hostnameVerifier, portMap);
    initializeSlotsCache(nodes, poolConfig, password, clientName, ssl, sslSocketFactory, sslParameters, hostnameVerifier);
  }
=======
    this.cache = new JedisClusterInfoCache(poolConfig, connectionTimeout, soTimeout, password, clientName);
    initializeSlotsCache(nodes, poolConfig, connectionTimeout, soTimeout, password, clientName);
}
>>>>>>> 9b60c408

  abstract Jedis getConnection();

  abstract Jedis getConnectionFromSlot(int slot);

  public Jedis getConnectionFromNode(HostAndPort node) {
    return cache.setupNodeIfNotExist(node).getResource();
  }
  
  public Map<String, JedisPool> getNodes() {
    return cache.getNodes();
  }

<<<<<<< HEAD
  private void initializeSlotsCache(Set<HostAndPort> startNodes, GenericObjectPoolConfig poolConfig, String password, String clientName,
                                    boolean ssl, SSLSocketFactory sslSocketFactory, SSLParameters sslParameters, HostnameVerifier hostnameVerifier) {
    for (HostAndPort hostAndPort : startNodes) {
      Jedis jedis = new Jedis(hostAndPort.getHost(), hostAndPort.getPort(), ssl, sslSocketFactory, sslParameters, hostnameVerifier);
=======
  private void initializeSlotsCache(Set<HostAndPort> startNodes, GenericObjectPoolConfig poolConfig,
                                    int connectionTimeout, int soTimeout, String password, String clientName) {
    for (HostAndPort hostAndPort : startNodes) {
      Jedis jedis = null;
>>>>>>> 9b60c408
      try {
        jedis = new Jedis(hostAndPort.getHost(), hostAndPort.getPort(), connectionTimeout, soTimeout);
        if (password != null) {
          jedis.auth(password);
        }
        if (clientName != null) {
          jedis.clientSetname(clientName);
        }
        cache.discoverClusterNodesAndSlots(jedis);
        break;
      } catch (JedisConnectionException e) {
        // try next nodes
      } finally {
        if (jedis != null) {
          jedis.close();
        }
      }
    }
  }

  public void renewSlotCache() {
    cache.renewClusterSlots(null);
  }

  public void renewSlotCache(Jedis jedis) {
    cache.renewClusterSlots(jedis);
  }

  @Override
  public void close() {
    cache.reset();
  }
}<|MERGE_RESOLUTION|>--- conflicted
+++ resolved
@@ -22,7 +22,6 @@
 
   public JedisClusterConnectionHandler(Set<HostAndPort> nodes,
           final GenericObjectPoolConfig poolConfig, int connectionTimeout, int soTimeout, String password, String clientName) {
-<<<<<<< HEAD
     this(nodes, poolConfig, connectionTimeout, soTimeout, password, clientName, false, null, null, null, null);
   }
   
@@ -32,13 +31,8 @@
           HostnameVerifier hostnameVerifier, JedisClusterPortMap portMap) {
     this.cache = new JedisClusterInfoCache(poolConfig, connectionTimeout, soTimeout, password, clientName,
                                            ssl, sslSocketFactory, sslParameters, hostnameVerifier, portMap);
-    initializeSlotsCache(nodes, poolConfig, password, clientName, ssl, sslSocketFactory, sslParameters, hostnameVerifier);
+    initializeSlotsCache(nodes, poolConfig, connectionTimeout, soTimeout, password, clientName, ssl, sslSocketFactory, sslParameters, hostnameVerifier);
   }
-=======
-    this.cache = new JedisClusterInfoCache(poolConfig, connectionTimeout, soTimeout, password, clientName);
-    initializeSlotsCache(nodes, poolConfig, connectionTimeout, soTimeout, password, clientName);
-}
->>>>>>> 9b60c408
 
   abstract Jedis getConnection();
 
@@ -52,19 +46,12 @@
     return cache.getNodes();
   }
 
-<<<<<<< HEAD
-  private void initializeSlotsCache(Set<HostAndPort> startNodes, GenericObjectPoolConfig poolConfig, String password, String clientName,
+  private void initializeSlotsCache(Set<HostAndPort> startNodes, GenericObjectPoolConfig poolConfig, int connectionTimeout, int soTimeout, String password, String clientName,
                                     boolean ssl, SSLSocketFactory sslSocketFactory, SSLParameters sslParameters, HostnameVerifier hostnameVerifier) {
     for (HostAndPort hostAndPort : startNodes) {
-      Jedis jedis = new Jedis(hostAndPort.getHost(), hostAndPort.getPort(), ssl, sslSocketFactory, sslParameters, hostnameVerifier);
-=======
-  private void initializeSlotsCache(Set<HostAndPort> startNodes, GenericObjectPoolConfig poolConfig,
-                                    int connectionTimeout, int soTimeout, String password, String clientName) {
-    for (HostAndPort hostAndPort : startNodes) {
       Jedis jedis = null;
->>>>>>> 9b60c408
       try {
-        jedis = new Jedis(hostAndPort.getHost(), hostAndPort.getPort(), connectionTimeout, soTimeout);
+        jedis = new Jedis(hostAndPort.getHost(), hostAndPort.getPort(), connectionTimeout, soTimeout, ssl, sslSocketFactory, sslParameters, hostnameVerifier);
         if (password != null) {
           jedis.auth(password);
         }
