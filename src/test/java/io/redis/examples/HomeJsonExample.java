--- conflicted
+++ resolved
@@ -47,11 +47,7 @@
         // STEP_END
 
         // STEP_START connect
-<<<<<<< HEAD
         RedisClient jedis = new RedisClient("redis://localhost:6379");
-=======
-        UnifiedJedis jedis = new UnifiedJedis("redis://localhost:6379");
->>>>>>> bce2ccc8
         // STEP_END
 
         // STEP_START cleanup_json
