package redis.clients.jedis.util;

import java.io.Closeable;
import java.util.NoSuchElementException;

import org.apache.commons.pool2.PooledObjectFactory;
import org.apache.commons.pool2.impl.GenericObjectPool;
import org.apache.commons.pool2.impl.GenericObjectPoolConfig;

import org.slf4j.Logger;
import org.slf4j.LoggerFactory;

import redis.clients.jedis.exceptions.JedisConnectionException;
import redis.clients.jedis.exceptions.JedisDataException;
import redis.clients.jedis.exceptions.JedisException;
import redis.clients.jedis.exceptions.JedisExhaustedPoolException;

public abstract class Pool<T> implements Closeable {
<<<<<<< HEAD
  private final Logger logger = LoggerFactory.getLogger(getClass().getName());

  protected GenericObjectPool<T> internalPool;
=======
>>>>>>> 4f96e123

  private final GenericObjectPool<T> internalPool;

  public Pool(final GenericObjectPoolConfig<T> poolConfig, PooledObjectFactory<T> factory) {
    this.internalPool = new GenericObjectPool<>(factory, poolConfig);
  }

  @Override
  public void close() {
    destroy();
  }

  public boolean isClosed() {
    return this.internalPool.isClosed();
  }

<<<<<<< HEAD
  public void initPool(final GenericObjectPoolConfig poolConfig, PooledObjectFactory<T> factory) {
    if (this.internalPool != null) {
      try {
        closeInternalPool();
      } catch (Exception e) {
      }
=======
  /**
   * This call only clears idle instances, not borrowed instances.
   */
  protected void clearInternalPool() {
    try {
      this.internalPool.clear();
    } catch (Exception e) {
      throw new JedisException("Could not clear the pool", e);
>>>>>>> 4f96e123
    }
  }

  public void prepareInternalPool() {
    try {
      this.internalPool.preparePool();
    } catch (Exception e) {
      logger.warn("Could not initialize minimum number of idle resources", e);
    }
  }

  public T getResource() {
    try {
      return internalPool.borrowObject();
    } catch (JedisDataException jde) {
      throw jde;
    } catch (NoSuchElementException nse) {
      if (null == nse.getCause()) { // The exception was caused by an exhausted pool
        throw new JedisExhaustedPoolException(
            "Could not get a resource since the pool is exhausted", nse);
      }
      // Otherwise, the exception was caused by the implemented activateObject() or ValidateObject()
      throw new JedisException("Could not get a resource from the pool", nse);
    } catch (Exception e) {
      throw new JedisConnectionException("Could not get a resource from the pool", e);
    }
  }

  protected void returnResourceObject(final T resource) {
    try {
      internalPool.returnObject(resource);
    } catch (Exception e) {
      throw new JedisException("Could not return the resource to the pool", e);
    }
  }

  public void returnBrokenResource(final T resource) {
    if (resource != null) {
      returnBrokenResourceObject(resource);
    }
  }

  public void returnResource(final T resource) {
    if (resource != null) {
      returnResourceObject(resource);
    }
  }

  public void destroy() {
    closeInternalPool();
  }

  protected void returnBrokenResourceObject(final T resource) {
    try {
      internalPool.invalidateObject(resource);
    } catch (Exception e) {
      throw new JedisException("Could not return the broken resource to the pool", e);
    }
  }

  protected void closeInternalPool() {
    try {
      internalPool.close();
    } catch (Exception e) {
      throw new JedisException("Could not destroy the pool", e);
    }
  }
  
  /**
   * Returns the number of instances currently borrowed from this pool.
   *
   * @return The number of instances currently borrowed from this pool, -1 if
   * the pool is inactive.
   */
  public int getNumActive() {
    if (poolInactive()) {
      return -1;
    }

    return this.internalPool.getNumActive();
  }
  
  /**
   * Returns the number of instances currently idle in this pool.
   *
   * @return The number of instances currently idle in this pool, -1 if the
   * pool is inactive.
   */
  public int getNumIdle() {
    if (poolInactive()) {
      return -1;
    }

    return this.internalPool.getNumIdle();
  }
  
  /**
   * Returns an estimate of the number of threads currently blocked waiting for
   * a resource from this pool.
   *
   * @return The number of threads waiting, -1 if the pool is inactive.
   */
  public int getNumWaiters() {
    if (poolInactive()) {
      return -1;
    }

    return this.internalPool.getNumWaiters();
  }
  
  /**
   * Returns the mean waiting time spent by threads to obtain a resource from
   * this pool.
   *
   * @return The mean waiting time, in milliseconds, -1 if the pool is
   * inactive.
   */
  public long getMeanBorrowWaitTimeMillis() {
    if (poolInactive()) {
      return -1;
    }

    return this.internalPool.getMeanBorrowWaitTimeMillis();
  }
  
  /**
   * Returns the maximum waiting time spent by threads to obtain a resource
   * from this pool.
   *
   * @return The maximum waiting time, in milliseconds, -1 if the pool is
   * inactive.
   */
  public long getMaxBorrowWaitTimeMillis() {
    if (poolInactive()) {
      return -1;
    }

    return this.internalPool.getMaxBorrowWaitTimeMillis();
  }

  private boolean poolInactive() {
    return this.internalPool == null || this.internalPool.isClosed();
  }

  public void addObjects(int count) {
    try {
      for (int i = 0; i < count; i++) {
        this.internalPool.addObject();
      }
    } catch (Exception e) {
      throw new JedisException("Error trying to add idle objects", e);
    }
  }
}<|MERGE_RESOLUTION|>--- conflicted
+++ resolved
@@ -16,12 +16,8 @@
 import redis.clients.jedis.exceptions.JedisExhaustedPoolException;
 
 public abstract class Pool<T> implements Closeable {
-<<<<<<< HEAD
+  
   private final Logger logger = LoggerFactory.getLogger(getClass().getName());
-
-  protected GenericObjectPool<T> internalPool;
-=======
->>>>>>> 4f96e123
 
   private final GenericObjectPool<T> internalPool;
 
@@ -38,14 +34,6 @@
     return this.internalPool.isClosed();
   }
 
-<<<<<<< HEAD
-  public void initPool(final GenericObjectPoolConfig poolConfig, PooledObjectFactory<T> factory) {
-    if (this.internalPool != null) {
-      try {
-        closeInternalPool();
-      } catch (Exception e) {
-      }
-=======
   /**
    * This call only clears idle instances, not borrowed instances.
    */
@@ -54,7 +42,6 @@
       this.internalPool.clear();
     } catch (Exception e) {
       throw new JedisException("Could not clear the pool", e);
->>>>>>> 4f96e123
     }
   }
 
