--- conflicted
+++ resolved
@@ -34,32 +34,24 @@
   }
 
   public JedisSlotBasedConnectionHandler(Set<HostAndPort> nodes, GenericObjectPoolConfig poolConfig,
-<<<<<<< HEAD
-       int connectionTimeout, int soTimeout, int infiniteSoTimeout, String password, String clientName) {
+      int connectionTimeout, int soTimeout, int infiniteSoTimeout, String password, String clientName) {
     super(nodes, poolConfig, connectionTimeout, soTimeout, infiniteSoTimeout, password, clientName);
   }
 
-  public JedisSlotBasedConnectionHandler(Set<HostAndPort> nodes, GenericObjectPoolConfig poolConfig, int connectionTimeout, int soTimeout,
-                                         String user, String password, String clientName) {
-=======
+  public JedisSlotBasedConnectionHandler(Set<HostAndPort> nodes, GenericObjectPoolConfig poolConfig,
       int connectionTimeout, int soTimeout, String user, String password, String clientName) {
->>>>>>> 5ca75a24
     super(nodes, poolConfig, connectionTimeout, soTimeout, user, password, clientName);
   }
 
   public JedisSlotBasedConnectionHandler(Set<HostAndPort> nodes, GenericObjectPoolConfig poolConfig,
-<<<<<<< HEAD
-       int connectionTimeout, int soTimeout, int infiniteSoTimeout, String user, String password, String clientName) {
+      int connectionTimeout, int soTimeout, int infiniteSoTimeout, String user, String password, String clientName) {
     super(nodes, poolConfig, connectionTimeout, soTimeout, infiniteSoTimeout, user, password, clientName);
   }
 
-  public JedisSlotBasedConnectionHandler(Set<HostAndPort> nodes, GenericObjectPoolConfig poolConfig, int connectionTimeout, int soTimeout, String password, String clientName,
-                                         boolean ssl, SSLSocketFactory sslSocketFactory, SSLParameters sslParameters, HostnameVerifier hostnameVerifier, JedisClusterHostAndPortMap portMap) {
-=======
+  public JedisSlotBasedConnectionHandler(Set<HostAndPort> nodes, GenericObjectPoolConfig poolConfig,
       int connectionTimeout, int soTimeout, String password, String clientName,
       boolean ssl, SSLSocketFactory sslSocketFactory, SSLParameters sslParameters,
       HostnameVerifier hostnameVerifier, JedisClusterHostAndPortMap portMap) {
->>>>>>> 5ca75a24
     super(nodes, poolConfig, connectionTimeout, soTimeout, password, clientName, ssl, sslSocketFactory, sslParameters, hostnameVerifier, portMap);
   }
 
@@ -73,8 +65,10 @@
 
   public JedisSlotBasedConnectionHandler(Set<HostAndPort> nodes, GenericObjectPoolConfig poolConfig,
       int connectionTimeout, int soTimeout, int infiniteSoTimeout, String user, String password, String clientName,
-      boolean ssl, SSLSocketFactory sslSocketFactory, SSLParameters sslParameters, HostnameVerifier hostnameVerifier, JedisClusterHostAndPortMap portMap) {
-    super(nodes, poolConfig, connectionTimeout, soTimeout, infiniteSoTimeout, user, password, clientName, ssl, sslSocketFactory, sslParameters, hostnameVerifier, portMap);
+      boolean ssl, SSLSocketFactory sslSocketFactory, SSLParameters sslParameters, HostnameVerifier hostnameVerifier,
+      JedisClusterHostAndPortMap portMap) {
+    super(nodes, poolConfig, connectionTimeout, soTimeout, infiniteSoTimeout, user, password, clientName, ssl,
+        sslSocketFactory, sslParameters, hostnameVerifier, portMap);
   }
 
   @Override
