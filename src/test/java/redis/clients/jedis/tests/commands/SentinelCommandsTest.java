<<<<<<< HEAD
//package redis.clients.jedis.tests.commands;
//
//import static org.junit.Assert.assertEquals;
//import static org.junit.Assert.assertTrue;
//
//import java.util.Map;
//import org.junit.Test;
//
//import redis.clients.jedis.HostAndPort;
//import redis.clients.jedis.Jedis;
//import redis.clients.jedis.tests.HostAndPortUtil;
//
//public class SentinelCommandsTest {
//
//  protected static HostAndPort master2 = HostAndPortUtil.getRedisServers().get(2);
//  protected static HostAndPort replica2 = HostAndPortUtil.getRedisServers().get(3);
//
//  protected static HostAndPort sentinel2_1 = HostAndPortUtil.getSentinelServers().get(1);
//  protected static HostAndPort sentinel2_2 = HostAndPortUtil.getSentinelServers().get(3);
//
//  @Test
//  public void myIdSentinels() {
//    String id1;
//    try (Jedis sentinel = new Jedis(sentinel2_1)) {
//      id1 = sentinel.sentinelMyId();
//      assertTrue(id1.matches("[0-9a-f]+"));
//    }
//
//    try (Jedis sentinel2 = new Jedis(sentinel2_2)) {
//      Map<String, String> details1 = sentinel2.sentinelSentinels("mymaster").get(0);
//      assertEquals(id1, details1.get("runid"));
//    }
//  }
//
//  @Test
//  public void masterMasters() {
//    String runId;
//    try (Jedis sentinel = new Jedis(sentinel2_1)) {
//      Map<String, String> details = sentinel.sentinelMaster("mymaster");
//      assertEquals("mymaster", details.get("name"));
//      runId = details.get("runid");
//    }
//
//    try (Jedis sentinel2 = new Jedis(sentinel2_2)) {
//      Map<String, String> details = sentinel2.sentinelMasters().get(0);
//      assertEquals("mymaster", details.get("name"));
//      assertEquals(runId, details.get("runid"));
//    }
//  }
//
//  @Test
//  public void replicasSlaves() {
//    String runId;
//    try (Jedis sentinel = new Jedis(sentinel2_1)) {
//      Map<String, String> details = sentinel.sentinelReplicas("mymaster").get(0);
//      assertEquals(Integer.toString(replica2.getPort()), details.get("port"));
//      runId = details.get("runid");
//    }
//
//    try (Jedis sentinel2 = new Jedis(sentinel2_2)) {
//      Map<String, String> details = sentinel2.sentinelSlaves("mymaster").get(0);
//      assertEquals(runId, details.get("runid"));
//    }
//  }
//}
=======
package redis.clients.jedis.tests.commands;

import static org.junit.Assert.assertEquals;
import static org.junit.Assert.assertTrue;

import java.util.Map;
import org.junit.Test;

import redis.clients.jedis.HostAndPort;
import redis.clients.jedis.Jedis;
import redis.clients.jedis.tests.HostAndPortUtil;

public class SentinelCommandsTest {

  protected static HostAndPort master2 = HostAndPortUtil.getRedisServers().get(2);
  protected static HostAndPort replica2 = HostAndPortUtil.getRedisServers().get(3);

  protected static HostAndPort sentinel2_1 = HostAndPortUtil.getSentinelServers().get(1);
  protected static HostAndPort sentinel2_2 = HostAndPortUtil.getSentinelServers().get(3);

  @Test
  public void myIdSentinels() {
    String id1;
    try (Jedis sentinel = new Jedis(sentinel2_1)) {
      id1 = sentinel.sentinelMyId();
      assertTrue(id1.matches("[0-9a-f]+"));
    }

    try (Jedis sentinel2 = new Jedis(sentinel2_2)) {
      Map<String, String> details1 = sentinel2.sentinelSentinels("mymaster").get(0);
      assertEquals(id1, details1.get("runid"));
    }
  }

  @Test
  public void masterMasters() {
    String runId;
    try (Jedis sentinel = new Jedis(sentinel2_1)) {
      Map<String, String> details = sentinel.sentinelMaster("mymaster");
      assertEquals("mymaster", details.get("name"));
      runId = details.get("runid");
    }

    try (Jedis sentinel2 = new Jedis(sentinel2_2)) {
      Map<String, String> details = sentinel2.sentinelMasters().get(0);
      assertEquals("mymaster", details.get("name"));
      assertEquals(runId, details.get("runid"));
    }
  }

  @Test
  public void replicas() {
    try (Jedis sentinel = new Jedis(sentinel2_1)) {
      Map<String, String> details = sentinel.sentinelReplicas("mymaster").get(0);
      assertEquals(Integer.toString(replica2.getPort()), details.get("port"));
    }
  }
}
>>>>>>> 4c87775d
<|MERGE_RESOLUTION|>--- conflicted
+++ resolved
@@ -1,70 +1,3 @@
-<<<<<<< HEAD
-//package redis.clients.jedis.tests.commands;
-//
-//import static org.junit.Assert.assertEquals;
-//import static org.junit.Assert.assertTrue;
-//
-//import java.util.Map;
-//import org.junit.Test;
-//
-//import redis.clients.jedis.HostAndPort;
-//import redis.clients.jedis.Jedis;
-//import redis.clients.jedis.tests.HostAndPortUtil;
-//
-//public class SentinelCommandsTest {
-//
-//  protected static HostAndPort master2 = HostAndPortUtil.getRedisServers().get(2);
-//  protected static HostAndPort replica2 = HostAndPortUtil.getRedisServers().get(3);
-//
-//  protected static HostAndPort sentinel2_1 = HostAndPortUtil.getSentinelServers().get(1);
-//  protected static HostAndPort sentinel2_2 = HostAndPortUtil.getSentinelServers().get(3);
-//
-//  @Test
-//  public void myIdSentinels() {
-//    String id1;
-//    try (Jedis sentinel = new Jedis(sentinel2_1)) {
-//      id1 = sentinel.sentinelMyId();
-//      assertTrue(id1.matches("[0-9a-f]+"));
-//    }
-//
-//    try (Jedis sentinel2 = new Jedis(sentinel2_2)) {
-//      Map<String, String> details1 = sentinel2.sentinelSentinels("mymaster").get(0);
-//      assertEquals(id1, details1.get("runid"));
-//    }
-//  }
-//
-//  @Test
-//  public void masterMasters() {
-//    String runId;
-//    try (Jedis sentinel = new Jedis(sentinel2_1)) {
-//      Map<String, String> details = sentinel.sentinelMaster("mymaster");
-//      assertEquals("mymaster", details.get("name"));
-//      runId = details.get("runid");
-//    }
-//
-//    try (Jedis sentinel2 = new Jedis(sentinel2_2)) {
-//      Map<String, String> details = sentinel2.sentinelMasters().get(0);
-//      assertEquals("mymaster", details.get("name"));
-//      assertEquals(runId, details.get("runid"));
-//    }
-//  }
-//
-//  @Test
-//  public void replicasSlaves() {
-//    String runId;
-//    try (Jedis sentinel = new Jedis(sentinel2_1)) {
-//      Map<String, String> details = sentinel.sentinelReplicas("mymaster").get(0);
-//      assertEquals(Integer.toString(replica2.getPort()), details.get("port"));
-//      runId = details.get("runid");
-//    }
-//
-//    try (Jedis sentinel2 = new Jedis(sentinel2_2)) {
-//      Map<String, String> details = sentinel2.sentinelSlaves("mymaster").get(0);
-//      assertEquals(runId, details.get("runid"));
-//    }
-//  }
-//}
-=======
 package redis.clients.jedis.tests.commands;
 
 import static org.junit.Assert.assertEquals;
@@ -122,5 +55,4 @@
       assertEquals(Integer.toString(replica2.getPort()), details.get("port"));
     }
   }
-}
->>>>>>> 4c87775d
+}