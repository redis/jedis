--- conflicted
+++ resolved
@@ -233,18 +233,10 @@
     BITOP, SENTINEL, DUMP, RESTORE, PEXPIRE, PEXPIREAT, PTTL, INCRBYFLOAT, PSETEX, CLIENT, TIME,
     SCAN, HSCAN, SSCAN, ZSCAN, WAIT, CLUSTER, ASKING, READONLY, READWRITE, SLAVEOF, REPLICAOF, COPY,
     PFADD, PFCOUNT, PFMERGE, MODULE, ACL, GEOADD, GEODIST, GEOHASH, GEOPOS, GEORADIUS, GEORADIUS_RO,
-<<<<<<< HEAD
-    GEORADIUSBYMEMBER, GEORADIUSBYMEMBER_RO, BITFIELD, HSTRLEN, TOUCH, SWAPDB, MEMORY, XADD, XLEN,
-    XDEL, XTRIM, XRANGE, XREVRANGE, XREAD, XACK, XGROUP, XREADGROUP, XPENDING, XCLAIM, XAUTOCLAIM,
-    XINFO, BITFIELD_RO, LPOS, ZMSCORE, BZPOPMIN, BZPOPMAX, BLMOVE, LMOVE, COPY, ROLE, FAILOVER,
-    @Deprecated STRALGO, GEOSEARCH, GEOSEARCHSTORE, LOLWUT, REPLICAOF, ZRANGESTORE, SINTERCARD,
-    ZINTERCARD, SORT_RO, EVAL_RO, EVALSHA_RO, LCS, ZMPOP, BZMPOP;
-=======
     GEORADIUSBYMEMBER, GEORADIUSBYMEMBER_RO, BITFIELD, TOUCH, SWAPDB, MEMORY, BZPOPMIN, BZPOPMAX,
     XADD, XLEN, XDEL, XTRIM, XRANGE, XREVRANGE, XREAD, XACK, XGROUP, XREADGROUP, XPENDING, XCLAIM,
     XAUTOCLAIM, XINFO, BITFIELD_RO, ROLE, FAILOVER, GEOSEARCH, GEOSEARCHSTORE, EVAL_RO, EVALSHA_RO,
-    LOLWUT, EXPIRETIME, PEXPIRETIME, @Deprecated STRALGO;
->>>>>>> 7822adae
+    LOLWUT, EXPIRETIME, PEXPIRETIME, ZMPOP, BZMPOP, @Deprecated STRALGO;
 
     private final byte[] raw;
 
