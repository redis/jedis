package redis.clients.jedis;

import redis.clients.jedis.BinaryClient.LIST_POSITION;
import redis.clients.util.Hashing;

import java.util.List;
import java.util.Map;
import java.util.Map.Entry;
import java.util.Set;
import java.util.regex.Pattern;

<<<<<<< HEAD
import redis.clients.jedis.BinaryClient.LIST_POSITION;
import redis.clients.util.Hashing;

/**
 * Decided to deprecate ShardedJedis because it's somewhat duplicate to Redis Cluster.
 * Will be removed at Jedis 3.0.0
 * @see https://groups.google.com/d/msg/jedis_redis/avphfQld81Y/X_uouHp_lCIJ
 */
@Deprecated
=======
>>>>>>> 0a8aa7ae
public class ShardedJedis extends BinaryShardedJedis implements JedisCommands {
    public ShardedJedis(List<JedisShardInfo> shards) {
	super(shards);
    }

    public ShardedJedis(List<JedisShardInfo> shards, Hashing algo) {
	super(shards, algo);
    }

    public ShardedJedis(List<JedisShardInfo> shards, Pattern keyTagPattern) {
	super(shards, keyTagPattern);
    }

    public ShardedJedis(List<JedisShardInfo> shards, Hashing algo,
	    Pattern keyTagPattern) {
	super(shards, algo, keyTagPattern);
    }

    public String set(String key, String value) {
	Jedis j = getShard(key);
	return j.set(key, value);
    }

    @Override
    public String set(String key, String value, String nxxx,
               String expx, long time) {
        Jedis j = getShard(key);
        return j.set(key, value, nxxx, expx, time);
    }

    public String get(String key) {
	Jedis j = getShard(key);
	return j.get(key);
    }

    public String echo(String string) {
	Jedis j = getShard(string);
	return j.echo(string);
    }

    public Boolean exists(String key) {
	Jedis j = getShard(key);
	return j.exists(key);
    }

    public String type(String key) {
	Jedis j = getShard(key);
	return j.type(key);
    }

    public Long expire(String key, int seconds) {
	Jedis j = getShard(key);
	return j.expire(key, seconds);
    }

    public Long expireAt(String key, long unixTime) {
	Jedis j = getShard(key);
	return j.expireAt(key, unixTime);
    }

    public Long ttl(String key) {
	Jedis j = getShard(key);
	return j.ttl(key);
    }

    public Boolean setbit(String key, long offset, boolean value) {
	Jedis j = getShard(key);
	return j.setbit(key, offset, value);
    }

    public Boolean setbit(String key, long offset, String value) {
	Jedis j = getShard(key);
	return j.setbit(key, offset, value);
    }

    public Boolean getbit(String key, long offset) {
	Jedis j = getShard(key);
	return j.getbit(key, offset);
    }

    public Long setrange(String key, long offset, String value) {
	Jedis j = getShard(key);
	return j.setrange(key, offset, value);
    }

    public String getrange(String key, long startOffset, long endOffset) {
	Jedis j = getShard(key);
	return j.getrange(key, startOffset, endOffset);
    }

    public String getSet(String key, String value) {
	Jedis j = getShard(key);
	return j.getSet(key, value);
    }

    public Long setnx(String key, String value) {
	Jedis j = getShard(key);
	return j.setnx(key, value);
    }

    public String setex(String key, int seconds, String value) {
	Jedis j = getShard(key);
	return j.setex(key, seconds, value);
    }

    public List<String> blpop(String arg) {
	Jedis j = getShard(arg);
	return j.blpop(arg);
    }

    public List<String> brpop(String arg) {
	Jedis j = getShard(arg);
	return j.brpop(arg);
    }

    public Long decrBy(String key, long integer) {
	Jedis j = getShard(key);
	return j.decrBy(key, integer);
    }

    public Long decr(String key) {
	Jedis j = getShard(key);
	return j.decr(key);
    }

    public Long incrBy(String key, long integer) {
	Jedis j = getShard(key);
	return j.incrBy(key, integer);
    }

    public Double incrByFloat(String key, double integer) {
        Jedis j = getShard(key);
        return j.incrByFloat(key, integer);
    }

    public Long incr(String key) {
	Jedis j = getShard(key);
	return j.incr(key);
    }

    public Long append(String key, String value) {
	Jedis j = getShard(key);
	return j.append(key, value);
    }

    public String substr(String key, int start, int end) {
	Jedis j = getShard(key);
	return j.substr(key, start, end);
    }

    public Long hset(String key, String field, String value) {
	Jedis j = getShard(key);
	return j.hset(key, field, value);
    }

    public String hget(String key, String field) {
	Jedis j = getShard(key);
	return j.hget(key, field);
    }

    public Long hsetnx(String key, String field, String value) {
	Jedis j = getShard(key);
	return j.hsetnx(key, field, value);
    }

    public String hmset(String key, Map<String, String> hash) {
	Jedis j = getShard(key);
	return j.hmset(key, hash);
    }

    public List<String> hmget(String key, String... fields) {
	Jedis j = getShard(key);
	return j.hmget(key, fields);
    }

    public Long hincrBy(String key, String field, long value) {
	Jedis j = getShard(key);
	return j.hincrBy(key, field, value);
    }

    public Double hincrByFloat(String key, String field, double value) {
        Jedis j = getShard(key);
        return j.hincrByFloat(key, field, value);
    }

    public Boolean hexists(String key, String field) {
	Jedis j = getShard(key);
	return j.hexists(key, field);
    }

    public Long del(String key) {
	Jedis j = getShard(key);
	return j.del(key);
    }

    public Long hdel(String key, String... fields) {
	Jedis j = getShard(key);
	return j.hdel(key, fields);
    }

    public Long hlen(String key) {
	Jedis j = getShard(key);
	return j.hlen(key);
    }

    public Set<String> hkeys(String key) {
	Jedis j = getShard(key);
	return j.hkeys(key);
    }

    public List<String> hvals(String key) {
	Jedis j = getShard(key);
	return j.hvals(key);
    }

    public Map<String, String> hgetAll(String key) {
	Jedis j = getShard(key);
	return j.hgetAll(key);
    }

    public Long rpush(String key, String... strings) {
	Jedis j = getShard(key);
	return j.rpush(key, strings);
    }

    public Long lpush(String key, String... strings) {
	Jedis j = getShard(key);
	return j.lpush(key, strings);
    }

    public Long lpushx(String key, String... string) {
	Jedis j = getShard(key);
	return j.lpushx(key, string);
    }

    public Long strlen(final String key) {
	Jedis j = getShard(key);
	return j.strlen(key);
    }

    public Long move(String key, int dbIndex) {
	Jedis j = getShard(key);
	return j.move(key, dbIndex);
    }

    public Long rpushx(String key, String... string) {
	Jedis j = getShard(key);
	return j.rpushx(key, string);
    }

    public Long persist(final String key) {
	Jedis j = getShard(key);
	return j.persist(key);
    }

    public Long llen(String key) {
	Jedis j = getShard(key);
	return j.llen(key);
    }

    public List<String> lrange(String key, long start, long end) {
	Jedis j = getShard(key);
	return j.lrange(key, start, end);
    }

    public String ltrim(String key, long start, long end) {
	Jedis j = getShard(key);
	return j.ltrim(key, start, end);
    }

    public String lindex(String key, long index) {
	Jedis j = getShard(key);
	return j.lindex(key, index);
    }

    public String lset(String key, long index, String value) {
	Jedis j = getShard(key);
	return j.lset(key, index, value);
    }

    public Long lrem(String key, long count, String value) {
	Jedis j = getShard(key);
	return j.lrem(key, count, value);
    }

    public String lpop(String key) {
	Jedis j = getShard(key);
	return j.lpop(key);
    }

    public String rpop(String key) {
	Jedis j = getShard(key);
	return j.rpop(key);
    }

    public Long sadd(String key, String... members) {
	Jedis j = getShard(key);
	return j.sadd(key, members);
    }

    public Set<String> smembers(String key) {
	Jedis j = getShard(key);
	return j.smembers(key);
    }

    public Long srem(String key, String... members) {
	Jedis j = getShard(key);
	return j.srem(key, members);
    }

    public String spop(String key) {
	Jedis j = getShard(key);
	return j.spop(key);
    }

    public Long scard(String key) {
	Jedis j = getShard(key);
	return j.scard(key);
    }

    public Boolean sismember(String key, String member) {
	Jedis j = getShard(key);
	return j.sismember(key, member);
    }

    public String srandmember(String key) {
	Jedis j = getShard(key);
	return j.srandmember(key);
    }

    public Long zadd(String key, double score, String member) {
	Jedis j = getShard(key);
	return j.zadd(key, score, member);
    }

    public Long zadd(String key, Map<String, Double> scoreMembers) {
	Jedis j = getShard(key);
	return j.zadd(key, scoreMembers);
    }

    public Set<String> zrange(String key, long start, long end) {
	Jedis j = getShard(key);
	return j.zrange(key, start, end);
    }

    public Long zrem(String key, String... members) {
	Jedis j = getShard(key);
	return j.zrem(key, members);
    }

    public Double zincrby(String key, double score, String member) {
	Jedis j = getShard(key);
	return j.zincrby(key, score, member);
    }

    public Long zrank(String key, String member) {
	Jedis j = getShard(key);
	return j.zrank(key, member);
    }

    public Long zrevrank(String key, String member) {
	Jedis j = getShard(key);
	return j.zrevrank(key, member);
    }

    public Set<String> zrevrange(String key, long start, long end) {
	Jedis j = getShard(key);
	return j.zrevrange(key, start, end);
    }

    public Set<Tuple> zrangeWithScores(String key, long start, long end) {
	Jedis j = getShard(key);
	return j.zrangeWithScores(key, start, end);
    }

    public Set<Tuple> zrevrangeWithScores(String key, long start, long end) {
	Jedis j = getShard(key);
	return j.zrevrangeWithScores(key, start, end);
    }

    public Long zcard(String key) {
	Jedis j = getShard(key);
	return j.zcard(key);
    }

    public Double zscore(String key, String member) {
	Jedis j = getShard(key);
	return j.zscore(key, member);
    }

    public List<String> sort(String key) {
	Jedis j = getShard(key);
	return j.sort(key);
    }

    public List<String> sort(String key, SortingParams sortingParameters) {
	Jedis j = getShard(key);
	return j.sort(key, sortingParameters);
    }

    public Long zcount(String key, double min, double max) {
	Jedis j = getShard(key);
	return j.zcount(key, min, max);
    }

    public Long zcount(String key, String min, String max) {
	Jedis j = getShard(key);
	return j.zcount(key, min, max);
    }

    public Set<String> zrangeByScore(String key, double min, double max) {
	Jedis j = getShard(key);
	return j.zrangeByScore(key, min, max);
    }

    public Set<String> zrevrangeByScore(String key, double max, double min) {
	Jedis j = getShard(key);
	return j.zrevrangeByScore(key, max, min);
    }

    public Set<String> zrangeByScore(String key, double min, double max,
	    int offset, int count) {
	Jedis j = getShard(key);
	return j.zrangeByScore(key, min, max, offset, count);
    }

    public Set<String> zrevrangeByScore(String key, double max, double min,
	    int offset, int count) {
	Jedis j = getShard(key);
	return j.zrevrangeByScore(key, max, min, offset, count);
    }

    public Set<Tuple> zrangeByScoreWithScores(String key, double min, double max) {
	Jedis j = getShard(key);
	return j.zrangeByScoreWithScores(key, min, max);
    }

    public Set<Tuple> zrevrangeByScoreWithScores(String key, double max,
	    double min) {
	Jedis j = getShard(key);
	return j.zrevrangeByScoreWithScores(key, max, min);
    }

    public Set<Tuple> zrangeByScoreWithScores(String key, double min,
	    double max, int offset, int count) {
	Jedis j = getShard(key);
	return j.zrangeByScoreWithScores(key, min, max, offset, count);
    }

    public Set<Tuple> zrevrangeByScoreWithScores(String key, double max,
	    double min, int offset, int count) {
	Jedis j = getShard(key);
	return j.zrevrangeByScoreWithScores(key, max, min, offset, count);
    }

    public Set<String> zrangeByScore(String key, String min, String max) {
	Jedis j = getShard(key);
	return j.zrangeByScore(key, min, max);
    }

    public Set<String> zrevrangeByScore(String key, String max, String min) {
	Jedis j = getShard(key);
	return j.zrevrangeByScore(key, max, min);
    }

    public Set<String> zrangeByScore(String key, String min, String max,
	    int offset, int count) {
	Jedis j = getShard(key);
	return j.zrangeByScore(key, min, max, offset, count);
    }

    public Set<String> zrevrangeByScore(String key, String max, String min,
	    int offset, int count) {
	Jedis j = getShard(key);
	return j.zrevrangeByScore(key, max, min, offset, count);
    }

    public Set<Tuple> zrangeByScoreWithScores(String key, String min, String max) {
	Jedis j = getShard(key);
	return j.zrangeByScoreWithScores(key, min, max);
    }

    public Set<Tuple> zrevrangeByScoreWithScores(String key, String max,
	    String min) {
	Jedis j = getShard(key);
	return j.zrevrangeByScoreWithScores(key, max, min);
    }

    public Set<Tuple> zrangeByScoreWithScores(String key, String min,
	    String max, int offset, int count) {
	Jedis j = getShard(key);
	return j.zrangeByScoreWithScores(key, min, max, offset, count);
    }

    public Set<Tuple> zrevrangeByScoreWithScores(String key, String max,
	    String min, int offset, int count) {
	Jedis j = getShard(key);
	return j.zrevrangeByScoreWithScores(key, max, min, offset, count);
    }

    public Long zremrangeByRank(String key, long start, long end) {
	Jedis j = getShard(key);
	return j.zremrangeByRank(key, start, end);
    }

    public Long zremrangeByScore(String key, double start, double end) {
	Jedis j = getShard(key);
	return j.zremrangeByScore(key, start, end);
    }

    public Long zremrangeByScore(String key, String start, String end) {
	Jedis j = getShard(key);
	return j.zremrangeByScore(key, start, end);
    }

    public Long linsert(String key, LIST_POSITION where, String pivot,
	    String value) {
	Jedis j = getShard(key);
	return j.linsert(key, where, pivot, value);
    }

    public Long bitcount(final String key) {
	Jedis j = getShard(key);
	return j.bitcount(key);
    }

    public Long bitcount(final String key, long start, long end) {
	Jedis j = getShard(key);
	return j.bitcount(key, start, end);
    }

    @Deprecated
    /**
     * This method is deprecated due to bug (scan cursor should be unsigned long)
     * And will be removed on next major release
     * @see https://github.com/xetorthio/jedis/issues/531 
     */
    public ScanResult<Entry<String, String>> hscan(String key, int cursor) {
	Jedis j = getShard(key);
	return j.hscan(key, cursor);
    }

    @Deprecated
    /**
     * This method is deprecated due to bug (scan cursor should be unsigned long)
     * And will be removed on next major release
     * @see https://github.com/xetorthio/jedis/issues/531 
     */
    public ScanResult<String> sscan(String key, int cursor) {
	Jedis j = getShard(key);
	return j.sscan(key, cursor);
    }

    @Deprecated
    /**
     * This method is deprecated due to bug (scan cursor should be unsigned long)
     * And will be removed on next major release
     * @see https://github.com/xetorthio/jedis/issues/531 
     */
    public ScanResult<Tuple> zscan(String key, int cursor) {
	Jedis j = getShard(key);
	return j.zscan(key, cursor);
    }
    
    public ScanResult<Entry<String, String>> hscan(String key, final String cursor) {
	Jedis j = getShard(key);
	return j.hscan(key, cursor);
    }
    
    public ScanResult<String> sscan(String key, final String cursor) {
	Jedis j = getShard(key);
	return j.sscan(key, cursor);
    }
    
    public ScanResult<Tuple> zscan(String key, final String cursor) {
	Jedis j = getShard(key);
	return j.zscan(key, cursor);
    }

    @Override
    public Long pfadd(String key, String... elements) {
	Jedis j = getShard(key);
	return j.pfadd(key, elements);
    }

    @Override
    public long pfcount(String key) {
	Jedis j = getShard(key);
	return j.pfcount(key);
    }
}<|MERGE_RESOLUTION|>--- conflicted
+++ resolved
@@ -8,10 +8,6 @@
 import java.util.Map.Entry;
 import java.util.Set;
 import java.util.regex.Pattern;
-
-<<<<<<< HEAD
-import redis.clients.jedis.BinaryClient.LIST_POSITION;
-import redis.clients.util.Hashing;
 
 /**
  * Decided to deprecate ShardedJedis because it's somewhat duplicate to Redis Cluster.
@@ -19,8 +15,6 @@
  * @see https://groups.google.com/d/msg/jedis_redis/avphfQld81Y/X_uouHp_lCIJ
  */
 @Deprecated
-=======
->>>>>>> 0a8aa7ae
 public class ShardedJedis extends BinaryShardedJedis implements JedisCommands {
     public ShardedJedis(List<JedisShardInfo> shards) {
 	super(shards);
