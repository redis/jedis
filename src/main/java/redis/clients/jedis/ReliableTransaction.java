package redis.clients.jedis;

import java.util.List;
import redis.clients.jedis.exceptions.JedisException;

public class ReliableTransaction extends TransactionBase {

  public ReliableTransaction(Connection connection) {
    super(connection);
  }

  /**
   * If you want to WATCH/UNWATCH keys before MULTI command you should do {@code doMulti = true}.
   */
  public ReliableTransaction(Connection connection, boolean doMulti) {
    super(connection, doMulti);
  }

  @Override
  protected final void processMultiResponse() {
    String status = connection.getStatusCodeReply();
    if (!"OK".equals(status)) {
      throw new JedisException("MULTI command failed. Received response: " + status);
    }
  }

  @Override
  protected final void processAppendStatus() {
    String status = connection.getStatusCodeReply();
    if (!"QUEUED".equals(status)) {
      throw new JedisException(status);
    }
  }

  @Override
  protected final void processPipelinedResponses() {
    // do nothing
  }

  @Override
  public final List<Object> exec() {
    return super.exec();
  }

  @Override
  public final String discard() {
    String status = super.discard();
    if (!"OK".equals(status)) {
      throw new JedisException("DISCARD command failed. Received response: " + status);
    }
<<<<<<< HEAD
  }
  @Override
  public Response<Boolean> exists(String key) {
    return appendCommand(commandObjects.exists(key));
  }

  @Override
  public Response<Long> exists(String... keys) {
    return appendCommand(commandObjects.exists(keys));
  }

  @Override
  public Response<Long> persist(String key) {
    return appendCommand(commandObjects.persist(key));
  }

  @Override
  public Response<String> type(String key) {
    return appendCommand(commandObjects.type(key));
  }

  @Override
  public Response<byte[]> dump(String key) {
    return appendCommand(commandObjects.dump(key));
  }

  @Override
  public Response<String> restore(String key, long ttl, byte[] serializedValue) {
    return appendCommand(commandObjects.restore(key, ttl, serializedValue));
  }

  @Override
  public Response<String> restore(String key, long ttl, byte[] serializedValue, RestoreParams params) {
    return appendCommand(commandObjects.restore(key, ttl, serializedValue, params));
  }

  @Override
  public Response<Long> expire(String key, long seconds) {
    return appendCommand(commandObjects.expire(key, seconds));
  }

  @Override
  public Response<Long> pexpire(String key, long milliseconds) {
    return appendCommand(commandObjects.pexpire(key, milliseconds));
  }

  @Override
  public Response<Long> expireAt(String key, long unixTime) {
    return appendCommand(commandObjects.expireAt(key, unixTime));
  }

  @Override
  public Response<Long> pexpireAt(String key, long millisecondsTimestamp) {
    return appendCommand(commandObjects.pexpireAt(key, millisecondsTimestamp));
  }

  @Override
  public Response<Long> ttl(String key) {
    return appendCommand(commandObjects.ttl(key));
  }

  @Override
  public Response<Long> pttl(String key) {
    return appendCommand(commandObjects.pttl(key));
  }

  @Override
  public Response<Long> touch(String key) {
    return appendCommand(commandObjects.touch(key));
  }

  @Override
  public Response<Long> touch(String... keys) {
    return appendCommand(commandObjects.touch(keys));
  }

  @Override
  public Response<List<String>> sort(String key) {
    return appendCommand(commandObjects.sort(key));
  }

  @Override
  public Response<Long> sort(String key, String dstKey) {
    return appendCommand(commandObjects.sort(key, dstKey));
  }

  @Override
  public Response<List<String>> sort(String key, SortingParams sortingParameters) {
    return appendCommand(commandObjects.sort(key, sortingParameters));
  }

  @Override
  public Response<Long> sort(String key, SortingParams sortingParameters, String dstKey) {
    return appendCommand(commandObjects.sort(key, sortingParameters, dstKey));
  }

  @Override
  public Response<Long> del(String key) {
    return appendCommand(commandObjects.del(key));
  }

  @Override
  public Response<Long> del(String... keys) {
    return appendCommand(commandObjects.del(keys));
  }

  @Override
  public Response<Long> unlink(String key) {
    return appendCommand(commandObjects.unlink(key));
  }

  @Override
  public Response<Long> unlink(String... keys) {
    return appendCommand(commandObjects.unlink(keys));
  }

  @Override
  public Response<Boolean> copy(String srcKey, String dstKey, boolean replace) {
    return appendCommand(commandObjects.copy(srcKey, dstKey, replace));
  }

  @Override
  public Response<String> rename(String oldkey, String newkey) {
    return appendCommand(commandObjects.rename(oldkey, newkey));
  }

  @Override
  public Response<Long> renamenx(String oldkey, String newkey) {
    return appendCommand(commandObjects.renamenx(oldkey, newkey));
  }

  @Override
  public Response<Long> memoryUsage(String key) {
    return appendCommand(commandObjects.memoryUsage(key));
  }

  @Override
  public Response<Long> memoryUsage(String key, int samples) {
    return appendCommand(commandObjects.memoryUsage(key, samples));
  }

  @Override
  public Response<Long> objectRefcount(String key) {
    return appendCommand(commandObjects.objectRefcount(key));
  }

  @Override
  public Response<String> objectEncoding(String key) {
    return appendCommand(commandObjects.objectEncoding(key));
  }

  @Override
  public Response<Long> objectIdletime(String key) {
    return appendCommand(commandObjects.objectIdletime(key));
  }

  @Override
  public Response<Long> objectFreq(String key) {
    return appendCommand(commandObjects.objectFreq(key));
  }

  @Override
  public Response<String> migrate(String host, int port, String key, int timeout) {
    return appendCommand(commandObjects.migrate(host, port, key, timeout));
  }

  @Override
  public Response<String> migrate(String host, int port, int timeout, MigrateParams params, String... keys) {
    return appendCommand(commandObjects.migrate(host, port, timeout, params, keys));
  }

  @Override
  public Response<Set<String>> keys(String pattern) {
    return appendCommand(commandObjects.keys(pattern));
  }

  @Override
  public Response<ScanResult<String>> scan(String cursor) {
    return appendCommand(commandObjects.scan(cursor));
  }

  @Override
  public Response<ScanResult<String>> scan(String cursor, ScanParams params) {
    return appendCommand(commandObjects.scan(cursor, params));
  }

  @Override
  public Response<ScanResult<String>> scan(String cursor, ScanParams params, String type) {
    return appendCommand(commandObjects.scan(cursor, params, type));
  }

  @Override
  public Response<String> randomKey() {
    return appendCommand(commandObjects.randomKey());
  }

  @Override
  public Response<String> get(String key) {
    return appendCommand(commandObjects.get(key));
  }

  @Override
  public Response<String> getDel(String key) {
    return appendCommand(commandObjects.getDel(key));
  }

  @Override
  public Response<String> getEx(String key, GetExParams params) {
    return appendCommand(commandObjects.getEx(key, params));
  }

  @Override
  public Response<Boolean> setbit(String key, long offset, boolean value) {
    return appendCommand(commandObjects.setbit(key, offset, value));
  }

  @Override
  public Response<Boolean> getbit(String key, long offset) {
    return appendCommand(commandObjects.getbit(key, offset));
  }

  @Override
  public Response<Long> setrange(String key, long offset, String value) {
    return appendCommand(commandObjects.setrange(key, offset, value));
  }

  @Override
  public Response<String> getrange(String key, long startOffset, long endOffset) {
    return appendCommand(commandObjects.getrange(key, startOffset, endOffset));
  }

  @Override
  public Response<String> getSet(String key, String value) {
    return appendCommand(commandObjects.getSet(key, value));
  }

  @Override
  public Response<Long> setnx(String key, String value) {
    return appendCommand(commandObjects.setnx(key, value));
  }

  @Override
  public Response<String> setex(String key, long seconds, String value) {
    return appendCommand(commandObjects.setex(key, seconds, value));
  }

  @Override
  public Response<String> psetex(String key, long milliseconds, String value) {
    return appendCommand(commandObjects.psetex(key, milliseconds, value));
  }

  @Override
  public Response<List<String>> mget(String... keys) {
    return appendCommand(commandObjects.mget(keys));
  }

  @Override
  public Response<String> mset(String... keysvalues) {
    return appendCommand(commandObjects.mset(keysvalues));
  }

  @Override
  public Response<Long> msetnx(String... keysvalues) {
    return appendCommand(commandObjects.msetnx(keysvalues));
  }

  @Override
  public Response<Long> incr(String key) {
    return appendCommand(commandObjects.incr(key));
  }

  @Override
  public Response<Long> incrBy(String key, long increment) {
    return appendCommand(commandObjects.incrBy(key, increment));
  }

  @Override
  public Response<Double> incrByFloat(String key, double increment) {
    return appendCommand(commandObjects.incrByFloat(key, increment));
  }

  @Override
  public Response<Long> decr(String key) {
    return appendCommand(commandObjects.decr(key));
  }

  @Override
  public Response<Long> decrBy(String key, long decrement) {
    return appendCommand(commandObjects.decrBy(key, decrement));
  }

  @Override
  public Response<Long> append(String key, String value) {
    return appendCommand(commandObjects.append(key, value));
  }

  @Override
  public Response<String> substr(String key, int start, int end) {
    return appendCommand(commandObjects.substr(key, start, end));
  }

  @Override
  public Response<Long> strlen(String key) {
    return appendCommand(commandObjects.strlen(key));
  }

  @Override
  public Response<Long> bitcount(String key) {
    return appendCommand(commandObjects.bitcount(key));
  }

  @Override
  public Response<Long> bitcount(String key, long start, long end) {
    return appendCommand(commandObjects.bitcount(key, start, end));
  }

  @Override
  public Response<Long> bitpos(String key, boolean value) {
    return appendCommand(commandObjects.bitpos(key, value));
  }

  @Override
  public Response<Long> bitpos(String key, boolean value, BitPosParams params) {
    return appendCommand(commandObjects.bitpos(key, value, params));
  }

  @Override
  public Response<List<Long>> bitfield(String key, String... arguments) {
    return appendCommand(commandObjects.bitfield(key, arguments));
  }

  @Override
  public Response<List<Long>> bitfieldReadonly(String key, String... arguments) {
    return appendCommand(commandObjects.bitfieldReadonly(key, arguments));
  }

  @Override
  public Response<Long> bitop(BitOP op, String destKey, String... srcKeys) {
    return appendCommand(commandObjects.bitop(op, destKey, srcKeys));
  }

  @Override
  public Response<LCSMatchResult> strAlgoLCSKeys(String keyA, String keyB, StrAlgoLCSParams params) {
    return appendCommand(commandObjects.strAlgoLCSKeys(keyA, keyB, params));
  }

  @Override
  public Response<String> set(String key, String value) {
    return appendCommand(commandObjects.set(key, value));
  }

  @Override
  public Response<String> set(String key, String value, SetParams params) {
    return appendCommand(commandObjects.set(key, value, params));
  }

  @Override
  public Response<Long> rpush(String key, String... string) {
    return appendCommand(commandObjects.rpush(key, string));

  }

  @Override
  public Response<Long> lpush(String key, String... string) {
    return appendCommand(commandObjects.lpush(key, string));
  }

  @Override
  public Response<Long> llen(String key) {
    return appendCommand(commandObjects.llen(key));
  }

  @Override
  public Response<List<String>> lrange(String key, long start, long stop) {
    return appendCommand(commandObjects.lrange(key, start, stop));
  }

  @Override
  public Response<String> ltrim(String key, long start, long stop) {
    return appendCommand(commandObjects.ltrim(key, start, stop));
  }

  @Override
  public Response<String> lindex(String key, long index) {
    return appendCommand(commandObjects.lindex(key, index));
  }

  @Override
  public Response<String> lset(String key, long index, String value) {
    return appendCommand(commandObjects.lset(key, index, value));
  }

  @Override
  public Response<Long> lrem(String key, long count, String value) {
    return appendCommand(commandObjects.lrem(key, count, value));
  }

  @Override
  public Response<String> lpop(String key) {
    return appendCommand(commandObjects.lpop(key));
  }

  @Override
  public Response<List<String>> lpop(String key, int count) {
    return appendCommand(commandObjects.lpop(key, count));
  }

  @Override
  public Response<Long> lpos(String key, String element) {
    return appendCommand(commandObjects.lpos(key, element));
  }

  @Override
  public Response<Long> lpos(String key, String element, LPosParams params) {
    return appendCommand(commandObjects.lpos(key, element, params));
  }

  @Override
  public Response<List<Long>> lpos(String key, String element, LPosParams params, long count) {
    return appendCommand(commandObjects.lpos(key, element, params, count));
  }

  @Override
  public Response<String> rpop(String key) {
    return appendCommand(commandObjects.rpop(key));
  }

  @Override
  public Response<List<String>> rpop(String key, int count) {
    return appendCommand(commandObjects.rpop(key, count));
  }

  @Override
  public Response<Long> linsert(String key, ListPosition where, String pivot, String value) {
    return appendCommand(commandObjects.linsert(key, where, pivot, value));
  }

  @Override
  public Response<Long> lpushx(String key, String... string) {
    return appendCommand(commandObjects.lpushx(key, string));
  }

  @Override
  public Response<Long> rpushx(String key, String... string) {
    return appendCommand(commandObjects.rpushx(key, string));
  }

  @Override
  public Response<List<String>> blpop(int timeout, String key) {
    return appendCommand(commandObjects.blpop(timeout, key));
  }

  @Override
  public Response<KeyedListElement> blpop(double timeout, String key) {
    return appendCommand(commandObjects.blpop(timeout, key));
  }

  @Override
  public Response<List<String>> brpop(int timeout, String key) {
    return appendCommand(commandObjects.brpop(timeout, key));
  }

  @Override
  public Response<KeyedListElement> brpop(double timeout, String key) {
    return appendCommand(commandObjects.brpop(timeout, key));
  }

  @Override
  public Response<List<String>> blpop(int timeout, String... keys) {
    return appendCommand(commandObjects.blpop(timeout, keys));
  }

  @Override
  public Response<KeyedListElement> blpop(double timeout, String... keys) {
    return appendCommand(commandObjects.blpop(timeout, keys));
  }

  @Override
  public Response<List<String>> brpop(int timeout, String... keys) {
    return appendCommand(commandObjects.brpop(timeout, keys));
  }

  @Override
  public Response<KeyedListElement> brpop(double timeout, String... keys) {
    return appendCommand(commandObjects.brpop(timeout, keys));
  }

  @Override
  public Response<String> rpoplpush(String srcKey, String dstKey) {
    return appendCommand(commandObjects.rpoplpush(srcKey, dstKey));
  }

  @Override
  public Response<String> brpoplpush(String source, String destination, int timeout) {
    return appendCommand(commandObjects.brpoplpush(source, destination, timeout));
  }

  @Override
  public Response<String> lmove(String srcKey, String dstKey, ListDirection from, ListDirection to) {
    return appendCommand(commandObjects.lmove(srcKey, dstKey, from, to));
  }

  @Override
  public Response<String> blmove(String srcKey, String dstKey, ListDirection from, ListDirection to, double timeout) {
    return appendCommand(commandObjects.blmove(srcKey, dstKey, from, to, timeout));
  }

  @Override
  public Response<Long> hset(String key, String field, String value) {
    return appendCommand(commandObjects.hset(key, field, value));
  }

  @Override
  public Response<Long> hset(String key, Map<String, String> hash) {
    return appendCommand(commandObjects.hset(key, hash));
  }

  @Override
  public Response<String> hget(String key, String field) {
    return appendCommand(commandObjects.hget(key, field));
  }

  @Override
  public Response<Long> hsetnx(String key, String field, String value) {
    return appendCommand(commandObjects.hsetnx(key, field, value));
  }

  @Override
  public Response<String> hmset(String key, Map<String, String> hash) {
    return appendCommand(commandObjects.hmset(key, hash));
  }

  @Override
  public Response<List<String>> hmget(String key, String... fields) {
    return appendCommand(commandObjects.hmget(key, fields));
  }

  @Override
  public Response<Long> hincrBy(String key, String field, long value) {
    return appendCommand(commandObjects.hincrBy(key, field, value));
  }

  @Override
  public Response<Double> hincrByFloat(String key, String field, double value) {
    return appendCommand(commandObjects.hincrByFloat(key, field, value));
  }

  @Override
  public Response<Boolean> hexists(String key, String field) {
    return appendCommand(commandObjects.hexists(key, field));
  }

  @Override
  public Response<Long> hdel(String key, String... field) {
    return appendCommand(commandObjects.hdel(key, field));
  }

  @Override
  public Response<Long> hlen(String key) {
    return appendCommand(commandObjects.hlen(key));
  }

  @Override
  public Response<Set<String>> hkeys(String key) {
    return appendCommand(commandObjects.hkeys(key));
  }

  @Override
  public Response<List<String>> hvals(String key) {
    return appendCommand(commandObjects.hvals(key));
  }

  @Override
  public Response<Map<String, String>> hgetAll(String key) {
    return appendCommand(commandObjects.hgetAll(key));
  }

  @Override
  public Response<String> hrandfield(String key) {
    return appendCommand(commandObjects.hrandfield(key));
  }

  @Override
  public Response<List<String>> hrandfield(String key, long count) {
    return appendCommand(commandObjects.hrandfield(key, count));
  }

  @Override
  public Response<Map<String, String>> hrandfieldWithValues(String key, long count) {
    return appendCommand(commandObjects.hrandfieldWithValues(key, count));
  }

  @Override
  public Response<ScanResult<Map.Entry<String, String>>> hscan(String key, String cursor, ScanParams params) {
    return appendCommand(commandObjects.hscan(key, cursor, params));
  }

  @Override
  public Response<Long> hstrlen(String key, String field) {
    return appendCommand(commandObjects.hstrlen(key, field));
  }

  @Override
  public Response<Long> sadd(String key, String... member) {
    return appendCommand(commandObjects.sadd(key, member));
  }

  @Override
  public Response<Set<String>> smembers(String key) {
    return appendCommand(commandObjects.smembers(key));
  }

  @Override
  public Response<Long> srem(String key, String... member) {
    return appendCommand(commandObjects.srem(key, member));
  }

  @Override
  public Response<String> spop(String key) {
    return appendCommand(commandObjects.spop(key));
  }

  @Override
  public Response<Set<String>> spop(String key, long count) {
    return appendCommand(commandObjects.spop(key, count));
  }

  @Override
  public Response<Long> scard(String key) {
    return appendCommand(commandObjects.scard(key));
  }

  @Override
  public Response<Boolean> sismember(String key, String member) {
    return appendCommand(commandObjects.sismember(key, member));
  }

  @Override
  public Response<List<Boolean>> smismember(String key, String... members) {
    return appendCommand(commandObjects.smismember(key, members));
  }

  @Override
  public Response<String> srandmember(String key) {
    return appendCommand(commandObjects.srandmember(key));
  }

  @Override
  public Response<List<String>> srandmember(String key, int count) {
    return appendCommand(commandObjects.srandmember(key, count));
  }

  @Override
  public Response<ScanResult<String>> sscan(String key, String cursor, ScanParams params) {
    return appendCommand(commandObjects.sscan(key, cursor, params));
  }

  @Override
  public Response<Set<String>> sdiff(String... keys) {
    return appendCommand(commandObjects.sdiff(keys));
  }

  @Override
  public Response<Long> sdiffstore(String dstKey, String... keys) {
    return appendCommand(commandObjects.sdiffstore(dstKey, keys));
  }

  @Override
  public Response<Set<String>> sinter(String... keys) {
    return appendCommand(commandObjects.sinter(keys));
  }

  @Override
  public Response<Long> sinterstore(String dstKey, String... keys) {
    return appendCommand(commandObjects.sinterstore(dstKey, keys));
  }

  @Override
  public Response<Set<String>> sunion(String... keys) {
    return appendCommand(commandObjects.sunion(keys));
  }

  @Override
  public Response<Long> sunionstore(String dstKey, String... keys) {
    return appendCommand(commandObjects.sunionstore(dstKey, keys));
  }

  @Override
  public Response<Long> smove(String srcKey, String dstKey, String member) {
    return appendCommand(commandObjects.smove(srcKey, dstKey, member));
  }

  @Override
  public Response<Long> zadd(String key, double score, String member) {
    return appendCommand(commandObjects.zadd(key, score, member));
  }

  @Override
  public Response<Long> zadd(String key, double score, String member, ZAddParams params) {
    return appendCommand(commandObjects.zadd(key, score, member, params));
  }

  @Override
  public Response<Long> zadd(String key, Map<String, Double> scoreMembers) {
    return appendCommand(commandObjects.zadd(key, scoreMembers));
  }

  @Override
  public Response<Long> zadd(String key, Map<String, Double> scoreMembers, ZAddParams params) {
    return appendCommand(commandObjects.zadd(key, scoreMembers, params));
  }

  @Override
  public Response<Double> zaddIncr(String key, double score, String member, ZAddParams params) {
    return appendCommand(commandObjects.zaddIncr(key, score, member, params));
  }

  @Override
  public Response<Long> zrem(String key, String... members) {
    return appendCommand(commandObjects.zrem(key, members));
  }

  @Override
  public Response<Double> zincrby(String key, double increment, String member) {
    return appendCommand(commandObjects.zincrby(key, increment, member));
  }

  @Override
  public Response<Double> zincrby(String key, double increment, String member, ZIncrByParams params) {
    return appendCommand(commandObjects.zincrby(key, increment, member, params));
  }

  @Override
  public Response<Long> zrank(String key, String member) {
    return appendCommand(commandObjects.zrank(key, member));
  }

  @Override
  public Response<Long> zrevrank(String key, String member) {
    return appendCommand(commandObjects.zrevrank(key, member));
  }

  @Override
  public Response<List<String>> zrange(String key, long start, long stop) {
    return appendCommand(commandObjects.zrange(key, start, stop));
  }

  @Override
  public Response<List<String>> zrevrange(String key, long start, long stop) {
    return appendCommand(commandObjects.zrevrange(key, start, stop));
  }

  @Override
  public Response<List<Tuple>> zrangeWithScores(String key, long start, long stop) {
    return appendCommand(commandObjects.zrangeWithScores(key, start, stop));
  }

  @Override
  public Response<List<Tuple>> zrevrangeWithScores(String key, long start, long stop) {
    return appendCommand(commandObjects.zrevrangeWithScores(key, start, stop));
  }

  @Override
  public Response<String> zrandmember(String key) {
    return appendCommand(commandObjects.zrandmember(key));
  }

  @Override
  public Response<List<String>> zrandmember(String key, long count) {
    return appendCommand(commandObjects.zrandmember(key, count));
  }

  @Override
  public Response<List<Tuple>> zrandmemberWithScores(String key, long count) {
    return appendCommand(commandObjects.zrandmemberWithScores(key, count));
  }

  @Override
  public Response<Long> zcard(String key) {
    return appendCommand(commandObjects.zcard(key));
  }

  @Override
  public Response<Double> zscore(String key, String member) {
    return appendCommand(commandObjects.zscore(key, member));
  }

  @Override
  public Response<List<Double>> zmscore(String key, String... members) {
    return appendCommand(commandObjects.zmscore(key, members));
  }

  @Override
  public Response<Tuple> zpopmax(String key) {
    return appendCommand(commandObjects.zpopmax(key));
  }

  @Override
  public Response<List<Tuple>> zpopmax(String key, int count) {
    return appendCommand(commandObjects.zpopmax(key, count));
  }

  @Override
  public Response<Tuple> zpopmin(String key) {
    return appendCommand(commandObjects.zpopmin(key));
  }

  @Override
  public Response<List<Tuple>> zpopmin(String key, int count) {
    return appendCommand(commandObjects.zpopmin(key, count));
  }

  @Override
  public Response<Long> zcount(String key, double min, double max) {
    return appendCommand(commandObjects.zcount(key, min, max));
  }

  @Override
  public Response<Long> zcount(String key, String min, String max) {
    return appendCommand(commandObjects.zcount(key, min, max));
  }

  @Override
  public Response<List<String>> zrangeByScore(String key, double min, double max) {
    return appendCommand(commandObjects.zrangeByScore(key, min, max));
  }

  @Override
  public Response<List<String>> zrangeByScore(String key, String min, String max) {
    return appendCommand(commandObjects.zrangeByScore(key, min, max));
  }

  @Override
  public Response<List<String>> zrevrangeByScore(String key, double max, double min) {
    return appendCommand(commandObjects.zrevrangeByScore(key, max, min));

  }

  @Override
  public Response<List<String>> zrangeByScore(String key, double min, double max, int offset, int count) {
    return appendCommand(commandObjects.zrangeByScore(key, min, max, offset, count));
  }

  @Override
  public Response<List<String>> zrevrangeByScore(String key, String max, String min) {
    return appendCommand(commandObjects.zrevrangeByScore(key, max, min));
  }

  @Override
  public Response<List<String>> zrangeByScore(String key, String min, String max, int offset, int count) {
    return appendCommand(commandObjects.zrangeByScore(key, min, max, offset, count));
  }

  @Override
  public Response<List<String>> zrevrangeByScore(String key, double max, double min, int offset, int count) {
    return appendCommand(commandObjects.zrevrangeByScore(key, max, min, offset, count));
  }

  @Override
  public Response<List<Tuple>> zrangeByScoreWithScores(String key, double min, double max) {
    return appendCommand(commandObjects.zrangeByScoreWithScores(key, min, max));
  }

  @Override
  public Response<List<Tuple>> zrevrangeByScoreWithScores(String key, double max, double min) {
    return appendCommand(commandObjects.zrevrangeByScoreWithScores(key, max, min));
  }

  @Override
  public Response<List<Tuple>> zrangeByScoreWithScores(String key, double min, double max, int offset, int count) {
    return appendCommand(commandObjects.zrangeByScoreWithScores(key, min, max, offset, count));
  }

  @Override
  public Response<List<String>> zrevrangeByScore(String key, String max, String min, int offset, int count) {
    return appendCommand(commandObjects.zrevrangeByScore(key, max, min, offset, count));
  }

  @Override
  public Response<List<Tuple>> zrangeByScoreWithScores(String key, String min, String max) {
    return appendCommand(commandObjects.zrangeByScoreWithScores(key, min, max));
  }

  @Override
  public Response<List<Tuple>> zrevrangeByScoreWithScores(String key, String max, String min) {
    return appendCommand(commandObjects.zrevrangeByScoreWithScores(key, max, min));
  }

  @Override
  public Response<List<Tuple>> zrangeByScoreWithScores(String key, String min, String max, int offset, int count) {
    return appendCommand(commandObjects.zrangeByScoreWithScores(key, min, max, offset, count));
  }

  @Override
  public Response<List<Tuple>> zrevrangeByScoreWithScores(String key, double max, double min, int offset, int count) {
    return appendCommand(commandObjects.zrevrangeByScoreWithScores(key, max, min, offset, count));
  }

  @Override
  public Response<List<Tuple>> zrevrangeByScoreWithScores(String key, String max, String min, int offset, int count) {
    return appendCommand(commandObjects.zrevrangeByScoreWithScores(key, max, min, offset, count));
  }

  @Override
  public Response<Long> zremrangeByRank(String key, long start, long stop) {
    return appendCommand(commandObjects.zremrangeByRank(key, start, stop));
  }

  @Override
  public Response<Long> zremrangeByScore(String key, double min, double max) {
    return appendCommand(commandObjects.zremrangeByScore(key, min, max));
  }

  @Override
  public Response<Long> zremrangeByScore(String key, String min, String max) {
    return appendCommand(commandObjects.zremrangeByScore(key, min, max));
  }

  @Override
  public Response<Long> zlexcount(String key, String min, String max) {
    return appendCommand(commandObjects.zlexcount(key, min, max));
  }

  @Override
  public Response<List<String>> zrangeByLex(String key, String min, String max) {
    return appendCommand(commandObjects.zrangeByLex(key, min, max));
  }

  @Override
  public Response<List<String>> zrangeByLex(String key, String min, String max, int offset, int count) {
    return appendCommand(commandObjects.zrangeByLex(key, min, max, offset, count));
  }

  @Override
  public Response<List<String>> zrevrangeByLex(String key, String max, String min) {
    return appendCommand(commandObjects.zrevrangeByLex(key, max, min));
  }

  @Override
  public Response<List<String>> zrevrangeByLex(String key, String max, String min, int offset, int count) {
    return appendCommand(commandObjects.zrevrangeByLex(key, max, min, offset, count));
  }

  @Override
  public Response<Long> zremrangeByLex(String key, String min, String max) {
    return appendCommand(commandObjects.zremrangeByLex(key, min, max));
  }

  @Override
  public Response<ScanResult<Tuple>> zscan(String key, String cursor, ScanParams params) {
    return appendCommand(commandObjects.zscan(key, cursor, params));
  }

  @Override
  public Response<KeyedZSetElement> bzpopmax(double timeout, String... keys) {
    return appendCommand(commandObjects.bzpopmax(timeout, keys));
  }

  @Override
  public Response<KeyedZSetElement> bzpopmin(double timeout, String... keys) {
    return appendCommand(commandObjects.bzpopmin(timeout, keys));
  }

  @Override
  public Response<Set<String>> zdiff(String... keys) {
    return appendCommand(commandObjects.zdiff(keys));
  }

  @Override
  public Response<Set<Tuple>> zdiffWithScores(String... keys) {
    return appendCommand(commandObjects.zdiffWithScores(keys));
  }

  @Override
  public Response<Long> zdiffStore(String dstKey, String... keys) {
    return appendCommand(commandObjects.zdiffStore(dstKey, keys));
  }

  @Override
  public Response<Long> zinterstore(String dstKey, String... sets) {
    return appendCommand(commandObjects.zinterstore(dstKey, sets));
  }

  @Override
  public Response<Long> zinterstore(String dstKey, ZParams params, String... sets) {
    return appendCommand(commandObjects.zinterstore(dstKey, params, sets));
  }

  @Override
  public Response<Set<String>> zinter(ZParams params, String... keys) {
    return appendCommand(commandObjects.zinter(params, keys));
  }

  @Override
  public Response<Set<Tuple>> zinterWithScores(ZParams params, String... keys) {
    return appendCommand(commandObjects.zinterWithScores(params, keys));
  }

  @Override
  public Response<Set<String>> zunion(ZParams params, String... keys) {
    return appendCommand(commandObjects.zunion(params, keys));
  }

  @Override
  public Response<Set<Tuple>> zunionWithScores(ZParams params, String... keys) {
    return appendCommand(commandObjects.zunionWithScores(params, keys));
  }

  @Override
  public Response<Long> zunionstore(String dstKey, String... sets) {
    return appendCommand(commandObjects.zunionstore(dstKey, sets));
  }

  @Override
  public Response<Long> zunionstore(String dstKey, ZParams params, String... sets) {
    return appendCommand(commandObjects.zunionstore(dstKey, params, sets));
  }

  @Override
  public Response<Long> geoadd(String key, double longitude, double latitude, String member) {
    return appendCommand(commandObjects.geoadd(key, longitude, latitude, member));
  }

  @Override
  public Response<Long> geoadd(String key, Map<String, GeoCoordinate> memberCoordinateMap) {
    return appendCommand(commandObjects.geoadd(key, memberCoordinateMap));
  }

  @Override
  public Response<Long> geoadd(String key, GeoAddParams params, Map<String, GeoCoordinate> memberCoordinateMap) {
    return appendCommand(commandObjects.geoadd(key, params, memberCoordinateMap));
  }

  @Override
  public Response<Double> geodist(String key, String member1, String member2) {
    return appendCommand(commandObjects.geodist(key, member1, member2));
  }

  @Override
  public Response<Double> geodist(String key, String member1, String member2, GeoUnit unit) {
    return appendCommand(commandObjects.geodist(key, member1, member2, unit));
  }

  @Override
  public Response<List<String>> geohash(String key, String... members) {
    return appendCommand(commandObjects.geohash(key, members));
  }

  @Override
  public Response<List<GeoCoordinate>> geopos(String key, String... members) {
    return appendCommand(commandObjects.geopos(key, members));
  }

  @Override
  public Response<List<GeoRadiusResponse>> georadius(String key, double longitude, double latitude, double radius, GeoUnit unit) {
    return appendCommand(commandObjects.georadius(key, longitude, latitude, radius, unit));
  }

  @Override
  public Response<List<GeoRadiusResponse>> georadiusReadonly(String key, double longitude, double latitude, double radius, GeoUnit unit) {
    return appendCommand(commandObjects.georadiusReadonly(key, longitude, latitude, radius, unit));
  }

  @Override
  public Response<List<GeoRadiusResponse>> georadius(String key, double longitude, double latitude, double radius, GeoUnit unit, GeoRadiusParam param) {
    return appendCommand(commandObjects.georadius(key, longitude, latitude, radius, unit, param));
  }

  @Override
  public Response<List<GeoRadiusResponse>> georadiusReadonly(String key, double longitude, double latitude, double radius, GeoUnit unit, GeoRadiusParam param) {
    return appendCommand(commandObjects.georadiusReadonly(key, longitude, latitude, radius, unit, param));
  }

  @Override
  public Response<List<GeoRadiusResponse>> georadiusByMember(String key, String member, double radius, GeoUnit unit) {
    return appendCommand(commandObjects.georadiusByMember(key, member, radius, unit));
  }

  @Override
  public Response<List<GeoRadiusResponse>> georadiusByMemberReadonly(String key, String member, double radius, GeoUnit unit) {
    return appendCommand(commandObjects.georadiusByMemberReadonly(key, member, radius, unit));
  }

  @Override
  public Response<List<GeoRadiusResponse>> georadiusByMember(String key, String member, double radius, GeoUnit unit, GeoRadiusParam param) {
    return appendCommand(commandObjects.georadiusByMember(key, member, radius, unit, param));
  }

  @Override
  public Response<List<GeoRadiusResponse>> georadiusByMemberReadonly(String key, String member, double radius, GeoUnit unit, GeoRadiusParam param) {
    return appendCommand(commandObjects.georadiusByMemberReadonly(key, member, radius, unit, param));
  }

  @Override
  public Response<Long> georadiusStore(String key, double longitude, double latitude, double radius, GeoUnit unit, GeoRadiusParam param, GeoRadiusStoreParam storeParam) {
    return appendCommand(commandObjects.georadiusStore(key, longitude, latitude, radius, unit, param, storeParam));
  }

  @Override
  public Response<Long> georadiusByMemberStore(String key, String member, double radius, GeoUnit unit, GeoRadiusParam param, GeoRadiusStoreParam storeParam) {
    return appendCommand(commandObjects.georadiusByMemberStore(key, member, radius, unit, param, storeParam));
  }

  @Override
  public Response<Long> pfadd(String key, String... elements) {
    return appendCommand(commandObjects.pfadd(key, elements));
  }

  @Override
  public Response<String> pfmerge(String destkey, String... sourcekeys) {
    return appendCommand(commandObjects.pfmerge(destkey, sourcekeys));
  }

  @Override
  public Response<Long> pfcount(String key) {
    return appendCommand(commandObjects.pfcount(key));
  }

  @Override
  public Response<Long> pfcount(String... keys) {
    return appendCommand(commandObjects.pfcount(keys));
  }

  @Override
  public Response<StreamEntryID> xadd(String key, StreamEntryID id, Map<String, String> hash) {
    return appendCommand(commandObjects.xadd(key, id, hash));
  }

  @Override
  public Response<StreamEntryID> xadd_v2(String key, XAddParams params, Map<String, String> hash) {
    return appendCommand(commandObjects.xadd(key, params, hash));
  }

  @Override
  public Response<Long> xlen(String key) {
    return appendCommand(commandObjects.xlen(key));
  }

  @Override
  public Response<List<StreamEntry>> xrange(String key, StreamEntryID start, StreamEntryID end) {
    return appendCommand(commandObjects.xrange(key, start, end));
  }

  @Override
  public Response<List<StreamEntry>> xrange(String key, StreamEntryID start, StreamEntryID end, int count) {
    return appendCommand(commandObjects.xrange(key, start, end, count));
  }

  @Override
  public Response<List<StreamEntry>> xrevrange(String key, StreamEntryID end, StreamEntryID start) {
    return appendCommand(commandObjects.xrevrange(key, start, end));
  }

  @Override
  public Response<List<StreamEntry>> xrevrange(String key, StreamEntryID end, StreamEntryID start, int count) {
    return appendCommand(commandObjects.xrevrange(key, start, end, count));
  }

  @Override
  public Response<Long> xack(String key, String group, StreamEntryID... ids) {
    return appendCommand(commandObjects.xack(key, group, ids));
  }

  @Override
  public Response<String> xgroupCreate(String key, String groupname, StreamEntryID id, boolean makeStream) {
    return appendCommand(commandObjects.xgroupCreate(key, groupname, id, makeStream));
  }

  @Override
  public Response<String> xgroupSetID(String key, String groupname, StreamEntryID id) {
    return appendCommand(commandObjects.xgroupSetID(key, groupname, id));
  }

  @Override
  public Response<Long> xgroupDestroy(String key, String groupname) {
    return appendCommand(commandObjects.xgroupDestroy(key, groupname));
  }

  @Override
  public Response<Long> xgroupDelConsumer(String key, String groupname, String consumername) {
    return appendCommand(commandObjects.xgroupDelConsumer(key, groupname, consumername));
  }

  @Override
  public Response<StreamPendingSummary> xpending(String key, String groupname) {
    return appendCommand(commandObjects.xpending(key, groupname));
  }

  @Override
  public Response<List<StreamPendingEntry>> xpending(String key, String groupname, StreamEntryID start, StreamEntryID end, int count, String consumername) {
    return appendCommand(commandObjects.xpending(key, groupname, start, end, count, consumername));
  }

  @Override
  public Response<List<StreamPendingEntry>> xpending(String key, String groupname, XPendingParams params) {
    return appendCommand(commandObjects.xpending(key, groupname, params));
  }

  @Override
  public Response<Long> xdel(String key, StreamEntryID... ids) {
    return appendCommand(commandObjects.xdel(key, ids));
  }

  @Override
  public Response<Long> xtrim(String key, long maxLen, boolean approximate) {
    return appendCommand(commandObjects.xtrim(key, maxLen, approximate));
  }

  @Override
  public Response<Long> xtrim(String key, XTrimParams params) {
    return appendCommand(commandObjects.xtrim(key, params));
  }

  @Override
  public Response<List<StreamEntry>> xclaim(String key, String group, String consumername, long minIdleTime, XClaimParams params, StreamEntryID... ids) {
    return appendCommand(commandObjects.xclaim(key, group, consumername, minIdleTime, params, ids));
  }

  @Override
  public Response<List<StreamEntryID>> xclaimJustId(String key, String group, String consumername, long minIdleTime, XClaimParams params, StreamEntryID... ids) {
    return appendCommand(commandObjects.xclaimJustId(key, group, consumername, minIdleTime, params, ids));
  }

  @Override
  public Response<Map.Entry<StreamEntryID, List<StreamEntry>>> xautoclaim(String key, String group, String consumername, long minIdleTime, StreamEntryID start, XAutoClaimParams params) {
    return appendCommand(commandObjects.xautoclaim(key, group, consumername, minIdleTime, start, params));
  }

  @Override
  public Response<Map.Entry<StreamEntryID, List<StreamEntryID>>> xautoclaimJustId(String key, String group, String consumername, long minIdleTime, StreamEntryID start, XAutoClaimParams params) {
    return appendCommand(commandObjects.xautoclaimJustId(key, group, consumername, minIdleTime, start, params));
  }

  @Override
  public Response<StreamInfo> xinfoStream(String key) {
    return appendCommand(commandObjects.xinfoStream(key));
  }

  @Override
  public Response<List<StreamGroupInfo>> xinfoGroup(String key) {
    return appendCommand(commandObjects.xinfoGroup(key));
  }

  @Override
  public Response<List<StreamConsumersInfo>> xinfoConsumers(String key, String group) {
    return appendCommand(commandObjects.xinfoConsumers(key, group));
  }

  @Override
  public Response<List<Map.Entry<String, List<StreamEntry>>>> xread(XReadParams xReadParams, Map<String, StreamEntryID> streams) {
    return appendCommand(commandObjects.xread(xReadParams, streams));
  }

  @Override
  public Response<List<Map.Entry<String, List<StreamEntry>>>> xreadGroup(String groupname, String consumer, XReadGroupParams xReadGroupParams, Map<String, StreamEntryID> streams) {
    return appendCommand(commandObjects.xreadGroup(groupname, consumer, xReadGroupParams, streams));
  }

  @Override
  public Response<Object> eval(String script) {
    return appendCommand(commandObjects.eval(script));
  }

  @Override
  public Response<Object> eval(String script, int keyCount, String... params) {
    return appendCommand(commandObjects.eval(script, keyCount, params));
  }

  @Override
  public Response<Object> eval(String script, List<String> keys, List<String> args) {
    return appendCommand(commandObjects.eval(script, keys, args));
  }

  @Override
  public Response<Object> evalsha(String sha1) {
    return appendCommand(commandObjects.evalsha(sha1));
  }

  @Override
  public Response<Object> evalsha(String sha1, int keyCount, String... params) {
    return appendCommand(commandObjects.evalsha(sha1, keyCount, params));
  }

  @Override
  public Response<Object> evalsha(String sha1, List<String> keys, List<String> args) {
    return appendCommand(commandObjects.evalsha(sha1, keys, args));
  }

  @Override
  public Response<Long> waitReplicas(String sampleKey, int replicas, long timeout) {
    return appendCommand(commandObjects.waitReplicas(sampleKey, replicas, timeout));
  }

  @Override
  public Response<Object> eval(String script, String sampleKey) {
    return appendCommand(commandObjects.eval(script, sampleKey));
  }

  @Override
  public Response<Object> evalsha(String sha1, String sampleKey) {
    return appendCommand(commandObjects.evalsha(sha1, sampleKey));
  }

  @Override
  public Response<List<Boolean>> scriptExists(String sampleKey, String... sha1) {
    return appendCommand(commandObjects.scriptExists(sampleKey, sha1));
  }

  @Override
  public Response<String> scriptLoad(String script, String sampleKey) {
    return appendCommand(commandObjects.scriptLoad(script, sampleKey));
  }

  @Override
  public Response<String> scriptFlush(String sampleKey) {
    return appendCommand(commandObjects.scriptFlush(sampleKey));
  }

  @Override
  public Response<String> scriptFlush(String sampleKey, FlushMode flushMode) {
    return appendCommand(commandObjects.scriptFlush(sampleKey, flushMode));
  }

  @Override
  public Response<String> scriptKill(String sampleKey) {
    return appendCommand(commandObjects.scriptKill(sampleKey));
  }

  public Response<Long> publish(String channel, String message) {
    return appendCommand(commandObjects.publish(channel, message));
  }

  public Response<LCSMatchResult> strAlgoLCSStrings(String strA, String strB, StrAlgoLCSParams params) {
    return appendCommand(commandObjects.strAlgoLCSStrings(strA, strB, params));
  }

  @Override
  public Response<Long> geoadd(byte[] key, double longitude, double latitude, byte[] member) {
    return appendCommand(commandObjects.geoadd(key, longitude, latitude, member));
  }

  @Override
  public Response<Long> geoadd(byte[] key, Map<byte[], GeoCoordinate> memberCoordinateMap) {
    return appendCommand(commandObjects.geoadd(key, memberCoordinateMap));
  }

  @Override
  public Response<Long> geoadd(byte[] key, GeoAddParams params, Map<byte[], GeoCoordinate> memberCoordinateMap) {
    return appendCommand(commandObjects.geoadd(key, params, memberCoordinateMap));
  }

  @Override
  public Response<Double> geodist(byte[] key, byte[] member1, byte[] member2) {
    return appendCommand(commandObjects.geodist(key, member1, member2));
  }

  @Override
  public Response<Double> geodist(byte[] key, byte[] member1, byte[] member2, GeoUnit unit) {
    return appendCommand(commandObjects.geodist(key, member1, member2, unit));
  }

  @Override
  public Response<List<byte[]>> geohash(byte[] key, byte[]... members) {
    return appendCommand(commandObjects.geohash(key, members));
  }

  @Override
  public Response<List<GeoCoordinate>> geopos(byte[] key, byte[]... members) {
    return appendCommand(commandObjects.geopos(key, members));
  }

  @Override
  public Response<List<GeoRadiusResponse>> georadius(byte[] key, double longitude, double latitude, double radius, GeoUnit unit) {
    return appendCommand(commandObjects.georadius(key, longitude, latitude, radius, unit));
  }

  @Override
  public Response<List<GeoRadiusResponse>> georadiusReadonly(byte[] key, double longitude, double latitude, double radius, GeoUnit unit) {
    return appendCommand(commandObjects.georadiusReadonly(key, longitude, latitude, radius, unit));
  }

  @Override
  public Response<List<GeoRadiusResponse>> georadius(byte[] key, double longitude, double latitude, double radius, GeoUnit unit, GeoRadiusParam param) {
    return appendCommand(commandObjects.georadius(key, longitude, latitude, radius, unit, param));
  }

  @Override
  public Response<List<GeoRadiusResponse>> georadiusReadonly(byte[] key, double longitude, double latitude, double radius, GeoUnit unit, GeoRadiusParam param) {
    return appendCommand(commandObjects.georadiusReadonly(key, longitude, latitude, radius, unit, param));
  }

  @Override
  public Response<List<GeoRadiusResponse>> georadiusByMember(byte[] key, byte[] member, double radius, GeoUnit unit) {
    return appendCommand(commandObjects.georadiusByMember(key, member, radius, unit));
  }

  @Override
  public Response<List<GeoRadiusResponse>> georadiusByMemberReadonly(byte[] key, byte[] member, double radius, GeoUnit unit) {
    return appendCommand(commandObjects.georadiusByMemberReadonly(key, member, radius, unit));
  }

  @Override
  public Response<List<GeoRadiusResponse>> georadiusByMember(byte[] key, byte[] member, double radius, GeoUnit unit, GeoRadiusParam param) {
    return appendCommand(commandObjects.georadiusByMember(key, member, radius, unit, param));
  }

  @Override
  public Response<List<GeoRadiusResponse>> georadiusByMemberReadonly(byte[] key, byte[] member, double radius, GeoUnit unit, GeoRadiusParam param) {
    return appendCommand(commandObjects.georadiusByMemberReadonly(key, member, radius, unit, param));
  }

  @Override
  public Response<Long> georadiusStore(byte[] key, double longitude, double latitude, double radius, GeoUnit unit, GeoRadiusParam param, GeoRadiusStoreParam storeParam) {
    return appendCommand(commandObjects.georadiusStore(key, longitude, latitude, radius, unit, param, storeParam));
  }

  @Override
  public Response<Long> georadiusByMemberStore(byte[] key, byte[] member, double radius, GeoUnit unit, GeoRadiusParam param, GeoRadiusStoreParam storeParam) {
    return appendCommand(commandObjects.georadiusByMemberStore(key, member, radius, unit, param, storeParam));
  }

  @Override
  public Response<Long> hset(byte[] key, byte[] field, byte[] value) {
    return appendCommand(commandObjects.hset(key, field, value));
  }

  @Override
  public Response<Long> hset(byte[] key, Map<byte[], byte[]> hash) {
    return appendCommand(commandObjects.hset(key, hash));
  }

  @Override
  public Response<byte[]> hget(byte[] key, byte[] field) {
    return appendCommand(commandObjects.hget(key, field));
  }

  @Override
  public Response<Long> hsetnx(byte[] key, byte[] field, byte[] value) {
    return appendCommand(commandObjects.hsetnx(key, field, value));
  }

  @Override
  public Response<String> hmset(byte[] key, Map<byte[], byte[]> hash) {
    return appendCommand(commandObjects.hmset(key, hash));
  }

  @Override
  public Response<List<byte[]>> hmget(byte[] key, byte[]... fields) {
    return appendCommand(commandObjects.hmget(key, fields));
  }

  @Override
  public Response<Long> hincrBy(byte[] key, byte[] field, long value) {
    return appendCommand(commandObjects.hincrBy(key, field, value));
  }

  @Override
  public Response<Double> hincrByFloat(byte[] key, byte[] field, double value) {
    return appendCommand(commandObjects.hincrByFloat(key, field, value));
  }

  @Override
  public Response<Boolean> hexists(byte[] key, byte[] field) {
    return appendCommand(commandObjects.hexists(key, field));
  }

  @Override
  public Response<Long> hdel(byte[] key, byte[]... field) {
    return appendCommand(commandObjects.hdel(key, field));
  }

  @Override
  public Response<Long> hlen(byte[] key) {
    return appendCommand(commandObjects.hlen(key));
  }

  @Override
  public Response<Set<byte[]>> hkeys(byte[] key) {
    return appendCommand(commandObjects.hkeys(key));
  }

  @Override
  public Response<List<byte[]>> hvals(byte[] key) {
    return appendCommand(commandObjects.hvals(key));
  }

  @Override
  public Response<Map<byte[], byte[]>> hgetAll(byte[] key) {
    return appendCommand(commandObjects.hgetAll(key));
  }

  @Override
  public Response<byte[]> hrandfield(byte[] key) {
    return appendCommand(commandObjects.hrandfield(key));
  }

  @Override
  public Response<List<byte[]>> hrandfield(byte[] key, long count) {
    return appendCommand(commandObjects.hrandfield(key, count));
  }

  @Override
  public Response<Map<byte[], byte[]>> hrandfieldWithValues(byte[] key, long count) {
    return appendCommand(commandObjects.hrandfieldWithValues(key, count));
  }

  @Override
  public Response<ScanResult<Map.Entry<byte[], byte[]>>> hscan(byte[] key, byte[] cursor, ScanParams params) {
    return appendCommand(commandObjects.hscan(key, cursor, params));
  }

  @Override
  public Response<Long> hstrlen(byte[] key, byte[] field) {
    return appendCommand(commandObjects.hstrlen(key, field));
  }

  @Override
  public Response<Long> pfadd(byte[] key, byte[]... elements) {
    return appendCommand(commandObjects.pfadd(key, elements));
  }

  @Override
  public Response<String> pfmerge(byte[] destkey, byte[]... sourcekeys) {
    return appendCommand(commandObjects.pfmerge(destkey, sourcekeys));
  }

  @Override
  public Response<Long> pfcount(byte[] key) {
    return appendCommand(commandObjects.pfcount(key));
  }

  @Override
  public Response<Long> pfcount(byte[]... keys) {
    return appendCommand(commandObjects.pfcount(keys));
  }

  @Override
  public Response<Boolean> exists(byte[] key) {
    return appendCommand(commandObjects.exists(key));
  }

  @Override
  public Response<Long> exists(byte[]... keys) {
    return appendCommand(commandObjects.exists(keys));
  }

  @Override
  public Response<Long> persist(byte[] key) {
    return appendCommand(commandObjects.persist(key));
  }

  @Override
  public Response<String> type(byte[] key) {
    return appendCommand(commandObjects.type(key));
  }

  @Override
  public Response<byte[]> dump(byte[] key) {
    return appendCommand(commandObjects.dump(key));
  }

  @Override
  public Response<String> restore(byte[] key, long ttl, byte[] serializedValue) {
    return appendCommand(commandObjects.restore(key, ttl, serializedValue));
  }

  @Override
  public Response<String> restore(byte[] key, long ttl, byte[] serializedValue, RestoreParams params) {
    return appendCommand(commandObjects.restore(key, ttl, serializedValue, params));
  }

  @Override
  public Response<Long> expire(byte[] key, long seconds) {
    return appendCommand(commandObjects.expire(key, seconds));
  }

  @Override
  public Response<Long> pexpire(byte[] key, long milliseconds) {
    return appendCommand(commandObjects.pexpire(key, milliseconds));
  }

  @Override
  public Response<Long> expireAt(byte[] key, long unixTime) {
    return appendCommand(commandObjects.expireAt(key, unixTime));
  }

  @Override
  public Response<Long> pexpireAt(byte[] key, long millisecondsTimestamp) {
    return appendCommand(commandObjects.pexpireAt(key, millisecondsTimestamp));
  }

  @Override
  public Response<Long> ttl(byte[] key) {
    return appendCommand(commandObjects.ttl(key));
  }

  @Override
  public Response<Long> pttl(byte[] key) {
    return appendCommand(commandObjects.pttl(key));
  }

  @Override
  public Response<Long> touch(byte[] key) {
    return appendCommand(commandObjects.touch(key));
  }

  @Override
  public Response<Long> touch(byte[]... keys) {
    return appendCommand(commandObjects.touch(keys));
  }

  @Override
  public Response<List<byte[]>> sort(byte[] key) {
    return appendCommand(commandObjects.sort(key));
  }

  @Override
  public Response<List<byte[]>> sort(byte[] key, SortingParams sortingParameters) {
    return appendCommand(commandObjects.sort(key, sortingParameters));
  }

  @Override
  public Response<Long> del(byte[] key) {
    return appendCommand(commandObjects.del(key));
  }

  @Override
  public Response<Long> del(byte[]... keys) {
    return appendCommand(commandObjects.del(keys));
  }

  @Override
  public Response<Long> unlink(byte[] key) {
    return appendCommand(commandObjects.unlink(key));
  }

  @Override
  public Response<Long> unlink(byte[]... keys) {
    return appendCommand(commandObjects.unlink(keys));
  }

  @Override
  public Response<Boolean> copy(byte[] srcKey, byte[] dstKey, boolean replace) {
    return appendCommand(commandObjects.copy(srcKey, dstKey, replace));
  }

  @Override
  public Response<String> rename(byte[] oldkey, byte[] newkey) {
    return appendCommand(commandObjects.rename(oldkey, newkey));
  }

  @Override
  public Response<Long> renamenx(byte[] oldkey, byte[] newkey) {
    return appendCommand(commandObjects.renamenx(oldkey, newkey));
  }

  @Override
  public Response<Long> sort(byte[] key, SortingParams sortingParameters, byte[] dstkey) {
    return appendCommand(commandObjects.sort(key, sortingParameters, dstkey));
  }

  @Override
  public Response<Long> sort(byte[] key, byte[] dstkey) {
    return appendCommand(commandObjects.sort(key, dstkey));
  }

  @Override
  public Response<Long> memoryUsage(byte[] key) {
    return appendCommand(commandObjects.memoryUsage(key));
  }

  @Override
  public Response<Long> memoryUsage(byte[] key, int samples) {
    return appendCommand(commandObjects.memoryUsage(key, samples));
  }

  @Override
  public Response<Long> objectRefcount(byte[] key) {
    return appendCommand(commandObjects.objectRefcount(key));
  }

  @Override
  public Response<byte[]> objectEncoding(byte[] key) {
    return appendCommand(commandObjects.objectEncoding(key));
  }

  @Override
  public Response<Long> objectIdletime(byte[] key) {
    return appendCommand(commandObjects.objectIdletime(key));
  }

  @Override
  public Response<Long> objectFreq(byte[] key) {
    return appendCommand(commandObjects.objectFreq(key));
  }

  @Override
  public Response<String> migrate(String host, int port, byte[] key, int timeout) {
    return appendCommand(commandObjects.migrate(host, port, key, timeout));
  }

  @Override
  public Response<String> migrate(String host, int port, int timeout, MigrateParams params, byte[]... keys) {
    return appendCommand(commandObjects.migrate(host, port, timeout, params, keys));
  }

  @Override
  public Response<Set<byte[]>> keys(byte[] pattern) {
    return appendCommand(commandObjects.keys(pattern));
  }

  @Override
  public Response<ScanResult<byte[]>> scan(byte[] cursor) {
    return appendCommand(commandObjects.scan(cursor));
  }

  @Override
  public Response<ScanResult<byte[]>> scan(byte[] cursor, ScanParams params) {
    return appendCommand(commandObjects.scan(cursor, params));
  }

  @Override
  public Response<ScanResult<byte[]>> scan(byte[] cursor, ScanParams params, byte[] type) {
    return appendCommand(commandObjects.scan(cursor, params, type));
  }

  @Override
  public Response<byte[]> randomBinaryKey() {
    return appendCommand(commandObjects.randomBinaryKey());
  }

  @Override
  public Response<Long> rpush(byte[] key, byte[]... args) {
    return appendCommand(commandObjects.rpush(key, args));
  }

  @Override
  public Response<Long> lpush(byte[] key, byte[]... args) {
    return appendCommand(commandObjects.lpush(key, args));
  }

  @Override
  public Response<Long> llen(byte[] key) {
    return appendCommand(commandObjects.llen(key));
  }

  @Override
  public Response<List<byte[]>> lrange(byte[] key, long start, long stop) {
    return appendCommand(commandObjects.lrange(key, start, stop));
  }

  @Override
  public Response<String> ltrim(byte[] key, long start, long stop) {
    return appendCommand(commandObjects.ltrim(key, start, stop));
  }

  @Override
  public Response<byte[]> lindex(byte[] key, long index) {
    return appendCommand(commandObjects.lindex(key, index));
  }

  @Override
  public Response<String> lset(byte[] key, long index, byte[] value) {
    return appendCommand(commandObjects.lset(key, index, value));
  }

  @Override
  public Response<Long> lrem(byte[] key, long count, byte[] value) {
    return appendCommand(commandObjects.lrem(key, count, value));
  }

  @Override
  public Response<byte[]> lpop(byte[] key) {
    return appendCommand(commandObjects.lpop(key));
  }

  @Override
  public Response<List<byte[]>> lpop(byte[] key, int count) {
    return appendCommand(commandObjects.lpop(key, count));
  }

  @Override
  public Response<Long> lpos(byte[] key, byte[] element) {
    return appendCommand(commandObjects.lpos(key, element));
  }

  @Override
  public Response<Long> lpos(byte[] key, byte[] element, LPosParams params) {
    return appendCommand(commandObjects.lpos(key, element, params));
  }

  @Override
  public Response<List<Long>> lpos(byte[] key, byte[] element, LPosParams params, long count) {
    return appendCommand(commandObjects.lpos(key, element, params, count));
  }

  @Override
  public Response<byte[]> rpop(byte[] key) {
    return appendCommand(commandObjects.rpop(key));
  }

  @Override
  public Response<List<byte[]>> rpop(byte[] key, int count) {
    return appendCommand(commandObjects.rpop(key, count));
  }

  @Override
  public Response<Long> linsert(byte[] key, ListPosition where, byte[] pivot, byte[] value) {
    return appendCommand(commandObjects.linsert(key, where, pivot, value));
  }

  @Override
  public Response<Long> lpushx(byte[] key, byte[]... arg) {
    return appendCommand(commandObjects.lpushx(key, arg));
  }

  @Override
  public Response<Long> rpushx(byte[] key, byte[]... arg) {
    return appendCommand(commandObjects.rpushx(key, arg));
  }

  @Override
  public Response<List<byte[]>> blpop(int timeout, byte[]... keys) {
    return appendCommand(commandObjects.blpop(timeout, keys));
  }

  @Override
  public Response<List<byte[]>> blpop(double timeout, byte[]... keys) {
    return appendCommand(commandObjects.blpop(timeout, keys));
  }

  @Override
  public Response<List<byte[]>> brpop(int timeout, byte[]... keys) {
    return appendCommand(commandObjects.brpop(timeout, keys));
  }

  @Override
  public Response<List<byte[]>> brpop(double timeout, byte[]... keys) {
    return appendCommand(commandObjects.brpop(timeout, keys));
  }

  @Override
  public Response<byte[]> rpoplpush(byte[] srckey, byte[] dstkey) {
    return appendCommand(commandObjects.rpoplpush(srckey, dstkey));
  }

  @Override
  public Response<byte[]> brpoplpush(byte[] source, byte[] destination, int timeout) {
    return appendCommand(commandObjects.brpoplpush(source, destination, timeout));
  }

  @Override
  public Response<byte[]> lmove(byte[] srcKey, byte[] dstKey, ListDirection from, ListDirection to) {
    return appendCommand(commandObjects.lmove(srcKey, dstKey, from, to));
  }

  @Override
  public Response<byte[]> blmove(byte[] srcKey, byte[] dstKey, ListDirection from, ListDirection to, double timeout) {
    return appendCommand(commandObjects.blmove(srcKey, dstKey, from, to, timeout));
  }

  public Response<Long> publish(byte[] channel, byte[] message) {
    return appendCommand(commandObjects.publish(channel, message));
  }

  public Response<LCSMatchResult> strAlgoLCSStrings(byte[] strA, byte[] strB, StrAlgoLCSParams params) {
    return appendCommand(commandObjects.strAlgoLCSStrings(strA, strB, params));
  }

  @Override
  public Response<Long> waitReplicas(byte[] sampleKey, int replicas, long timeout) {
    return appendCommand(commandObjects.waitReplicas(sampleKey, replicas, timeout));
  }

  @Override
  public Response<Object> eval(byte[] script, byte[] sampleKey) {
    return appendCommand(commandObjects.eval(script, sampleKey));
  }

  @Override
  public Response<Object> evalsha(byte[] sha1, byte[] sampleKey) {
    return appendCommand(commandObjects.evalsha(sha1, sampleKey));
  }

  @Override
  public Response<List<Boolean>> scriptExists(byte[] sampleKey, byte[]... sha1s) {
    return appendCommand(commandObjects.scriptExists(sampleKey, sha1s));
  }

  @Override
  public Response<byte[]> scriptLoad(byte[] script, byte[] sampleKey) {
    return appendCommand(commandObjects.scriptLoad(script, sampleKey));
  }

  @Override
  public Response<String> scriptFlush(byte[] sampleKey) {
    return appendCommand(commandObjects.scriptFlush(sampleKey));
  }

  @Override
  public Response<String> scriptFlush(byte[] sampleKey, FlushMode flushMode) {
    return appendCommand(commandObjects.scriptFlush(sampleKey, flushMode));
  }

  @Override
  public Response<String> scriptKill(byte[] sampleKey) {
    return appendCommand(commandObjects.scriptKill(sampleKey));
  }

  @Override
  public Response<Object> eval(byte[] script) {
    return appendCommand(commandObjects.eval(script));
  }

  @Override
  public Response<Object> eval(byte[] script, int keyCount, byte[]... params) {
    return appendCommand(commandObjects.eval(script, keyCount, params));
  }

  @Override
  public Response<Object> eval(byte[] script, List<byte[]> keys, List<byte[]> args) {
    return appendCommand(commandObjects.eval(script, keys, args));
  }

  @Override
  public Response<Object> evalsha(byte[] sha1) {
    return appendCommand(commandObjects.evalsha(sha1));
  }

  @Override
  public Response<Object> evalsha(byte[] sha1, int keyCount, byte[]... params) {
    return appendCommand(commandObjects.evalsha(sha1, keyCount, params));
  }

  @Override
  public Response<Object> evalsha(byte[] sha1, List<byte[]> keys, List<byte[]> args) {
    return appendCommand(commandObjects.evalsha(sha1, keys, args));
  }

  @Override
  public Response<Long> sadd(byte[] key, byte[]... member) {
    return appendCommand(commandObjects.sadd(key, member));
  }

  @Override
  public Response<Set<byte[]>> smembers(byte[] key) {
    return appendCommand(commandObjects.smembers(key));
  }

  @Override
  public Response<Long> srem(byte[] key, byte[]... member) {
    return appendCommand(commandObjects.srem(key, member));
  }

  @Override
  public Response<byte[]> spop(byte[] key) {
    return appendCommand(commandObjects.spop(key));
  }

  @Override
  public Response<Set<byte[]>> spop(byte[] key, long count) {
    return appendCommand(commandObjects.spop(key, count));
  }

  @Override
  public Response<Long> scard(byte[] key) {
    return appendCommand(commandObjects.scard(key));
  }

  @Override
  public Response<Boolean> sismember(byte[] key, byte[] member) {
    return appendCommand(commandObjects.sismember(key, member));
  }

  @Override
  public Response<List<Boolean>> smismember(byte[] key, byte[]... members) {
    return appendCommand(commandObjects.smismember(key, members));
  }

  @Override
  public Response<byte[]> srandmember(byte[] key) {
    return appendCommand(commandObjects.srandmember(key));
  }

  @Override
  public Response<List<byte[]>> srandmember(byte[] key, int count) {
    return appendCommand(commandObjects.srandmember(key, count));
  }

  @Override
  public Response<ScanResult<byte[]>> sscan(byte[] key, byte[] cursor, ScanParams params) {
    return appendCommand(commandObjects.sscan(key, cursor, params));
  }

  @Override
  public Response<Set<byte[]>> sdiff(byte[]... keys) {
    return appendCommand(commandObjects.sdiff(keys));
  }

  @Override
  public Response<Long> sdiffstore(byte[] dstkey, byte[]... keys) {
    return appendCommand(commandObjects.sdiffstore(dstkey, keys));
  }

  @Override
  public Response<Set<byte[]>> sinter(byte[]... keys) {
    return appendCommand(commandObjects.sinter(keys));
  }

  @Override
  public Response<Long> sinterstore(byte[] dstkey, byte[]... keys) {
    return appendCommand(commandObjects.sinterstore(dstkey, keys));
  }

  @Override
  public Response<Set<byte[]>> sunion(byte[]... keys) {
    return appendCommand(commandObjects.sunion(keys));
  }

  @Override
  public Response<Long> sunionstore(byte[] dstkey, byte[]... keys) {
    return appendCommand(commandObjects.sunionstore(dstkey, keys));
  }

  @Override
  public Response<Long> smove(byte[] srckey, byte[] dstkey, byte[] member) {
    return appendCommand(commandObjects.smove(srckey, dstkey, member));
  }

  @Override
  public Response<Long> zadd(byte[] key, double score, byte[] member) {
    return appendCommand(commandObjects.zadd(key, score, member));
  }

  @Override
  public Response<Long> zadd(byte[] key, double score, byte[] member, ZAddParams params) {
    return appendCommand(commandObjects.zadd(key, score, member, params));
  }

  @Override
  public Response<Long> zadd(byte[] key, Map<byte[], Double> scoreMembers) {
    return appendCommand(commandObjects.zadd(key, scoreMembers));
  }

  @Override
  public Response<Long> zadd(byte[] key, Map<byte[], Double> scoreMembers, ZAddParams params) {
    return appendCommand(commandObjects.zadd(key, scoreMembers, params));
  }

  @Override
  public Response<Double> zaddIncr(byte[] key, double score, byte[] member, ZAddParams params) {
    return appendCommand(commandObjects.zaddIncr(key, score, member, params));
  }

  @Override
  public Response<Long> zrem(byte[] key, byte[]... members) {
    return appendCommand(commandObjects.zrem(key, members));
  }

  @Override
  public Response<Double> zincrby(byte[] key, double increment, byte[] member) {
    return appendCommand(commandObjects.zincrby(key, increment, member));
  }

  @Override
  public Response<Double> zincrby(byte[] key, double increment, byte[] member, ZIncrByParams params) {
    return appendCommand(commandObjects.zincrby(key, increment, member, params));
  }

  @Override
  public Response<Long> zrank(byte[] key, byte[] member) {
    return appendCommand(commandObjects.zrank(key, member));
  }

  @Override
  public Response<Long> zrevrank(byte[] key, byte[] member) {
    return appendCommand(commandObjects.zrevrank(key, member));
  }

  @Override
  public Response<List<byte[]>> zrange(byte[] key, long start, long stop) {
    return appendCommand(commandObjects.zrange(key, start, stop));
  }

  @Override
  public Response<List<byte[]>> zrevrange(byte[] key, long start, long stop) {
    return appendCommand(commandObjects.zrevrange(key, start, stop));
  }

  @Override
  public Response<List<Tuple>> zrangeWithScores(byte[] key, long start, long stop) {
    return appendCommand(commandObjects.zrangeWithScores(key, start, stop));
  }

  @Override
  public Response<List<Tuple>> zrevrangeWithScores(byte[] key, long start, long stop) {
    return appendCommand(commandObjects.zrevrangeWithScores(key, start, stop));
  }

  @Override
  public Response<byte[]> zrandmember(byte[] key) {
    return appendCommand(commandObjects.zrandmember(key));
  }

  @Override
  public Response<List<byte[]>> zrandmember(byte[] key, long count) {
    return appendCommand(commandObjects.zrandmember(key, count));
  }

  @Override
  public Response<List<Tuple>> zrandmemberWithScores(byte[] key, long count) {
    return appendCommand(commandObjects.zrandmemberWithScores(key, count));
  }

  @Override
  public Response<Long> zcard(byte[] key) {
    return appendCommand(commandObjects.zcard(key));
  }

  @Override
  public Response<Double> zscore(byte[] key, byte[] member) {
    return appendCommand(commandObjects.zscore(key, member));
  }

  @Override
  public Response<List<Double>> zmscore(byte[] key, byte[]... members) {
    return appendCommand(commandObjects.zmscore(key, members));
  }

  @Override
  public Response<Tuple> zpopmax(byte[] key) {
    return appendCommand(commandObjects.zpopmax(key));
  }

  @Override
  public Response<List<Tuple>> zpopmax(byte[] key, int count) {
    return appendCommand(commandObjects.zpopmax(key, count));
  }

  @Override
  public Response<Tuple> zpopmin(byte[] key) {
    return appendCommand(commandObjects.zpopmin(key));
  }

  @Override
  public Response<List<Tuple>> zpopmin(byte[] key, int count) {
    return appendCommand(commandObjects.zpopmin(key, count));
  }

  @Override
  public Response<Long> zcount(byte[] key, double min, double max) {
    return appendCommand(commandObjects.zcount(key, min, max));
  }

  @Override
  public Response<Long> zcount(byte[] key, byte[] min, byte[] max) {
    return appendCommand(commandObjects.zcount(key, min, max));
  }

  @Override
  public Response<List<byte[]>> zrangeByScore(byte[] key, double min, double max) {
    return appendCommand(commandObjects.zrangeByScore(key, min, max));
  }

  @Override
  public Response<List<byte[]>> zrangeByScore(byte[] key, byte[] min, byte[] max) {
    return appendCommand(commandObjects.zrangeByScore(key, min, max));
  }

  @Override
  public Response<List<byte[]>> zrevrangeByScore(byte[] key, double max, double min) {
    return appendCommand(commandObjects.zrevrangeByScore(key, min, max));
  }

  @Override
  public Response<List<byte[]>> zrangeByScore(byte[] key, double min, double max, int offset, int count) {
    return appendCommand(commandObjects.zrangeByScore(key, min, max, offset, count));
  }

  @Override
  public Response<List<byte[]>> zrevrangeByScore(byte[] key, byte[] max, byte[] min) {
    return appendCommand(commandObjects.zrevrangeByScore(key, min, max));
  }

  @Override
  public Response<List<byte[]>> zrangeByScore(byte[] key, byte[] min, byte[] max, int offset, int count) {
    return appendCommand(commandObjects.zrangeByScore(key, min, max, offset, count));
  }

  @Override
  public Response<List<byte[]>> zrevrangeByScore(byte[] key, double max, double min, int offset, int count) {
    return appendCommand(commandObjects.zrevrangeByScore(key, min, max, offset, count));
  }

  @Override
  public Response<List<Tuple>> zrangeByScoreWithScores(byte[] key, double min, double max) {
    return appendCommand(commandObjects.zrangeByScoreWithScores(key, min, max));
  }

  @Override
  public Response<List<Tuple>> zrevrangeByScoreWithScores(byte[] key, double max, double min) {
    return appendCommand(commandObjects.zrevrangeByScoreWithScores(key, min, max));
  }

  @Override
  public Response<List<Tuple>> zrangeByScoreWithScores(byte[] key, double min, double max, int offset, int count) {
    return appendCommand(commandObjects.zrangeByScoreWithScores(key, min, max, offset, count));
  }

  @Override
  public Response<List<byte[]>> zrevrangeByScore(byte[] key, byte[] max, byte[] min, int offset, int count) {
    return appendCommand(commandObjects.zrevrangeByScore(key, min, max, offset, count));
  }

  @Override
  public Response<List<Tuple>> zrangeByScoreWithScores(byte[] key, byte[] min, byte[] max) {
    return appendCommand(commandObjects.zrangeByScoreWithScores(key, min, max));
  }

  @Override
  public Response<List<Tuple>> zrevrangeByScoreWithScores(byte[] key, byte[] max, byte[] min) {
    return appendCommand(commandObjects.zrevrangeByScoreWithScores(key, min, max));
  }

  @Override
  public Response<List<Tuple>> zrangeByScoreWithScores(byte[] key, byte[] min, byte[] max, int offset, int count) {
    return appendCommand(commandObjects.zrangeByScoreWithScores(key, min, max, offset, count));
  }

  @Override
  public Response<List<Tuple>> zrevrangeByScoreWithScores(byte[] key, double max, double min, int offset, int count) {
    return appendCommand(commandObjects.zrevrangeByScoreWithScores(key, min, max, offset, count));
  }

  @Override
  public Response<List<Tuple>> zrevrangeByScoreWithScores(byte[] key, byte[] max, byte[] min, int offset, int count) {
    return appendCommand(commandObjects.zrevrangeByScoreWithScores(key, min, max, offset, count));
  }

  @Override
  public Response<Long> zremrangeByRank(byte[] key, long start, long stop) {
    return appendCommand(commandObjects.zremrangeByRank(key, start, stop));
  }

  @Override
  public Response<Long> zremrangeByScore(byte[] key, double min, double max) {
    return appendCommand(commandObjects.zremrangeByScore(key, min, max));
  }

  @Override
  public Response<Long> zremrangeByScore(byte[] key, byte[] min, byte[] max) {
    return appendCommand(commandObjects.zremrangeByScore(key, min, max));
  }

  @Override
  public Response<Long> zlexcount(byte[] key, byte[] min, byte[] max) {
    return appendCommand(commandObjects.zlexcount(key, min, max));
  }

  @Override
  public Response<List<byte[]>> zrangeByLex(byte[] key, byte[] min, byte[] max) {
    return appendCommand(commandObjects.zrangeByLex(key, min, max));
  }

  @Override
  public Response<List<byte[]>> zrangeByLex(byte[] key, byte[] min, byte[] max, int offset, int count) {
    return appendCommand(commandObjects.zrangeByLex(key, min, max, offset, count));
  }

  @Override
  public Response<List<byte[]>> zrevrangeByLex(byte[] key, byte[] max, byte[] min) {
    return appendCommand(commandObjects.zrevrangeByLex(key, min, max));
  }

  @Override
  public Response<List<byte[]>> zrevrangeByLex(byte[] key, byte[] max, byte[] min, int offset, int count) {
    return appendCommand(commandObjects.zrevrangeByLex(key, min, max, offset, count));
  }

  @Override
  public Response<Long> zremrangeByLex(byte[] key, byte[] min, byte[] max) {
    return appendCommand(commandObjects.zremrangeByLex(key, min, max));
  }

  @Override
  public Response<ScanResult<Tuple>> zscan(byte[] key, byte[] cursor, ScanParams params) {
    return appendCommand(commandObjects.zscan(key, cursor, params));
  }

  @Override
  public Response<List<byte[]>> bzpopmax(double timeout, byte[]... keys) {
    return appendCommand(commandObjects.bzpopmax(timeout, keys));
  }

  @Override
  public Response<List<byte[]>> bzpopmin(double timeout, byte[]... keys) {
    return appendCommand(commandObjects.bzpopmin(timeout, keys));
  }

  @Override
  public Response<Set<byte[]>> zdiff(byte[]... keys) {
    return appendCommand(commandObjects.zdiff(keys));
  }

  @Override
  public Response<Set<Tuple>> zdiffWithScores(byte[]... keys) {
    return appendCommand(commandObjects.zdiffWithScores(keys));
  }

  @Override
  public Response<Long> zdiffStore(byte[] dstkey, byte[]... keys) {
    return appendCommand(commandObjects.zdiffStore(dstkey, keys));
  }

  @Override
  public Response<Set<byte[]>> zinter(ZParams params, byte[]... keys) {
    return appendCommand(commandObjects.zinter(params, keys));
  }

  @Override
  public Response<Set<Tuple>> zinterWithScores(ZParams params, byte[]... keys) {
    return appendCommand(commandObjects.zinterWithScores(params, keys));
  }

  @Override
  public Response<Long> zinterstore(byte[] dstkey, byte[]... sets) {
    return appendCommand(commandObjects.zinterstore(dstkey, sets));
  }

  @Override
  public Response<Long> zinterstore(byte[] dstkey, ZParams params, byte[]... sets) {
    return appendCommand(commandObjects.zinterstore(dstkey, params, sets));
  }

  @Override
  public Response<Set<byte[]>> zunion(ZParams params, byte[]... keys) {
    return appendCommand(commandObjects.zunion(params, keys));
  }

  @Override
  public Response<Set<Tuple>> zunionWithScores(ZParams params, byte[]... keys) {
    return appendCommand(commandObjects.zunionWithScores(params, keys));
  }

  @Override
  public Response<Long> zunionstore(byte[] dstkey, byte[]... sets) {
    return appendCommand(commandObjects.zunionstore(dstkey, sets));
  }

  @Override
  public Response<Long> zunionstore(byte[] dstkey, ZParams params, byte[]... sets) {
    return appendCommand(commandObjects.zunionstore(dstkey, params, sets));
  }

  @Override
  public Response<byte[]> xadd(byte[] key, XAddParams params, Map<byte[], byte[]> hash) {
    return appendCommand(commandObjects.xadd(key, params, hash));
  }

  @Override
  public Response<Long> xlen(byte[] key) {
    return appendCommand(commandObjects.xlen(key));
  }

  @Override
  public Response<List<byte[]>> xrange(byte[] key, byte[] start, byte[] end) {
    return appendCommand(commandObjects.xrange(key, start, end));
  }

  @Override
  public Response<List<byte[]>> xrange(byte[] key, byte[] start, byte[] end, int count) {
    return appendCommand(commandObjects.xrange(key, start, end, count));
  }

  @Override
  public Response<List<byte[]>> xrevrange(byte[] key, byte[] end, byte[] start) {
    return appendCommand(commandObjects.xrevrange(key, end, start));
  }

  @Override
  public Response<List<byte[]>> xrevrange(byte[] key, byte[] end, byte[] start, int count) {
    return appendCommand(commandObjects.xrevrange(key, end, start, count));
  }

  @Override
  public Response<Long> xack(byte[] key, byte[] group, byte[]... ids) {
    return appendCommand(commandObjects.xack(key, group, ids));
  }

  @Override
  public Response<String> xgroupCreate(byte[] key, byte[] groupname, byte[] id, boolean makeStream) {
    return appendCommand(commandObjects.xgroupCreate(key, groupname, id, makeStream));
  }

  @Override
  public Response<String> xgroupSetID(byte[] key, byte[] groupname, byte[] id) {
    return appendCommand(commandObjects.xgroupSetID(key, groupname, id));
  }

  @Override
  public Response<Long> xgroupDestroy(byte[] key, byte[] groupname) {
    return appendCommand(commandObjects.xgroupDestroy(key, groupname));
  }

  @Override
  public Response<Long> xgroupDelConsumer(byte[] key, byte[] groupname, byte[] consumerName) {
    return appendCommand(commandObjects.xgroupDelConsumer(key, groupname, consumerName));
  }

  @Override
  public Response<Long> xdel(byte[] key, byte[]... ids) {
    return appendCommand(commandObjects.xdel(key, ids));
  }

  @Override
  public Response<Long> xtrim(byte[] key, long maxLen, boolean approximateLength) {
    return appendCommand(commandObjects.xtrim(key, maxLen, approximateLength));
  }

  @Override
  public Response<Long> xtrim(byte[] key, XTrimParams params) {
    return appendCommand(commandObjects.xtrim(key, params));
  }

  @Override
  public Response<Object> xpending(byte[] key, byte[] groupname) {
    return appendCommand(commandObjects.xpending(key, groupname));
  }

  @Override
  public Response<List<Object>> xpending(byte[] key, byte[] groupname, byte[] start, byte[] end, int count, byte[] consumername) {
    return appendCommand(commandObjects.xpending(key, groupname, start, end, count, consumername));
  }

  @Override
  public Response<List<Object>> xpending(byte[] key, byte[] groupname, XPendingParams params) {
    return appendCommand(commandObjects.xpending(key, groupname, params));
  }

  @Override
  public Response<List<byte[]>> xclaim(byte[] key, byte[] group, byte[] consumername, long minIdleTime, XClaimParams params, byte[]... ids) {
    return appendCommand(commandObjects.xclaim(key, group, consumername, minIdleTime, params, ids));
  }

  @Override
  public Response<List<byte[]>> xclaimJustId(byte[] key, byte[] group, byte[] consumername, long minIdleTime, XClaimParams params, byte[]... ids) {
    return appendCommand(commandObjects.xclaimJustId(key, group, consumername, minIdleTime, params, ids));
  }

  @Override
  public Response<List<Object>> xautoclaim(byte[] key, byte[] groupName, byte[] consumerName, long minIdleTime, byte[] start, XAutoClaimParams params) {
    return appendCommand(commandObjects.xautoclaim(key, groupName, consumerName, minIdleTime, start, params));
  }

  @Override
  public Response<List<Object>> xautoclaimJustId(byte[] key, byte[] groupName, byte[] consumerName, long minIdleTime, byte[] start, XAutoClaimParams params) {
    return appendCommand(commandObjects.xautoclaimJustId(key, groupName, consumerName, minIdleTime, start, params));
  }

  @Override
  public Response<Object> xinfoStream(byte[] key) {
    return appendCommand(commandObjects.xinfoStream(key));
  }

  @Override
  public Response<List<Object>> xinfoGroup(byte[] key) {
    return appendCommand(commandObjects.xinfoGroup(key));
  }

  @Override
  public Response<List<Object>> xinfoConsumers(byte[] key, byte[] group) {
    return appendCommand(commandObjects.xinfoConsumers(key, group));
  }

  @Override
  public Response<List<byte[]>> xread(XReadParams xReadParams, Map.Entry<byte[], byte[]>... streams) {
    return appendCommand(commandObjects.xread(xReadParams, streams));
  }

  @Override
  public Response<List<byte[]>> xreadGroup(byte[] groupname, byte[] consumer, XReadGroupParams xReadGroupParams, Map.Entry<byte[], byte[]>... streams) {
    return appendCommand(commandObjects.xreadGroup(groupname, consumer, xReadGroupParams, streams));
  }

  @Override
  public Response<String> set(byte[] key, byte[] value) {
    return appendCommand(commandObjects.set(key, value));
  }

  @Override
  public Response<String> set(byte[] key, byte[] value, SetParams params) {
    return appendCommand(commandObjects.set(key, value, params));
  }

  @Override
  public Response<byte[]> get(byte[] key) {
    return appendCommand(commandObjects.get(key));
  }

  @Override
  public Response<byte[]> getDel(byte[] key) {
    return appendCommand(commandObjects.getDel(key));
  }

  @Override
  public Response<byte[]> getEx(byte[] key, GetExParams params) {
    return appendCommand(commandObjects.getEx(key, params));
  }

  @Override
  public Response<Boolean> setbit(byte[] key, long offset, boolean value) {
    return appendCommand(commandObjects.setbit(key, offset, value));
  }

  @Override
  public Response<Boolean> getbit(byte[] key, long offset) {
    return appendCommand(commandObjects.getbit(key, offset));
  }

  @Override
  public Response<Long> setrange(byte[] key, long offset, byte[] value) {
    return appendCommand(commandObjects.setrange(key, offset, value));
  }

  @Override
  public Response<byte[]> getrange(byte[] key, long startOffset, long endOffset) {
    return appendCommand(commandObjects.getrange(key, startOffset, endOffset));
  }

  @Override
  public Response<byte[]> getSet(byte[] key, byte[] value) {
    return appendCommand(commandObjects.getSet(key, value));
  }

  @Override
  public Response<Long> setnx(byte[] key, byte[] value) {
    return appendCommand(commandObjects.setnx(key, value));
  }

  @Override
  public Response<String> setex(byte[] key, long seconds, byte[] value) {
    return appendCommand(commandObjects.setex(key, seconds, value));
  }

  @Override
  public Response<String> psetex(byte[] key, long milliseconds, byte[] value) {
    return appendCommand(commandObjects.psetex(key, milliseconds, value));
  }

  @Override
  public Response<List<byte[]>> mget(byte[]... keys) {
    return appendCommand(commandObjects.mget(keys));
  }

  @Override
  public Response<String> mset(byte[]... keysvalues) {
    return appendCommand(commandObjects.mset(keysvalues));
  }

  @Override
  public Response<Long> msetnx(byte[]... keysvalues) {
    return appendCommand(commandObjects.msetnx(keysvalues));
  }

  @Override
  public Response<Long> incr(byte[] key) {
    return appendCommand(commandObjects.incr(key));
  }

  @Override
  public Response<Long> incrBy(byte[] key, long increment) {
    return appendCommand(commandObjects.incrBy(key, increment));
  }

  @Override
  public Response<Double> incrByFloat(byte[] key, double increment) {
    return appendCommand(commandObjects.incrByFloat(key, increment));
  }

  @Override
  public Response<Long> decr(byte[] key) {
    return appendCommand(commandObjects.decr(key));
  }

  @Override
  public Response<Long> decrBy(byte[] key, long decrement) {
    return appendCommand(commandObjects.decrBy(key, decrement));
  }

  @Override
  public Response<Long> append(byte[] key, byte[] value) {
    return appendCommand(commandObjects.append(key, value));
  }

  @Override
  public Response<byte[]> substr(byte[] key, int start, int end) {
    return appendCommand(commandObjects.substr(key, start, end));
  }

  @Override
  public Response<Long> strlen(byte[] key) {
    return appendCommand(commandObjects.strlen(key));
  }

  @Override
  public Response<Long> bitcount(byte[] key) {
    return appendCommand(commandObjects.bitcount(key));
  }

  @Override
  public Response<Long> bitcount(byte[] key, long start, long end) {
    return appendCommand(commandObjects.bitcount(key, start, end));
  }

  @Override
  public Response<Long> bitpos(byte[] key, boolean value) {
    return appendCommand(commandObjects.bitpos(key, value));
  }

  @Override
  public Response<Long> bitpos(byte[] key, boolean value, BitPosParams params) {
    return appendCommand(commandObjects.bitpos(key, value, params));
  }

  @Override
  public Response<List<Long>> bitfield(byte[] key, byte[]... arguments) {
    return appendCommand(commandObjects.bitfield(key, arguments));
  }

  @Override
  public Response<List<Long>> bitfieldReadonly(byte[] key, byte[]... arguments) {
    return appendCommand(commandObjects.bitfieldReadonly(key, arguments));
  }

  @Override
  public Response<Long> bitop(BitOP op, byte[] destKey, byte[]... srcKeys) {
    return appendCommand(commandObjects.bitop(op, destKey, srcKeys));
  }

  @Override
  public Response<LCSMatchResult> strAlgoLCSKeys(byte[] keyA, byte[] keyB, StrAlgoLCSParams params) {
    return appendCommand(commandObjects.strAlgoLCSStrings(keyA, keyB, params));
  }

  @Override
  public Response<String> jsonSet(String key, Path2 path, Object object) {
    return appendCommand(commandObjects.jsonSet(key, path, object));
  }

  @Override
  public Response<String> jsonSetWithEscape(String key, Path2 path, Object object) {
    return appendCommand(commandObjects.jsonSetWithEscape(key, path, object));
  }

  @Override
  public Response<String> jsonSet(String key, Path path, Object object) {
    return appendCommand(commandObjects.jsonSet(key, path, object));
  }

  @Override
  public Response<String> jsonSet(String key, Path2 path, Object object, JsonSetParams params) {
    return appendCommand(commandObjects.jsonSet(key, path, object, params));
  }

  @Override
  public Response<String> jsonSetWithEscape(String key, Path2 path, Object object, JsonSetParams params) {
    return appendCommand(commandObjects.jsonSetWithEscape(key, path, object, params));
  }

  @Override
  public Response<String> jsonSet(String key, Path path, Object object, JsonSetParams params) {
    return appendCommand(commandObjects.jsonSet(key, path, object, params));
  }

  @Override
  public Response<Object> jsonGet(String key) {
    return appendCommand(commandObjects.jsonGet(key));
  }

  @Override
  public <T> Response<T> jsonGet(String key, Class<T> clazz) {
    return appendCommand(commandObjects.jsonGet(key, clazz));
  }

  @Override
  public Response<Object> jsonGet(String key, Path2... paths) {
    return appendCommand(commandObjects.jsonGet(key, paths));
  }

  @Override
  public Response<Object> jsonGet(String key, Path... paths) {
    return appendCommand(commandObjects.jsonGet(key, paths));
  }

  @Override
  public <T> Response<T> jsonGet(String key, Class<T> clazz, Path... paths) {
    return appendCommand(commandObjects.jsonGet(key, clazz, paths));
  }

  @Override
  public Response<List<JSONArray>> jsonMGet(Path2 path, String... keys) {
    return appendCommand(commandObjects.jsonMGet(path, keys));
  }

  @Override
  public <T> Response<List<T>> jsonMGet(Path path, Class<T> clazz, String... keys) {
    return appendCommand(commandObjects.jsonMGet(path, clazz, keys));
  }

  @Override
  public Response<Long> jsonDel(String key) {
    return appendCommand(commandObjects.jsonDel(key));
  }

  @Override
  public Response<Long> jsonDel(String key, Path2 path) {
    return appendCommand(commandObjects.jsonDel(key, path));
  }

  @Override
  public Response<Long> jsonDel(String key, Path path) {
    return appendCommand(commandObjects.jsonDel(key, path));
  }

  @Override
  public Response<Long> jsonClear(String key) {
    return appendCommand(commandObjects.jsonClear(key));
  }

  @Override
  public Response<Long> jsonClear(String key, Path2 path) {
    return appendCommand(commandObjects.jsonClear(key, path));
  }

  @Override
  public Response<Long> jsonClear(String key, Path path) {
    return appendCommand(commandObjects.jsonClear(key, path));
  }

  @Override
  public Response<List<Boolean>> jsonToggle(String key, Path2 path) {
    return appendCommand(commandObjects.jsonToggle(key, path));
  }

  @Override
  public Response<String> jsonToggle(String key, Path path) {
    return appendCommand(commandObjects.jsonToggle(key, path));
  }

  @Override
  public Response<Class<?>> jsonType(String key) {
    return appendCommand(commandObjects.jsonType(key));
  }

  @Override
  public Response<List<Class<?>>> jsonType(String key, Path2 path) {
    return appendCommand(commandObjects.jsonType(key, path));
  }

  @Override
  public Response<Class<?>> jsonType(String key, Path path) {
    return appendCommand(commandObjects.jsonType(key, path));
  }

  @Override
  public Response<Long> jsonStrAppend(String key, Object string) {
    return appendCommand(commandObjects.jsonStrAppend(key, string));
  }

  @Override
  public Response<List<Long>> jsonStrAppend(String key, Path2 path, Object string) {
    return appendCommand(commandObjects.jsonStrAppend(key, path, string));
  }

  @Override
  public Response<Long> jsonStrAppend(String key, Path path, Object string) {
    return appendCommand(commandObjects.jsonStrAppend(key, path, string));
  }

  @Override
  public Response<Long> jsonStrLen(String key) {
    return appendCommand(commandObjects.jsonStrLen(key));
  }

  @Override
  public Response<List<Long>> jsonStrLen(String key, Path2 path) {
    return appendCommand(commandObjects.jsonStrLen(key, path));
  }

  @Override
  public Response<Long> jsonStrLen(String key, Path path) {
    return appendCommand(commandObjects.jsonStrLen(key, path));
  }

  @Override
  public Response<List<Long>> jsonArrAppend(String key, Path2 path, Object... objects) {
    return appendCommand(commandObjects.jsonArrAppend(key, path, objects));
  }

  @Override
  public Response<List<Long>> jsonArrAppendWithEscape(String key, Path2 path, Object... objects) {
    return appendCommand(commandObjects.jsonArrAppendWithEscape(key, path, objects));
  }

  @Override
  public Response<Long> jsonArrAppend(String key, Path path, Object... objects) {
    return appendCommand(commandObjects.jsonArrAppend(key, path, objects));
  }

  @Override
  public Response<List<Long>> jsonArrIndex(String key, Path2 path, Object scalar) {
    return appendCommand(commandObjects.jsonArrIndex(key, path, scalar));
  }

  @Override
  public Response<List<Long>> jsonArrIndexWithEscape(String key, Path2 path, Object scalar) {
    return appendCommand(commandObjects.jsonArrIndexWithEscape(key, path, scalar));
  }

  @Override
  public Response<Long> jsonArrIndex(String key, Path path, Object scalar) {
    return appendCommand(commandObjects.jsonArrIndex(key, path, scalar));
  }

  @Override
  public Response<List<Long>> jsonArrInsert(String key, Path2 path, int index, Object... objects) {
    return appendCommand(commandObjects.jsonArrInsert(key, path, index, objects));
  }

  @Override
  public Response<List<Long>> jsonArrInsertWithEscape(String key, Path2 path, int index, Object... objects) {
    return appendCommand(commandObjects.jsonArrInsertWithEscape(key, path, index, objects));
  }

  @Override
  public Response<Long> jsonArrInsert(String key, Path path, int index, Object... pojos) {
    return appendCommand(commandObjects.jsonArrInsert(key, path, index, pojos));
  }

  @Override
  public Response<Object> jsonArrPop(String key) {
    return appendCommand(commandObjects.jsonArrPop(key));
  }

  @Override
  public Response<Long> jsonArrLen(String key, Path path) {
    return appendCommand(commandObjects.jsonArrLen(key, path));
  }

  @Override
  public Response<List<Long>> jsonArrTrim(String key, Path2 path, int start, int stop) {
    return appendCommand(commandObjects.jsonArrTrim(key, path, start, stop));
  }

  @Override
  public Response<Long> jsonArrTrim(String key, Path path, int start, int stop) {
    return appendCommand(commandObjects.jsonArrTrim(key, path, start, stop));
  }

  @Override
  public <T> Response<T> jsonArrPop(String key, Class<T> clazz, Path path) {
    return appendCommand(commandObjects.jsonArrPop(key, clazz, path));
  }

  @Override
  public Response<List<Object>> jsonArrPop(String key, Path2 path, int index) {
    return appendCommand(commandObjects.jsonArrPop(key, path, index));
  }

  @Override
  public Response<Object> jsonArrPop(String key, Path path, int index) {
    return appendCommand(commandObjects.jsonArrPop(key, path, index));
  }

  @Override
  public <T> Response<T> jsonArrPop(String key, Class<T> clazz, Path path, int index) {
    return appendCommand(commandObjects.jsonArrPop(key, clazz, path, index));
  }

  @Override
  public Response<Long> jsonArrLen(String key) {
    return appendCommand(commandObjects.jsonArrLen(key));
  }

  @Override
  public Response<List<Long>> jsonArrLen(String key, Path2 path) {
    return appendCommand(commandObjects.jsonArrLen(key, path));
  }

  @Override
  public <T> Response<T> jsonArrPop(String key, Class<T> clazz) {
    return appendCommand(commandObjects.jsonArrPop(key, clazz));
  }

  @Override
  public Response<List<Object>> jsonArrPop(String key, Path2 path) {
    return appendCommand(commandObjects.jsonArrPop(key, path));
  }

  @Override
  public Response<Object> jsonArrPop(String key, Path path) {
    return appendCommand(commandObjects.jsonArrPop(key, path));
  }

  @Override
  public Response<String> ftCreate(String indexName, IndexOptions indexOptions, Schema schema) {
    return appendCommand(commandObjects.ftCreate(indexName, indexOptions, schema));
  }

  @Override
  public Response<SearchResult> ftSearch(String indexName, Query query) {
    return appendCommand(commandObjects.ftSearch(indexName, query));
  }

  @Override
  public Response<SearchResult> ftSearch(byte[] indexName, Query query) {
    return appendCommand(commandObjects.ftSearch(indexName, query));
  }

  public Response<Long> waitReplicas(int replicas, long timeout) {
    return appendCommand(commandObjects.waitReplicas(replicas, timeout));
  }

  public Response<Object> sendCommand(ProtocolCommand cmd, String... args) {
    return sendCommand(new CommandArguments(cmd).addObjects((Object[]) args));
  }

  public Response<Object> sendCommand(ProtocolCommand cmd, byte[]... args) {
    return sendCommand(new CommandArguments(cmd).addObjects((Object[]) args));
  }

  public Response<Object> sendCommand(CommandArguments args) {
    return executeCommand(new CommandObject<>(args, BuilderFactory.RAW_OBJECT));
  }

  public <T> Response<T> executeCommand(CommandObject<T> command) {
    return appendCommand(command);
=======
    return status;
>>>>>>> b9b35107
  }
}<|MERGE_RESOLUTION|>--- conflicted
+++ resolved
@@ -48,2946 +48,6 @@
     if (!"OK".equals(status)) {
       throw new JedisException("DISCARD command failed. Received response: " + status);
     }
-<<<<<<< HEAD
-  }
-  @Override
-  public Response<Boolean> exists(String key) {
-    return appendCommand(commandObjects.exists(key));
-  }
-
-  @Override
-  public Response<Long> exists(String... keys) {
-    return appendCommand(commandObjects.exists(keys));
-  }
-
-  @Override
-  public Response<Long> persist(String key) {
-    return appendCommand(commandObjects.persist(key));
-  }
-
-  @Override
-  public Response<String> type(String key) {
-    return appendCommand(commandObjects.type(key));
-  }
-
-  @Override
-  public Response<byte[]> dump(String key) {
-    return appendCommand(commandObjects.dump(key));
-  }
-
-  @Override
-  public Response<String> restore(String key, long ttl, byte[] serializedValue) {
-    return appendCommand(commandObjects.restore(key, ttl, serializedValue));
-  }
-
-  @Override
-  public Response<String> restore(String key, long ttl, byte[] serializedValue, RestoreParams params) {
-    return appendCommand(commandObjects.restore(key, ttl, serializedValue, params));
-  }
-
-  @Override
-  public Response<Long> expire(String key, long seconds) {
-    return appendCommand(commandObjects.expire(key, seconds));
-  }
-
-  @Override
-  public Response<Long> pexpire(String key, long milliseconds) {
-    return appendCommand(commandObjects.pexpire(key, milliseconds));
-  }
-
-  @Override
-  public Response<Long> expireAt(String key, long unixTime) {
-    return appendCommand(commandObjects.expireAt(key, unixTime));
-  }
-
-  @Override
-  public Response<Long> pexpireAt(String key, long millisecondsTimestamp) {
-    return appendCommand(commandObjects.pexpireAt(key, millisecondsTimestamp));
-  }
-
-  @Override
-  public Response<Long> ttl(String key) {
-    return appendCommand(commandObjects.ttl(key));
-  }
-
-  @Override
-  public Response<Long> pttl(String key) {
-    return appendCommand(commandObjects.pttl(key));
-  }
-
-  @Override
-  public Response<Long> touch(String key) {
-    return appendCommand(commandObjects.touch(key));
-  }
-
-  @Override
-  public Response<Long> touch(String... keys) {
-    return appendCommand(commandObjects.touch(keys));
-  }
-
-  @Override
-  public Response<List<String>> sort(String key) {
-    return appendCommand(commandObjects.sort(key));
-  }
-
-  @Override
-  public Response<Long> sort(String key, String dstKey) {
-    return appendCommand(commandObjects.sort(key, dstKey));
-  }
-
-  @Override
-  public Response<List<String>> sort(String key, SortingParams sortingParameters) {
-    return appendCommand(commandObjects.sort(key, sortingParameters));
-  }
-
-  @Override
-  public Response<Long> sort(String key, SortingParams sortingParameters, String dstKey) {
-    return appendCommand(commandObjects.sort(key, sortingParameters, dstKey));
-  }
-
-  @Override
-  public Response<Long> del(String key) {
-    return appendCommand(commandObjects.del(key));
-  }
-
-  @Override
-  public Response<Long> del(String... keys) {
-    return appendCommand(commandObjects.del(keys));
-  }
-
-  @Override
-  public Response<Long> unlink(String key) {
-    return appendCommand(commandObjects.unlink(key));
-  }
-
-  @Override
-  public Response<Long> unlink(String... keys) {
-    return appendCommand(commandObjects.unlink(keys));
-  }
-
-  @Override
-  public Response<Boolean> copy(String srcKey, String dstKey, boolean replace) {
-    return appendCommand(commandObjects.copy(srcKey, dstKey, replace));
-  }
-
-  @Override
-  public Response<String> rename(String oldkey, String newkey) {
-    return appendCommand(commandObjects.rename(oldkey, newkey));
-  }
-
-  @Override
-  public Response<Long> renamenx(String oldkey, String newkey) {
-    return appendCommand(commandObjects.renamenx(oldkey, newkey));
-  }
-
-  @Override
-  public Response<Long> memoryUsage(String key) {
-    return appendCommand(commandObjects.memoryUsage(key));
-  }
-
-  @Override
-  public Response<Long> memoryUsage(String key, int samples) {
-    return appendCommand(commandObjects.memoryUsage(key, samples));
-  }
-
-  @Override
-  public Response<Long> objectRefcount(String key) {
-    return appendCommand(commandObjects.objectRefcount(key));
-  }
-
-  @Override
-  public Response<String> objectEncoding(String key) {
-    return appendCommand(commandObjects.objectEncoding(key));
-  }
-
-  @Override
-  public Response<Long> objectIdletime(String key) {
-    return appendCommand(commandObjects.objectIdletime(key));
-  }
-
-  @Override
-  public Response<Long> objectFreq(String key) {
-    return appendCommand(commandObjects.objectFreq(key));
-  }
-
-  @Override
-  public Response<String> migrate(String host, int port, String key, int timeout) {
-    return appendCommand(commandObjects.migrate(host, port, key, timeout));
-  }
-
-  @Override
-  public Response<String> migrate(String host, int port, int timeout, MigrateParams params, String... keys) {
-    return appendCommand(commandObjects.migrate(host, port, timeout, params, keys));
-  }
-
-  @Override
-  public Response<Set<String>> keys(String pattern) {
-    return appendCommand(commandObjects.keys(pattern));
-  }
-
-  @Override
-  public Response<ScanResult<String>> scan(String cursor) {
-    return appendCommand(commandObjects.scan(cursor));
-  }
-
-  @Override
-  public Response<ScanResult<String>> scan(String cursor, ScanParams params) {
-    return appendCommand(commandObjects.scan(cursor, params));
-  }
-
-  @Override
-  public Response<ScanResult<String>> scan(String cursor, ScanParams params, String type) {
-    return appendCommand(commandObjects.scan(cursor, params, type));
-  }
-
-  @Override
-  public Response<String> randomKey() {
-    return appendCommand(commandObjects.randomKey());
-  }
-
-  @Override
-  public Response<String> get(String key) {
-    return appendCommand(commandObjects.get(key));
-  }
-
-  @Override
-  public Response<String> getDel(String key) {
-    return appendCommand(commandObjects.getDel(key));
-  }
-
-  @Override
-  public Response<String> getEx(String key, GetExParams params) {
-    return appendCommand(commandObjects.getEx(key, params));
-  }
-
-  @Override
-  public Response<Boolean> setbit(String key, long offset, boolean value) {
-    return appendCommand(commandObjects.setbit(key, offset, value));
-  }
-
-  @Override
-  public Response<Boolean> getbit(String key, long offset) {
-    return appendCommand(commandObjects.getbit(key, offset));
-  }
-
-  @Override
-  public Response<Long> setrange(String key, long offset, String value) {
-    return appendCommand(commandObjects.setrange(key, offset, value));
-  }
-
-  @Override
-  public Response<String> getrange(String key, long startOffset, long endOffset) {
-    return appendCommand(commandObjects.getrange(key, startOffset, endOffset));
-  }
-
-  @Override
-  public Response<String> getSet(String key, String value) {
-    return appendCommand(commandObjects.getSet(key, value));
-  }
-
-  @Override
-  public Response<Long> setnx(String key, String value) {
-    return appendCommand(commandObjects.setnx(key, value));
-  }
-
-  @Override
-  public Response<String> setex(String key, long seconds, String value) {
-    return appendCommand(commandObjects.setex(key, seconds, value));
-  }
-
-  @Override
-  public Response<String> psetex(String key, long milliseconds, String value) {
-    return appendCommand(commandObjects.psetex(key, milliseconds, value));
-  }
-
-  @Override
-  public Response<List<String>> mget(String... keys) {
-    return appendCommand(commandObjects.mget(keys));
-  }
-
-  @Override
-  public Response<String> mset(String... keysvalues) {
-    return appendCommand(commandObjects.mset(keysvalues));
-  }
-
-  @Override
-  public Response<Long> msetnx(String... keysvalues) {
-    return appendCommand(commandObjects.msetnx(keysvalues));
-  }
-
-  @Override
-  public Response<Long> incr(String key) {
-    return appendCommand(commandObjects.incr(key));
-  }
-
-  @Override
-  public Response<Long> incrBy(String key, long increment) {
-    return appendCommand(commandObjects.incrBy(key, increment));
-  }
-
-  @Override
-  public Response<Double> incrByFloat(String key, double increment) {
-    return appendCommand(commandObjects.incrByFloat(key, increment));
-  }
-
-  @Override
-  public Response<Long> decr(String key) {
-    return appendCommand(commandObjects.decr(key));
-  }
-
-  @Override
-  public Response<Long> decrBy(String key, long decrement) {
-    return appendCommand(commandObjects.decrBy(key, decrement));
-  }
-
-  @Override
-  public Response<Long> append(String key, String value) {
-    return appendCommand(commandObjects.append(key, value));
-  }
-
-  @Override
-  public Response<String> substr(String key, int start, int end) {
-    return appendCommand(commandObjects.substr(key, start, end));
-  }
-
-  @Override
-  public Response<Long> strlen(String key) {
-    return appendCommand(commandObjects.strlen(key));
-  }
-
-  @Override
-  public Response<Long> bitcount(String key) {
-    return appendCommand(commandObjects.bitcount(key));
-  }
-
-  @Override
-  public Response<Long> bitcount(String key, long start, long end) {
-    return appendCommand(commandObjects.bitcount(key, start, end));
-  }
-
-  @Override
-  public Response<Long> bitpos(String key, boolean value) {
-    return appendCommand(commandObjects.bitpos(key, value));
-  }
-
-  @Override
-  public Response<Long> bitpos(String key, boolean value, BitPosParams params) {
-    return appendCommand(commandObjects.bitpos(key, value, params));
-  }
-
-  @Override
-  public Response<List<Long>> bitfield(String key, String... arguments) {
-    return appendCommand(commandObjects.bitfield(key, arguments));
-  }
-
-  @Override
-  public Response<List<Long>> bitfieldReadonly(String key, String... arguments) {
-    return appendCommand(commandObjects.bitfieldReadonly(key, arguments));
-  }
-
-  @Override
-  public Response<Long> bitop(BitOP op, String destKey, String... srcKeys) {
-    return appendCommand(commandObjects.bitop(op, destKey, srcKeys));
-  }
-
-  @Override
-  public Response<LCSMatchResult> strAlgoLCSKeys(String keyA, String keyB, StrAlgoLCSParams params) {
-    return appendCommand(commandObjects.strAlgoLCSKeys(keyA, keyB, params));
-  }
-
-  @Override
-  public Response<String> set(String key, String value) {
-    return appendCommand(commandObjects.set(key, value));
-  }
-
-  @Override
-  public Response<String> set(String key, String value, SetParams params) {
-    return appendCommand(commandObjects.set(key, value, params));
-  }
-
-  @Override
-  public Response<Long> rpush(String key, String... string) {
-    return appendCommand(commandObjects.rpush(key, string));
-
-  }
-
-  @Override
-  public Response<Long> lpush(String key, String... string) {
-    return appendCommand(commandObjects.lpush(key, string));
-  }
-
-  @Override
-  public Response<Long> llen(String key) {
-    return appendCommand(commandObjects.llen(key));
-  }
-
-  @Override
-  public Response<List<String>> lrange(String key, long start, long stop) {
-    return appendCommand(commandObjects.lrange(key, start, stop));
-  }
-
-  @Override
-  public Response<String> ltrim(String key, long start, long stop) {
-    return appendCommand(commandObjects.ltrim(key, start, stop));
-  }
-
-  @Override
-  public Response<String> lindex(String key, long index) {
-    return appendCommand(commandObjects.lindex(key, index));
-  }
-
-  @Override
-  public Response<String> lset(String key, long index, String value) {
-    return appendCommand(commandObjects.lset(key, index, value));
-  }
-
-  @Override
-  public Response<Long> lrem(String key, long count, String value) {
-    return appendCommand(commandObjects.lrem(key, count, value));
-  }
-
-  @Override
-  public Response<String> lpop(String key) {
-    return appendCommand(commandObjects.lpop(key));
-  }
-
-  @Override
-  public Response<List<String>> lpop(String key, int count) {
-    return appendCommand(commandObjects.lpop(key, count));
-  }
-
-  @Override
-  public Response<Long> lpos(String key, String element) {
-    return appendCommand(commandObjects.lpos(key, element));
-  }
-
-  @Override
-  public Response<Long> lpos(String key, String element, LPosParams params) {
-    return appendCommand(commandObjects.lpos(key, element, params));
-  }
-
-  @Override
-  public Response<List<Long>> lpos(String key, String element, LPosParams params, long count) {
-    return appendCommand(commandObjects.lpos(key, element, params, count));
-  }
-
-  @Override
-  public Response<String> rpop(String key) {
-    return appendCommand(commandObjects.rpop(key));
-  }
-
-  @Override
-  public Response<List<String>> rpop(String key, int count) {
-    return appendCommand(commandObjects.rpop(key, count));
-  }
-
-  @Override
-  public Response<Long> linsert(String key, ListPosition where, String pivot, String value) {
-    return appendCommand(commandObjects.linsert(key, where, pivot, value));
-  }
-
-  @Override
-  public Response<Long> lpushx(String key, String... string) {
-    return appendCommand(commandObjects.lpushx(key, string));
-  }
-
-  @Override
-  public Response<Long> rpushx(String key, String... string) {
-    return appendCommand(commandObjects.rpushx(key, string));
-  }
-
-  @Override
-  public Response<List<String>> blpop(int timeout, String key) {
-    return appendCommand(commandObjects.blpop(timeout, key));
-  }
-
-  @Override
-  public Response<KeyedListElement> blpop(double timeout, String key) {
-    return appendCommand(commandObjects.blpop(timeout, key));
-  }
-
-  @Override
-  public Response<List<String>> brpop(int timeout, String key) {
-    return appendCommand(commandObjects.brpop(timeout, key));
-  }
-
-  @Override
-  public Response<KeyedListElement> brpop(double timeout, String key) {
-    return appendCommand(commandObjects.brpop(timeout, key));
-  }
-
-  @Override
-  public Response<List<String>> blpop(int timeout, String... keys) {
-    return appendCommand(commandObjects.blpop(timeout, keys));
-  }
-
-  @Override
-  public Response<KeyedListElement> blpop(double timeout, String... keys) {
-    return appendCommand(commandObjects.blpop(timeout, keys));
-  }
-
-  @Override
-  public Response<List<String>> brpop(int timeout, String... keys) {
-    return appendCommand(commandObjects.brpop(timeout, keys));
-  }
-
-  @Override
-  public Response<KeyedListElement> brpop(double timeout, String... keys) {
-    return appendCommand(commandObjects.brpop(timeout, keys));
-  }
-
-  @Override
-  public Response<String> rpoplpush(String srcKey, String dstKey) {
-    return appendCommand(commandObjects.rpoplpush(srcKey, dstKey));
-  }
-
-  @Override
-  public Response<String> brpoplpush(String source, String destination, int timeout) {
-    return appendCommand(commandObjects.brpoplpush(source, destination, timeout));
-  }
-
-  @Override
-  public Response<String> lmove(String srcKey, String dstKey, ListDirection from, ListDirection to) {
-    return appendCommand(commandObjects.lmove(srcKey, dstKey, from, to));
-  }
-
-  @Override
-  public Response<String> blmove(String srcKey, String dstKey, ListDirection from, ListDirection to, double timeout) {
-    return appendCommand(commandObjects.blmove(srcKey, dstKey, from, to, timeout));
-  }
-
-  @Override
-  public Response<Long> hset(String key, String field, String value) {
-    return appendCommand(commandObjects.hset(key, field, value));
-  }
-
-  @Override
-  public Response<Long> hset(String key, Map<String, String> hash) {
-    return appendCommand(commandObjects.hset(key, hash));
-  }
-
-  @Override
-  public Response<String> hget(String key, String field) {
-    return appendCommand(commandObjects.hget(key, field));
-  }
-
-  @Override
-  public Response<Long> hsetnx(String key, String field, String value) {
-    return appendCommand(commandObjects.hsetnx(key, field, value));
-  }
-
-  @Override
-  public Response<String> hmset(String key, Map<String, String> hash) {
-    return appendCommand(commandObjects.hmset(key, hash));
-  }
-
-  @Override
-  public Response<List<String>> hmget(String key, String... fields) {
-    return appendCommand(commandObjects.hmget(key, fields));
-  }
-
-  @Override
-  public Response<Long> hincrBy(String key, String field, long value) {
-    return appendCommand(commandObjects.hincrBy(key, field, value));
-  }
-
-  @Override
-  public Response<Double> hincrByFloat(String key, String field, double value) {
-    return appendCommand(commandObjects.hincrByFloat(key, field, value));
-  }
-
-  @Override
-  public Response<Boolean> hexists(String key, String field) {
-    return appendCommand(commandObjects.hexists(key, field));
-  }
-
-  @Override
-  public Response<Long> hdel(String key, String... field) {
-    return appendCommand(commandObjects.hdel(key, field));
-  }
-
-  @Override
-  public Response<Long> hlen(String key) {
-    return appendCommand(commandObjects.hlen(key));
-  }
-
-  @Override
-  public Response<Set<String>> hkeys(String key) {
-    return appendCommand(commandObjects.hkeys(key));
-  }
-
-  @Override
-  public Response<List<String>> hvals(String key) {
-    return appendCommand(commandObjects.hvals(key));
-  }
-
-  @Override
-  public Response<Map<String, String>> hgetAll(String key) {
-    return appendCommand(commandObjects.hgetAll(key));
-  }
-
-  @Override
-  public Response<String> hrandfield(String key) {
-    return appendCommand(commandObjects.hrandfield(key));
-  }
-
-  @Override
-  public Response<List<String>> hrandfield(String key, long count) {
-    return appendCommand(commandObjects.hrandfield(key, count));
-  }
-
-  @Override
-  public Response<Map<String, String>> hrandfieldWithValues(String key, long count) {
-    return appendCommand(commandObjects.hrandfieldWithValues(key, count));
-  }
-
-  @Override
-  public Response<ScanResult<Map.Entry<String, String>>> hscan(String key, String cursor, ScanParams params) {
-    return appendCommand(commandObjects.hscan(key, cursor, params));
-  }
-
-  @Override
-  public Response<Long> hstrlen(String key, String field) {
-    return appendCommand(commandObjects.hstrlen(key, field));
-  }
-
-  @Override
-  public Response<Long> sadd(String key, String... member) {
-    return appendCommand(commandObjects.sadd(key, member));
-  }
-
-  @Override
-  public Response<Set<String>> smembers(String key) {
-    return appendCommand(commandObjects.smembers(key));
-  }
-
-  @Override
-  public Response<Long> srem(String key, String... member) {
-    return appendCommand(commandObjects.srem(key, member));
-  }
-
-  @Override
-  public Response<String> spop(String key) {
-    return appendCommand(commandObjects.spop(key));
-  }
-
-  @Override
-  public Response<Set<String>> spop(String key, long count) {
-    return appendCommand(commandObjects.spop(key, count));
-  }
-
-  @Override
-  public Response<Long> scard(String key) {
-    return appendCommand(commandObjects.scard(key));
-  }
-
-  @Override
-  public Response<Boolean> sismember(String key, String member) {
-    return appendCommand(commandObjects.sismember(key, member));
-  }
-
-  @Override
-  public Response<List<Boolean>> smismember(String key, String... members) {
-    return appendCommand(commandObjects.smismember(key, members));
-  }
-
-  @Override
-  public Response<String> srandmember(String key) {
-    return appendCommand(commandObjects.srandmember(key));
-  }
-
-  @Override
-  public Response<List<String>> srandmember(String key, int count) {
-    return appendCommand(commandObjects.srandmember(key, count));
-  }
-
-  @Override
-  public Response<ScanResult<String>> sscan(String key, String cursor, ScanParams params) {
-    return appendCommand(commandObjects.sscan(key, cursor, params));
-  }
-
-  @Override
-  public Response<Set<String>> sdiff(String... keys) {
-    return appendCommand(commandObjects.sdiff(keys));
-  }
-
-  @Override
-  public Response<Long> sdiffstore(String dstKey, String... keys) {
-    return appendCommand(commandObjects.sdiffstore(dstKey, keys));
-  }
-
-  @Override
-  public Response<Set<String>> sinter(String... keys) {
-    return appendCommand(commandObjects.sinter(keys));
-  }
-
-  @Override
-  public Response<Long> sinterstore(String dstKey, String... keys) {
-    return appendCommand(commandObjects.sinterstore(dstKey, keys));
-  }
-
-  @Override
-  public Response<Set<String>> sunion(String... keys) {
-    return appendCommand(commandObjects.sunion(keys));
-  }
-
-  @Override
-  public Response<Long> sunionstore(String dstKey, String... keys) {
-    return appendCommand(commandObjects.sunionstore(dstKey, keys));
-  }
-
-  @Override
-  public Response<Long> smove(String srcKey, String dstKey, String member) {
-    return appendCommand(commandObjects.smove(srcKey, dstKey, member));
-  }
-
-  @Override
-  public Response<Long> zadd(String key, double score, String member) {
-    return appendCommand(commandObjects.zadd(key, score, member));
-  }
-
-  @Override
-  public Response<Long> zadd(String key, double score, String member, ZAddParams params) {
-    return appendCommand(commandObjects.zadd(key, score, member, params));
-  }
-
-  @Override
-  public Response<Long> zadd(String key, Map<String, Double> scoreMembers) {
-    return appendCommand(commandObjects.zadd(key, scoreMembers));
-  }
-
-  @Override
-  public Response<Long> zadd(String key, Map<String, Double> scoreMembers, ZAddParams params) {
-    return appendCommand(commandObjects.zadd(key, scoreMembers, params));
-  }
-
-  @Override
-  public Response<Double> zaddIncr(String key, double score, String member, ZAddParams params) {
-    return appendCommand(commandObjects.zaddIncr(key, score, member, params));
-  }
-
-  @Override
-  public Response<Long> zrem(String key, String... members) {
-    return appendCommand(commandObjects.zrem(key, members));
-  }
-
-  @Override
-  public Response<Double> zincrby(String key, double increment, String member) {
-    return appendCommand(commandObjects.zincrby(key, increment, member));
-  }
-
-  @Override
-  public Response<Double> zincrby(String key, double increment, String member, ZIncrByParams params) {
-    return appendCommand(commandObjects.zincrby(key, increment, member, params));
-  }
-
-  @Override
-  public Response<Long> zrank(String key, String member) {
-    return appendCommand(commandObjects.zrank(key, member));
-  }
-
-  @Override
-  public Response<Long> zrevrank(String key, String member) {
-    return appendCommand(commandObjects.zrevrank(key, member));
-  }
-
-  @Override
-  public Response<List<String>> zrange(String key, long start, long stop) {
-    return appendCommand(commandObjects.zrange(key, start, stop));
-  }
-
-  @Override
-  public Response<List<String>> zrevrange(String key, long start, long stop) {
-    return appendCommand(commandObjects.zrevrange(key, start, stop));
-  }
-
-  @Override
-  public Response<List<Tuple>> zrangeWithScores(String key, long start, long stop) {
-    return appendCommand(commandObjects.zrangeWithScores(key, start, stop));
-  }
-
-  @Override
-  public Response<List<Tuple>> zrevrangeWithScores(String key, long start, long stop) {
-    return appendCommand(commandObjects.zrevrangeWithScores(key, start, stop));
-  }
-
-  @Override
-  public Response<String> zrandmember(String key) {
-    return appendCommand(commandObjects.zrandmember(key));
-  }
-
-  @Override
-  public Response<List<String>> zrandmember(String key, long count) {
-    return appendCommand(commandObjects.zrandmember(key, count));
-  }
-
-  @Override
-  public Response<List<Tuple>> zrandmemberWithScores(String key, long count) {
-    return appendCommand(commandObjects.zrandmemberWithScores(key, count));
-  }
-
-  @Override
-  public Response<Long> zcard(String key) {
-    return appendCommand(commandObjects.zcard(key));
-  }
-
-  @Override
-  public Response<Double> zscore(String key, String member) {
-    return appendCommand(commandObjects.zscore(key, member));
-  }
-
-  @Override
-  public Response<List<Double>> zmscore(String key, String... members) {
-    return appendCommand(commandObjects.zmscore(key, members));
-  }
-
-  @Override
-  public Response<Tuple> zpopmax(String key) {
-    return appendCommand(commandObjects.zpopmax(key));
-  }
-
-  @Override
-  public Response<List<Tuple>> zpopmax(String key, int count) {
-    return appendCommand(commandObjects.zpopmax(key, count));
-  }
-
-  @Override
-  public Response<Tuple> zpopmin(String key) {
-    return appendCommand(commandObjects.zpopmin(key));
-  }
-
-  @Override
-  public Response<List<Tuple>> zpopmin(String key, int count) {
-    return appendCommand(commandObjects.zpopmin(key, count));
-  }
-
-  @Override
-  public Response<Long> zcount(String key, double min, double max) {
-    return appendCommand(commandObjects.zcount(key, min, max));
-  }
-
-  @Override
-  public Response<Long> zcount(String key, String min, String max) {
-    return appendCommand(commandObjects.zcount(key, min, max));
-  }
-
-  @Override
-  public Response<List<String>> zrangeByScore(String key, double min, double max) {
-    return appendCommand(commandObjects.zrangeByScore(key, min, max));
-  }
-
-  @Override
-  public Response<List<String>> zrangeByScore(String key, String min, String max) {
-    return appendCommand(commandObjects.zrangeByScore(key, min, max));
-  }
-
-  @Override
-  public Response<List<String>> zrevrangeByScore(String key, double max, double min) {
-    return appendCommand(commandObjects.zrevrangeByScore(key, max, min));
-
-  }
-
-  @Override
-  public Response<List<String>> zrangeByScore(String key, double min, double max, int offset, int count) {
-    return appendCommand(commandObjects.zrangeByScore(key, min, max, offset, count));
-  }
-
-  @Override
-  public Response<List<String>> zrevrangeByScore(String key, String max, String min) {
-    return appendCommand(commandObjects.zrevrangeByScore(key, max, min));
-  }
-
-  @Override
-  public Response<List<String>> zrangeByScore(String key, String min, String max, int offset, int count) {
-    return appendCommand(commandObjects.zrangeByScore(key, min, max, offset, count));
-  }
-
-  @Override
-  public Response<List<String>> zrevrangeByScore(String key, double max, double min, int offset, int count) {
-    return appendCommand(commandObjects.zrevrangeByScore(key, max, min, offset, count));
-  }
-
-  @Override
-  public Response<List<Tuple>> zrangeByScoreWithScores(String key, double min, double max) {
-    return appendCommand(commandObjects.zrangeByScoreWithScores(key, min, max));
-  }
-
-  @Override
-  public Response<List<Tuple>> zrevrangeByScoreWithScores(String key, double max, double min) {
-    return appendCommand(commandObjects.zrevrangeByScoreWithScores(key, max, min));
-  }
-
-  @Override
-  public Response<List<Tuple>> zrangeByScoreWithScores(String key, double min, double max, int offset, int count) {
-    return appendCommand(commandObjects.zrangeByScoreWithScores(key, min, max, offset, count));
-  }
-
-  @Override
-  public Response<List<String>> zrevrangeByScore(String key, String max, String min, int offset, int count) {
-    return appendCommand(commandObjects.zrevrangeByScore(key, max, min, offset, count));
-  }
-
-  @Override
-  public Response<List<Tuple>> zrangeByScoreWithScores(String key, String min, String max) {
-    return appendCommand(commandObjects.zrangeByScoreWithScores(key, min, max));
-  }
-
-  @Override
-  public Response<List<Tuple>> zrevrangeByScoreWithScores(String key, String max, String min) {
-    return appendCommand(commandObjects.zrevrangeByScoreWithScores(key, max, min));
-  }
-
-  @Override
-  public Response<List<Tuple>> zrangeByScoreWithScores(String key, String min, String max, int offset, int count) {
-    return appendCommand(commandObjects.zrangeByScoreWithScores(key, min, max, offset, count));
-  }
-
-  @Override
-  public Response<List<Tuple>> zrevrangeByScoreWithScores(String key, double max, double min, int offset, int count) {
-    return appendCommand(commandObjects.zrevrangeByScoreWithScores(key, max, min, offset, count));
-  }
-
-  @Override
-  public Response<List<Tuple>> zrevrangeByScoreWithScores(String key, String max, String min, int offset, int count) {
-    return appendCommand(commandObjects.zrevrangeByScoreWithScores(key, max, min, offset, count));
-  }
-
-  @Override
-  public Response<Long> zremrangeByRank(String key, long start, long stop) {
-    return appendCommand(commandObjects.zremrangeByRank(key, start, stop));
-  }
-
-  @Override
-  public Response<Long> zremrangeByScore(String key, double min, double max) {
-    return appendCommand(commandObjects.zremrangeByScore(key, min, max));
-  }
-
-  @Override
-  public Response<Long> zremrangeByScore(String key, String min, String max) {
-    return appendCommand(commandObjects.zremrangeByScore(key, min, max));
-  }
-
-  @Override
-  public Response<Long> zlexcount(String key, String min, String max) {
-    return appendCommand(commandObjects.zlexcount(key, min, max));
-  }
-
-  @Override
-  public Response<List<String>> zrangeByLex(String key, String min, String max) {
-    return appendCommand(commandObjects.zrangeByLex(key, min, max));
-  }
-
-  @Override
-  public Response<List<String>> zrangeByLex(String key, String min, String max, int offset, int count) {
-    return appendCommand(commandObjects.zrangeByLex(key, min, max, offset, count));
-  }
-
-  @Override
-  public Response<List<String>> zrevrangeByLex(String key, String max, String min) {
-    return appendCommand(commandObjects.zrevrangeByLex(key, max, min));
-  }
-
-  @Override
-  public Response<List<String>> zrevrangeByLex(String key, String max, String min, int offset, int count) {
-    return appendCommand(commandObjects.zrevrangeByLex(key, max, min, offset, count));
-  }
-
-  @Override
-  public Response<Long> zremrangeByLex(String key, String min, String max) {
-    return appendCommand(commandObjects.zremrangeByLex(key, min, max));
-  }
-
-  @Override
-  public Response<ScanResult<Tuple>> zscan(String key, String cursor, ScanParams params) {
-    return appendCommand(commandObjects.zscan(key, cursor, params));
-  }
-
-  @Override
-  public Response<KeyedZSetElement> bzpopmax(double timeout, String... keys) {
-    return appendCommand(commandObjects.bzpopmax(timeout, keys));
-  }
-
-  @Override
-  public Response<KeyedZSetElement> bzpopmin(double timeout, String... keys) {
-    return appendCommand(commandObjects.bzpopmin(timeout, keys));
-  }
-
-  @Override
-  public Response<Set<String>> zdiff(String... keys) {
-    return appendCommand(commandObjects.zdiff(keys));
-  }
-
-  @Override
-  public Response<Set<Tuple>> zdiffWithScores(String... keys) {
-    return appendCommand(commandObjects.zdiffWithScores(keys));
-  }
-
-  @Override
-  public Response<Long> zdiffStore(String dstKey, String... keys) {
-    return appendCommand(commandObjects.zdiffStore(dstKey, keys));
-  }
-
-  @Override
-  public Response<Long> zinterstore(String dstKey, String... sets) {
-    return appendCommand(commandObjects.zinterstore(dstKey, sets));
-  }
-
-  @Override
-  public Response<Long> zinterstore(String dstKey, ZParams params, String... sets) {
-    return appendCommand(commandObjects.zinterstore(dstKey, params, sets));
-  }
-
-  @Override
-  public Response<Set<String>> zinter(ZParams params, String... keys) {
-    return appendCommand(commandObjects.zinter(params, keys));
-  }
-
-  @Override
-  public Response<Set<Tuple>> zinterWithScores(ZParams params, String... keys) {
-    return appendCommand(commandObjects.zinterWithScores(params, keys));
-  }
-
-  @Override
-  public Response<Set<String>> zunion(ZParams params, String... keys) {
-    return appendCommand(commandObjects.zunion(params, keys));
-  }
-
-  @Override
-  public Response<Set<Tuple>> zunionWithScores(ZParams params, String... keys) {
-    return appendCommand(commandObjects.zunionWithScores(params, keys));
-  }
-
-  @Override
-  public Response<Long> zunionstore(String dstKey, String... sets) {
-    return appendCommand(commandObjects.zunionstore(dstKey, sets));
-  }
-
-  @Override
-  public Response<Long> zunionstore(String dstKey, ZParams params, String... sets) {
-    return appendCommand(commandObjects.zunionstore(dstKey, params, sets));
-  }
-
-  @Override
-  public Response<Long> geoadd(String key, double longitude, double latitude, String member) {
-    return appendCommand(commandObjects.geoadd(key, longitude, latitude, member));
-  }
-
-  @Override
-  public Response<Long> geoadd(String key, Map<String, GeoCoordinate> memberCoordinateMap) {
-    return appendCommand(commandObjects.geoadd(key, memberCoordinateMap));
-  }
-
-  @Override
-  public Response<Long> geoadd(String key, GeoAddParams params, Map<String, GeoCoordinate> memberCoordinateMap) {
-    return appendCommand(commandObjects.geoadd(key, params, memberCoordinateMap));
-  }
-
-  @Override
-  public Response<Double> geodist(String key, String member1, String member2) {
-    return appendCommand(commandObjects.geodist(key, member1, member2));
-  }
-
-  @Override
-  public Response<Double> geodist(String key, String member1, String member2, GeoUnit unit) {
-    return appendCommand(commandObjects.geodist(key, member1, member2, unit));
-  }
-
-  @Override
-  public Response<List<String>> geohash(String key, String... members) {
-    return appendCommand(commandObjects.geohash(key, members));
-  }
-
-  @Override
-  public Response<List<GeoCoordinate>> geopos(String key, String... members) {
-    return appendCommand(commandObjects.geopos(key, members));
-  }
-
-  @Override
-  public Response<List<GeoRadiusResponse>> georadius(String key, double longitude, double latitude, double radius, GeoUnit unit) {
-    return appendCommand(commandObjects.georadius(key, longitude, latitude, radius, unit));
-  }
-
-  @Override
-  public Response<List<GeoRadiusResponse>> georadiusReadonly(String key, double longitude, double latitude, double radius, GeoUnit unit) {
-    return appendCommand(commandObjects.georadiusReadonly(key, longitude, latitude, radius, unit));
-  }
-
-  @Override
-  public Response<List<GeoRadiusResponse>> georadius(String key, double longitude, double latitude, double radius, GeoUnit unit, GeoRadiusParam param) {
-    return appendCommand(commandObjects.georadius(key, longitude, latitude, radius, unit, param));
-  }
-
-  @Override
-  public Response<List<GeoRadiusResponse>> georadiusReadonly(String key, double longitude, double latitude, double radius, GeoUnit unit, GeoRadiusParam param) {
-    return appendCommand(commandObjects.georadiusReadonly(key, longitude, latitude, radius, unit, param));
-  }
-
-  @Override
-  public Response<List<GeoRadiusResponse>> georadiusByMember(String key, String member, double radius, GeoUnit unit) {
-    return appendCommand(commandObjects.georadiusByMember(key, member, radius, unit));
-  }
-
-  @Override
-  public Response<List<GeoRadiusResponse>> georadiusByMemberReadonly(String key, String member, double radius, GeoUnit unit) {
-    return appendCommand(commandObjects.georadiusByMemberReadonly(key, member, radius, unit));
-  }
-
-  @Override
-  public Response<List<GeoRadiusResponse>> georadiusByMember(String key, String member, double radius, GeoUnit unit, GeoRadiusParam param) {
-    return appendCommand(commandObjects.georadiusByMember(key, member, radius, unit, param));
-  }
-
-  @Override
-  public Response<List<GeoRadiusResponse>> georadiusByMemberReadonly(String key, String member, double radius, GeoUnit unit, GeoRadiusParam param) {
-    return appendCommand(commandObjects.georadiusByMemberReadonly(key, member, radius, unit, param));
-  }
-
-  @Override
-  public Response<Long> georadiusStore(String key, double longitude, double latitude, double radius, GeoUnit unit, GeoRadiusParam param, GeoRadiusStoreParam storeParam) {
-    return appendCommand(commandObjects.georadiusStore(key, longitude, latitude, radius, unit, param, storeParam));
-  }
-
-  @Override
-  public Response<Long> georadiusByMemberStore(String key, String member, double radius, GeoUnit unit, GeoRadiusParam param, GeoRadiusStoreParam storeParam) {
-    return appendCommand(commandObjects.georadiusByMemberStore(key, member, radius, unit, param, storeParam));
-  }
-
-  @Override
-  public Response<Long> pfadd(String key, String... elements) {
-    return appendCommand(commandObjects.pfadd(key, elements));
-  }
-
-  @Override
-  public Response<String> pfmerge(String destkey, String... sourcekeys) {
-    return appendCommand(commandObjects.pfmerge(destkey, sourcekeys));
-  }
-
-  @Override
-  public Response<Long> pfcount(String key) {
-    return appendCommand(commandObjects.pfcount(key));
-  }
-
-  @Override
-  public Response<Long> pfcount(String... keys) {
-    return appendCommand(commandObjects.pfcount(keys));
-  }
-
-  @Override
-  public Response<StreamEntryID> xadd(String key, StreamEntryID id, Map<String, String> hash) {
-    return appendCommand(commandObjects.xadd(key, id, hash));
-  }
-
-  @Override
-  public Response<StreamEntryID> xadd_v2(String key, XAddParams params, Map<String, String> hash) {
-    return appendCommand(commandObjects.xadd(key, params, hash));
-  }
-
-  @Override
-  public Response<Long> xlen(String key) {
-    return appendCommand(commandObjects.xlen(key));
-  }
-
-  @Override
-  public Response<List<StreamEntry>> xrange(String key, StreamEntryID start, StreamEntryID end) {
-    return appendCommand(commandObjects.xrange(key, start, end));
-  }
-
-  @Override
-  public Response<List<StreamEntry>> xrange(String key, StreamEntryID start, StreamEntryID end, int count) {
-    return appendCommand(commandObjects.xrange(key, start, end, count));
-  }
-
-  @Override
-  public Response<List<StreamEntry>> xrevrange(String key, StreamEntryID end, StreamEntryID start) {
-    return appendCommand(commandObjects.xrevrange(key, start, end));
-  }
-
-  @Override
-  public Response<List<StreamEntry>> xrevrange(String key, StreamEntryID end, StreamEntryID start, int count) {
-    return appendCommand(commandObjects.xrevrange(key, start, end, count));
-  }
-
-  @Override
-  public Response<Long> xack(String key, String group, StreamEntryID... ids) {
-    return appendCommand(commandObjects.xack(key, group, ids));
-  }
-
-  @Override
-  public Response<String> xgroupCreate(String key, String groupname, StreamEntryID id, boolean makeStream) {
-    return appendCommand(commandObjects.xgroupCreate(key, groupname, id, makeStream));
-  }
-
-  @Override
-  public Response<String> xgroupSetID(String key, String groupname, StreamEntryID id) {
-    return appendCommand(commandObjects.xgroupSetID(key, groupname, id));
-  }
-
-  @Override
-  public Response<Long> xgroupDestroy(String key, String groupname) {
-    return appendCommand(commandObjects.xgroupDestroy(key, groupname));
-  }
-
-  @Override
-  public Response<Long> xgroupDelConsumer(String key, String groupname, String consumername) {
-    return appendCommand(commandObjects.xgroupDelConsumer(key, groupname, consumername));
-  }
-
-  @Override
-  public Response<StreamPendingSummary> xpending(String key, String groupname) {
-    return appendCommand(commandObjects.xpending(key, groupname));
-  }
-
-  @Override
-  public Response<List<StreamPendingEntry>> xpending(String key, String groupname, StreamEntryID start, StreamEntryID end, int count, String consumername) {
-    return appendCommand(commandObjects.xpending(key, groupname, start, end, count, consumername));
-  }
-
-  @Override
-  public Response<List<StreamPendingEntry>> xpending(String key, String groupname, XPendingParams params) {
-    return appendCommand(commandObjects.xpending(key, groupname, params));
-  }
-
-  @Override
-  public Response<Long> xdel(String key, StreamEntryID... ids) {
-    return appendCommand(commandObjects.xdel(key, ids));
-  }
-
-  @Override
-  public Response<Long> xtrim(String key, long maxLen, boolean approximate) {
-    return appendCommand(commandObjects.xtrim(key, maxLen, approximate));
-  }
-
-  @Override
-  public Response<Long> xtrim(String key, XTrimParams params) {
-    return appendCommand(commandObjects.xtrim(key, params));
-  }
-
-  @Override
-  public Response<List<StreamEntry>> xclaim(String key, String group, String consumername, long minIdleTime, XClaimParams params, StreamEntryID... ids) {
-    return appendCommand(commandObjects.xclaim(key, group, consumername, minIdleTime, params, ids));
-  }
-
-  @Override
-  public Response<List<StreamEntryID>> xclaimJustId(String key, String group, String consumername, long minIdleTime, XClaimParams params, StreamEntryID... ids) {
-    return appendCommand(commandObjects.xclaimJustId(key, group, consumername, minIdleTime, params, ids));
-  }
-
-  @Override
-  public Response<Map.Entry<StreamEntryID, List<StreamEntry>>> xautoclaim(String key, String group, String consumername, long minIdleTime, StreamEntryID start, XAutoClaimParams params) {
-    return appendCommand(commandObjects.xautoclaim(key, group, consumername, minIdleTime, start, params));
-  }
-
-  @Override
-  public Response<Map.Entry<StreamEntryID, List<StreamEntryID>>> xautoclaimJustId(String key, String group, String consumername, long minIdleTime, StreamEntryID start, XAutoClaimParams params) {
-    return appendCommand(commandObjects.xautoclaimJustId(key, group, consumername, minIdleTime, start, params));
-  }
-
-  @Override
-  public Response<StreamInfo> xinfoStream(String key) {
-    return appendCommand(commandObjects.xinfoStream(key));
-  }
-
-  @Override
-  public Response<List<StreamGroupInfo>> xinfoGroup(String key) {
-    return appendCommand(commandObjects.xinfoGroup(key));
-  }
-
-  @Override
-  public Response<List<StreamConsumersInfo>> xinfoConsumers(String key, String group) {
-    return appendCommand(commandObjects.xinfoConsumers(key, group));
-  }
-
-  @Override
-  public Response<List<Map.Entry<String, List<StreamEntry>>>> xread(XReadParams xReadParams, Map<String, StreamEntryID> streams) {
-    return appendCommand(commandObjects.xread(xReadParams, streams));
-  }
-
-  @Override
-  public Response<List<Map.Entry<String, List<StreamEntry>>>> xreadGroup(String groupname, String consumer, XReadGroupParams xReadGroupParams, Map<String, StreamEntryID> streams) {
-    return appendCommand(commandObjects.xreadGroup(groupname, consumer, xReadGroupParams, streams));
-  }
-
-  @Override
-  public Response<Object> eval(String script) {
-    return appendCommand(commandObjects.eval(script));
-  }
-
-  @Override
-  public Response<Object> eval(String script, int keyCount, String... params) {
-    return appendCommand(commandObjects.eval(script, keyCount, params));
-  }
-
-  @Override
-  public Response<Object> eval(String script, List<String> keys, List<String> args) {
-    return appendCommand(commandObjects.eval(script, keys, args));
-  }
-
-  @Override
-  public Response<Object> evalsha(String sha1) {
-    return appendCommand(commandObjects.evalsha(sha1));
-  }
-
-  @Override
-  public Response<Object> evalsha(String sha1, int keyCount, String... params) {
-    return appendCommand(commandObjects.evalsha(sha1, keyCount, params));
-  }
-
-  @Override
-  public Response<Object> evalsha(String sha1, List<String> keys, List<String> args) {
-    return appendCommand(commandObjects.evalsha(sha1, keys, args));
-  }
-
-  @Override
-  public Response<Long> waitReplicas(String sampleKey, int replicas, long timeout) {
-    return appendCommand(commandObjects.waitReplicas(sampleKey, replicas, timeout));
-  }
-
-  @Override
-  public Response<Object> eval(String script, String sampleKey) {
-    return appendCommand(commandObjects.eval(script, sampleKey));
-  }
-
-  @Override
-  public Response<Object> evalsha(String sha1, String sampleKey) {
-    return appendCommand(commandObjects.evalsha(sha1, sampleKey));
-  }
-
-  @Override
-  public Response<List<Boolean>> scriptExists(String sampleKey, String... sha1) {
-    return appendCommand(commandObjects.scriptExists(sampleKey, sha1));
-  }
-
-  @Override
-  public Response<String> scriptLoad(String script, String sampleKey) {
-    return appendCommand(commandObjects.scriptLoad(script, sampleKey));
-  }
-
-  @Override
-  public Response<String> scriptFlush(String sampleKey) {
-    return appendCommand(commandObjects.scriptFlush(sampleKey));
-  }
-
-  @Override
-  public Response<String> scriptFlush(String sampleKey, FlushMode flushMode) {
-    return appendCommand(commandObjects.scriptFlush(sampleKey, flushMode));
-  }
-
-  @Override
-  public Response<String> scriptKill(String sampleKey) {
-    return appendCommand(commandObjects.scriptKill(sampleKey));
-  }
-
-  public Response<Long> publish(String channel, String message) {
-    return appendCommand(commandObjects.publish(channel, message));
-  }
-
-  public Response<LCSMatchResult> strAlgoLCSStrings(String strA, String strB, StrAlgoLCSParams params) {
-    return appendCommand(commandObjects.strAlgoLCSStrings(strA, strB, params));
-  }
-
-  @Override
-  public Response<Long> geoadd(byte[] key, double longitude, double latitude, byte[] member) {
-    return appendCommand(commandObjects.geoadd(key, longitude, latitude, member));
-  }
-
-  @Override
-  public Response<Long> geoadd(byte[] key, Map<byte[], GeoCoordinate> memberCoordinateMap) {
-    return appendCommand(commandObjects.geoadd(key, memberCoordinateMap));
-  }
-
-  @Override
-  public Response<Long> geoadd(byte[] key, GeoAddParams params, Map<byte[], GeoCoordinate> memberCoordinateMap) {
-    return appendCommand(commandObjects.geoadd(key, params, memberCoordinateMap));
-  }
-
-  @Override
-  public Response<Double> geodist(byte[] key, byte[] member1, byte[] member2) {
-    return appendCommand(commandObjects.geodist(key, member1, member2));
-  }
-
-  @Override
-  public Response<Double> geodist(byte[] key, byte[] member1, byte[] member2, GeoUnit unit) {
-    return appendCommand(commandObjects.geodist(key, member1, member2, unit));
-  }
-
-  @Override
-  public Response<List<byte[]>> geohash(byte[] key, byte[]... members) {
-    return appendCommand(commandObjects.geohash(key, members));
-  }
-
-  @Override
-  public Response<List<GeoCoordinate>> geopos(byte[] key, byte[]... members) {
-    return appendCommand(commandObjects.geopos(key, members));
-  }
-
-  @Override
-  public Response<List<GeoRadiusResponse>> georadius(byte[] key, double longitude, double latitude, double radius, GeoUnit unit) {
-    return appendCommand(commandObjects.georadius(key, longitude, latitude, radius, unit));
-  }
-
-  @Override
-  public Response<List<GeoRadiusResponse>> georadiusReadonly(byte[] key, double longitude, double latitude, double radius, GeoUnit unit) {
-    return appendCommand(commandObjects.georadiusReadonly(key, longitude, latitude, radius, unit));
-  }
-
-  @Override
-  public Response<List<GeoRadiusResponse>> georadius(byte[] key, double longitude, double latitude, double radius, GeoUnit unit, GeoRadiusParam param) {
-    return appendCommand(commandObjects.georadius(key, longitude, latitude, radius, unit, param));
-  }
-
-  @Override
-  public Response<List<GeoRadiusResponse>> georadiusReadonly(byte[] key, double longitude, double latitude, double radius, GeoUnit unit, GeoRadiusParam param) {
-    return appendCommand(commandObjects.georadiusReadonly(key, longitude, latitude, radius, unit, param));
-  }
-
-  @Override
-  public Response<List<GeoRadiusResponse>> georadiusByMember(byte[] key, byte[] member, double radius, GeoUnit unit) {
-    return appendCommand(commandObjects.georadiusByMember(key, member, radius, unit));
-  }
-
-  @Override
-  public Response<List<GeoRadiusResponse>> georadiusByMemberReadonly(byte[] key, byte[] member, double radius, GeoUnit unit) {
-    return appendCommand(commandObjects.georadiusByMemberReadonly(key, member, radius, unit));
-  }
-
-  @Override
-  public Response<List<GeoRadiusResponse>> georadiusByMember(byte[] key, byte[] member, double radius, GeoUnit unit, GeoRadiusParam param) {
-    return appendCommand(commandObjects.georadiusByMember(key, member, radius, unit, param));
-  }
-
-  @Override
-  public Response<List<GeoRadiusResponse>> georadiusByMemberReadonly(byte[] key, byte[] member, double radius, GeoUnit unit, GeoRadiusParam param) {
-    return appendCommand(commandObjects.georadiusByMemberReadonly(key, member, radius, unit, param));
-  }
-
-  @Override
-  public Response<Long> georadiusStore(byte[] key, double longitude, double latitude, double radius, GeoUnit unit, GeoRadiusParam param, GeoRadiusStoreParam storeParam) {
-    return appendCommand(commandObjects.georadiusStore(key, longitude, latitude, radius, unit, param, storeParam));
-  }
-
-  @Override
-  public Response<Long> georadiusByMemberStore(byte[] key, byte[] member, double radius, GeoUnit unit, GeoRadiusParam param, GeoRadiusStoreParam storeParam) {
-    return appendCommand(commandObjects.georadiusByMemberStore(key, member, radius, unit, param, storeParam));
-  }
-
-  @Override
-  public Response<Long> hset(byte[] key, byte[] field, byte[] value) {
-    return appendCommand(commandObjects.hset(key, field, value));
-  }
-
-  @Override
-  public Response<Long> hset(byte[] key, Map<byte[], byte[]> hash) {
-    return appendCommand(commandObjects.hset(key, hash));
-  }
-
-  @Override
-  public Response<byte[]> hget(byte[] key, byte[] field) {
-    return appendCommand(commandObjects.hget(key, field));
-  }
-
-  @Override
-  public Response<Long> hsetnx(byte[] key, byte[] field, byte[] value) {
-    return appendCommand(commandObjects.hsetnx(key, field, value));
-  }
-
-  @Override
-  public Response<String> hmset(byte[] key, Map<byte[], byte[]> hash) {
-    return appendCommand(commandObjects.hmset(key, hash));
-  }
-
-  @Override
-  public Response<List<byte[]>> hmget(byte[] key, byte[]... fields) {
-    return appendCommand(commandObjects.hmget(key, fields));
-  }
-
-  @Override
-  public Response<Long> hincrBy(byte[] key, byte[] field, long value) {
-    return appendCommand(commandObjects.hincrBy(key, field, value));
-  }
-
-  @Override
-  public Response<Double> hincrByFloat(byte[] key, byte[] field, double value) {
-    return appendCommand(commandObjects.hincrByFloat(key, field, value));
-  }
-
-  @Override
-  public Response<Boolean> hexists(byte[] key, byte[] field) {
-    return appendCommand(commandObjects.hexists(key, field));
-  }
-
-  @Override
-  public Response<Long> hdel(byte[] key, byte[]... field) {
-    return appendCommand(commandObjects.hdel(key, field));
-  }
-
-  @Override
-  public Response<Long> hlen(byte[] key) {
-    return appendCommand(commandObjects.hlen(key));
-  }
-
-  @Override
-  public Response<Set<byte[]>> hkeys(byte[] key) {
-    return appendCommand(commandObjects.hkeys(key));
-  }
-
-  @Override
-  public Response<List<byte[]>> hvals(byte[] key) {
-    return appendCommand(commandObjects.hvals(key));
-  }
-
-  @Override
-  public Response<Map<byte[], byte[]>> hgetAll(byte[] key) {
-    return appendCommand(commandObjects.hgetAll(key));
-  }
-
-  @Override
-  public Response<byte[]> hrandfield(byte[] key) {
-    return appendCommand(commandObjects.hrandfield(key));
-  }
-
-  @Override
-  public Response<List<byte[]>> hrandfield(byte[] key, long count) {
-    return appendCommand(commandObjects.hrandfield(key, count));
-  }
-
-  @Override
-  public Response<Map<byte[], byte[]>> hrandfieldWithValues(byte[] key, long count) {
-    return appendCommand(commandObjects.hrandfieldWithValues(key, count));
-  }
-
-  @Override
-  public Response<ScanResult<Map.Entry<byte[], byte[]>>> hscan(byte[] key, byte[] cursor, ScanParams params) {
-    return appendCommand(commandObjects.hscan(key, cursor, params));
-  }
-
-  @Override
-  public Response<Long> hstrlen(byte[] key, byte[] field) {
-    return appendCommand(commandObjects.hstrlen(key, field));
-  }
-
-  @Override
-  public Response<Long> pfadd(byte[] key, byte[]... elements) {
-    return appendCommand(commandObjects.pfadd(key, elements));
-  }
-
-  @Override
-  public Response<String> pfmerge(byte[] destkey, byte[]... sourcekeys) {
-    return appendCommand(commandObjects.pfmerge(destkey, sourcekeys));
-  }
-
-  @Override
-  public Response<Long> pfcount(byte[] key) {
-    return appendCommand(commandObjects.pfcount(key));
-  }
-
-  @Override
-  public Response<Long> pfcount(byte[]... keys) {
-    return appendCommand(commandObjects.pfcount(keys));
-  }
-
-  @Override
-  public Response<Boolean> exists(byte[] key) {
-    return appendCommand(commandObjects.exists(key));
-  }
-
-  @Override
-  public Response<Long> exists(byte[]... keys) {
-    return appendCommand(commandObjects.exists(keys));
-  }
-
-  @Override
-  public Response<Long> persist(byte[] key) {
-    return appendCommand(commandObjects.persist(key));
-  }
-
-  @Override
-  public Response<String> type(byte[] key) {
-    return appendCommand(commandObjects.type(key));
-  }
-
-  @Override
-  public Response<byte[]> dump(byte[] key) {
-    return appendCommand(commandObjects.dump(key));
-  }
-
-  @Override
-  public Response<String> restore(byte[] key, long ttl, byte[] serializedValue) {
-    return appendCommand(commandObjects.restore(key, ttl, serializedValue));
-  }
-
-  @Override
-  public Response<String> restore(byte[] key, long ttl, byte[] serializedValue, RestoreParams params) {
-    return appendCommand(commandObjects.restore(key, ttl, serializedValue, params));
-  }
-
-  @Override
-  public Response<Long> expire(byte[] key, long seconds) {
-    return appendCommand(commandObjects.expire(key, seconds));
-  }
-
-  @Override
-  public Response<Long> pexpire(byte[] key, long milliseconds) {
-    return appendCommand(commandObjects.pexpire(key, milliseconds));
-  }
-
-  @Override
-  public Response<Long> expireAt(byte[] key, long unixTime) {
-    return appendCommand(commandObjects.expireAt(key, unixTime));
-  }
-
-  @Override
-  public Response<Long> pexpireAt(byte[] key, long millisecondsTimestamp) {
-    return appendCommand(commandObjects.pexpireAt(key, millisecondsTimestamp));
-  }
-
-  @Override
-  public Response<Long> ttl(byte[] key) {
-    return appendCommand(commandObjects.ttl(key));
-  }
-
-  @Override
-  public Response<Long> pttl(byte[] key) {
-    return appendCommand(commandObjects.pttl(key));
-  }
-
-  @Override
-  public Response<Long> touch(byte[] key) {
-    return appendCommand(commandObjects.touch(key));
-  }
-
-  @Override
-  public Response<Long> touch(byte[]... keys) {
-    return appendCommand(commandObjects.touch(keys));
-  }
-
-  @Override
-  public Response<List<byte[]>> sort(byte[] key) {
-    return appendCommand(commandObjects.sort(key));
-  }
-
-  @Override
-  public Response<List<byte[]>> sort(byte[] key, SortingParams sortingParameters) {
-    return appendCommand(commandObjects.sort(key, sortingParameters));
-  }
-
-  @Override
-  public Response<Long> del(byte[] key) {
-    return appendCommand(commandObjects.del(key));
-  }
-
-  @Override
-  public Response<Long> del(byte[]... keys) {
-    return appendCommand(commandObjects.del(keys));
-  }
-
-  @Override
-  public Response<Long> unlink(byte[] key) {
-    return appendCommand(commandObjects.unlink(key));
-  }
-
-  @Override
-  public Response<Long> unlink(byte[]... keys) {
-    return appendCommand(commandObjects.unlink(keys));
-  }
-
-  @Override
-  public Response<Boolean> copy(byte[] srcKey, byte[] dstKey, boolean replace) {
-    return appendCommand(commandObjects.copy(srcKey, dstKey, replace));
-  }
-
-  @Override
-  public Response<String> rename(byte[] oldkey, byte[] newkey) {
-    return appendCommand(commandObjects.rename(oldkey, newkey));
-  }
-
-  @Override
-  public Response<Long> renamenx(byte[] oldkey, byte[] newkey) {
-    return appendCommand(commandObjects.renamenx(oldkey, newkey));
-  }
-
-  @Override
-  public Response<Long> sort(byte[] key, SortingParams sortingParameters, byte[] dstkey) {
-    return appendCommand(commandObjects.sort(key, sortingParameters, dstkey));
-  }
-
-  @Override
-  public Response<Long> sort(byte[] key, byte[] dstkey) {
-    return appendCommand(commandObjects.sort(key, dstkey));
-  }
-
-  @Override
-  public Response<Long> memoryUsage(byte[] key) {
-    return appendCommand(commandObjects.memoryUsage(key));
-  }
-
-  @Override
-  public Response<Long> memoryUsage(byte[] key, int samples) {
-    return appendCommand(commandObjects.memoryUsage(key, samples));
-  }
-
-  @Override
-  public Response<Long> objectRefcount(byte[] key) {
-    return appendCommand(commandObjects.objectRefcount(key));
-  }
-
-  @Override
-  public Response<byte[]> objectEncoding(byte[] key) {
-    return appendCommand(commandObjects.objectEncoding(key));
-  }
-
-  @Override
-  public Response<Long> objectIdletime(byte[] key) {
-    return appendCommand(commandObjects.objectIdletime(key));
-  }
-
-  @Override
-  public Response<Long> objectFreq(byte[] key) {
-    return appendCommand(commandObjects.objectFreq(key));
-  }
-
-  @Override
-  public Response<String> migrate(String host, int port, byte[] key, int timeout) {
-    return appendCommand(commandObjects.migrate(host, port, key, timeout));
-  }
-
-  @Override
-  public Response<String> migrate(String host, int port, int timeout, MigrateParams params, byte[]... keys) {
-    return appendCommand(commandObjects.migrate(host, port, timeout, params, keys));
-  }
-
-  @Override
-  public Response<Set<byte[]>> keys(byte[] pattern) {
-    return appendCommand(commandObjects.keys(pattern));
-  }
-
-  @Override
-  public Response<ScanResult<byte[]>> scan(byte[] cursor) {
-    return appendCommand(commandObjects.scan(cursor));
-  }
-
-  @Override
-  public Response<ScanResult<byte[]>> scan(byte[] cursor, ScanParams params) {
-    return appendCommand(commandObjects.scan(cursor, params));
-  }
-
-  @Override
-  public Response<ScanResult<byte[]>> scan(byte[] cursor, ScanParams params, byte[] type) {
-    return appendCommand(commandObjects.scan(cursor, params, type));
-  }
-
-  @Override
-  public Response<byte[]> randomBinaryKey() {
-    return appendCommand(commandObjects.randomBinaryKey());
-  }
-
-  @Override
-  public Response<Long> rpush(byte[] key, byte[]... args) {
-    return appendCommand(commandObjects.rpush(key, args));
-  }
-
-  @Override
-  public Response<Long> lpush(byte[] key, byte[]... args) {
-    return appendCommand(commandObjects.lpush(key, args));
-  }
-
-  @Override
-  public Response<Long> llen(byte[] key) {
-    return appendCommand(commandObjects.llen(key));
-  }
-
-  @Override
-  public Response<List<byte[]>> lrange(byte[] key, long start, long stop) {
-    return appendCommand(commandObjects.lrange(key, start, stop));
-  }
-
-  @Override
-  public Response<String> ltrim(byte[] key, long start, long stop) {
-    return appendCommand(commandObjects.ltrim(key, start, stop));
-  }
-
-  @Override
-  public Response<byte[]> lindex(byte[] key, long index) {
-    return appendCommand(commandObjects.lindex(key, index));
-  }
-
-  @Override
-  public Response<String> lset(byte[] key, long index, byte[] value) {
-    return appendCommand(commandObjects.lset(key, index, value));
-  }
-
-  @Override
-  public Response<Long> lrem(byte[] key, long count, byte[] value) {
-    return appendCommand(commandObjects.lrem(key, count, value));
-  }
-
-  @Override
-  public Response<byte[]> lpop(byte[] key) {
-    return appendCommand(commandObjects.lpop(key));
-  }
-
-  @Override
-  public Response<List<byte[]>> lpop(byte[] key, int count) {
-    return appendCommand(commandObjects.lpop(key, count));
-  }
-
-  @Override
-  public Response<Long> lpos(byte[] key, byte[] element) {
-    return appendCommand(commandObjects.lpos(key, element));
-  }
-
-  @Override
-  public Response<Long> lpos(byte[] key, byte[] element, LPosParams params) {
-    return appendCommand(commandObjects.lpos(key, element, params));
-  }
-
-  @Override
-  public Response<List<Long>> lpos(byte[] key, byte[] element, LPosParams params, long count) {
-    return appendCommand(commandObjects.lpos(key, element, params, count));
-  }
-
-  @Override
-  public Response<byte[]> rpop(byte[] key) {
-    return appendCommand(commandObjects.rpop(key));
-  }
-
-  @Override
-  public Response<List<byte[]>> rpop(byte[] key, int count) {
-    return appendCommand(commandObjects.rpop(key, count));
-  }
-
-  @Override
-  public Response<Long> linsert(byte[] key, ListPosition where, byte[] pivot, byte[] value) {
-    return appendCommand(commandObjects.linsert(key, where, pivot, value));
-  }
-
-  @Override
-  public Response<Long> lpushx(byte[] key, byte[]... arg) {
-    return appendCommand(commandObjects.lpushx(key, arg));
-  }
-
-  @Override
-  public Response<Long> rpushx(byte[] key, byte[]... arg) {
-    return appendCommand(commandObjects.rpushx(key, arg));
-  }
-
-  @Override
-  public Response<List<byte[]>> blpop(int timeout, byte[]... keys) {
-    return appendCommand(commandObjects.blpop(timeout, keys));
-  }
-
-  @Override
-  public Response<List<byte[]>> blpop(double timeout, byte[]... keys) {
-    return appendCommand(commandObjects.blpop(timeout, keys));
-  }
-
-  @Override
-  public Response<List<byte[]>> brpop(int timeout, byte[]... keys) {
-    return appendCommand(commandObjects.brpop(timeout, keys));
-  }
-
-  @Override
-  public Response<List<byte[]>> brpop(double timeout, byte[]... keys) {
-    return appendCommand(commandObjects.brpop(timeout, keys));
-  }
-
-  @Override
-  public Response<byte[]> rpoplpush(byte[] srckey, byte[] dstkey) {
-    return appendCommand(commandObjects.rpoplpush(srckey, dstkey));
-  }
-
-  @Override
-  public Response<byte[]> brpoplpush(byte[] source, byte[] destination, int timeout) {
-    return appendCommand(commandObjects.brpoplpush(source, destination, timeout));
-  }
-
-  @Override
-  public Response<byte[]> lmove(byte[] srcKey, byte[] dstKey, ListDirection from, ListDirection to) {
-    return appendCommand(commandObjects.lmove(srcKey, dstKey, from, to));
-  }
-
-  @Override
-  public Response<byte[]> blmove(byte[] srcKey, byte[] dstKey, ListDirection from, ListDirection to, double timeout) {
-    return appendCommand(commandObjects.blmove(srcKey, dstKey, from, to, timeout));
-  }
-
-  public Response<Long> publish(byte[] channel, byte[] message) {
-    return appendCommand(commandObjects.publish(channel, message));
-  }
-
-  public Response<LCSMatchResult> strAlgoLCSStrings(byte[] strA, byte[] strB, StrAlgoLCSParams params) {
-    return appendCommand(commandObjects.strAlgoLCSStrings(strA, strB, params));
-  }
-
-  @Override
-  public Response<Long> waitReplicas(byte[] sampleKey, int replicas, long timeout) {
-    return appendCommand(commandObjects.waitReplicas(sampleKey, replicas, timeout));
-  }
-
-  @Override
-  public Response<Object> eval(byte[] script, byte[] sampleKey) {
-    return appendCommand(commandObjects.eval(script, sampleKey));
-  }
-
-  @Override
-  public Response<Object> evalsha(byte[] sha1, byte[] sampleKey) {
-    return appendCommand(commandObjects.evalsha(sha1, sampleKey));
-  }
-
-  @Override
-  public Response<List<Boolean>> scriptExists(byte[] sampleKey, byte[]... sha1s) {
-    return appendCommand(commandObjects.scriptExists(sampleKey, sha1s));
-  }
-
-  @Override
-  public Response<byte[]> scriptLoad(byte[] script, byte[] sampleKey) {
-    return appendCommand(commandObjects.scriptLoad(script, sampleKey));
-  }
-
-  @Override
-  public Response<String> scriptFlush(byte[] sampleKey) {
-    return appendCommand(commandObjects.scriptFlush(sampleKey));
-  }
-
-  @Override
-  public Response<String> scriptFlush(byte[] sampleKey, FlushMode flushMode) {
-    return appendCommand(commandObjects.scriptFlush(sampleKey, flushMode));
-  }
-
-  @Override
-  public Response<String> scriptKill(byte[] sampleKey) {
-    return appendCommand(commandObjects.scriptKill(sampleKey));
-  }
-
-  @Override
-  public Response<Object> eval(byte[] script) {
-    return appendCommand(commandObjects.eval(script));
-  }
-
-  @Override
-  public Response<Object> eval(byte[] script, int keyCount, byte[]... params) {
-    return appendCommand(commandObjects.eval(script, keyCount, params));
-  }
-
-  @Override
-  public Response<Object> eval(byte[] script, List<byte[]> keys, List<byte[]> args) {
-    return appendCommand(commandObjects.eval(script, keys, args));
-  }
-
-  @Override
-  public Response<Object> evalsha(byte[] sha1) {
-    return appendCommand(commandObjects.evalsha(sha1));
-  }
-
-  @Override
-  public Response<Object> evalsha(byte[] sha1, int keyCount, byte[]... params) {
-    return appendCommand(commandObjects.evalsha(sha1, keyCount, params));
-  }
-
-  @Override
-  public Response<Object> evalsha(byte[] sha1, List<byte[]> keys, List<byte[]> args) {
-    return appendCommand(commandObjects.evalsha(sha1, keys, args));
-  }
-
-  @Override
-  public Response<Long> sadd(byte[] key, byte[]... member) {
-    return appendCommand(commandObjects.sadd(key, member));
-  }
-
-  @Override
-  public Response<Set<byte[]>> smembers(byte[] key) {
-    return appendCommand(commandObjects.smembers(key));
-  }
-
-  @Override
-  public Response<Long> srem(byte[] key, byte[]... member) {
-    return appendCommand(commandObjects.srem(key, member));
-  }
-
-  @Override
-  public Response<byte[]> spop(byte[] key) {
-    return appendCommand(commandObjects.spop(key));
-  }
-
-  @Override
-  public Response<Set<byte[]>> spop(byte[] key, long count) {
-    return appendCommand(commandObjects.spop(key, count));
-  }
-
-  @Override
-  public Response<Long> scard(byte[] key) {
-    return appendCommand(commandObjects.scard(key));
-  }
-
-  @Override
-  public Response<Boolean> sismember(byte[] key, byte[] member) {
-    return appendCommand(commandObjects.sismember(key, member));
-  }
-
-  @Override
-  public Response<List<Boolean>> smismember(byte[] key, byte[]... members) {
-    return appendCommand(commandObjects.smismember(key, members));
-  }
-
-  @Override
-  public Response<byte[]> srandmember(byte[] key) {
-    return appendCommand(commandObjects.srandmember(key));
-  }
-
-  @Override
-  public Response<List<byte[]>> srandmember(byte[] key, int count) {
-    return appendCommand(commandObjects.srandmember(key, count));
-  }
-
-  @Override
-  public Response<ScanResult<byte[]>> sscan(byte[] key, byte[] cursor, ScanParams params) {
-    return appendCommand(commandObjects.sscan(key, cursor, params));
-  }
-
-  @Override
-  public Response<Set<byte[]>> sdiff(byte[]... keys) {
-    return appendCommand(commandObjects.sdiff(keys));
-  }
-
-  @Override
-  public Response<Long> sdiffstore(byte[] dstkey, byte[]... keys) {
-    return appendCommand(commandObjects.sdiffstore(dstkey, keys));
-  }
-
-  @Override
-  public Response<Set<byte[]>> sinter(byte[]... keys) {
-    return appendCommand(commandObjects.sinter(keys));
-  }
-
-  @Override
-  public Response<Long> sinterstore(byte[] dstkey, byte[]... keys) {
-    return appendCommand(commandObjects.sinterstore(dstkey, keys));
-  }
-
-  @Override
-  public Response<Set<byte[]>> sunion(byte[]... keys) {
-    return appendCommand(commandObjects.sunion(keys));
-  }
-
-  @Override
-  public Response<Long> sunionstore(byte[] dstkey, byte[]... keys) {
-    return appendCommand(commandObjects.sunionstore(dstkey, keys));
-  }
-
-  @Override
-  public Response<Long> smove(byte[] srckey, byte[] dstkey, byte[] member) {
-    return appendCommand(commandObjects.smove(srckey, dstkey, member));
-  }
-
-  @Override
-  public Response<Long> zadd(byte[] key, double score, byte[] member) {
-    return appendCommand(commandObjects.zadd(key, score, member));
-  }
-
-  @Override
-  public Response<Long> zadd(byte[] key, double score, byte[] member, ZAddParams params) {
-    return appendCommand(commandObjects.zadd(key, score, member, params));
-  }
-
-  @Override
-  public Response<Long> zadd(byte[] key, Map<byte[], Double> scoreMembers) {
-    return appendCommand(commandObjects.zadd(key, scoreMembers));
-  }
-
-  @Override
-  public Response<Long> zadd(byte[] key, Map<byte[], Double> scoreMembers, ZAddParams params) {
-    return appendCommand(commandObjects.zadd(key, scoreMembers, params));
-  }
-
-  @Override
-  public Response<Double> zaddIncr(byte[] key, double score, byte[] member, ZAddParams params) {
-    return appendCommand(commandObjects.zaddIncr(key, score, member, params));
-  }
-
-  @Override
-  public Response<Long> zrem(byte[] key, byte[]... members) {
-    return appendCommand(commandObjects.zrem(key, members));
-  }
-
-  @Override
-  public Response<Double> zincrby(byte[] key, double increment, byte[] member) {
-    return appendCommand(commandObjects.zincrby(key, increment, member));
-  }
-
-  @Override
-  public Response<Double> zincrby(byte[] key, double increment, byte[] member, ZIncrByParams params) {
-    return appendCommand(commandObjects.zincrby(key, increment, member, params));
-  }
-
-  @Override
-  public Response<Long> zrank(byte[] key, byte[] member) {
-    return appendCommand(commandObjects.zrank(key, member));
-  }
-
-  @Override
-  public Response<Long> zrevrank(byte[] key, byte[] member) {
-    return appendCommand(commandObjects.zrevrank(key, member));
-  }
-
-  @Override
-  public Response<List<byte[]>> zrange(byte[] key, long start, long stop) {
-    return appendCommand(commandObjects.zrange(key, start, stop));
-  }
-
-  @Override
-  public Response<List<byte[]>> zrevrange(byte[] key, long start, long stop) {
-    return appendCommand(commandObjects.zrevrange(key, start, stop));
-  }
-
-  @Override
-  public Response<List<Tuple>> zrangeWithScores(byte[] key, long start, long stop) {
-    return appendCommand(commandObjects.zrangeWithScores(key, start, stop));
-  }
-
-  @Override
-  public Response<List<Tuple>> zrevrangeWithScores(byte[] key, long start, long stop) {
-    return appendCommand(commandObjects.zrevrangeWithScores(key, start, stop));
-  }
-
-  @Override
-  public Response<byte[]> zrandmember(byte[] key) {
-    return appendCommand(commandObjects.zrandmember(key));
-  }
-
-  @Override
-  public Response<List<byte[]>> zrandmember(byte[] key, long count) {
-    return appendCommand(commandObjects.zrandmember(key, count));
-  }
-
-  @Override
-  public Response<List<Tuple>> zrandmemberWithScores(byte[] key, long count) {
-    return appendCommand(commandObjects.zrandmemberWithScores(key, count));
-  }
-
-  @Override
-  public Response<Long> zcard(byte[] key) {
-    return appendCommand(commandObjects.zcard(key));
-  }
-
-  @Override
-  public Response<Double> zscore(byte[] key, byte[] member) {
-    return appendCommand(commandObjects.zscore(key, member));
-  }
-
-  @Override
-  public Response<List<Double>> zmscore(byte[] key, byte[]... members) {
-    return appendCommand(commandObjects.zmscore(key, members));
-  }
-
-  @Override
-  public Response<Tuple> zpopmax(byte[] key) {
-    return appendCommand(commandObjects.zpopmax(key));
-  }
-
-  @Override
-  public Response<List<Tuple>> zpopmax(byte[] key, int count) {
-    return appendCommand(commandObjects.zpopmax(key, count));
-  }
-
-  @Override
-  public Response<Tuple> zpopmin(byte[] key) {
-    return appendCommand(commandObjects.zpopmin(key));
-  }
-
-  @Override
-  public Response<List<Tuple>> zpopmin(byte[] key, int count) {
-    return appendCommand(commandObjects.zpopmin(key, count));
-  }
-
-  @Override
-  public Response<Long> zcount(byte[] key, double min, double max) {
-    return appendCommand(commandObjects.zcount(key, min, max));
-  }
-
-  @Override
-  public Response<Long> zcount(byte[] key, byte[] min, byte[] max) {
-    return appendCommand(commandObjects.zcount(key, min, max));
-  }
-
-  @Override
-  public Response<List<byte[]>> zrangeByScore(byte[] key, double min, double max) {
-    return appendCommand(commandObjects.zrangeByScore(key, min, max));
-  }
-
-  @Override
-  public Response<List<byte[]>> zrangeByScore(byte[] key, byte[] min, byte[] max) {
-    return appendCommand(commandObjects.zrangeByScore(key, min, max));
-  }
-
-  @Override
-  public Response<List<byte[]>> zrevrangeByScore(byte[] key, double max, double min) {
-    return appendCommand(commandObjects.zrevrangeByScore(key, min, max));
-  }
-
-  @Override
-  public Response<List<byte[]>> zrangeByScore(byte[] key, double min, double max, int offset, int count) {
-    return appendCommand(commandObjects.zrangeByScore(key, min, max, offset, count));
-  }
-
-  @Override
-  public Response<List<byte[]>> zrevrangeByScore(byte[] key, byte[] max, byte[] min) {
-    return appendCommand(commandObjects.zrevrangeByScore(key, min, max));
-  }
-
-  @Override
-  public Response<List<byte[]>> zrangeByScore(byte[] key, byte[] min, byte[] max, int offset, int count) {
-    return appendCommand(commandObjects.zrangeByScore(key, min, max, offset, count));
-  }
-
-  @Override
-  public Response<List<byte[]>> zrevrangeByScore(byte[] key, double max, double min, int offset, int count) {
-    return appendCommand(commandObjects.zrevrangeByScore(key, min, max, offset, count));
-  }
-
-  @Override
-  public Response<List<Tuple>> zrangeByScoreWithScores(byte[] key, double min, double max) {
-    return appendCommand(commandObjects.zrangeByScoreWithScores(key, min, max));
-  }
-
-  @Override
-  public Response<List<Tuple>> zrevrangeByScoreWithScores(byte[] key, double max, double min) {
-    return appendCommand(commandObjects.zrevrangeByScoreWithScores(key, min, max));
-  }
-
-  @Override
-  public Response<List<Tuple>> zrangeByScoreWithScores(byte[] key, double min, double max, int offset, int count) {
-    return appendCommand(commandObjects.zrangeByScoreWithScores(key, min, max, offset, count));
-  }
-
-  @Override
-  public Response<List<byte[]>> zrevrangeByScore(byte[] key, byte[] max, byte[] min, int offset, int count) {
-    return appendCommand(commandObjects.zrevrangeByScore(key, min, max, offset, count));
-  }
-
-  @Override
-  public Response<List<Tuple>> zrangeByScoreWithScores(byte[] key, byte[] min, byte[] max) {
-    return appendCommand(commandObjects.zrangeByScoreWithScores(key, min, max));
-  }
-
-  @Override
-  public Response<List<Tuple>> zrevrangeByScoreWithScores(byte[] key, byte[] max, byte[] min) {
-    return appendCommand(commandObjects.zrevrangeByScoreWithScores(key, min, max));
-  }
-
-  @Override
-  public Response<List<Tuple>> zrangeByScoreWithScores(byte[] key, byte[] min, byte[] max, int offset, int count) {
-    return appendCommand(commandObjects.zrangeByScoreWithScores(key, min, max, offset, count));
-  }
-
-  @Override
-  public Response<List<Tuple>> zrevrangeByScoreWithScores(byte[] key, double max, double min, int offset, int count) {
-    return appendCommand(commandObjects.zrevrangeByScoreWithScores(key, min, max, offset, count));
-  }
-
-  @Override
-  public Response<List<Tuple>> zrevrangeByScoreWithScores(byte[] key, byte[] max, byte[] min, int offset, int count) {
-    return appendCommand(commandObjects.zrevrangeByScoreWithScores(key, min, max, offset, count));
-  }
-
-  @Override
-  public Response<Long> zremrangeByRank(byte[] key, long start, long stop) {
-    return appendCommand(commandObjects.zremrangeByRank(key, start, stop));
-  }
-
-  @Override
-  public Response<Long> zremrangeByScore(byte[] key, double min, double max) {
-    return appendCommand(commandObjects.zremrangeByScore(key, min, max));
-  }
-
-  @Override
-  public Response<Long> zremrangeByScore(byte[] key, byte[] min, byte[] max) {
-    return appendCommand(commandObjects.zremrangeByScore(key, min, max));
-  }
-
-  @Override
-  public Response<Long> zlexcount(byte[] key, byte[] min, byte[] max) {
-    return appendCommand(commandObjects.zlexcount(key, min, max));
-  }
-
-  @Override
-  public Response<List<byte[]>> zrangeByLex(byte[] key, byte[] min, byte[] max) {
-    return appendCommand(commandObjects.zrangeByLex(key, min, max));
-  }
-
-  @Override
-  public Response<List<byte[]>> zrangeByLex(byte[] key, byte[] min, byte[] max, int offset, int count) {
-    return appendCommand(commandObjects.zrangeByLex(key, min, max, offset, count));
-  }
-
-  @Override
-  public Response<List<byte[]>> zrevrangeByLex(byte[] key, byte[] max, byte[] min) {
-    return appendCommand(commandObjects.zrevrangeByLex(key, min, max));
-  }
-
-  @Override
-  public Response<List<byte[]>> zrevrangeByLex(byte[] key, byte[] max, byte[] min, int offset, int count) {
-    return appendCommand(commandObjects.zrevrangeByLex(key, min, max, offset, count));
-  }
-
-  @Override
-  public Response<Long> zremrangeByLex(byte[] key, byte[] min, byte[] max) {
-    return appendCommand(commandObjects.zremrangeByLex(key, min, max));
-  }
-
-  @Override
-  public Response<ScanResult<Tuple>> zscan(byte[] key, byte[] cursor, ScanParams params) {
-    return appendCommand(commandObjects.zscan(key, cursor, params));
-  }
-
-  @Override
-  public Response<List<byte[]>> bzpopmax(double timeout, byte[]... keys) {
-    return appendCommand(commandObjects.bzpopmax(timeout, keys));
-  }
-
-  @Override
-  public Response<List<byte[]>> bzpopmin(double timeout, byte[]... keys) {
-    return appendCommand(commandObjects.bzpopmin(timeout, keys));
-  }
-
-  @Override
-  public Response<Set<byte[]>> zdiff(byte[]... keys) {
-    return appendCommand(commandObjects.zdiff(keys));
-  }
-
-  @Override
-  public Response<Set<Tuple>> zdiffWithScores(byte[]... keys) {
-    return appendCommand(commandObjects.zdiffWithScores(keys));
-  }
-
-  @Override
-  public Response<Long> zdiffStore(byte[] dstkey, byte[]... keys) {
-    return appendCommand(commandObjects.zdiffStore(dstkey, keys));
-  }
-
-  @Override
-  public Response<Set<byte[]>> zinter(ZParams params, byte[]... keys) {
-    return appendCommand(commandObjects.zinter(params, keys));
-  }
-
-  @Override
-  public Response<Set<Tuple>> zinterWithScores(ZParams params, byte[]... keys) {
-    return appendCommand(commandObjects.zinterWithScores(params, keys));
-  }
-
-  @Override
-  public Response<Long> zinterstore(byte[] dstkey, byte[]... sets) {
-    return appendCommand(commandObjects.zinterstore(dstkey, sets));
-  }
-
-  @Override
-  public Response<Long> zinterstore(byte[] dstkey, ZParams params, byte[]... sets) {
-    return appendCommand(commandObjects.zinterstore(dstkey, params, sets));
-  }
-
-  @Override
-  public Response<Set<byte[]>> zunion(ZParams params, byte[]... keys) {
-    return appendCommand(commandObjects.zunion(params, keys));
-  }
-
-  @Override
-  public Response<Set<Tuple>> zunionWithScores(ZParams params, byte[]... keys) {
-    return appendCommand(commandObjects.zunionWithScores(params, keys));
-  }
-
-  @Override
-  public Response<Long> zunionstore(byte[] dstkey, byte[]... sets) {
-    return appendCommand(commandObjects.zunionstore(dstkey, sets));
-  }
-
-  @Override
-  public Response<Long> zunionstore(byte[] dstkey, ZParams params, byte[]... sets) {
-    return appendCommand(commandObjects.zunionstore(dstkey, params, sets));
-  }
-
-  @Override
-  public Response<byte[]> xadd(byte[] key, XAddParams params, Map<byte[], byte[]> hash) {
-    return appendCommand(commandObjects.xadd(key, params, hash));
-  }
-
-  @Override
-  public Response<Long> xlen(byte[] key) {
-    return appendCommand(commandObjects.xlen(key));
-  }
-
-  @Override
-  public Response<List<byte[]>> xrange(byte[] key, byte[] start, byte[] end) {
-    return appendCommand(commandObjects.xrange(key, start, end));
-  }
-
-  @Override
-  public Response<List<byte[]>> xrange(byte[] key, byte[] start, byte[] end, int count) {
-    return appendCommand(commandObjects.xrange(key, start, end, count));
-  }
-
-  @Override
-  public Response<List<byte[]>> xrevrange(byte[] key, byte[] end, byte[] start) {
-    return appendCommand(commandObjects.xrevrange(key, end, start));
-  }
-
-  @Override
-  public Response<List<byte[]>> xrevrange(byte[] key, byte[] end, byte[] start, int count) {
-    return appendCommand(commandObjects.xrevrange(key, end, start, count));
-  }
-
-  @Override
-  public Response<Long> xack(byte[] key, byte[] group, byte[]... ids) {
-    return appendCommand(commandObjects.xack(key, group, ids));
-  }
-
-  @Override
-  public Response<String> xgroupCreate(byte[] key, byte[] groupname, byte[] id, boolean makeStream) {
-    return appendCommand(commandObjects.xgroupCreate(key, groupname, id, makeStream));
-  }
-
-  @Override
-  public Response<String> xgroupSetID(byte[] key, byte[] groupname, byte[] id) {
-    return appendCommand(commandObjects.xgroupSetID(key, groupname, id));
-  }
-
-  @Override
-  public Response<Long> xgroupDestroy(byte[] key, byte[] groupname) {
-    return appendCommand(commandObjects.xgroupDestroy(key, groupname));
-  }
-
-  @Override
-  public Response<Long> xgroupDelConsumer(byte[] key, byte[] groupname, byte[] consumerName) {
-    return appendCommand(commandObjects.xgroupDelConsumer(key, groupname, consumerName));
-  }
-
-  @Override
-  public Response<Long> xdel(byte[] key, byte[]... ids) {
-    return appendCommand(commandObjects.xdel(key, ids));
-  }
-
-  @Override
-  public Response<Long> xtrim(byte[] key, long maxLen, boolean approximateLength) {
-    return appendCommand(commandObjects.xtrim(key, maxLen, approximateLength));
-  }
-
-  @Override
-  public Response<Long> xtrim(byte[] key, XTrimParams params) {
-    return appendCommand(commandObjects.xtrim(key, params));
-  }
-
-  @Override
-  public Response<Object> xpending(byte[] key, byte[] groupname) {
-    return appendCommand(commandObjects.xpending(key, groupname));
-  }
-
-  @Override
-  public Response<List<Object>> xpending(byte[] key, byte[] groupname, byte[] start, byte[] end, int count, byte[] consumername) {
-    return appendCommand(commandObjects.xpending(key, groupname, start, end, count, consumername));
-  }
-
-  @Override
-  public Response<List<Object>> xpending(byte[] key, byte[] groupname, XPendingParams params) {
-    return appendCommand(commandObjects.xpending(key, groupname, params));
-  }
-
-  @Override
-  public Response<List<byte[]>> xclaim(byte[] key, byte[] group, byte[] consumername, long minIdleTime, XClaimParams params, byte[]... ids) {
-    return appendCommand(commandObjects.xclaim(key, group, consumername, minIdleTime, params, ids));
-  }
-
-  @Override
-  public Response<List<byte[]>> xclaimJustId(byte[] key, byte[] group, byte[] consumername, long minIdleTime, XClaimParams params, byte[]... ids) {
-    return appendCommand(commandObjects.xclaimJustId(key, group, consumername, minIdleTime, params, ids));
-  }
-
-  @Override
-  public Response<List<Object>> xautoclaim(byte[] key, byte[] groupName, byte[] consumerName, long minIdleTime, byte[] start, XAutoClaimParams params) {
-    return appendCommand(commandObjects.xautoclaim(key, groupName, consumerName, minIdleTime, start, params));
-  }
-
-  @Override
-  public Response<List<Object>> xautoclaimJustId(byte[] key, byte[] groupName, byte[] consumerName, long minIdleTime, byte[] start, XAutoClaimParams params) {
-    return appendCommand(commandObjects.xautoclaimJustId(key, groupName, consumerName, minIdleTime, start, params));
-  }
-
-  @Override
-  public Response<Object> xinfoStream(byte[] key) {
-    return appendCommand(commandObjects.xinfoStream(key));
-  }
-
-  @Override
-  public Response<List<Object>> xinfoGroup(byte[] key) {
-    return appendCommand(commandObjects.xinfoGroup(key));
-  }
-
-  @Override
-  public Response<List<Object>> xinfoConsumers(byte[] key, byte[] group) {
-    return appendCommand(commandObjects.xinfoConsumers(key, group));
-  }
-
-  @Override
-  public Response<List<byte[]>> xread(XReadParams xReadParams, Map.Entry<byte[], byte[]>... streams) {
-    return appendCommand(commandObjects.xread(xReadParams, streams));
-  }
-
-  @Override
-  public Response<List<byte[]>> xreadGroup(byte[] groupname, byte[] consumer, XReadGroupParams xReadGroupParams, Map.Entry<byte[], byte[]>... streams) {
-    return appendCommand(commandObjects.xreadGroup(groupname, consumer, xReadGroupParams, streams));
-  }
-
-  @Override
-  public Response<String> set(byte[] key, byte[] value) {
-    return appendCommand(commandObjects.set(key, value));
-  }
-
-  @Override
-  public Response<String> set(byte[] key, byte[] value, SetParams params) {
-    return appendCommand(commandObjects.set(key, value, params));
-  }
-
-  @Override
-  public Response<byte[]> get(byte[] key) {
-    return appendCommand(commandObjects.get(key));
-  }
-
-  @Override
-  public Response<byte[]> getDel(byte[] key) {
-    return appendCommand(commandObjects.getDel(key));
-  }
-
-  @Override
-  public Response<byte[]> getEx(byte[] key, GetExParams params) {
-    return appendCommand(commandObjects.getEx(key, params));
-  }
-
-  @Override
-  public Response<Boolean> setbit(byte[] key, long offset, boolean value) {
-    return appendCommand(commandObjects.setbit(key, offset, value));
-  }
-
-  @Override
-  public Response<Boolean> getbit(byte[] key, long offset) {
-    return appendCommand(commandObjects.getbit(key, offset));
-  }
-
-  @Override
-  public Response<Long> setrange(byte[] key, long offset, byte[] value) {
-    return appendCommand(commandObjects.setrange(key, offset, value));
-  }
-
-  @Override
-  public Response<byte[]> getrange(byte[] key, long startOffset, long endOffset) {
-    return appendCommand(commandObjects.getrange(key, startOffset, endOffset));
-  }
-
-  @Override
-  public Response<byte[]> getSet(byte[] key, byte[] value) {
-    return appendCommand(commandObjects.getSet(key, value));
-  }
-
-  @Override
-  public Response<Long> setnx(byte[] key, byte[] value) {
-    return appendCommand(commandObjects.setnx(key, value));
-  }
-
-  @Override
-  public Response<String> setex(byte[] key, long seconds, byte[] value) {
-    return appendCommand(commandObjects.setex(key, seconds, value));
-  }
-
-  @Override
-  public Response<String> psetex(byte[] key, long milliseconds, byte[] value) {
-    return appendCommand(commandObjects.psetex(key, milliseconds, value));
-  }
-
-  @Override
-  public Response<List<byte[]>> mget(byte[]... keys) {
-    return appendCommand(commandObjects.mget(keys));
-  }
-
-  @Override
-  public Response<String> mset(byte[]... keysvalues) {
-    return appendCommand(commandObjects.mset(keysvalues));
-  }
-
-  @Override
-  public Response<Long> msetnx(byte[]... keysvalues) {
-    return appendCommand(commandObjects.msetnx(keysvalues));
-  }
-
-  @Override
-  public Response<Long> incr(byte[] key) {
-    return appendCommand(commandObjects.incr(key));
-  }
-
-  @Override
-  public Response<Long> incrBy(byte[] key, long increment) {
-    return appendCommand(commandObjects.incrBy(key, increment));
-  }
-
-  @Override
-  public Response<Double> incrByFloat(byte[] key, double increment) {
-    return appendCommand(commandObjects.incrByFloat(key, increment));
-  }
-
-  @Override
-  public Response<Long> decr(byte[] key) {
-    return appendCommand(commandObjects.decr(key));
-  }
-
-  @Override
-  public Response<Long> decrBy(byte[] key, long decrement) {
-    return appendCommand(commandObjects.decrBy(key, decrement));
-  }
-
-  @Override
-  public Response<Long> append(byte[] key, byte[] value) {
-    return appendCommand(commandObjects.append(key, value));
-  }
-
-  @Override
-  public Response<byte[]> substr(byte[] key, int start, int end) {
-    return appendCommand(commandObjects.substr(key, start, end));
-  }
-
-  @Override
-  public Response<Long> strlen(byte[] key) {
-    return appendCommand(commandObjects.strlen(key));
-  }
-
-  @Override
-  public Response<Long> bitcount(byte[] key) {
-    return appendCommand(commandObjects.bitcount(key));
-  }
-
-  @Override
-  public Response<Long> bitcount(byte[] key, long start, long end) {
-    return appendCommand(commandObjects.bitcount(key, start, end));
-  }
-
-  @Override
-  public Response<Long> bitpos(byte[] key, boolean value) {
-    return appendCommand(commandObjects.bitpos(key, value));
-  }
-
-  @Override
-  public Response<Long> bitpos(byte[] key, boolean value, BitPosParams params) {
-    return appendCommand(commandObjects.bitpos(key, value, params));
-  }
-
-  @Override
-  public Response<List<Long>> bitfield(byte[] key, byte[]... arguments) {
-    return appendCommand(commandObjects.bitfield(key, arguments));
-  }
-
-  @Override
-  public Response<List<Long>> bitfieldReadonly(byte[] key, byte[]... arguments) {
-    return appendCommand(commandObjects.bitfieldReadonly(key, arguments));
-  }
-
-  @Override
-  public Response<Long> bitop(BitOP op, byte[] destKey, byte[]... srcKeys) {
-    return appendCommand(commandObjects.bitop(op, destKey, srcKeys));
-  }
-
-  @Override
-  public Response<LCSMatchResult> strAlgoLCSKeys(byte[] keyA, byte[] keyB, StrAlgoLCSParams params) {
-    return appendCommand(commandObjects.strAlgoLCSStrings(keyA, keyB, params));
-  }
-
-  @Override
-  public Response<String> jsonSet(String key, Path2 path, Object object) {
-    return appendCommand(commandObjects.jsonSet(key, path, object));
-  }
-
-  @Override
-  public Response<String> jsonSetWithEscape(String key, Path2 path, Object object) {
-    return appendCommand(commandObjects.jsonSetWithEscape(key, path, object));
-  }
-
-  @Override
-  public Response<String> jsonSet(String key, Path path, Object object) {
-    return appendCommand(commandObjects.jsonSet(key, path, object));
-  }
-
-  @Override
-  public Response<String> jsonSet(String key, Path2 path, Object object, JsonSetParams params) {
-    return appendCommand(commandObjects.jsonSet(key, path, object, params));
-  }
-
-  @Override
-  public Response<String> jsonSetWithEscape(String key, Path2 path, Object object, JsonSetParams params) {
-    return appendCommand(commandObjects.jsonSetWithEscape(key, path, object, params));
-  }
-
-  @Override
-  public Response<String> jsonSet(String key, Path path, Object object, JsonSetParams params) {
-    return appendCommand(commandObjects.jsonSet(key, path, object, params));
-  }
-
-  @Override
-  public Response<Object> jsonGet(String key) {
-    return appendCommand(commandObjects.jsonGet(key));
-  }
-
-  @Override
-  public <T> Response<T> jsonGet(String key, Class<T> clazz) {
-    return appendCommand(commandObjects.jsonGet(key, clazz));
-  }
-
-  @Override
-  public Response<Object> jsonGet(String key, Path2... paths) {
-    return appendCommand(commandObjects.jsonGet(key, paths));
-  }
-
-  @Override
-  public Response<Object> jsonGet(String key, Path... paths) {
-    return appendCommand(commandObjects.jsonGet(key, paths));
-  }
-
-  @Override
-  public <T> Response<T> jsonGet(String key, Class<T> clazz, Path... paths) {
-    return appendCommand(commandObjects.jsonGet(key, clazz, paths));
-  }
-
-  @Override
-  public Response<List<JSONArray>> jsonMGet(Path2 path, String... keys) {
-    return appendCommand(commandObjects.jsonMGet(path, keys));
-  }
-
-  @Override
-  public <T> Response<List<T>> jsonMGet(Path path, Class<T> clazz, String... keys) {
-    return appendCommand(commandObjects.jsonMGet(path, clazz, keys));
-  }
-
-  @Override
-  public Response<Long> jsonDel(String key) {
-    return appendCommand(commandObjects.jsonDel(key));
-  }
-
-  @Override
-  public Response<Long> jsonDel(String key, Path2 path) {
-    return appendCommand(commandObjects.jsonDel(key, path));
-  }
-
-  @Override
-  public Response<Long> jsonDel(String key, Path path) {
-    return appendCommand(commandObjects.jsonDel(key, path));
-  }
-
-  @Override
-  public Response<Long> jsonClear(String key) {
-    return appendCommand(commandObjects.jsonClear(key));
-  }
-
-  @Override
-  public Response<Long> jsonClear(String key, Path2 path) {
-    return appendCommand(commandObjects.jsonClear(key, path));
-  }
-
-  @Override
-  public Response<Long> jsonClear(String key, Path path) {
-    return appendCommand(commandObjects.jsonClear(key, path));
-  }
-
-  @Override
-  public Response<List<Boolean>> jsonToggle(String key, Path2 path) {
-    return appendCommand(commandObjects.jsonToggle(key, path));
-  }
-
-  @Override
-  public Response<String> jsonToggle(String key, Path path) {
-    return appendCommand(commandObjects.jsonToggle(key, path));
-  }
-
-  @Override
-  public Response<Class<?>> jsonType(String key) {
-    return appendCommand(commandObjects.jsonType(key));
-  }
-
-  @Override
-  public Response<List<Class<?>>> jsonType(String key, Path2 path) {
-    return appendCommand(commandObjects.jsonType(key, path));
-  }
-
-  @Override
-  public Response<Class<?>> jsonType(String key, Path path) {
-    return appendCommand(commandObjects.jsonType(key, path));
-  }
-
-  @Override
-  public Response<Long> jsonStrAppend(String key, Object string) {
-    return appendCommand(commandObjects.jsonStrAppend(key, string));
-  }
-
-  @Override
-  public Response<List<Long>> jsonStrAppend(String key, Path2 path, Object string) {
-    return appendCommand(commandObjects.jsonStrAppend(key, path, string));
-  }
-
-  @Override
-  public Response<Long> jsonStrAppend(String key, Path path, Object string) {
-    return appendCommand(commandObjects.jsonStrAppend(key, path, string));
-  }
-
-  @Override
-  public Response<Long> jsonStrLen(String key) {
-    return appendCommand(commandObjects.jsonStrLen(key));
-  }
-
-  @Override
-  public Response<List<Long>> jsonStrLen(String key, Path2 path) {
-    return appendCommand(commandObjects.jsonStrLen(key, path));
-  }
-
-  @Override
-  public Response<Long> jsonStrLen(String key, Path path) {
-    return appendCommand(commandObjects.jsonStrLen(key, path));
-  }
-
-  @Override
-  public Response<List<Long>> jsonArrAppend(String key, Path2 path, Object... objects) {
-    return appendCommand(commandObjects.jsonArrAppend(key, path, objects));
-  }
-
-  @Override
-  public Response<List<Long>> jsonArrAppendWithEscape(String key, Path2 path, Object... objects) {
-    return appendCommand(commandObjects.jsonArrAppendWithEscape(key, path, objects));
-  }
-
-  @Override
-  public Response<Long> jsonArrAppend(String key, Path path, Object... objects) {
-    return appendCommand(commandObjects.jsonArrAppend(key, path, objects));
-  }
-
-  @Override
-  public Response<List<Long>> jsonArrIndex(String key, Path2 path, Object scalar) {
-    return appendCommand(commandObjects.jsonArrIndex(key, path, scalar));
-  }
-
-  @Override
-  public Response<List<Long>> jsonArrIndexWithEscape(String key, Path2 path, Object scalar) {
-    return appendCommand(commandObjects.jsonArrIndexWithEscape(key, path, scalar));
-  }
-
-  @Override
-  public Response<Long> jsonArrIndex(String key, Path path, Object scalar) {
-    return appendCommand(commandObjects.jsonArrIndex(key, path, scalar));
-  }
-
-  @Override
-  public Response<List<Long>> jsonArrInsert(String key, Path2 path, int index, Object... objects) {
-    return appendCommand(commandObjects.jsonArrInsert(key, path, index, objects));
-  }
-
-  @Override
-  public Response<List<Long>> jsonArrInsertWithEscape(String key, Path2 path, int index, Object... objects) {
-    return appendCommand(commandObjects.jsonArrInsertWithEscape(key, path, index, objects));
-  }
-
-  @Override
-  public Response<Long> jsonArrInsert(String key, Path path, int index, Object... pojos) {
-    return appendCommand(commandObjects.jsonArrInsert(key, path, index, pojos));
-  }
-
-  @Override
-  public Response<Object> jsonArrPop(String key) {
-    return appendCommand(commandObjects.jsonArrPop(key));
-  }
-
-  @Override
-  public Response<Long> jsonArrLen(String key, Path path) {
-    return appendCommand(commandObjects.jsonArrLen(key, path));
-  }
-
-  @Override
-  public Response<List<Long>> jsonArrTrim(String key, Path2 path, int start, int stop) {
-    return appendCommand(commandObjects.jsonArrTrim(key, path, start, stop));
-  }
-
-  @Override
-  public Response<Long> jsonArrTrim(String key, Path path, int start, int stop) {
-    return appendCommand(commandObjects.jsonArrTrim(key, path, start, stop));
-  }
-
-  @Override
-  public <T> Response<T> jsonArrPop(String key, Class<T> clazz, Path path) {
-    return appendCommand(commandObjects.jsonArrPop(key, clazz, path));
-  }
-
-  @Override
-  public Response<List<Object>> jsonArrPop(String key, Path2 path, int index) {
-    return appendCommand(commandObjects.jsonArrPop(key, path, index));
-  }
-
-  @Override
-  public Response<Object> jsonArrPop(String key, Path path, int index) {
-    return appendCommand(commandObjects.jsonArrPop(key, path, index));
-  }
-
-  @Override
-  public <T> Response<T> jsonArrPop(String key, Class<T> clazz, Path path, int index) {
-    return appendCommand(commandObjects.jsonArrPop(key, clazz, path, index));
-  }
-
-  @Override
-  public Response<Long> jsonArrLen(String key) {
-    return appendCommand(commandObjects.jsonArrLen(key));
-  }
-
-  @Override
-  public Response<List<Long>> jsonArrLen(String key, Path2 path) {
-    return appendCommand(commandObjects.jsonArrLen(key, path));
-  }
-
-  @Override
-  public <T> Response<T> jsonArrPop(String key, Class<T> clazz) {
-    return appendCommand(commandObjects.jsonArrPop(key, clazz));
-  }
-
-  @Override
-  public Response<List<Object>> jsonArrPop(String key, Path2 path) {
-    return appendCommand(commandObjects.jsonArrPop(key, path));
-  }
-
-  @Override
-  public Response<Object> jsonArrPop(String key, Path path) {
-    return appendCommand(commandObjects.jsonArrPop(key, path));
-  }
-
-  @Override
-  public Response<String> ftCreate(String indexName, IndexOptions indexOptions, Schema schema) {
-    return appendCommand(commandObjects.ftCreate(indexName, indexOptions, schema));
-  }
-
-  @Override
-  public Response<SearchResult> ftSearch(String indexName, Query query) {
-    return appendCommand(commandObjects.ftSearch(indexName, query));
-  }
-
-  @Override
-  public Response<SearchResult> ftSearch(byte[] indexName, Query query) {
-    return appendCommand(commandObjects.ftSearch(indexName, query));
-  }
-
-  public Response<Long> waitReplicas(int replicas, long timeout) {
-    return appendCommand(commandObjects.waitReplicas(replicas, timeout));
-  }
-
-  public Response<Object> sendCommand(ProtocolCommand cmd, String... args) {
-    return sendCommand(new CommandArguments(cmd).addObjects((Object[]) args));
-  }
-
-  public Response<Object> sendCommand(ProtocolCommand cmd, byte[]... args) {
-    return sendCommand(new CommandArguments(cmd).addObjects((Object[]) args));
-  }
-
-  public Response<Object> sendCommand(CommandArguments args) {
-    return executeCommand(new CommandObject<>(args, BuilderFactory.RAW_OBJECT));
-  }
-
-  public <T> Response<T> executeCommand(CommandObject<T> command) {
-    return appendCommand(command);
-=======
     return status;
->>>>>>> b9b35107
   }
 }