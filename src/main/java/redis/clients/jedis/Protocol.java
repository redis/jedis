--- conflicted
+++ resolved
@@ -277,12 +277,8 @@
     AGGREGATE, ALPHA, ASC, BY, DESC, GET, LIMIT, MESSAGE, NO, NOSORT, PMESSAGE, PSUBSCRIBE,
     PUNSUBSCRIBE, OK, ONE, QUEUED, SET, STORE, SUBSCRIBE, UNSUBSCRIBE, WEIGHTS, WITHSCORES,
     RESETSTAT, REWRITE, RESET, FLUSH, EXISTS, LOAD, KILL, LEN, REFCOUNT, ENCODING, IDLETIME,
-<<<<<<< HEAD
-    GETNAME, SETNAME, LIST, MATCH, COUNT, PING, PONG, UNLOAD, REPLACE, KEYS, BLOCK, NOACK, STREAMS, KEY, 
+    GETNAME, SETNAME, LIST, MATCH, COUNT, PING, PONG, UNLOAD, REPLACE, KEYS, PAUSE, BLOCK, NOACK, STREAMS, KEY, 
     CREATE, MKSTREAM, SETID, DESTROY, DELCONSUMER, MAXLEN, GROUP, IDLE, TIME, RETRYCOUNT, FORCE;
-=======
-    GETNAME, SETNAME, LIST, MATCH, COUNT, PING, PONG, UNLOAD, REPLACE, KEYS, PAUSE;
->>>>>>> 3e348da5
 
     public final byte[] raw;
 
