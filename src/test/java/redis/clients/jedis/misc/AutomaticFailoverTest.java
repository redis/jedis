--- conflicted
+++ resolved
@@ -18,14 +18,9 @@
 import redis.clients.jedis.exceptions.JedisAccessControlException;
 import redis.clients.jedis.exceptions.JedisConnectionException;
 import redis.clients.jedis.mcf.ClusterSwitchEventArgs;
-<<<<<<< HEAD
-import redis.clients.jedis.mcf.SwitchReason;
-import redis.clients.jedis.providers.MultiClusterPooledConnectionProvider;
-=======
 import redis.clients.jedis.mcf.MultiClusterPooledConnectionProvider;
 import redis.clients.jedis.mcf.MultiClusterPooledConnectionProviderHelper;
 import redis.clients.jedis.mcf.SwitchReason;
->>>>>>> b899f3fd
 import redis.clients.jedis.util.IOUtils;
 
 import static org.hamcrest.MatcherAssert.assertThat;
@@ -36,10 +31,7 @@
 import static org.junit.jupiter.api.Assertions.assertTrue;
 
 @Tag("failover")
-<<<<<<< HEAD
-=======
 @Tag("integration")
->>>>>>> b899f3fd
 public class AutomaticFailoverTest {
 
   private static final Logger log = LoggerFactory.getLogger(AutomaticFailoverTest.class);
@@ -85,12 +77,8 @@
       AbstractPipeline pipe = client.pipelined();
       pipe.set("pstr", "foobar");
       pipe.hset("phash", "foo", "bar");
-<<<<<<< HEAD
-      provider.iterateActiveCluster(SwitchReason.HEALTH_CHECK);
-=======
       MultiClusterPooledConnectionProviderHelper.switchToHealthyCluster(provider,
         SwitchReason.HEALTH_CHECK, provider.getCluster());
->>>>>>> b899f3fd
       pipe.sync();
     }
 
@@ -109,12 +97,8 @@
       AbstractTransaction tx = client.multi();
       tx.set("tstr", "foobar");
       tx.hset("thash", "foo", "bar");
-<<<<<<< HEAD
-      provider.iterateActiveCluster(SwitchReason.HEALTH_CHECK);
-=======
       MultiClusterPooledConnectionProviderHelper.switchToHealthyCluster(provider,
         SwitchReason.HEALTH_CHECK, provider.getCluster());
->>>>>>> b899f3fd
       assertEquals(Arrays.asList("OK", 1L), tx.exec());
     }
 
@@ -171,13 +155,8 @@
     MultiClusterClientConfig.Builder builder = new MultiClusterClientConfig.Builder(
         getClusterConfigs(clientConfig, hostPortWithFailure, workingEndpoint.getHostAndPort()))
             .retryMaxAttempts(retryMaxAttempts) // Default
-<<<<<<< HEAD
-                                 // is
-                                 // 3
-=======
             // is
             // 3
->>>>>>> b899f3fd
             .circuitBreakerSlidingWindowMinCalls(slidingWindowMinCalls)
             .circuitBreakerSlidingWindowSize(slidingWindowSize);
 
