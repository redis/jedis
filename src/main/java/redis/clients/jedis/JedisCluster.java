--- conflicted
+++ resolved
@@ -62,13 +62,8 @@
   }
 
   public JedisCluster(HostAndPort node, int connectionTimeout, int soTimeout,
-<<<<<<< HEAD
                       int maxAttempts, String password, String clientName, final GenericObjectPoolConfig poolConfig) {
-    super(Collections.singleton(node), connectionTimeout, soTimeout, maxAttempts, password, clientName, poolConfig);
-=======
-      int maxAttempts, String password, String clientName, final GenericObjectPoolConfig poolConfig) {
     this(Collections.singleton(node), connectionTimeout, soTimeout, maxAttempts, password, clientName, poolConfig);
->>>>>>> 9b60c408
   }
   
   public JedisCluster(HostAndPort node, int connectionTimeout, int soTimeout,
