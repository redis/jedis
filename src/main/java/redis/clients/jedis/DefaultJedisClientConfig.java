package redis.clients.jedis;

import java.util.function.Supplier;
import javax.net.ssl.HostnameVerifier;
import javax.net.ssl.SSLParameters;
import javax.net.ssl.SSLSocketFactory;

public final class DefaultJedisClientConfig implements JedisClientConfig {

  private final RedisProtocol redisProtocol;

  private final int connectionTimeoutMillis;
  private final int socketTimeoutMillis;
  private final int blockingSocketTimeoutMillis;

  private volatile Supplier<RedisCredentials> credentialsProvider;
  private final int database;
  private final String clientName;

  private final boolean ssl;
  private final SSLSocketFactory sslSocketFactory;
  private final SSLParameters sslParameters;
  private final SslOptions sslOptions;
  private final SslHostnameVerifyMode sslHostnameVerifyMode;
  private final HostnameVerifier hostnameVerifier;

  private final HostAndPortMapper hostAndPortMapper;

  private final ClientSetInfoConfig clientSetInfoConfig;

  private final boolean readOnlyForRedisClusterReplicas;

  // TODO: how many constructors should we have? 1) all params, 2) builder 3) another config
  private DefaultJedisClientConfig(RedisProtocol protocol, int connectionTimeoutMillis, int soTimeoutMillis,
      int blockingSocketTimeoutMillis, Supplier<RedisCredentials> credentialsProvider, int database,
      String clientName, boolean ssl, SSLSocketFactory sslSocketFactory, SSLParameters sslParameters,
      HostnameVerifier hostnameVerifier, HostAndPortMapper hostAndPortMapper,
      ClientSetInfoConfig clientSetInfoConfig, boolean readOnlyForRedisClusterReplicas) {
    this.redisProtocol = protocol;
    this.connectionTimeoutMillis = connectionTimeoutMillis;
    this.socketTimeoutMillis = soTimeoutMillis;
    this.blockingSocketTimeoutMillis = blockingSocketTimeoutMillis;
    this.credentialsProvider = credentialsProvider;
    this.database = database;
    this.clientName = clientName;
    this.ssl = ssl;
    this.sslSocketFactory = sslSocketFactory;
    this.sslParameters = sslParameters;
    this.sslOptions = null; // TODO:
    this.sslHostnameVerifyMode = null; // TODO:
    this.hostnameVerifier = hostnameVerifier;
    this.hostAndPortMapper = hostAndPortMapper;
    this.clientSetInfoConfig = clientSetInfoConfig;
    this.readOnlyForRedisClusterReplicas = readOnlyForRedisClusterReplicas;
  }

  private DefaultJedisClientConfig(DefaultJedisClientConfig.Builder builder) {
    this.redisProtocol = builder.redisProtocol;
    this.connectionTimeoutMillis = builder.connectionTimeoutMillis;
    this.socketTimeoutMillis = builder.socketTimeoutMillis;
    this.blockingSocketTimeoutMillis = builder.blockingSocketTimeoutMillis;
    this.credentialsProvider = builder.credentialsProvider;
    this.database = builder.database;
    this.clientName = builder.clientName;
    this.ssl = builder.ssl;
    this.sslSocketFactory = builder.sslSocketFactory;
    this.sslParameters = builder.sslParameters;
    this.sslOptions = builder.sslOptions;
    this.sslHostnameVerifyMode = builder.sslHostnameVerifyMode;
    this.hostnameVerifier = builder.hostnameVerifier;
    this.hostAndPortMapper = builder.hostAndPortMapper;
    this.clientSetInfoConfig = builder.clientSetInfoConfig;
    this.readOnlyForRedisClusterReplicas = builder.readOnlyForRedisClusterReplicas;
  }

  @Override
  public RedisProtocol getRedisProtocol() {
    return redisProtocol;
  }

  @Override
  public int getConnectionTimeoutMillis() {
    return connectionTimeoutMillis;
  }

  @Override
  public int getSocketTimeoutMillis() {
    return socketTimeoutMillis;
  }

  @Override
  public int getBlockingSocketTimeoutMillis() {
    return blockingSocketTimeoutMillis;
  }

  @Override
  public String getUser() {
    return credentialsProvider.get().getUser();
  }

  @Override
  public String getPassword() {
    char[] password = credentialsProvider.get().getPassword();
    return password == null ? null : new String(password);
  }

  @Override
  public Supplier<RedisCredentials> getCredentialsProvider() {
    return credentialsProvider;
  }

  @Override
  public int getDatabase() {
    return database;
  }

  @Override
  public String getClientName() {
    return clientName;
  }

  @Override
  public boolean isSsl() {
    return ssl;
  }

  @Override
  public SSLSocketFactory getSslSocketFactory() {
    return sslSocketFactory;
  }

  @Override
  public SSLParameters getSslParameters() {
    return sslParameters;
  }

  @Override
  public SslOptions getSslOptions() {
    return sslOptions;
  }

  @Override
  public SslHostnameVerifyMode getSslHostnameVerifyMode() {
    return sslHostnameVerifyMode;
  }

  @Override
  public HostnameVerifier getHostnameVerifier() {
    return hostnameVerifier;
  }

  @Override
  public HostAndPortMapper getHostAndPortMapper() {
    return hostAndPortMapper;
  }

  @Override
  public ClientSetInfoConfig getClientSetInfoConfig() {
    return clientSetInfoConfig;
  }

  @Override
  public boolean isReadOnlyForRedisClusterReplicas() {
    return readOnlyForRedisClusterReplicas;
  }

  public static Builder builder() {
    return new Builder();
  }

  public static class Builder {

    private RedisProtocol redisProtocol = null;

    private int connectionTimeoutMillis = Protocol.DEFAULT_TIMEOUT;
    private int socketTimeoutMillis = Protocol.DEFAULT_TIMEOUT;
    private int blockingSocketTimeoutMillis = 0;

    private String user = null;
    private String password = null;
    private Supplier<RedisCredentials> credentialsProvider;
    private int database = Protocol.DEFAULT_DATABASE;
    private String clientName = null;

    private boolean ssl = false;
    private SSLSocketFactory sslSocketFactory = null;
    private SSLParameters sslParameters = null;
    private SslOptions sslOptions = null;
    private SslHostnameVerifyMode sslHostnameVerifyMode = null;
    private HostnameVerifier hostnameVerifier = null;

    private HostAndPortMapper hostAndPortMapper = null;

    private ClientSetInfoConfig clientSetInfoConfig = ClientSetInfoConfig.DEFAULT;

    private boolean readOnlyForRedisClusterReplicas = false;

    private Builder() {
    }

    public DefaultJedisClientConfig build() {
      if (credentialsProvider == null) {
        credentialsProvider = new DefaultRedisCredentialsProvider(
            new DefaultRedisCredentials(user, password));
      }

      return new DefaultJedisClientConfig(this);
    }

    /**
<<<<<<< HEAD
     * Shortcut to {@link Builder#protocol(redis.clients.jedis.RedisProtocol)} with {@link RedisProtocol#RESP3}.
     * @return this
=======
     * Shortcut to {@link redis.clients.jedis.DefaultJedisClientConfig.Builder#protocol(RedisProtocol)} with
     * {@link RedisProtocol#RESP3}.
>>>>>>> 85982753
     */
    public Builder resp3() {
      return protocol(RedisProtocol.RESP3);
    }

    public Builder protocol(RedisProtocol protocol) {
      this.redisProtocol = protocol;
      return this;
    }

    public Builder timeoutMillis(int timeoutMillis) {
      this.connectionTimeoutMillis = timeoutMillis;
      this.socketTimeoutMillis = timeoutMillis;
      return this;
    }

    public Builder connectionTimeoutMillis(int connectionTimeoutMillis) {
      this.connectionTimeoutMillis = connectionTimeoutMillis;
      return this;
    }

    public Builder socketTimeoutMillis(int socketTimeoutMillis) {
      this.socketTimeoutMillis = socketTimeoutMillis;
      return this;
    }

    public Builder blockingSocketTimeoutMillis(int blockingSocketTimeoutMillis) {
      this.blockingSocketTimeoutMillis = blockingSocketTimeoutMillis;
      return this;
    }

    public Builder user(String user) {
      this.user = user;
      return this;
    }

    public Builder password(String password) {
      this.password = password;
      return this;
    }

    public Builder credentials(RedisCredentials credentials) {
      this.credentialsProvider = new DefaultRedisCredentialsProvider(credentials);
      return this;
    }

    public Builder credentialsProvider(Supplier<RedisCredentials> credentials) {
      this.credentialsProvider = credentials;
      return this;
    }

    public Builder database(int database) {
      this.database = database;
      return this;
    }

    public Builder clientName(String clientName) {
      this.clientName = clientName;
      return this;
    }

    public Builder ssl(boolean ssl) {
      this.ssl = ssl;
      return this;
    }

    public Builder sslSocketFactory(SSLSocketFactory sslSocketFactory) {
      this.sslSocketFactory = sslSocketFactory;
      return this;
    }

    public Builder sslParameters(SSLParameters sslParameters) {
      this.sslParameters = sslParameters;
      return this;
    }

    public Builder sslOptions(SslOptions sslOptions) {
      this.sslOptions = sslOptions;
      return this;
    }

    public Builder sslHostnameVerifyMode(SslHostnameVerifyMode sslHostnameVerifyMode) {
      this.sslHostnameVerifyMode = sslHostnameVerifyMode;
      return this;
    }

    public Builder hostnameVerifier(HostnameVerifier hostnameVerifier) {
      this.hostnameVerifier = hostnameVerifier;
      return this;
    }

    public Builder hostAndPortMapper(HostAndPortMapper hostAndPortMapper) {
      this.hostAndPortMapper = hostAndPortMapper;
      return this;
    }

    public Builder clientSetInfoConfig(ClientSetInfoConfig setInfoConfig) {
      this.clientSetInfoConfig = setInfoConfig;
      return this;
    }

    public Builder readOnlyForRedisClusterReplicas() {
      this.readOnlyForRedisClusterReplicas = true;
      return this;
    }
  }

  // TOOD: depends on which constructors we're going to have/keep
  public static DefaultJedisClientConfig create(int connectionTimeoutMillis, int soTimeoutMillis,
      int blockingSocketTimeoutMillis, String user, String password, int database, String clientName,
      boolean ssl, SSLSocketFactory sslSocketFactory, SSLParameters sslParameters,
      HostnameVerifier hostnameVerifier, HostAndPortMapper hostAndPortMapper) {
    return new DefaultJedisClientConfig(null,
        connectionTimeoutMillis, soTimeoutMillis, blockingSocketTimeoutMillis,
        new DefaultRedisCredentialsProvider(new DefaultRedisCredentials(user, password)), database,
        clientName, ssl, sslSocketFactory, sslParameters, hostnameVerifier, hostAndPortMapper, null,
        false);
  }

  // TOOD: depends on which constructors we're going to have/keep
  public static DefaultJedisClientConfig copyConfig(JedisClientConfig copy) {
    return new DefaultJedisClientConfig(copy.getRedisProtocol(),
        copy.getConnectionTimeoutMillis(), copy.getSocketTimeoutMillis(),
        copy.getBlockingSocketTimeoutMillis(), copy.getCredentialsProvider(),
        copy.getDatabase(), copy.getClientName(), copy.isSsl(), copy.getSslSocketFactory(),
        copy.getSslParameters(), copy.getHostnameVerifier(), copy.getHostAndPortMapper(),
        copy.getClientSetInfoConfig(), copy.isReadOnlyForRedisClusterReplicas());
  }
}<|MERGE_RESOLUTION|>--- conflicted
+++ resolved
@@ -208,13 +208,9 @@
     }
 
     /**
-<<<<<<< HEAD
-     * Shortcut to {@link Builder#protocol(redis.clients.jedis.RedisProtocol)} with {@link RedisProtocol#RESP3}.
-     * @return this
-=======
      * Shortcut to {@link redis.clients.jedis.DefaultJedisClientConfig.Builder#protocol(RedisProtocol)} with
      * {@link RedisProtocol#RESP3}.
->>>>>>> 85982753
+     * @return this
      */
     public Builder resp3() {
       return protocol(RedisProtocol.RESP3);
