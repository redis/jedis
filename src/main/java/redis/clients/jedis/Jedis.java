package redis.clients.jedis;

import static redis.clients.jedis.Protocol.Command.*;
import static redis.clients.jedis.Protocol.Keyword.*;
import static redis.clients.jedis.Protocol.SentinelKeyword.*;
import static redis.clients.jedis.Protocol.toByteArray;
import static redis.clients.jedis.util.SafeEncoder.encode;

import java.io.Closeable;
import java.net.URI;
import java.util.List;
import java.util.Map;
import java.util.Map.Entry;
import java.util.Set;
import java.util.stream.Collectors;

import javax.net.ssl.HostnameVerifier;
import javax.net.ssl.SSLParameters;
import javax.net.ssl.SSLSocketFactory;

import redis.clients.jedis.Protocol.*;
import redis.clients.jedis.args.*;
import redis.clients.jedis.commands.*;
import redis.clients.jedis.exceptions.InvalidURIException;
import redis.clients.jedis.exceptions.JedisConnectionException;
import redis.clients.jedis.exceptions.JedisException;
import redis.clients.jedis.params.*;
import redis.clients.jedis.resps.*;
import redis.clients.jedis.util.JedisURIHelper;
import redis.clients.jedis.util.Pool;

public class Jedis implements ServerCommands, DatabaseCommands, JedisCommands, JedisBinaryCommands,
    ControlCommands, ControlBinaryCommands, ClusterCommands, ModuleCommands, GenericControlCommands,
    SentinelCommands, Closeable {

  protected final Connection connection;
  private final CommandObjects commandObjects = new CommandObjects();
  private int db = 0;
  private Transaction transaction = null;
  private boolean isInMulti = false;
  private boolean isInWatch = false;
  private Pipeline pipeline = null;
  protected static final byte[][] DUMMY_ARRAY = new byte[0][];

  private Pool<Jedis> dataSource = null;

  public Jedis() {
    connection = new Connection();
  }

  /**
   * This constructor only accepts a URI string. {@link JedisURIHelper#isValid(java.net.URI)} can be
   * used before this.
   * @param url
   */
  public Jedis(final String url) {
    this(URI.create(url));
  }

  public Jedis(final HostAndPort hp) {
    connection = new Connection(hp);
  }

  public Jedis(final String host, final int port) {
    connection = new Connection(host, port);
  }

  public Jedis(final String host, final int port, final JedisClientConfig config) {
    this(new HostAndPort(host, port), config);
  }

  public Jedis(final HostAndPort hostPort, final JedisClientConfig config) {
    connection = new Connection(hostPort, config);
  }

  public Jedis(final String host, final int port, final boolean ssl) {
    this(host, port, DefaultJedisClientConfig.builder().ssl(ssl).build());
  }

  public Jedis(final String host, final int port, final boolean ssl,
      final SSLSocketFactory sslSocketFactory, final SSLParameters sslParameters,
      final HostnameVerifier hostnameVerifier) {
    this(host, port, DefaultJedisClientConfig.builder().ssl(ssl)
        .sslSocketFactory(sslSocketFactory).sslParameters(sslParameters)
        .hostnameVerifier(hostnameVerifier).build());
  }

  public Jedis(final String host, final int port, final int timeout) {
    this(host, port, timeout, timeout);
  }

  public Jedis(final String host, final int port, final int timeout, final boolean ssl) {
    this(host, port, timeout, timeout, ssl);
  }

  public Jedis(final String host, final int port, final int timeout, final boolean ssl,
      final SSLSocketFactory sslSocketFactory, final SSLParameters sslParameters,
      final HostnameVerifier hostnameVerifier) {
    this(host, port, timeout, timeout, ssl, sslSocketFactory, sslParameters, hostnameVerifier);
  }

  public Jedis(final String host, final int port, final int connectionTimeout,
      final int soTimeout) {
    this(host, port, DefaultJedisClientConfig.builder()
        .connectionTimeoutMillis(connectionTimeout).socketTimeoutMillis(soTimeout).build());
  }

  public Jedis(final String host, final int port, final int connectionTimeout,
      final int soTimeout, final int infiniteSoTimeout) {
    this(host, port, DefaultJedisClientConfig.builder()
        .connectionTimeoutMillis(connectionTimeout).socketTimeoutMillis(soTimeout)
        .blockingSocketTimeoutMillis(infiniteSoTimeout).build());
  }

  public Jedis(final String host, final int port, final int connectionTimeout,
      final int soTimeout, final boolean ssl) {
    this(host, port, DefaultJedisClientConfig.builder()
        .connectionTimeoutMillis(connectionTimeout).socketTimeoutMillis(soTimeout).ssl(ssl)
        .build());
  }

  public Jedis(final String host, final int port, final int connectionTimeout,
      final int soTimeout, final boolean ssl, final SSLSocketFactory sslSocketFactory,
      final SSLParameters sslParameters, final HostnameVerifier hostnameVerifier) {
    this(host, port, DefaultJedisClientConfig.builder()
        .connectionTimeoutMillis(connectionTimeout).socketTimeoutMillis(soTimeout).ssl(ssl)
        .sslSocketFactory(sslSocketFactory).sslParameters(sslParameters)
        .hostnameVerifier(hostnameVerifier).build());
  }

  public Jedis(final String host, final int port, final int connectionTimeout,
      final int soTimeout, final int infiniteSoTimeout, final boolean ssl,
      final SSLSocketFactory sslSocketFactory, final SSLParameters sslParameters,
      final HostnameVerifier hostnameVerifier) {
    this(host, port, DefaultJedisClientConfig.builder()
        .connectionTimeoutMillis(connectionTimeout).socketTimeoutMillis(soTimeout)
        .blockingSocketTimeoutMillis(infiniteSoTimeout).ssl(ssl)
        .sslSocketFactory(sslSocketFactory).sslParameters(sslParameters)
        .hostnameVerifier(hostnameVerifier).build());
  }

  public Jedis(URI uri) {
    if (!JedisURIHelper.isValid(uri)) {
      throw new InvalidURIException(String.format(
        "Cannot open Redis connection due invalid URI \"%s\".", uri.toString()));
    }
    connection = new Connection(new HostAndPort(uri.getHost(), uri.getPort()),
        DefaultJedisClientConfig.builder().user(JedisURIHelper.getUser(uri))
            .password(JedisURIHelper.getPassword(uri)).database(JedisURIHelper.getDBIndex(uri))
            .ssl(JedisURIHelper.isRedisSSLScheme(uri)).build());
  }

  public Jedis(URI uri, final SSLSocketFactory sslSocketFactory,
      final SSLParameters sslParameters, final HostnameVerifier hostnameVerifier) {
    this(uri, DefaultJedisClientConfig.builder().sslSocketFactory(sslSocketFactory)
        .sslParameters(sslParameters).hostnameVerifier(hostnameVerifier).build());
  }

  public Jedis(final URI uri, final int timeout) {
    this(uri, timeout, timeout);
  }

  public Jedis(final URI uri, final int timeout, final SSLSocketFactory sslSocketFactory,
      final SSLParameters sslParameters, final HostnameVerifier hostnameVerifier) {
    this(uri, timeout, timeout, sslSocketFactory, sslParameters, hostnameVerifier);
  }

  public Jedis(final URI uri, final int connectionTimeout, final int soTimeout) {
    this(uri, DefaultJedisClientConfig.builder().connectionTimeoutMillis(connectionTimeout)
        .socketTimeoutMillis(soTimeout).build());
  }

  public Jedis(final URI uri, final int connectionTimeout, final int soTimeout,
      final SSLSocketFactory sslSocketFactory, final SSLParameters sslParameters,
      final HostnameVerifier hostnameVerifier) {
    this(uri, DefaultJedisClientConfig.builder().connectionTimeoutMillis(connectionTimeout)
        .socketTimeoutMillis(soTimeout).sslSocketFactory(sslSocketFactory)
        .sslParameters(sslParameters).hostnameVerifier(hostnameVerifier).build());
  }

  public Jedis(final URI uri, final int connectionTimeout, final int soTimeout,
      final int infiniteSoTimeout, final SSLSocketFactory sslSocketFactory,
      final SSLParameters sslParameters, final HostnameVerifier hostnameVerifier) {
    this(uri, DefaultJedisClientConfig.builder().connectionTimeoutMillis(connectionTimeout)
        .socketTimeoutMillis(soTimeout).blockingSocketTimeoutMillis(infiniteSoTimeout)
        .sslSocketFactory(sslSocketFactory).sslParameters(sslParameters)
        .hostnameVerifier(hostnameVerifier).build());
  }

  public Jedis(final URI uri, JedisClientConfig config) {
    if (!JedisURIHelper.isValid(uri)) {
      throw new InvalidURIException(String.format(
        "Cannot open Redis connection due invalid URI \"%s\".", uri.toString()));
    }
    connection = new Connection(new HostAndPort(uri.getHost(), uri.getPort()),
        DefaultJedisClientConfig.builder()
            .connectionTimeoutMillis(config.getConnectionTimeoutMillis())
            .socketTimeoutMillis(config.getSocketTimeoutMillis())
            .blockingSocketTimeoutMillis(config.getBlockingSocketTimeoutMillis())
            .user(JedisURIHelper.getUser(uri)).password(JedisURIHelper.getPassword(uri))
            .database(JedisURIHelper.getDBIndex(uri)).clientName(config.getClientName())
            .ssl(JedisURIHelper.isRedisSSLScheme(uri)).sslSocketFactory(config.getSslSocketFactory())
            .sslParameters(config.getSslParameters()).hostnameVerifier(config.getHostnameVerifier())
            .build());
  }

  public Jedis(final JedisSocketFactory jedisSocketFactory) {
    connection = new Connection(jedisSocketFactory);
  }

  public Jedis(final JedisSocketFactory jedisSocketFactory, final JedisClientConfig clientConfig) {
    connection = new Connection(jedisSocketFactory, clientConfig);
  }

  public Jedis(final Connection connection) {
    this.connection = connection;
  }

  @Override
  public String toString() {
    return "Jedis{" + connection + '}';
  }

  // Legacy
  public Connection getClient() {
    return getConnection();
  }

  public Connection getConnection() {
    return connection;
  }

  // Legacy
  public void connect() {
    connection.connect();
  }

  // Legacy
  public void disconnect() {
    connection.disconnect();
  }

  public boolean isConnected() {
    return connection.isConnected();
  }

  public boolean isBroken() {
    return connection.isBroken();
  }

  public void resetState() {
    if (isConnected()) {
      if (transaction != null) {
        transaction.close();
      }

      if (pipeline != null) {
        pipeline.close();
      }

//      connection.resetState();
      if (isInWatch) {
        connection.sendCommand(UNWATCH);
        connection.getStatusCodeReply();
        isInWatch = false;
      }
    }

    transaction = null;
    pipeline = null;
  }

  protected void setDataSource(Pool<Jedis> jedisPool) {
    this.dataSource = jedisPool;
  }

  @Override
  public void close() {
    if (dataSource != null) {
      Pool<Jedis> pool = this.dataSource;
      this.dataSource = null;
      if (isBroken()) {
        pool.returnBrokenResource(this);
      } else {
        pool.returnResource(this);
      }
    } else {
      connection.close();
    }
  }

  // Legacy
  public Transaction multi() {
    transaction = new Transaction(this);
    return transaction;
  }

  // Legacy
  public Pipeline pipelined() {
    pipeline = new Pipeline(this);
    return pipeline;
  }

  // Legacy
  protected void checkIsInMultiOrPipeline() {
//    if (connection.isInMulti()) {
    if (transaction != null) {
      throw new IllegalStateException(
          "Cannot use Jedis when in Multi. Please use Transaction or reset jedis state.");
    } else if (pipeline != null && pipeline.hasPipelinedResponse()) {
      throw new IllegalStateException(
          "Cannot use Jedis when in Pipeline. Please use Pipeline or reset jedis state.");
    }
  }

  public int getDB() {
    return this.db;
  }

  /**
   * COPY source destination [DB destination-db] [REPLACE]
   *
   * @param srcKey the source key.
   * @param dstKey the destination key.
   * @param db
   * @param replace
   */
  @Override
  public boolean copy(byte[] srcKey, byte[] dstKey, int db, boolean replace) {
    checkIsInMultiOrPipeline();
    return connection.executeCommand(commandObjects.copy(srcKey, dstKey, db, replace));
  }

  /**
   * COPY source destination [DB destination-db] [REPLACE]
   *
   * @param srcKey the source key.
   * @param dstKey the destination key.
   * @param replace
   */
  @Override
  public boolean copy(byte[] srcKey, byte[] dstKey, boolean replace) {
    checkIsInMultiOrPipeline();
    return connection.executeCommand(commandObjects.copy(srcKey, dstKey, replace));
  }

  /**
   * @return <code>PONG</code>
   */
  @Override
  public String ping() {
    checkIsInMultiOrPipeline();
    connection.sendCommand(Command.PING);
    return connection.getStatusCodeReply();
  }

  /**
   * Works same as {@link Jedis#ping()} but returns argument message instead of <code>PONG</code>.
   * @param message
   * @return message
   */
  public byte[] ping(final byte[] message) {
    checkIsInMultiOrPipeline();
    connection.sendCommand(Command.PING, message);
    return connection.getBinaryBulkReply();
  }

  /**
   * Set the string value as value of the key. The string can't be longer than 1073741824 bytes (1
   * GB).
   * <p>
   * Time complexity: O(1)
   * @param key
   * @param value
   * @return OK
   */
  @Override
  public String set(final byte[] key, final byte[] value) {
    checkIsInMultiOrPipeline();
    return connection.executeCommand(commandObjects.set(key, value));
  }

  /**
   * Set the string value as value of the key. The string can't be longer than 1073741824 bytes (1
   * GB).
   * @param key
   * @param value
   * @param params
   * @return OK
   */
  @Override
  public String set(final byte[] key, final byte[] value, final SetParams params) {
    checkIsInMultiOrPipeline();
    return connection.executeCommand(commandObjects.set(key, value, params));
  }

  /**
   * Get the value of the specified key. If the key does not exist the special value 'nil' is
   * returned. If the value stored at key is not a string an error is returned because GET can only
   * handle string values.
   * <p>
   * Time complexity: O(1)
   * @param key
   * @return Bulk reply
   */
  @Override
  public byte[] get(final byte[] key) {
    checkIsInMultiOrPipeline();
    return connection.executeCommand(commandObjects.get(key));
  }

  /**
   * Get the value of key and delete the key. This command is similar to GET, except for the fact
   * that it also deletes the key on success (if and only if the key's value type is a string).
   * <p>
   * Time complexity: O(1)
   * @param key
   * @return The value of key
   */
  @Override
  public byte[] getDel(final byte[] key) {
    checkIsInMultiOrPipeline();
    return connection.executeCommand(commandObjects.getDel(key));
  }

  @Override
  public byte[] getEx(final byte[] key, final GetExParams params) {
    checkIsInMultiOrPipeline();
    return connection.executeCommand(commandObjects.getEx(key, params));
  }

  /**
   * Ask the server to silently close the connection.
   */
  @Override
  public String quit() {
    checkIsInMultiOrPipeline();
    return connection.quit();
  }

  /**
   * Test if the specified keys exist. The command returns the number of keys exist.
   * Time complexity: O(N)
   * @param keys
   * @return An integer greater than 0 if one or more keys exist, 0 if none of the specified keys exist
   */
  @Override
  public long exists(final byte[]... keys) {
    checkIsInMultiOrPipeline();
    return connection.executeCommand(commandObjects.exists(keys));
  }

  /**
   * Test if the specified key exists. The command returns true if the key exists, otherwise false is
   * returned. Note that even keys set with an empty string as value will return true. Time
   * complexity: O(1)
   * @param key
   * @return {@code true} if the key exists, otherwise {@code false}
   */
  @Override
  public boolean exists(final byte[] key) {
    checkIsInMultiOrPipeline();
    return connection.executeCommand(commandObjects.exists(key));
  }

  /**
   * Remove the specified keys. If a given key does not exist no operation is performed for this
   * key. The command returns the number of keys removed. Time complexity: O(1)
   * @param keys
   * @return The number of keys that were removed
   */
  @Override
  public long del(final byte[]... keys) {
    checkIsInMultiOrPipeline();
    return connection.executeCommand(commandObjects.del(keys));
  }

  @Override
  public long del(final byte[] key) {
    checkIsInMultiOrPipeline();
    return connection.executeCommand(commandObjects.del(key));
  }

  /**
   * This command is very similar to DEL: it removes the specified keys. Just like DEL a key is
   * ignored if it does not exist. However the command performs the actual memory reclaiming in a
   * different thread, so it is not blocking, while DEL is. This is where the command name comes
   * from: the command just unlinks the keys from the keyspace. The actual removal will happen later
   * asynchronously.
   * <p>
   * Time complexity: O(1) for each key removed regardless of its size. Then the command does O(N)
   * work in a different thread in order to reclaim memory, where N is the number of allocations the
   * deleted objects where composed of.
   * @param keys
   * @return The number of keys that were unlinked
   */
  @Override
  public long unlink(final byte[]... keys) {
    checkIsInMultiOrPipeline();
    return connection.executeCommand(commandObjects.unlink(keys));
  }

  @Override
  public long unlink(final byte[] key) {
    checkIsInMultiOrPipeline();
    return connection.executeCommand(commandObjects.unlink(key));
  }

  /**
   * Return the type of the value stored at key in form of a string. The type can be one of "none",
   * "string", "list", "set". "none" is returned if the key does not exist. Time complexity: O(1)
   * @param key
   * @return "none" if the key does not exist, "string" if the key contains a String value, "list"
   * if the key contains a List value, "set" if the key contains a Set value, "zset" if the key
   * contains a Sorted Set value, "hash" if the key contains a Hash value
   */
  @Override
  public String type(final byte[] key) {
    checkIsInMultiOrPipeline();
    return connection.executeCommand(commandObjects.type(key));
  }

  /**
   * Delete all the keys of the currently selected DB. This command never fails.
   * @return OK
   */
  @Override
  public String flushDB() {
    checkIsInMultiOrPipeline();
    connection.sendCommand(FLUSHDB);
    return connection.getStatusCodeReply();
  }

  /**
   * Delete all the keys of the currently selected DB. This command never fails.
   * @param flushMode
   * @return OK
   */
  @Override
  public String flushDB(FlushMode flushMode) {
    checkIsInMultiOrPipeline();
    connection.sendCommand(FLUSHDB, flushMode.getRaw());
    return connection.getStatusCodeReply();
  }

  /**
   * Returns all the keys matching the glob-style pattern as space separated strings. For example if
   * you have in the database the keys "foo" and "foobar" the command "KEYS foo*" will return
   * "foo foobar".
   * <p>
   * Note that while the time complexity for this operation is O(n) the constant times are pretty
   * low. For example Redis running on an entry level laptop can scan a 1 million keys database in
   * 40 milliseconds. <b>Still it's better to consider this one of the slow commands that may ruin
   * the DB performance if not used with care.</b>
   * <p>
   * In other words this command is intended only for debugging and special operations like creating
   * a script to change the DB schema. Don't use it in your normal code. Use Redis Sets in order to
   * group together a subset of objects.
   * <p>
   * Glob style patterns examples:
   * <ul>
   * <li>h?llo will match hello hallo hhllo
   * <li>h*llo will match hllo heeeello
   * <li>h[ae]llo will match hello and hallo, but not hillo
   * </ul>
   * <p>
   * Use \ to escape special chars if you want to match them verbatim.
   * <p>
   * Time complexity: O(n) (with n being the number of keys in the DB, and assuming keys and pattern
   * of limited length)
   * @param pattern
   * @return Multi bulk reply
   */
  @Override
  public Set<byte[]> keys(final byte[] pattern) {
    checkIsInMultiOrPipeline();
    return connection.executeCommand(commandObjects.keys(pattern));
  }

  /**
   * Return a randomly selected key from the currently selected DB.
   * <p>
   * Time complexity: O(1)
   * @return The randomly selected key or an empty string is the database is empty
   */
  @Override
  public byte[] randomBinaryKey() {
    checkIsInMultiOrPipeline();
    return connection.executeCommand(commandObjects.randomBinaryKey());
  }

  /**
   * Atomically renames the key oldkey to newkey. If the source and destination name are the same an
   * error is returned. If newkey already exists it is overwritten.
   * <p>
   * Time complexity: O(1)
   * @param oldkey
   * @param newkey
   * @return OK
   */
  @Override
  public String rename(final byte[] oldkey, final byte[] newkey) {
    checkIsInMultiOrPipeline();
    return connection.executeCommand(commandObjects.rename(oldkey, newkey));
  }

  /**
   * Rename oldkey into newkey but fails if the destination key newkey already exists.
   * <p>
   * Time complexity: O(1)
   * @param oldkey
   * @param newkey
   * @return 1 if the key was renamed 0 if the target key already exist
   */
  @Override
  public long renamenx(final byte[] oldkey, final byte[] newkey) {
    checkIsInMultiOrPipeline();
    return connection.executeCommand(commandObjects.renamenx(oldkey, newkey));
  }

  /**
   * Return the number of keys in the currently selected database.
   * @return The number of keys
   */
  @Override
  public long dbSize() {
    checkIsInMultiOrPipeline();
    connection.sendCommand(DBSIZE);
    return connection.getIntegerReply();
  }

  /**
   * Set a timeout on the specified key. After the timeout the key will be automatically deleted by
   * the server. A key with an associated timeout is said to be volatile in Redis terminology.
   * <p>
   * Volatile keys are stored on disk like the other keys, the timeout is persistent too like all
   * the other aspects of the dataset. Saving a dataset containing expires and stopping the server
   * does not stop the flow of time as Redis stores on disk the time when the key will no longer be
   * available as Unix time, and not the remaining seconds.
   * <p>
   * Since Redis 2.1.3 you can update the value of the timeout of a key already having an expire
   * set. It is also possible to undo the expire at all turning the key into a normal key using the
   * {@link Jedis#persist(byte[]) PERSIST} command.
   * <p>
   * Time complexity: O(1)
   * @see <a href="http://redis.io/commands/expire">Expire Command</a>
   * @param key
   * @param seconds
   * @return 1: the timeout was set. 0: the timeout was not set since
   *         the key already has an associated timeout (this may happen only in Redis versions &lt;
   *         2.1.3, Redis &gt;= 2.1.3 will happily update the timeout), or the key does not exist.
   */
  @Override
  public long expire(final byte[] key, final long seconds) {
    checkIsInMultiOrPipeline();
    return connection.executeCommand(commandObjects.expire(key, seconds));
  }

  /**
   * EXPIREAT works exactly like {@link Jedis#expire(byte[], long) EXPIRE} but instead to get the
   * number of seconds representing the Time To Live of the key as a second argument (that is a
   * relative way of specifying the TTL), it takes an absolute one in the form of a UNIX timestamp
   * (Number of seconds elapsed since 1 Gen 1970).
   * <p>
   * EXPIREAT was introduced in order to implement the Append Only File persistence mode so that
   * EXPIRE commands are automatically translated into EXPIREAT commands for the append only file.
   * Of course EXPIREAT can also used by programmers that need a way to simply specify that a given
   * key should expire at a given time in the future.
   * <p>
   * Since Redis 2.1.3 you can update the value of the timeout of a key already having an expire
   * set. It is also possible to undo the expire at all turning the key into a normal key using the
   * {@link Jedis#persist(byte[]) PERSIST} command.
   * <p>
   * Time complexity: O(1)
   * @see <a href="http://redis.io/commands/expire">Expire Command</a>
   * @param key
   * @param unixTime
   * @return 1: the timeout was set. 0: the timeout was not set since
   *         the key already has an associated timeout (this may happen only in Redis versions &lt;
   *         2.1.3, Redis &gt;= 2.1.3 will happily update the timeout), or the key does not exist.
   */
  @Override
  public long expireAt(final byte[] key, final long unixTime) {
    checkIsInMultiOrPipeline();
    return connection.executeCommand(commandObjects.expireAt(key, unixTime));
  }

  /**
   * The TTL command returns the remaining time to live in seconds of a key that has an
   * {@link Jedis#expire(byte[], long) EXPIRE} set. This introspection capability allows a Redis
   * connection to check how many seconds a given key will continue to be part of the dataset.
   * @param key
   * @return TTL in seconds, or a negative value in order to signal an error
   */
  @Override
  public long ttl(final byte[] key) {
    checkIsInMultiOrPipeline();
    return connection.executeCommand(commandObjects.ttl(key));
  }

  /**
   * Alters the last access time of a key(s). A key is ignored if it does not exist.
   * Time complexity: O(N) where N is the number of keys that will be touched.
   * @param keys
   * @return The number of keys that were touched.
   */
  @Override
  public long touch(final byte[]... keys) {
    checkIsInMultiOrPipeline();
    return connection.executeCommand(commandObjects.touch(keys));
  }

  @Override
  public long touch(final byte[] key) {
    checkIsInMultiOrPipeline();
    return connection.executeCommand(commandObjects.touch(key));
  }

  /**
   * Select the DB with having the specified zero-based numeric index. For default every new
   * connection connection is automatically selected to DB 0.
   * @param index
   * @return OK
   */
  @Override
  public String select(final int index) {
    checkIsInMultiOrPipeline();
    connection.sendCommand(SELECT, toByteArray(index));
    String statusCodeReply = connection.getStatusCodeReply();
    this.db = index;
    return statusCodeReply;
  }

  @Override
  public String swapDB(final int index1, final int index2) {
    checkIsInMultiOrPipeline();
    connection.sendCommand(SWAPDB, toByteArray(index1), toByteArray(index2));
    return connection.getStatusCodeReply();
  }

  /**
   * Move the specified key from the currently selected DB to the specified destination DB. Note
   * that this command returns 1 only if the key was successfully moved, and 0 if the target key was
   * already there or if the source key was not found at all, so it is possible to use MOVE as a
   * locking primitive.
   * @param key
   * @param dbIndex
   * @return 1 if the key was moved 0 if the key was not moved because
   *         already present on the target DB or was not found in the current DB.
   */
  @Override
  public long move(final byte[] key, final int dbIndex) {
    checkIsInMultiOrPipeline();
    connection.sendCommand(MOVE, key, toByteArray(dbIndex));
    return connection.getIntegerReply();
  }

  /**
   * Delete all the keys of all the existing databases, not just the currently selected one. This
   * command never fails.
   * @return OK
   */
  @Override
  public String flushAll() {
    checkIsInMultiOrPipeline();
    connection.sendCommand(FLUSHALL);
    return connection.getStatusCodeReply();
  }

  /**
   * Delete all the keys of all the existing databases, not just the currently selected one. This
   * command never fails.
   * @param flushMode
   * @return OK
   */
  @Override
  public String flushAll(FlushMode flushMode) {
    checkIsInMultiOrPipeline();
    connection.sendCommand(FLUSHALL, flushMode.getRaw());
    return connection.getStatusCodeReply();
  }

  /**
   * GETSET is an atomic set this value and return the old value command. Set key to the string
   * value and return the old value stored at key. The string can't be longer than 1073741824 bytes
   * (1 GB).
   * <p>
   * Time complexity: O(1)
   * @param key
   * @param value
   * @return Bulk reply
   */
  @Override
  public byte[] getSet(final byte[] key, final byte[] value) {
    checkIsInMultiOrPipeline();
    return connection.executeCommand(commandObjects.getSet(key, value));
  }

  /**
   * Get the values of all the specified keys. If one or more keys don't exist or is not of type
   * String, a 'nil' value is returned instead of the value of the specified key, but the operation
   * never fails.
   * <p>
   * Time complexity: O(1) for every key
   * @param keys
   * @return Multi bulk reply
   */
  @Override
  public List<byte[]> mget(final byte[]... keys) {
    checkIsInMultiOrPipeline();
    return connection.executeCommand(commandObjects.mget(keys));
  }

  /**
   * SETNX works exactly like {@link Jedis#set(byte[], byte[]) SET} with the only difference that if
   * the key already exists no operation is performed. SETNX actually means "SET if Not eXists".
   * <p>
   * Time complexity: O(1)
   * @param key
   * @param value
   * @return 1 if the key was set 0 if the key was not set
   */
  @Override
  public long setnx(final byte[] key, final byte[] value) {
    checkIsInMultiOrPipeline();
    return connection.executeCommand(commandObjects.setnx(key, value));
  }

  /**
   * The command is exactly equivalent to the following group of commands:
   * {@link Jedis#set(byte[], byte[]) SET} + {@link Jedis#expire(byte[], long) EXPIRE}. The
   * operation is atomic.
   * <p>
   * Time complexity: O(1)
   * @param key
   * @param seconds
   * @param value
   * @return OK
   */
  @Override
  public String setex(final byte[] key, final long seconds, final byte[] value) {
    checkIsInMultiOrPipeline();
    return connection.executeCommand(commandObjects.setex(key, seconds, value));
  }

  /**
   * Set the the respective keys to the respective values. MSET will replace old values with new
   * values, while {@link Jedis#msetnx(byte[][]) MSETNX} will not perform any operation at all even
   * if just a single key already exists.
   * <p>
   * Because of this semantic MSETNX can be used in order to set different keys representing
   * different fields of an unique logic object in a way that ensures that either all the fields or
   * none at all are set.
   * <p>
   * Both MSET and MSETNX are atomic operations. This means that for instance if the keys A and B
   * are modified, another connection talking to Redis can either see the changes to both A and B at
   * once, or no modification at all.
   * @see Jedis#msetnx(byte[][])
   * @param keysvalues
   * @return OK
   */
  @Override
  public String mset(final byte[]... keysvalues) {
    checkIsInMultiOrPipeline();
    return connection.executeCommand(commandObjects.mset(keysvalues));
  }

  /**
   * Set the respective keys to the respective values. {@link Jedis#mset(byte[][]) MSET} will
   * replace old values with new values, while MSETNX will not perform any operation at all even if
   * just a single key already exists.
   * <p>
   * Because of this semantic MSETNX can be used in order to set different keys representing
   * different fields of an unique logic object in a way that ensures that either all the fields or
   * none at all are set.
   * <p>
   * Both MSET and MSETNX are atomic operations. This means that for instance if the keys A and B
   * are modified, another connection talking to Redis can either see the changes to both A and B at
   * once, or no modification at all.
   * @see Jedis#mset(byte[][])
   * @param keysvalues
   * @return 1 if the all the keys were set 0 if no key was set (at
   *         least one key already existed)
   */
  @Override
  public long msetnx(final byte[]... keysvalues) {
    checkIsInMultiOrPipeline();
    return connection.executeCommand(commandObjects.msetnx(keysvalues));
  }

  /**
   * DECRBY work just like {@link Jedis#decr(byte[]) DECR} but instead to decrement by 1 the
   * decrement is integer.
   * <p>
   * DECR commands are limited to 64 bit signed integers.
   * <p>
   * Note: this is actually a string operation, that is, in Redis there are not "integer" types.
   * Simply the string stored at the key is parsed as a base 10 64 bit signed integer, incremented,
   * and then converted back as a string.
   * <p>
   * Time complexity: O(1)
   * @see Jedis#incr(byte[])
   * @see Jedis#decr(byte[])
   * @see Jedis#incrBy(byte[], long)
   * @param key
   * @param decrement
   * @return The value of key after the decrement
   */
  @Override
  public long decrBy(final byte[] key, final long decrement) {
    checkIsInMultiOrPipeline();
    return connection.executeCommand(commandObjects.decrBy(key, decrement));
  }

  /**
   * Decrement the number stored at key by one. If the key does not exist or contains a value of a
   * wrong type, set the key to the value of "0" before to perform the decrement operation.
   * <p>
   * DECR commands are limited to 64 bit signed integers.
   * <p>
   * Note: this is actually a string operation, that is, in Redis there are not "integer" types.
   * Simply the string stored at the key is parsed as a base 10 64 bit signed integer, incremented,
   * and then converted back as a string.
   * <p>
   * Time complexity: O(1)
   * @see Jedis#incr(byte[])
   * @see Jedis#incrBy(byte[], long)
   * @see Jedis#decrBy(byte[], long)
   * @param key
   * @return The value of key after the decrement
   */
  @Override
  public long decr(final byte[] key) {
    checkIsInMultiOrPipeline();
    return connection.executeCommand(commandObjects.decr(key));
  }

  /**
   * INCRBY work just like {@link Jedis#incr(byte[]) INCR} but instead to increment by 1 the
   * increment is integer.
   * <p>
   * INCR commands are limited to 64 bit signed integers.
   * <p>
   * Note: this is actually a string operation, that is, in Redis there are not "integer" types.
   * Simply the string stored at the key is parsed as a base 10 64 bit signed integer, incremented,
   * and then converted back as a string.
   * <p>
   * Time complexity: O(1)
   * @see Jedis#incr(byte[])
   * @see Jedis#decr(byte[])
   * @see Jedis#decrBy(byte[], long)
   * @param key
   * @param increment
   * @return The value of key after the increment
   */
  @Override
  public long incrBy(final byte[] key, final long increment) {
    checkIsInMultiOrPipeline();
    return connection.executeCommand(commandObjects.incrBy(key, increment));
  }

  /**
   * INCRBYFLOAT work just like {@link Jedis#incrBy(byte[], long)} INCRBY} but increments by floats
   * instead of integers.
   * <p>
   * INCRBYFLOAT commands are limited to double precision floating point values.
   * <p>
   * Note: this is actually a string operation, that is, in Redis there are not "double" types.
   * Simply the string stored at the key is parsed as a base double precision floating point value,
   * incremented, and then converted back as a string. There is no DECRYBYFLOAT but providing a
   * negative value will work as expected.
   * <p>
   * Time complexity: O(1)
   * @see Jedis#incr(byte[])
   * @see Jedis#decr(byte[])
   * @see Jedis#decrBy(byte[], long)
   * @param key the key to increment
   * @param increment the value to increment by
   * @return The value of key after the increment
   */
  @Override
  public double incrByFloat(final byte[] key, final double increment) {
    checkIsInMultiOrPipeline();
    return connection.executeCommand(commandObjects.incrByFloat(key, increment));
  }

  /**
   * Increment the number stored at key by one. If the key does not exist or contains a value of a
   * wrong type, set the key to the value of "0" before to perform the increment operation.
   * <p>
   * INCR commands are limited to 64 bit signed integers.
   * <p>
   * Note: this is actually a string operation, that is, in Redis there are not "integer" types.
   * Simply the string stored at the key is parsed as a base 10 64 bit signed integer, incremented,
   * and then converted back as a string.
   * <p>
   * Time complexity: O(1)
   * @see Jedis#incrBy(byte[], long)
   * @see Jedis#decr(byte[])
   * @see Jedis#decrBy(byte[], long)
   * @param key
   * @return The value of key after the increment
   */
  @Override
  public long incr(final byte[] key) {
    checkIsInMultiOrPipeline();
    return connection.executeCommand(commandObjects.incr(key));
  }

  /**
   * If the key already exists and is a string, this command appends the provided value at the end
   * of the string. If the key does not exist it is created and set as an empty string, so APPEND
   * will be very similar to SET in this special case.
   * <p>
   * Time complexity: O(1). The amortized time complexity is O(1) assuming the appended value is
   * small and the already present value is of any size, since the dynamic string library used by
   * Redis will double the free space available on every reallocation.
   * @param key
   * @param value
   * @return The total length of the string after the append operation
   */
  @Override
  public long append(final byte[] key, final byte[] value) {
    checkIsInMultiOrPipeline();
    return connection.executeCommand(commandObjects.append(key, value));
  }

  /**
   * Return a subset of the string from offset start to offset end (both offsets are inclusive).
   * Negative offsets can be used in order to provide an offset starting from the end of the string.
   * So -1 means the last char, -2 the penultimate and so forth.
   * <p>
   * The function handles out of range requests without raising an error, but just limiting the
   * resulting range to the actual length of the string.
   * <p>
   * Time complexity: O(start+n) (with start being the start index and n the total length of the
   * requested range). Note that the lookup part of this command is O(1) so for small strings this
   * is actually an O(1) command.
   * @param key
   * @param start
   * @param end
   * @return Bulk reply
   */
  @Override
  public byte[] substr(final byte[] key, final int start, final int end) {
    checkIsInMultiOrPipeline();
    return connection.executeCommand(commandObjects.substr(key, start, end));
  }

  /**
   * Set the specified hash field to the specified value.
   * <p>
   * If key does not exist, a new key holding a hash is created.
   * <p>
   * <b>Time complexity:</b> O(1)
   * @param key
   * @param field
   * @param value
   * @return If the field already exists, and the HSET just produced an update of the value, 0 is
   *         returned, otherwise if a new field is created 1 is returned.
   */
  @Override
  public long hset(final byte[] key, final byte[] field, final byte[] value) {
    checkIsInMultiOrPipeline();
    return connection.executeCommand(commandObjects.hset(key, field, value));
  }

  @Override
  public long hset(final byte[] key, final Map<byte[], byte[]> hash) {
    checkIsInMultiOrPipeline();
    return connection.executeCommand(commandObjects.hset(key, hash));
  }

  /**
   * If key holds a hash, retrieve the value associated to the specified field.
   * <p>
   * If the field is not found or the key does not exist, a special 'nil' value is returned.
   * <p>
   * <b>Time complexity:</b> O(1)
   * @param key
   * @param field
   * @return Bulk reply
   */
  @Override
  public byte[] hget(final byte[] key, final byte[] field) {
    checkIsInMultiOrPipeline();
    return connection.executeCommand(commandObjects.hget(key, field));
  }

  /**
   * Set the specified hash field to the specified value if the field not exists. <b>Time
   * complexity:</b> O(1)
   * @param key
   * @param field
   * @param value
   * @return If the field already exists, 0 is returned, otherwise if a new field is created 1 is
   *         returned.
   */
  @Override
  public long hsetnx(final byte[] key, final byte[] field, final byte[] value) {
    checkIsInMultiOrPipeline();
    return connection.executeCommand(commandObjects.hsetnx(key, field, value));
  }

  /**
   * Set the respective fields to the respective values. HMSET replaces old values with new values.
   * <p>
   * If key does not exist, a new key holding a hash is created.
   * <p>
   * <b>Time complexity:</b> O(N) (with N being the number of fields)
   * @param key
   * @param hash
   * @return OK
   */
  @Override
  public String hmset(final byte[] key, final Map<byte[], byte[]> hash) {
    checkIsInMultiOrPipeline();
    return connection.executeCommand(commandObjects.hmset(key, hash));
  }

  /**
   * Retrieve the values associated to the specified fields.
   * <p>
   * If some of the specified fields do not exist, nil values are returned. Non existing keys are
   * considered like empty hashes.
   * <p>
   * <b>Time complexity:</b> O(N) (with N being the number of fields)
   * @param key
   * @param fields
   * @return A list of all the values associated with the specified fields, in the same order of the request
   */
  @Override
  public List<byte[]> hmget(final byte[] key, final byte[]... fields) {
    checkIsInMultiOrPipeline();
    return connection.executeCommand(commandObjects.hmget(key, fields));
  }

  /**
   * Increment the number stored at field in the hash at key by value. If key does not exist, a new
   * key holding a hash is created. If field does not exist or holds a string, the value is set to 0
   * before applying the operation. Since the value argument is signed you can use this command to
   * perform both increments and decrements.
   * <p>
   * The range of values supported by HINCRBY is limited to 64 bit signed integers.
   * <p>
   * <b>Time complexity:</b> O(1)
   * @param key
   * @param field
   * @param value
   * @return The value of key after the increment
   */
  @Override
  public long hincrBy(final byte[] key, final byte[] field, final long value) {
    checkIsInMultiOrPipeline();
    return connection.executeCommand(commandObjects.hincrBy(key, field, value));
  }

  /**
   * Increment the number stored at field in the hash at key by a double precision floating point
   * value. If key does not exist, a new key holding a hash is created. If field does not exist or
   * holds a string, the value is set to 0 before applying the operation. Since the value argument
   * is signed you can use this command to perform both increments and decrements.
   * <p>
   * The range of values supported by HINCRBYFLOAT is limited to double precision floating point
   * values.
   * <p>
   * <b>Time complexity:</b> O(1)
   * @param key
   * @param field
   * @param value
   * @return The new value at field after the increment operation
   */
  @Override
  public double hincrByFloat(final byte[] key, final byte[] field, final double value) {
    checkIsInMultiOrPipeline();
    return connection.executeCommand(commandObjects.hincrByFloat(key, field, value));
  }

  /**
   * Test for existence of a specified field in a hash. <b>Time complexity:</b> O(1)
   * @param key
   * @param field
   * @return {@code true} if the hash stored at key contains the specified field, {@code false} if the key is
   *         not found or the field is not present.
   */
  @Override
  public boolean hexists(final byte[] key, final byte[] field) {
    checkIsInMultiOrPipeline();
    return connection.executeCommand(commandObjects.hexists(key, field));
  }

  /**
   * Remove the specified field from an hash stored at key.
   * <p>
   * <b>Time complexity:</b> O(1)
   * @param key
   * @param fields
   * @return If the field was present in the hash it is deleted and 1 is returned, otherwise 0 is
   *         returned and no operation is performed.
   */
  @Override
  public long hdel(final byte[] key, final byte[]... fields) {
    checkIsInMultiOrPipeline();
    return connection.executeCommand(commandObjects.hdel(key, fields));
  }

  /**
   * Return the number of items in a hash.
   * <p>
   * <b>Time complexity:</b> O(1)
   * @param key
   * @return The number of entries (fields) contained in the hash stored at key. If the specified
   *         key does not exist, 0 is returned assuming an empty hash.
   */
  @Override
  public long hlen(final byte[] key) {
    checkIsInMultiOrPipeline();
    return connection.executeCommand(commandObjects.hlen(key));
  }

  /**
   * Return all the fields in a hash.
   * <p>
   * <b>Time complexity:</b> O(N), where N is the total number of entries
   * @param key
   * @return All the fields names contained into a hash.
   */
  @Override
  public Set<byte[]> hkeys(final byte[] key) {
    checkIsInMultiOrPipeline();
    return connection.executeCommand(commandObjects.hkeys(key));
  }

  /**
   * Return all the values in a hash.
   * <p>
   * <b>Time complexity:</b> O(N), where N is the total number of entries
   * @param key
   * @return All the fields values contained into a hash.
   */
  @Override
  public List<byte[]> hvals(final byte[] key) {
    checkIsInMultiOrPipeline();
    return connection.executeCommand(commandObjects.hvals(key));
  }

  /**
   * Return all the fields and associated values in a hash.
   * <p>
   * <b>Time complexity:</b> O(N), where N is the total number of entries
   * @param key
   * @return All the fields and values contained into a hash.
   */
  @Override
  public Map<byte[], byte[]> hgetAll(final byte[] key) {
    checkIsInMultiOrPipeline();
    return connection.executeCommand(commandObjects.hgetAll(key));
  }

  /**
   * Get one random field from a hash.
   * <p>
   * <b>Time complexity:</b> O(N), where N is the number of fields returned
   * @param key
   * @return one random field from a hash.
   */
  @Override
  public byte[] hrandfield(final byte[] key) {
    checkIsInMultiOrPipeline();
    return connection.executeCommand(commandObjects.hrandfield(key));
  }

  /**
   * Get multiple random fields from a hash.
   * <p>
   * <b>Time complexity:</b> O(N), where N is the number of fields returned
   * @param key
   * @return Multiple random fields from a hash.
   */
  @Override
  public List<byte[]> hrandfield(final byte[] key, final long count) {
    checkIsInMultiOrPipeline();
    return connection.executeCommand(commandObjects.hrandfield(key, count));
  }

  /**
   * Get one or multiple random fields with values from a hash.
   * <p>
   * <b>Time complexity:</b> O(N), where N is the number of fields returned
   * @param key
   * @return One or multiple random fields with values from a hash.
   */
  @Override
  public Map<byte[], byte[]> hrandfieldWithValues(final byte[] key, final long count) {
    checkIsInMultiOrPipeline();
    return connection.executeCommand(commandObjects.hrandfieldWithValues(key, count));
  }

  /**
   * Add the string value to the head (LPUSH) or tail (RPUSH) of the list stored at key. If the key
   * does not exist an empty list is created just before the append operation. If the key exists but
   * is not a List an error is returned.
   * <p>
   * Time complexity: O(1)
   * @param key
   * @param strings
   * @return The number of elements inside the list after the push operation
   */
  @Override
  public long rpush(final byte[] key, final byte[]... strings) {
    checkIsInMultiOrPipeline();
    return connection.executeCommand(commandObjects.rpush(key, strings));
  }

  /**
   * Add the string value to the head (LPUSH) or tail (RPUSH) of the list stored at key. If the key
   * does not exist an empty list is created just before the append operation. If the key exists but
   * is not a List an error is returned.
   * <p>
   * Time complexity: O(1)
   * @param key
   * @param strings
   * @return The number of elements inside the list after the push operation
   */
  @Override
  public long lpush(final byte[] key, final byte[]... strings) {
    checkIsInMultiOrPipeline();
    return connection.executeCommand(commandObjects.lpush(key, strings));
  }

  /**
   * Return the length of the list stored at the specified key. If the key does not exist zero is
   * returned (the same behaviour as for empty lists). If the value stored at key is not a list an
   * error is returned.
   * <p>
   * Time complexity: O(1)
   * @param key
   * @return The length of the list
   */
  @Override
  public long llen(final byte[] key) {
    checkIsInMultiOrPipeline();
    return connection.executeCommand(commandObjects.llen(key));
  }

  /**
   * Return the specified elements of the list stored at the specified key. Start and end are
   * zero-based indexes. 0 is the first element of the list (the list head), 1 the next element and
   * so on.
   * <p>
   * For example LRANGE foobar 0 2 will return the first three elements of the list.
   * <p>
   * start and end can also be negative numbers indicating offsets from the end of the list. For
   * example -1 is the last element of the list, -2 the penultimate element and so on.
   * <p>
   * <b>Consistency with range functions in various programming languages</b>
   * <p>
   * Note that if you have a list of numbers from 0 to 100, LRANGE 0 10 will return 11 elements,
   * that is, rightmost item is included. This may or may not be consistent with behavior of
   * range-related functions in your programming language of choice (think Ruby's Range.new,
   * Array#slice or Python's range() function).
   * <p>
   * LRANGE behavior is consistent with one of Tcl.
   * <p>
   * <b>Out-of-range indexes</b>
   * <p>
   * Indexes out of range will not produce an error: if start is over the end of the list, or start
   * &gt; end, an empty list is returned. If end is over the end of the list Redis will threat it
   * just like the last element of the list.
   * <p>
   * Time complexity: O(start+n) (with n being the length of the range and start being the start
   * offset)
   * @param key
   * @param start
   * @param stop
   * @return A list of elements in the specified range
   */
  @Override
  public List<byte[]> lrange(final byte[] key, final long start, final long stop) {
    checkIsInMultiOrPipeline();
    return connection.executeCommand(commandObjects.lrange(key, start, stop));
  }

  /**
   * Trim an existing list so that it will contain only the specified range of elements specified.
   * Start and end are zero-based indexes. 0 is the first element of the list (the list head), 1 the
   * next element and so on.
   * <p>
   * For example LTRIM foobar 0 2 will modify the list stored at foobar key so that only the first
   * three elements of the list will remain.
   * <p>
   * start and end can also be negative numbers indicating offsets from the end of the list. For
   * example -1 is the last element of the list, -2 the penultimate element and so on.
   * <p>
   * Indexes out of range will not produce an error: if start is over the end of the list, or start
   * &gt; end, an empty list is left as value. If end over the end of the list Redis will threat it
   * just like the last element of the list.
   * <p>
   * Hint: the obvious use of LTRIM is together with LPUSH/RPUSH. For example:
   * <p>
   * {@code lpush("mylist", "someelement"); ltrim("mylist", 0, 99); * }
   * <p>
   * The above two commands will push elements in the list taking care that the list will not grow
   * without limits. This is very useful when using Redis to store logs for example. It is important
   * to note that when used in this way LTRIM is an O(1) operation because in the average case just
   * one element is removed from the tail of the list.
   * <p>
   * Time complexity: O(n) (with n being len of list - len of range)
   * @param key
   * @param start
   * @param stop
   * @return OK
   */
  @Override
  public String ltrim(final byte[] key, final long start, final long stop) {
    checkIsInMultiOrPipeline();
    return connection.executeCommand(commandObjects.ltrim(key, start, stop));
  }

  /**
   * Return the specified element of the list stored at the specified key. 0 is the first element, 1
   * the second and so on. Negative indexes are supported, for example -1 is the last element, -2
   * the penultimate and so on.
   * <p>
   * If the value stored at key is not of list type an error is returned. If the index is out of
   * range a 'nil' reply is returned.
   * <p>
   * Note that even if the average time complexity is O(n) asking for the first or the last element
   * of the list is O(1).
   * <p>
   * Time complexity: O(n) (with n being the length of the list)
   * @param key
   * @param index
   * @return The requested element
   */
  @Override
  public byte[] lindex(final byte[] key, final long index) {
    checkIsInMultiOrPipeline();
    return connection.executeCommand(commandObjects.lindex(key, index));
  }

  /**
   * Set a new value as the element at index position of the List at key.
   * <p>
   * Out of range indexes will generate an error.
   * <p>
   * Similarly to other list commands accepting indexes, the index can be negative to access
   * elements starting from the end of the list. So -1 is the last element, -2 is the penultimate,
   * and so forth.
   * <p>
   * <b>Time complexity:</b>
   * <p>
   * O(N) (with N being the length of the list), setting the first or last elements of the list is
   * O(1).
   * @see Jedis#lindex(byte[], long)
   * @param key
   * @param index
   * @param value
   * @return OK
   */
  @Override
  public String lset(final byte[] key, final long index, final byte[] value) {
    checkIsInMultiOrPipeline();
    return connection.executeCommand(commandObjects.lset(key, index, value));
  }

  /**
   * Remove the first count occurrences of the value element from the list. If count is zero all the
   * elements are removed. If count is negative elements are removed from tail to head, instead to
   * go from head to tail that is the normal behaviour. So for example LREM with count -2 and hello
   * as value to remove against the list (a,b,c,hello,x,hello,hello) will leave the list
   * (a,b,c,hello,x). The number of removed elements is returned as an integer, see below for more
   * information about the returned value. Note that non existing keys are considered like empty
   * lists by LREM, so LREM against non existing keys will always return 0.
   * <p>
   * Time complexity: O(N) (with N being the length of the list)
   * @param key
   * @param count
   * @param value
   * @return The number of removed elements if the operation succeeded
   */
  @Override
  public long lrem(final byte[] key, final long count, final byte[] value) {
    checkIsInMultiOrPipeline();
    return connection.executeCommand(commandObjects.lrem(key, count, value));
  }

  /**
   * Atomically return and remove the first (LPOP) or last (RPOP) element of the list. For example
   * if the list contains the elements "a","b","c" LPOP will return "a" and the list will become
   * "b","c".
   * <p>
   * If the key does not exist or the list is already empty the special value 'nil' is returned.
   * @see Jedis#rpop(byte[])
   * @param key
   * @return Bulk reply
   */
  @Override
  public byte[] lpop(final byte[] key) {
    checkIsInMultiOrPipeline();
    return connection.executeCommand(commandObjects.lpop(key));
  }

  @Override
  public List<byte[]> lpop(final byte[] key, final int count) {
    checkIsInMultiOrPipeline();
    return connection.executeCommand(commandObjects.lpop(key, count));
  }

  /**
   * Returns the index of the first matching element inside a redis list. If the element is found,
   * its index (the zero-based position in the list) is returned. Otherwise, if no match is found,
   * 'nil' is returned.
   * <p>
   * Time complexity: O(N) where N is the number of elements in the list
   * @see Jedis#lpos(byte[], byte[])
   * @param key
   * @param element
   * @return The index of first matching element in the list. Value will
   * be 'nil' when the element is not present in the list.
   */
  @Override
  public Long lpos(final byte[] key, final byte[] element) {
    checkIsInMultiOrPipeline();
    return connection.executeCommand(commandObjects.lpos(key, element));
  }

  /**
   * In case there are multiple matches Rank option specifies the "rank" of the element to return.
   * A rank of 1 returns the first match, 2 to return the second match, and so forth.
   * If list `foo` has elements ("a","b","c","1","2","3","c","c"), The function call to get the
   * index of second occurrence of "c" will be as follows lpos("foo","c", LPosParams.lPosParams().rank(2)).
   * <p>
   * Maxlen option compares the element provided only with a given maximum number of list items.
   * A value of 1000 will make sure that the command performs only 1000 comparisons. The
   * comparison is made for the first part or the last part depending on the fact we use a positive or
   * negative rank.
   * Following is how we could use the Maxlen option lpos("foo", "b", LPosParams.lPosParams().rank(1).maxlen(2)).
   * @see Jedis#lpos(byte[], byte[], LPosParams)
   * @param key
   * @param element
   * @param params
   * @return The index of first matching element in the list. Value will be 'nil' when the element
   * is not present in the list
   */
  @Override
  public Long lpos(final byte[] key, final byte[] element, final LPosParams params) {
    checkIsInMultiOrPipeline();
    return connection.executeCommand(commandObjects.lpos(key, element, params));
  }

  /**
   * Count will return list of position of all the first N matching elements. It is possible to
   * specify 0 as the number of matches, as a way to tell the command we want all the matches
   * found returned as an array of indexes. When count is used and no match is found, an empty list
   * is returned.
   * <p>
   * Time complexity: O(N) where N is the number of elements in the list
   * @see Jedis#lpos(byte[], byte[], LPosParams, long)
   * @param key
   * @param element
   * @param params
   * @param count
   * @return A list containing position of the matching elements inside the list
   */
  @Override
  public List<Long> lpos(final byte[] key, final byte[] element, final LPosParams params,
      final long count) {
    checkIsInMultiOrPipeline();
    return connection.executeCommand(commandObjects.lpos(key, element, params, count));
  }

  /**
   * Atomically return and remove the first (LPOP) or last (RPOP) element of the list. For example
   * if the list contains the elements "a","b","c" LPOP will return "a" and the list will become
   * "b","c".
   * <p>
   * If the key does not exist or the list is already empty the special value 'nil' is returned.
   * @see Jedis#lpop(byte[])
   * @param key
   * @return Bulk reply
   */
  @Override
  public byte[] rpop(final byte[] key) {
    checkIsInMultiOrPipeline();
    return connection.executeCommand(commandObjects.rpop(key));
  }

  @Override
  public List<byte[]> rpop(final byte[] key, final int count) {
    checkIsInMultiOrPipeline();
    return connection.executeCommand(commandObjects.rpop(key, count));
  }

  /**
   * Atomically return and remove the last (tail) element of the srckey list, and push the element
   * as the first (head) element of the dstkey list. For example if the source list contains the
   * elements "a","b","c" and the destination list contains the elements "foo","bar" after an
   * RPOPLPUSH command the content of the two lists will be "a","b" and "c","foo","bar".
   * <p>
   * If the key does not exist or the list is already empty the special value 'nil' is returned. If
   * the srckey and dstkey are the same the operation is equivalent to removing the last element
   * from the list and pushing it as first element of the list, so it's a "list rotation" command.
   * <p>
   * Time complexity: O(1)
   * @param srckey
   * @param dstkey
   * @return Bulk reply
   */
  @Override
  public byte[] rpoplpush(final byte[] srckey, final byte[] dstkey) {
    checkIsInMultiOrPipeline();
    return connection.executeCommand(commandObjects.rpoplpush(srckey, dstkey));
  }

  /**
   * Add the specified member to the set value stored at key. If member is already a member of the
   * set no operation is performed. If key does not exist a new set with the specified member as
   * sole member is created. If the key exists but does not hold a set value an error is returned.
   * <p>
   * Time complexity O(1)
   * @param key
   * @param members
   * @return The number of elements that were added to the set, not including all the elements already
   * present in the set
   */
  @Override
  public long sadd(final byte[] key, final byte[]... members) {
    checkIsInMultiOrPipeline();
    return connection.executeCommand(commandObjects.sadd(key, members));
  }

  /**
   * Return all the members (elements) of the set value stored at key. This is just syntax glue for
   * {@link Jedis#sinter(byte[][])} SINTER}.
   * <p>
   * Time complexity O(N)
   * @param key the key of the set
   * @return All elements of the set
   */
  @Override
  public Set<byte[]> smembers(final byte[] key) {
    checkIsInMultiOrPipeline();
    return connection.executeCommand(commandObjects.smembers(key));
  }

  /**
   * Remove the specified member from the set value stored at key. If member was not a member of the
   * set no operation is performed. If key does not hold a set value an error is returned.
   * <p>
   * Time complexity O(1)
   * @param key the key of the set
   * @param members the set member to remove
   * @return The number of members that were removed from the set, not including non-existing members
   */
  @Override
  public long srem(final byte[] key, final byte[]... members) {
    checkIsInMultiOrPipeline();
    return connection.executeCommand(commandObjects.srem(key, members));
  }

  /**
   * Remove a random element from a Set returning it as return value. If the Set is empty or the key
   * does not exist, a nil object is returned.
   * <p>
   * The {@link Jedis#srandmember(byte[])} command does a similar work but the returned element is
   * not removed from the Set.
   * <p>
   * Time complexity O(1)
   * @param key
   * @return The removed member, or nil when key does not exist
   */
  @Override
  public byte[] spop(final byte[] key) {
    checkIsInMultiOrPipeline();
    return connection.executeCommand(commandObjects.spop(key));
  }

  @Override
  public Set<byte[]> spop(final byte[] key, final long count) {
    checkIsInMultiOrPipeline();
    return connection.executeCommand(commandObjects.spop(key, count));
  }

  /**
   * Move the specified member from the set at srckey to the set at dstkey. This operation is
   * atomic, in every given moment the element will appear to be in the source or destination set
   * for accessing clients.
   * <p>
   * If the source set does not exist or does not contain the specified element no operation is
   * performed and zero is returned, otherwise the element is removed from the source set and added
   * to the destination set. On success one is returned, even if the element was already present in
   * the destination set.
   * <p>
   * An error is raised if the source or destination keys contain a non Set value.
   * <p>
   * Time complexity O(1)
   * @param srckey
   * @param dstkey
   * @param member
   * @return 1 if the element was moved, 0 if no operation was performed
   */
  @Override
  public long smove(final byte[] srckey, final byte[] dstkey, final byte[] member) {
    checkIsInMultiOrPipeline();
    return connection.executeCommand(commandObjects.smove(srckey, dstkey, member));
  }

  /**
   * Return the set cardinality (number of elements). If the key does not exist 0 is returned, like
   * for empty sets.
   * @param key
   * @return The cardinality (number of elements) of the set
   */
  @Override
  public long scard(final byte[] key) {
    checkIsInMultiOrPipeline();
    return connection.executeCommand(commandObjects.scard(key));
  }

  /**
   * Return true if member is a member of the set stored at key, otherwise false is returned.
   * <p>
   * Time complexity O(1)
   * @param key
   * @param member
   * @return {@code true} if the element is a member of the set, {@code false} otherwise
   */
  @Override
  public boolean sismember(final byte[] key, final byte[] member) {
    checkIsInMultiOrPipeline();
    return connection.executeCommand(commandObjects.sismember(key, member));
  }

  /**
   * Returns whether each member is a member of the set stored at key.
   * <p>
   * Time complexity O(N) where N is the number of elements being checked for membership
   * @param key
   * @param members
   * @return List representing the membership of the given elements, in the same order as they are requested
   */
  @Override
  public List<Boolean> smismember(final byte[] key, final byte[]... members) {
    checkIsInMultiOrPipeline();
    return connection.executeCommand(commandObjects.smismember(key, members));
  }

  /**
   * Return the members of a set resulting from the intersection of all the sets hold at the
   * specified keys. Like in {@link Jedis#lrange(byte[], long, long)} LRANGE} the result is sent to
   * the connection as a multi-bulk reply (see the protocol specification for more information). If
   * just a single key is specified, then this command produces the same result as
   * {@link Jedis#smembers(byte[]) SMEMBERS}. Actually SMEMBERS is just syntax sugar for SINTER.
   * <p>
   * Non existing keys are considered like empty sets, so if one of the keys is missing an empty set
   * is returned (since the intersection with an empty set always is an empty set).
   * <p>
   * Time complexity O(N*M) worst case where N is the cardinality of the smallest set and M the
   * number of sets
   * @param keys
   * @return A set with members of the resulting set
   */
  @Override
  public Set<byte[]> sinter(final byte[]... keys) {
    checkIsInMultiOrPipeline();
    return connection.executeCommand(commandObjects.sinter(keys));
  }

  /**
   * This command works exactly like {@link Jedis#sinter(byte[][]) SINTER} but instead of being
   * returned the resulting set is stored as dstkey.
   * <p>
   * Time complexity O(N*M) worst case where N is the cardinality of the smallest set and M the
   * number of sets
   * @param dstkey
   * @param keys
   * @return The number of elements in the resulting set
   */
  @Override
  public long sinterstore(final byte[] dstkey, final byte[]... keys) {
    checkIsInMultiOrPipeline();
    return connection.executeCommand(commandObjects.sinterstore(dstkey, keys));
  }

  /**
   * This command works exactly like {@link Jedis#sinter(byte[][]) SINTER} but instead of returning
   * the result set, it returns just the cardinality of the result. LIMIT defaults to 0 and means unlimited
   * <p>
   * Time complexity O(N*M) worst case where N is the cardinality of the smallest
   * @param keys
   * @return The cardinality of the set which would result from the intersection of all the given sets
   */
  @Override
  public long sintercard(byte[]... keys) {
    checkIsInMultiOrPipeline();
    return connection.executeCommand(commandObjects.sintercard(keys));
  }

  /**
   * This command works exactly like {@link Jedis#sinter(byte[][]) SINTER} but instead of returning
   * the result set, it returns just the cardinality of the result.
   * <p>
   * Time complexity O(N*M) worst case where N is the cardinality of the smallest
   * @param limit If the intersection cardinality reaches limit partway through the computation,
   *              the algorithm will exit and yield limit as the cardinality.
   * @param keys
   * @return The cardinality of the set which would result from the intersection of all the given sets
   */
  @Override
  public long sintercard(int limit, byte[]... keys) {
    checkIsInMultiOrPipeline();
    return connection.executeCommand(commandObjects.sintercard(limit, keys));
  }

  /**
   * Return the members of a set resulting from the union of all the sets hold at the specified
   * keys. Like in {@link Jedis#lrange(byte[], long, long)} LRANGE} the result is sent to the
   * connection as a multi-bulk reply (see the protocol specification for more information). If just
   * a single key is specified, then this command produces the same result as
   * {@link Jedis#smembers(byte[]) SMEMBERS}.
   * <p>
   * Non existing keys are considered like empty sets.
   * <p>
   * Time complexity O(N) where N is the total number of elements in all the provided sets
   * @param keys
   * @return A set with members of the resulting set
   */
  @Override
  public Set<byte[]> sunion(final byte[]... keys) {
    checkIsInMultiOrPipeline();
    return connection.executeCommand(commandObjects.sunion(keys));
  }

  /**
   * This command works exactly like {@link Jedis#sunion(byte[][]) SUNION} but instead of being
   * returned the resulting set is stored as dstkey. Any existing value in dstkey will be
   * over-written.
   * <p>
   * Time complexity O(N) where N is the total number of elements in all the provided sets
   * @param dstkey
   * @param keys
   * @return The number of elements in the resulting set
   */
  @Override
  public long sunionstore(final byte[] dstkey, final byte[]... keys) {
    checkIsInMultiOrPipeline();
    return connection.executeCommand(commandObjects.sunionstore(dstkey, keys));
  }

  /**
   * Return the difference between the Set stored at key1 and all the Sets key2, ..., keyN
   * <p>
   * <b>Example:</b>
   *
   * <pre>
   * key1 = [x, a, b, c]
   * key2 = [c]
   * key3 = [a, d]
   * SDIFF key1,key2,key3 =&gt; [x, b]
   * </pre>
   *
   * Non existing keys are considered like empty sets.
   * <p>
   * <b>Time complexity:</b>
   * <p>
   * O(N) with N being the total number of elements of all the sets
   * @param keys
   * @return A set with members of the resulting set
   */
  @Override
  public Set<byte[]> sdiff(final byte[]... keys) {
    checkIsInMultiOrPipeline();
    return connection.executeCommand(commandObjects.sdiff(keys));
  }

  /**
   * This command works exactly like {@link Jedis#sdiff(byte[][]) SDIFF} but instead of being returned
   * the resulting set is stored in dstkey.
   * @param dstkey
   * @param keys
   * @return The number of elements in the resulting set
   */
  @Override
  public long sdiffstore(final byte[] dstkey, final byte[]... keys) {
    checkIsInMultiOrPipeline();
    return connection.executeCommand(commandObjects.sdiffstore(dstkey, keys));
  }

  /**
   * Return a random element from a Set, without removing the element. If the Set is empty or the
   * key does not exist, a nil object is returned.
   * <p>
   * The SPOP command does a similar work but the returned element is popped (removed) from the Set.
   * <p>
   * Time complexity O(1)
   * @param key
   * @return The randomly selected element
   */
  @Override
  public byte[] srandmember(final byte[] key) {
    checkIsInMultiOrPipeline();
    return connection.executeCommand(commandObjects.srandmember(key));
  }

  @Override
  public List<byte[]> srandmember(final byte[] key, final int count) {
    checkIsInMultiOrPipeline();
    return connection.executeCommand(commandObjects.srandmember(key, count));
  }

  /**
   * Add the specified member having the specified score to the sorted set stored at key. If member
   * is already a member of the sorted set the score is updated, and the element reinserted in the
   * right position to ensure sorting. If key does not exist a new sorted set with the specified
   * member as sole member is created. If the key exists but does not hold a sorted set value an
   * error is returned.
   * <p>
   * The score value can be the string representation of a double precision floating point number.
   * <p>
   * Time complexity O(log(N)) with N being the number of elements in the sorted set
   * @param key
   * @param score
   * @param member
   * @return 1 if the new element was added, 0 if the element was already a member of the sorted
   * set and the score was updated
   */
  @Override
  public long zadd(final byte[] key, final double score, final byte[] member) {
    checkIsInMultiOrPipeline();
    return connection.executeCommand(commandObjects.zadd(key, score, member));
  }

  @Override
  public long zadd(final byte[] key, final double score, final byte[] member,
      final ZAddParams params) {
    checkIsInMultiOrPipeline();
    return connection.executeCommand(commandObjects.zadd(key, score, member, params));
  }

  @Override
  public long zadd(final byte[] key, final Map<byte[], Double> scoreMembers) {
    checkIsInMultiOrPipeline();
    return connection.executeCommand(commandObjects.zadd(key, scoreMembers));
  }

  @Override
  public long zadd(final byte[] key, final Map<byte[], Double> scoreMembers, final ZAddParams params) {
    checkIsInMultiOrPipeline();
    return connection.executeCommand(commandObjects.zadd(key, scoreMembers, params));
  }

  @Override
  public Double zaddIncr(final byte[] key, final double score, final byte[] member, final ZAddParams params) {
    checkIsInMultiOrPipeline();
    return connection.executeCommand(commandObjects.zaddIncr(key, score, member, params));
  }

  @Override
  public List<byte[]> zrange(final byte[] key, final long start, final long stop) {
    checkIsInMultiOrPipeline();
    return connection.executeCommand(commandObjects.zrange(key, start, stop));
  }

  /**
   * Remove the specified member from the sorted set value stored at key. If member was not a member
   * of the set no operation is performed. If key does not not hold a set value an error is
   * returned.
   * <p>
   * Time complexity O(log(N)) with N being the number of elements in the sorted set
   * @param key
   * @param members
   * @return 1 if the new element was removed, 0 if the new element was not a member of the set
   */
  @Override
  public long zrem(final byte[] key, final byte[]... members) {
    checkIsInMultiOrPipeline();
    return connection.executeCommand(commandObjects.zrem(key, members));
  }

  /**
   * If member already exists in the sorted set adds the increment to its score and updates the
   * position of the element in the sorted set accordingly. If member does not already exist in the
   * sorted set it is added with increment as score (that is, like if the previous score was
   * virtually zero). If key does not exist a new sorted set with the specified member as sole
   * member is created. If the key exists but does not hold a sorted set value an error is returned.
   * <p>
   * The score value can be the string representation of a double precision floating point number.
   * It's possible to provide a negative value to perform a decrement.
   * <p>
   * For an introduction to sorted sets check the Introduction to Redis data types page.
   * <p>
   * Time complexity O(log(N)) with N being the number of elements in the sorted set
   * @param key
   * @param increment
   * @param member
   * @return The new score
   */
  @Override
  public double zincrby(final byte[] key, final double increment, final byte[] member) {
    checkIsInMultiOrPipeline();
    return connection.executeCommand(commandObjects.zincrby(key, increment, member));
  }

  @Override
  public Double zincrby(final byte[] key, final double increment, final byte[] member,
      final ZIncrByParams params) {
    checkIsInMultiOrPipeline();
    return connection.executeCommand(commandObjects.zincrby(key, increment, member, params));
  }

  /**
   * Return the rank (or index) or member in the sorted set at key, with scores being ordered from
   * low to high.
   * <p>
   * When the given member does not exist in the sorted set, the special value 'nil' is returned.
   * The returned rank (or index) of the member is 0-based for both commands.
   * <p>
   * <b>Time complexity:</b>
   * <p>
   * O(log(N))
   * @see Jedis#zrevrank(byte[], byte[])
   * @param key
   * @param member
   * @return The element as an integer if the element exists. A 'nil' bulk reply if there is no such element
   */
  @Override
  public Long zrank(final byte[] key, final byte[] member) {
    checkIsInMultiOrPipeline();
    return connection.executeCommand(commandObjects.zrank(key, member));
  }

  /**
   * Return the rank (or index) or member in the sorted set at key, with scores being ordered from
   * high to low.
   * <p>
   * When the given member does not exist in the sorted set, the special value 'nil' is returned.
   * The returned rank (or index) of the member is 0-based for both commands.
   * <p>
   * <b>Time complexity:</b>
   * <p>
   * O(log(N))
   * @see Jedis#zrank(byte[], byte[])
   * @param key
   * @param member
   * @return The element as an integer if the element exists. A 'nil' bulk reply if there is no such element.
   */
  @Override
  public Long zrevrank(final byte[] key, final byte[] member) {
    checkIsInMultiOrPipeline();
    return connection.executeCommand(commandObjects.zrevrank(key, member));
  }

  @Override
  public List<byte[]> zrevrange(final byte[] key, final long start, final long stop) {
    checkIsInMultiOrPipeline();
    return connection.executeCommand(commandObjects.zrevrange(key, start, stop));
  }

  @Override
  public List<Tuple> zrangeWithScores(final byte[] key, final long start, final long stop) {
    checkIsInMultiOrPipeline();
    return connection.executeCommand(commandObjects.zrangeWithScores(key, start, stop));
  }

  @Override
  public List<Tuple> zrevrangeWithScores(final byte[] key, final long start, final long stop) {
    checkIsInMultiOrPipeline();
    return connection.executeCommand(commandObjects.zrevrangeWithScores(key, start, stop));
  }

  @Override
  public List<byte[]> zrange(byte[] key, ZRangeParams zRangeParams) {
    checkIsInMultiOrPipeline();
    return connection.executeCommand(commandObjects.zrange(key, zRangeParams));
  }

  @Override
  public List<Tuple> zrangeWithScores(byte[] key, ZRangeParams zRangeParams) {
    checkIsInMultiOrPipeline();
    return connection.executeCommand(commandObjects.zrangeWithScores(key, zRangeParams));
  }

  @Override
  public long zrangestore(byte[] dest, byte[] src, ZRangeParams zRangeParams) {
    checkIsInMultiOrPipeline();
    return connection.executeCommand(commandObjects.zrangestore(dest, src, zRangeParams));
  }

  @Override
  public byte[] zrandmember(final byte[] key) {
    checkIsInMultiOrPipeline();
    return connection.executeCommand(commandObjects.zrandmember(key));
  }

  @Override
  public List<byte[]> zrandmember(final byte[] key, final long count) {
    checkIsInMultiOrPipeline();
    return connection.executeCommand(commandObjects.zrandmember(key, count));
  }

  @Override
  public List<Tuple> zrandmemberWithScores(final byte[] key, final long count) {
    checkIsInMultiOrPipeline();
    return connection.executeCommand(commandObjects.zrandmemberWithScores(key, count));
  }

  /**
   * Return the sorted set cardinality (number of elements). If the key does not exist 0 is
   * returned, like for empty sorted sets.
   * <p>
   * Time complexity O(1)
   * @param key
   * @return The cardinality (number of elements) of the set as an integer.
   */
  @Override
  public long zcard(final byte[] key) {
    checkIsInMultiOrPipeline();
    return connection.executeCommand(commandObjects.zcard(key));
  }

  /**
   * Return the score of the specified element of the sorted set at key. If the specified element
   * does not exist in the sorted set, or the key does not exist at all, a special 'nil' value is
   * returned.
   * <p>
   * <b>Time complexity:</b> O(1)
   * @param key
   * @param member
   * @return The score
   */
  @Override
  public Double zscore(final byte[] key, final byte[] member) {
    checkIsInMultiOrPipeline();
    return connection.executeCommand(commandObjects.zscore(key, member));
  }

  /**
   * Returns the scores associated with the specified members in the sorted set stored at key.
   * For every member that does not exist in the sorted set, a nil value is returned.
   * <p>
   * <b>Time complexity:</b> O(N) where N is the number of members being requested.
   * @param key
   * @param members
   * @return The scores
   */
  @Override
  public List<Double> zmscore(final byte[] key, final byte[]... members) {
    checkIsInMultiOrPipeline();
    return connection.executeCommand(commandObjects.zmscore(key, members));
  }

  @Override
  public Tuple zpopmax(final byte[] key) {
    checkIsInMultiOrPipeline();
    return connection.executeCommand(commandObjects.zpopmax(key));
  }

  @Override
  public List<Tuple> zpopmax(final byte[] key, final int count) {
    checkIsInMultiOrPipeline();
    return connection.executeCommand(commandObjects.zpopmax(key, count));
  }

  @Override
  public Tuple zpopmin(final byte[] key) {
    checkIsInMultiOrPipeline();
    return connection.executeCommand(commandObjects.zpopmin(key));
  }

  @Override
  public List<Tuple> zpopmin(final byte[] key, final int count) {
    checkIsInMultiOrPipeline();
    return connection.executeCommand(commandObjects.zpopmin(key, count));
  }

  public String watch(final byte[]... keys) {
    checkIsInMultiOrPipeline();
    connection.sendCommand(WATCH, keys);
//    return connection.getStatusCodeReply();
    String status = connection.getStatusCodeReply();
    isInWatch = true;
    return status;
  }

  public String unwatch() {
    checkIsInMultiOrPipeline();
    connection.sendCommand(UNWATCH);
    return connection.getStatusCodeReply();
  }

  /**
   * Sort a Set or a List.
   * <p>
   * Sort the elements contained in the List, Set, or Sorted Set value at key. By default sorting is
   * numeric with elements being compared as double precision floating point numbers. This is the
   * simplest form of SORT.
   * @see Jedis#sort(byte[], byte[])
   * @see Jedis#sort(byte[], SortingParams)
   * @see Jedis#sort(byte[], SortingParams, byte[])
   * @param key
   * @return Assuming the Set/List at key contains a list of numbers, the return value will be the
   *         list of numbers ordered from the smallest to the biggest number.
   */
  @Override
  public List<byte[]> sort(final byte[] key) {
    checkIsInMultiOrPipeline();
    return connection.executeCommand(commandObjects.sort(key));
  }

  /**
   * Sort a Set or a List accordingly to the specified parameters.
   * <p>
   * <b>examples:</b>
   * <p>
   * Given are the following sets and key/values:
   *
   * <pre>
   * x = [1, 2, 3]
   * y = [a, b, c]
   *
   * k1 = z
   * k2 = y
   * k3 = x
   *
   * w1 = 9
   * w2 = 8
   * w3 = 7
   * </pre>
   *
   * Sort Order:
   *
   * <pre>
   * sort(x) or sort(x, sp.asc())
   * -&gt; [1, 2, 3]
   *
   * sort(x, sp.desc())
   * -&gt; [3, 2, 1]
   *
   * sort(y)
   * -&gt; [c, a, b]
   *
   * sort(y, sp.alpha())
   * -&gt; [a, b, c]
   *
   * sort(y, sp.alpha().desc())
   * -&gt; [c, a, b]
   * </pre>
   *
   * Limit (e.g. for Pagination):
   *
   * <pre>
   * sort(x, sp.limit(0, 2))
   * -&gt; [1, 2]
   *
   * sort(y, sp.alpha().desc().limit(1, 2))
   * -&gt; [b, a]
   * </pre>
   *
   * Sorting by external keys:
   *
   * <pre>
   * sort(x, sb.by(w*))
   * -&gt; [3, 2, 1]
   *
   * sort(x, sb.by(w*).desc())
   * -&gt; [1, 2, 3]
   * </pre>
   *
   * Getting external keys:
   *
   * <pre>
   * sort(x, sp.by(w*).get(k*))
   * -&gt; [x, y, z]
   *
   * sort(x, sp.by(w*).get(#).get(k*))
   * -&gt; [3, x, 2, y, 1, z]
   * </pre>
   * @see Jedis#sort(byte[])
   * @see Jedis#sort(byte[], SortingParams, byte[])
   * @param key
   * @param sortingParams
   * @return a list of sorted elements.
   */
  @Override
  public List<byte[]> sort(final byte[] key, final SortingParams sortingParams) {
    checkIsInMultiOrPipeline();
    return connection.executeCommand(commandObjects.sort(key, sortingParams));
  }

  /**
   * Sort a Set or a List accordingly to the specified parameters and store the result at dstkey.
   * @see Jedis#sort(byte[], SortingParams)
   * @see Jedis#sort(byte[])
   * @see Jedis#sort(byte[], byte[])
   * @param key
   * @param sortingParams
   * @param dstkey
   * @return The number of elements of the list at dstkey.
   */
  @Override
  public long sort(final byte[] key, final SortingParams sortingParams, final byte[] dstkey) {
    checkIsInMultiOrPipeline();
    return connection.executeCommand(commandObjects.sort(key, sortingParams, dstkey));
  }

  /**
   * Sort a Set or a List and Store the Result at dstkey.
   * <p>
   * Sort the elements contained in the List, Set, or Sorted Set value at key and store the result
   * at dstkey. By default sorting is numeric with elements being compared as double precision
   * floating point numbers. This is the simplest form of SORT.
   * @see Jedis#sort(byte[])
   * @see Jedis#sort(byte[], SortingParams)
   * @see Jedis#sort(byte[], SortingParams, byte[])
   * @param key
   * @param dstkey
   * @return The number of elements of the list at dstkey.
   */
  @Override
  public long sort(final byte[] key, final byte[] dstkey) {
    checkIsInMultiOrPipeline();
    return connection.executeCommand(commandObjects.sort(key, dstkey));
  }

  @Override
  public List<byte[]> sortReadonly(byte[] key, SortingParams sortingParams) {
    checkIsInMultiOrPipeline();
    return connection.executeCommand(commandObjects.sortReadonly(key, sortingParams));
  }

  /**
   * Pop an element from a list, push it to another list and return it
   * @param srcKey
   * @param dstKey
   * @param from
   * @param to
   * @return The element being popped and pushed
   */
  @Override
  public byte[] lmove(byte[] srcKey, byte[] dstKey, ListDirection from, ListDirection to) {
    checkIsInMultiOrPipeline();
    return connection.executeCommand(commandObjects.lmove(srcKey, dstKey, from, to));
  }

  /**
   * Pop an element from a list, push it to another list and return it; or block until one is available
   * @param srcKey
   * @param dstKey
   * @param from
   * @param to
   * @param timeout
   * @return The element being popped and pushed
   */
  @Override
  public byte[] blmove(byte[] srcKey, byte[] dstKey, ListDirection from, ListDirection to, double timeout) {
    checkIsInMultiOrPipeline();
    return connection.executeCommand(commandObjects.blmove(srcKey, dstKey, from, to, timeout));
  }

  /**
   * BLPOP (and BRPOP) is a blocking list pop primitive. You can see this commands as blocking
   * versions of LPOP and RPOP able to block if the specified keys don't exist or contain empty
   * lists.
   * <p>
   * The following is a description of the exact semantic. We describe BLPOP but the two commands
   * are identical, the only difference is that BLPOP pops the element from the left (head) of the
   * list, and BRPOP pops from the right (tail).
   * <p>
   * <b>Non blocking behavior</b>
   * <p>
   * When BLPOP is called, if at least one of the specified keys contain a non empty list, an
   * element is popped from the head of the list and returned to the caller together with the name
   * of the key (BLPOP returns a two elements array, the first element is the key, the second the
   * popped value).
   * <p>
   * Keys are scanned from left to right, so for instance if you issue BLPOP list1 list2 list3 0
   * against a dataset where list1 does not exist but list2 and list3 contain non empty lists, BLPOP
   * guarantees to return an element from the list stored at list2 (since it is the first non empty
   * list starting from the left).
   * <p>
   * <b>Blocking behavior</b>
   * <p>
   * If none of the specified keys exist or contain non empty lists, BLPOP blocks until some other
   * connection performs a LPUSH or an RPUSH operation against one of the lists.
   * <p>
   * Once new data is present on one of the lists, the connection finally returns with the name of the
   * key unblocking it and the popped value.
   * <p>
   * When blocking, if a non-zero timeout is specified, the connection will unblock returning a nil
   * special value if the specified amount of seconds passed without a push operation against at
   * least one of the specified keys.
   * <p>
   * The timeout argument is interpreted as an integer value. A timeout of zero means instead to
   * block forever.
   * <p>
   * <b>Multiple clients blocking for the same keys</b>
   * <p>
   * Multiple clients can block for the same key. They are put into a queue, so the first to be
   * served will be the one that started to wait earlier, in a first-blpopping first-served fashion.
   * <p>
   * <b>blocking POP inside a MULTI/EXEC transaction</b>
   * <p>
   * BLPOP and BRPOP can be used with pipelining (sending multiple commands and reading the replies
   * in batch), but it does not make sense to use BLPOP or BRPOP inside a MULTI/EXEC block (a Redis
   * transaction).
   * <p>
   * The behavior of BLPOP inside MULTI/EXEC when the list is empty is to return a multi-bulk nil
   * reply, exactly what happens when the timeout is reached. If you like science fiction, think at
   * it like if inside MULTI/EXEC the time will flow at infinite speed :)
   * <p>
   * Time complexity: O(1)
   * @param timeout
   * @param keys
   * @return BLPOP returns a two-elements array via a multi bulk reply in order to return both the
   *         unblocking key and the popped value.
   *         <p>
         When a non-zero timeout is specified, and the BLPOP operation timed out, the return
         value is a nil multi bulk reply. Most connection values will return false or nil
         accordingly to the programming language used.
   */
  @Override
  public List<byte[]> blpop(final int timeout, final byte[]... keys) {
    return connection.executeCommand(commandObjects.blpop(timeout, keys));
  }

  @Override
  public List<byte[]> blpop(final double timeout, final byte[]... keys) {
    return connection.executeCommand(commandObjects.blpop(timeout, keys));
  }

  /**
   * BLPOP (and BRPOP) is a blocking list pop primitive. You can see this commands as blocking
   * versions of LPOP and RPOP able to block if the specified keys don't exist or contain empty
   * lists.
   * <p>
   * The following is a description of the exact semantic. We describe BLPOP but the two commands
   * are identical, the only difference is that BLPOP pops the element from the left (head) of the
   * list, and BRPOP pops from the right (tail).
   * <p>
   * <b>Non blocking behavior</b>
   * <p>
   * When BLPOP is called, if at least one of the specified keys contain a non empty list, an
   * element is popped from the head of the list and returned to the caller together with the name
   * of the key (BLPOP returns a two elements array, the first element is the key, the second the
   * popped value).
   * <p>
   * Keys are scanned from left to right, so for instance if you issue BLPOP list1 list2 list3 0
   * against a dataset where list1 does not exist but list2 and list3 contain non empty lists, BLPOP
   * guarantees to return an element from the list stored at list2 (since it is the first non empty
   * list starting from the left).
   * <p>
   * <b>Blocking behavior</b>
   * <p>
   * If none of the specified keys exist or contain non empty lists, BLPOP blocks until some other
   * connection performs a LPUSH or an RPUSH operation against one of the lists.
   * <p>
   * Once new data is present on one of the lists, the connection finally returns with the name of the
   * key unblocking it and the popped value.
   * <p>
   * When blocking, if a non-zero timeout is specified, the connection will unblock returning a nil
   * special value if the specified amount of seconds passed without a push operation against at
   * least one of the specified keys.
   * <p>
   * The timeout argument is interpreted as an integer value. A timeout of zero means instead to
   * block forever.
   * <p>
   * <b>Multiple clients blocking for the same keys</b>
   * <p>
   * Multiple clients can block for the same key. They are put into a queue, so the first to be
   * served will be the one that started to wait earlier, in a first-blpopping first-served fashion.
   * <p>
   * <b>blocking POP inside a MULTI/EXEC transaction</b>
   * <p>
   * BLPOP and BRPOP can be used with pipelining (sending multiple commands and reading the replies
   * in batch), but it does not make sense to use BLPOP or BRPOP inside a MULTI/EXEC block (a Redis
   * transaction).
   * <p>
   * The behavior of BLPOP inside MULTI/EXEC when the list is empty is to return a multi-bulk nil
   * reply, exactly what happens when the timeout is reached. If you like science fiction, think at
   * it like if inside MULTI/EXEC the time will flow at infinite speed :)
   * <p>
   * Time complexity: O(1)
   * @param timeout
   * @param keys
   * @return BLPOP returns a two-elements array via a multi bulk reply in order to return both the
   *         unblocking key and the popped value.
   *         <p>
         When a non-zero timeout is specified, and the BLPOP operation timed out, the return
         value is a nil multi bulk reply. Most connection values will return false or nil
         accordingly to the programming language used.
   */
  @Override
  public List<byte[]> brpop(final int timeout, final byte[]... keys) {
    return connection.executeCommand(commandObjects.brpop(timeout, keys));
  }

  @Override
  public List<byte[]> brpop(final double timeout, final byte[]... keys) {
    return connection.executeCommand(commandObjects.brpop(timeout, keys));
  }

  @Override
  public List<byte[]> bzpopmax(final double timeout, final byte[]... keys) {
    return connection.executeCommand(commandObjects.bzpopmax(timeout, keys));
  }

  @Override
  public List<byte[]> bzpopmin(final double timeout, final byte[]... keys) {
    return connection.executeCommand(commandObjects.bzpopmin(timeout, keys));
  }

  /**
   * Request for authentication in a password protected Redis server. A Redis server can be
   * instructed to require a password before to allow clients to issue commands. This is done using
   * the requirepass directive in the Redis configuration file. If the password given by the connection
   * is correct the server replies with an OK status code reply and starts accepting commands from
   * the connection. Otherwise an error is returned and the clients needs to try a new password. Note
   * that for the high performance nature of Redis it is possible to try a lot of passwords in
   * parallel in very short time, so make sure to generate a strong and very long password so that
   * this attack is infeasible.
   * @param password
   * @return OK
   */
  @Override
  public String auth(final String password) {
    checkIsInMultiOrPipeline();
    connection.sendCommand(Command.AUTH, password);
    return connection.getStatusCodeReply();
  }

  /**
   * Request for authentication with a Redis Server that is using ACL where user are authenticated with
   * username and password.
   * See https://redis.io/topics/acl
   * @param user
   * @param password
   * @return OK
   */
  @Override
  public String auth(final String user, final String password) {
    checkIsInMultiOrPipeline();
    connection.sendCommand(Command.AUTH, user, password);
    return connection.getStatusCodeReply();
  }

  @Override
  public long zcount(final byte[] key, final double min, final double max) {
    checkIsInMultiOrPipeline();
    return connection.executeCommand(commandObjects.zcount(key, min, max));
  }

  @Override
  public long zcount(final byte[] key, final byte[] min, final byte[] max) {
    checkIsInMultiOrPipeline();
    return connection.executeCommand(commandObjects.zcount(key, min, max));
  }

  @Override
  public Set<byte[]> zdiff(final byte[]... keys) {
    checkIsInMultiOrPipeline();
    return connection.executeCommand(commandObjects.zdiff(keys));
  }

  @Override
  public Set<Tuple> zdiffWithScores(final byte[]... keys) {
    checkIsInMultiOrPipeline();
    return connection.executeCommand(commandObjects.zdiffWithScores(keys));
  }

  @Override
  public long zdiffStore(final byte[] dstkey, final byte[]... keys) {
    checkIsInMultiOrPipeline();
    return connection.executeCommand(commandObjects.zdiffStore(dstkey, keys));
  }

  /**
   * Return the all the elements in the sorted set at key with a score between min and max
   * (including elements with score equal to min or max).
   * <p>
   * The elements having the same score are returned sorted lexicographically as ASCII strings (this
   * follows from a property of Redis sorted sets and does not involve further computation).
   * <p>
   * Using the optional {@link Jedis#zrangeByScore(byte[], double, double, int, int) LIMIT} it is
   * possible to get only a range of the matching elements in an SQL-alike way. Note that if the
   * offset is large the commands needs to traverse the list for offset elements and this adds up to
   * the O(M) figure.
   * <p>
   * The {@link Jedis#zcount(byte[], double, double) ZCOUNT} command is similar to
   * {@link Jedis#zrangeByScore(byte[], double, double) ZRANGEBYSCORE} but instead of returning the
   * actual elements in the specified interval, it just returns the number of matching elements.
   * <p>
   * <b>Exclusive intervals and infinity</b>
   * <p>
   * min and max can be -inf and +inf, so that you are not required to know what's the greatest or
   * smallest element in order to take, for instance, elements "up to a given value".
   * <p>
   * Also while the interval is for default closed (inclusive) it is possible to specify open
   * intervals prefixing the score with a "(" character, so for instance:
   * <p>
   * {@code ZRANGEBYSCORE zset (1.3 5}
   * <p>
   * Will return all the values with score &gt; 1.3 and &lt;= 5, while for instance:
   * <p>
   * {@code ZRANGEBYSCORE zset (5 (10}
   * <p>
   * Will return all the values with score &gt; 5 and &lt; 10 (5 and 10 excluded).
   * <p>
   * <b>Time complexity:</b>
   * <p>
   * O(log(N))+O(M) with N being the number of elements in the sorted set and M the number of
   * elements returned by the command, so if M is constant (for instance you always ask for the
   * first ten elements with LIMIT) you can consider it O(log(N))
   * @see Jedis#zrangeByScore(byte[], double, double)
   * @see Jedis#zrangeByScore(byte[], double, double, int, int)
   * @see Jedis#zrangeByScoreWithScores(byte[], double, double)
   * @see Jedis#zrangeByScoreWithScores(byte[], double, double, int, int)
   * @see Jedis#zcount(byte[], double, double)
   * @param key
   * @param min
   * @param max
   * @return A list of elements in the specified score range
   */
  @Override
  public List<byte[]> zrangeByScore(final byte[] key, final double min, final double max) {
    checkIsInMultiOrPipeline();
    return connection.executeCommand(commandObjects.zrangeByScore(key, min, max));
  }

  @Override
  public List<byte[]> zrangeByScore(final byte[] key, final byte[] min, final byte[] max) {
    checkIsInMultiOrPipeline();
    return connection.executeCommand(commandObjects.zrangeByScore(key, min, max));
  }

  /**
   * Return the all the elements in the sorted set at key with a score between min and max
   * (including elements with score equal to min or max).
   * <p>
   * The elements having the same score are returned sorted lexicographically as ASCII strings (this
   * follows from a property of Redis sorted sets and does not involve further computation).
   * <p>
   * Using the optional {@link Jedis#zrangeByScore(byte[], double, double, int, int) LIMIT} it is
   * possible to get only a range of the matching elements in an SQL-alike way. Note that if offset
   * is large the commands needs to traverse the list for offset elements and this adds up to the
   * O(M) figure.
   * <p>
   * The {@link Jedis#zcount(byte[], double, double) ZCOUNT} command is similar to
   * {@link Jedis#zrangeByScore(byte[], double, double) ZRANGEBYSCORE} but instead of returning the
   * actual elements in the specified interval, it just returns the number of matching elements.
   * <p>
   * <b>Exclusive intervals and infinity</b>
   * <p>
   * min and max can be -inf and +inf, so that you are not required to know what's the greatest or
   * smallest element in order to take, for instance, elements "up to a given value".
   * <p>
   * Also while the interval is for default closed (inclusive) it is possible to specify open
   * intervals prefixing the score with a "(" character, so for instance:
   * <p>
   * {@code ZRANGEBYSCORE zset (1.3 5}
   * <p>
   * Will return all the values with score &gt; 1.3 and &lt;= 5, while for instance:
   * <p>
   * {@code ZRANGEBYSCORE zset (5 (10}
   * <p>
   * Will return all the values with score &gt; 5 and &lt; 10 (5 and 10 excluded).
   * <p>
   * <b>Time complexity:</b>
   * <p>
   * O(log(N))+O(M) with N being the number of elements in the sorted set and M the number of
   * elements returned by the command, so if M is constant (for instance you always ask for the
   * first ten elements with LIMIT) you can consider it O(log(N))
   * @see Jedis#zrangeByScore(byte[], double, double)
   * @see Jedis#zrangeByScore(byte[], double, double, int, int)
   * @see Jedis#zrangeByScoreWithScores(byte[], double, double)
   * @see Jedis#zrangeByScoreWithScores(byte[], double, double, int, int)
   * @see Jedis#zcount(byte[], double, double)
   * @param key
   * @param min
   * @param max
   * @param offset
   * @param count
   * @return A list of elements in the specified score range
   */
  @Override
  public List<byte[]> zrangeByScore(final byte[] key, final double min, final double max,
      final int offset, final int count) {
    checkIsInMultiOrPipeline();
    return connection.executeCommand(commandObjects.zrangeByScore(key, min, max, offset, count));
  }

  @Override
  public List<byte[]> zrangeByScore(final byte[] key, final byte[] min, final byte[] max,
      final int offset, final int count) {
    checkIsInMultiOrPipeline();
    return connection.executeCommand(commandObjects.zrangeByScore(key, min, max, offset, count));
  }

  /**
   * Return the all the elements in the sorted set at key with a score between min and max
   * (including elements with score equal to min or max).
   * <p>
   * The elements having the same score are returned sorted lexicographically as ASCII strings (this
   * follows from a property of Redis sorted sets and does not involve further computation).
   * <p>
   * Using the optional {@link Jedis#zrangeByScore(byte[], double, double, int, int) LIMIT} it is
   * possible to get only a range of the matching elements in an SQL-alike way. Note that if offset
   * is large the commands needs to traverse the list for offset elements and this adds up to the
   * O(M) figure.
   * <p>
   * The {@link Jedis#zcount(byte[], double, double) ZCOUNT} command is similar to
   * {@link Jedis#zrangeByScore(byte[], double, double) ZRANGEBYSCORE} but instead of returning the
   * actual elements in the specified interval, it just returns the number of matching elements.
   * <p>
   * <b>Exclusive intervals and infinity</b>
   * <p>
   * min and max can be -inf and +inf, so that you are not required to know what's the greatest or
   * smallest element in order to take, for instance, elements "up to a given value".
   * <p>
   * Also while the interval is for default closed (inclusive) it is possible to specify open
   * intervals prefixing the score with a "(" character, so for instance:
   * <p>
   * {@code ZRANGEBYSCORE zset (1.3 5}
   * <p>
   * Will return all the values with score &gt; 1.3 and &lt;= 5, while for instance:
   * <p>
   * {@code ZRANGEBYSCORE zset (5 (10}
   * <p>
   * Will return all the values with score &gt; 5 and &lt; 10 (5 and 10 excluded).
   * <p>
   * <b>Time complexity:</b>
   * <p>
   * O(log(N))+O(M) with N being the number of elements in the sorted set and M the number of
   * elements returned by the command, so if M is constant (for instance you always ask for the
   * first ten elements with LIMIT) you can consider it O(log(N))
   * @see Jedis#zrangeByScore(byte[], double, double)
   * @see Jedis#zrangeByScore(byte[], double, double, int, int)
   * @see Jedis#zrangeByScoreWithScores(byte[], double, double)
   * @see Jedis#zrangeByScoreWithScores(byte[], double, double, int, int)
   * @see Jedis#zcount(byte[], double, double)
   * @param key
   * @param min
   * @param max
   * @return A list of elements in the specified score range
   */
  @Override
  public List<Tuple> zrangeByScoreWithScores(final byte[] key, final double min, final double max) {
    checkIsInMultiOrPipeline();
    return connection.executeCommand(commandObjects.zrangeByScoreWithScores(key, min, max));
  }

  @Override
  public List<Tuple> zrangeByScoreWithScores(final byte[] key, final byte[] min, final byte[] max) {
    checkIsInMultiOrPipeline();
    return connection.executeCommand(commandObjects.zrangeByScoreWithScores(key, min, max));
  }

  /**
   * Return the all the elements in the sorted set at key with a score between min and max
   * (including elements with score equal to min or max).
   * <p>
   * The elements having the same score are returned sorted lexicographically as ASCII strings (this
   * follows from a property of Redis sorted sets and does not involve further computation).
   * <p>
   * Using the optional {@link Jedis#zrangeByScore(byte[], double, double, int, int) LIMIT} it is
   * possible to get only a range of the matching elements in an SQL-alike way. Note that if offset
   * is large the commands needs to traverse the list for offset elements and this adds up to the
   * O(M) figure.
   * <p>
   * The {@link Jedis#zcount(byte[], double, double) ZCOUNT} command is similar to
   * {@link Jedis#zrangeByScore(byte[], double, double) ZRANGEBYSCORE} but instead of returning the
   * actual elements in the specified interval, it just returns the number of matching elements.
   * <p>
   * <b>Exclusive intervals and infinity</b>
   * <p>
   * min and max can be -inf and +inf, so that you are not required to know what's the greatest or
   * smallest element in order to take, for instance, elements "up to a given value".
   * <p>
   * Also while the interval is for default closed (inclusive) it is possible to specify open
   * intervals prefixing the score with a "(" character, so for instance:
   * <p>
   * {@code ZRANGEBYSCORE zset (1.3 5}
   * <p>
   * Will return all the values with score &gt; 1.3 and &lt;= 5, while for instance:
   * <p>
   * {@code ZRANGEBYSCORE zset (5 (10}
   * <p>
   * Will return all the values with score &gt; 5 and &lt; 10 (5 and 10 excluded).
   * <p>
   * <b>Time complexity:</b>
   * <p>
   * O(log(N))+O(M) with N being the number of elements in the sorted set and M the number of
   * elements returned by the command, so if M is constant (for instance you always ask for the
   * first ten elements with LIMIT) you can consider it O(log(N))
   * @see Jedis#zrangeByScore(byte[], double, double)
   * @see Jedis#zrangeByScore(byte[], double, double, int, int)
   * @see Jedis#zrangeByScoreWithScores(byte[], double, double)
   * @see Jedis#zrangeByScoreWithScores(byte[], double, double, int, int)
   * @see Jedis#zcount(byte[], double, double)
   * @param key
   * @param min
   * @param max
   * @param offset
   * @param count
   * @return A list of elements in the specified score range
   */
  @Override
  public List<Tuple> zrangeByScoreWithScores(final byte[] key, final double min, final double max,
      final int offset, final int count) {
    checkIsInMultiOrPipeline();
    return connection.executeCommand(commandObjects.zrangeByScoreWithScores(key, min, max, offset, count));
  }

  @Override
  public List<Tuple> zrangeByScoreWithScores(final byte[] key, final byte[] min, final byte[] max,
      final int offset, final int count) {
    checkIsInMultiOrPipeline();
    return connection.executeCommand(commandObjects.zrangeByScoreWithScores(key, min, max, offset, count));
  }

  @Override
  public List<byte[]> zrevrangeByScore(final byte[] key, final double max, final double min) {
    checkIsInMultiOrPipeline();
    return connection.executeCommand(commandObjects.zrevrangeByScore(key, max, min));
  }

  @Override
  public List<byte[]> zrevrangeByScore(final byte[] key, final byte[] max, final byte[] min) {
    checkIsInMultiOrPipeline();
    return connection.executeCommand(commandObjects.zrevrangeByScore(key, max, min));
  }

  @Override
  public List<byte[]> zrevrangeByScore(final byte[] key, final double max, final double min,
      final int offset, final int count) {
    checkIsInMultiOrPipeline();
    return connection.executeCommand(commandObjects.zrevrangeByScore(key, max, min, offset, count));
  }

  @Override
  public List<byte[]> zrevrangeByScore(final byte[] key, final byte[] max, final byte[] min,
      final int offset, final int count) {
    checkIsInMultiOrPipeline();
    return connection.executeCommand(commandObjects.zrevrangeByScore(key, max, min, offset, count));
  }

  @Override
  public List<Tuple> zrevrangeByScoreWithScores(final byte[] key, final double max, final double min) {
    checkIsInMultiOrPipeline();
    return connection.executeCommand(commandObjects.zrevrangeByScoreWithScores(key, max, min));
  }

  @Override
  public List<Tuple> zrevrangeByScoreWithScores(final byte[] key, final double max,
      final double min, final int offset, final int count) {
    checkIsInMultiOrPipeline();
    return connection.executeCommand(commandObjects.zrevrangeByScoreWithScores(key, max, min, offset, count));
  }

  @Override
  public List<Tuple> zrevrangeByScoreWithScores(final byte[] key, final byte[] max, final byte[] min) {
    checkIsInMultiOrPipeline();
    return connection.executeCommand(commandObjects.zrevrangeByScoreWithScores(key, max, min));
  }

  @Override
  public List<Tuple> zrevrangeByScoreWithScores(final byte[] key, final byte[] max,
      final byte[] min, final int offset, final int count) {
    checkIsInMultiOrPipeline();
    return connection.executeCommand(commandObjects.zrevrangeByScoreWithScores(key, max, min, offset, count));
  }

  /**
   * Remove all elements in the sorted set at key with rank between start and end. Start and end are
   * 0-based with rank 0 being the element with the lowest score. Both start and end can be negative
   * numbers, where they indicate offsets starting at the element with the highest rank. For
   * example: -1 is the element with the highest score, -2 the element with the second highest score
   * and so forth.
   * <p>
   * <b>Time complexity:</b> O(log(N))+O(M) with N being the number of elements in the sorted set
   * and M the number of elements removed by the operation
   * @param key
   * @param start
   * @param stop
   * @return The number of elements removed
   */
  @Override
  public long zremrangeByRank(final byte[] key, final long start, final long stop) {
    checkIsInMultiOrPipeline();
    return connection.executeCommand(commandObjects.zremrangeByRank(key, start, stop));
  }

  /**
   * Remove all the elements in the sorted set at key with a score between min and max (including
   * elements with score equal to min or max).
   * <p>
   * <b>Time complexity:</b>
   * <p>
   * O(log(N))+O(M) with N being the number of elements in the sorted set and M the number of
   * elements removed by the operation
   * @param key
   * @param min
   * @param max
   * @return The number of elements removed
   */
  @Override
  public long zremrangeByScore(final byte[] key, final double min, final double max) {
    checkIsInMultiOrPipeline();
    return connection.executeCommand(commandObjects.zremrangeByScore(key, min, max));
  }

  @Override
  public long zremrangeByScore(final byte[] key, final byte[] min, final byte[] max) {
    checkIsInMultiOrPipeline();
    return connection.executeCommand(commandObjects.zremrangeByScore(key, min, max));
  }

  /**
   * Add multiple sorted sets, This command is similar to ZUNIONSTORE, but instead of storing the
 resulting sorted set, it is returned to the connection.
   * @param params
   * @param keys
   * @return The result of the union
   */
  @Override
  public Set<byte[]> zunion(final ZParams params, final byte[]... keys) {
    checkIsInMultiOrPipeline();
    return connection.executeCommand(commandObjects.zunion(params, keys));
  }

  /**
   * Add multiple sorted sets with scores, This command is similar to ZUNIONSTORE, but instead of storing the
   * resulting sorted set, it is returned to the connection.
   * @param params
   * @param keys
   * @return The result of the union with their scores
   */
  @Override
  public Set<Tuple> zunionWithScores(final ZParams params, final byte[]... keys) {
    checkIsInMultiOrPipeline();
    return connection.executeCommand(commandObjects.zunionWithScores(params, keys));
  }

  /**
   * Creates a union or intersection of N sorted sets given by keys k1 through kN, and stores it at
   * dstkey. It is mandatory to provide the number of input keys N, before passing the input keys
   * and the other (optional) arguments.
   * <p>
   * As the terms imply, the {@link Jedis#zinterstore(byte[], byte[][])} ZINTERSTORE} command
   * requires an element to be present in each of the given inputs to be inserted in the result. The
   * {@link Jedis#zunionstore(byte[], byte[][])} command inserts all elements across all inputs.
   * <p>
   * Using the WEIGHTS option, it is possible to add weight to each input sorted set. This means
   * that the score of each element in the sorted set is first multiplied by this weight before
   * being passed to the aggregation. When this option is not given, all weights default to 1.
   * <p>
   * With the AGGREGATE option, it is possible to specify how the results of the union or
   * intersection are aggregated. This option defaults to SUM, where the score of an element is
   * summed across the inputs where it exists. When this option is set to be either MIN or MAX, the
   * resulting set will contain the minimum or maximum score of an element across the inputs where
   * it exists.
   * <p>
   * <b>Time complexity:</b> O(N) + O(M log(M)) with N being the sum of the sizes of the input
   * sorted sets, and M being the number of elements in the resulting sorted set
   * @param dstkey
   * @param sets
   * @return The number of elements in the sorted set at dstkey
   */
  @Override
  public long zunionstore(final byte[] dstkey, final byte[]... sets) {
    checkIsInMultiOrPipeline();
    return connection.executeCommand(commandObjects.zunionstore(dstkey, sets));
  }

  /**
   * Creates a union or intersection of N sorted sets given by keys k1 through kN, and stores it at
   * dstkey. It is mandatory to provide the number of input keys N, before passing the input keys
   * and the other (optional) arguments.
   * <p>
   * As the terms imply, the {@link Jedis#zinterstore(byte[], byte[][]) ZINTERSTORE} command
   * requires an element to be present in each of the given inputs to be inserted in the result. The
   * {@link Jedis#zunionstore(byte[], byte[][]) ZUNIONSTORE} command inserts all elements across
   * all inputs.
   * <p>
   * Using the WEIGHTS option, it is possible to add weight to each input sorted set. This means
   * that the score of each element in the sorted set is first multiplied by this weight before
   * being passed to the aggregation. When this option is not given, all weights default to 1.
   * <p>
   * With the AGGREGATE option, it is possible to specify how the results of the union or
   * intersection are aggregated. This option defaults to SUM, where the score of an element is
   * summed across the inputs where it exists. When this option is set to be either MIN or MAX, the
   * resulting set will contain the minimum or maximum score of an element across the inputs where
   * it exists.
   * <p>
   * <b>Time complexity:</b> O(N) + O(M log(M)) with N being the sum of the sizes of the input
   * sorted sets, and M being the number of elements in the resulting sorted set
   * @param dstkey
   * @param sets
   * @param params
   * @return The number of elements in the sorted set at dstkey
   */
  @Override
  public long zunionstore(final byte[] dstkey, final ZParams params, final byte[]... sets) {
    checkIsInMultiOrPipeline();
    return connection.executeCommand(commandObjects.zunionstore(dstkey, params, sets));
  }

  /**
   * Intersect multiple sorted sets, This command is similar to ZINTERSTORE, but instead of storing
   * the resulting sorted set, it is returned to the connection.
   * @param params
   * @param keys
   * @return The result of the intersection
   */
  @Override
  public Set<byte[]> zinter(final ZParams params, final byte[]... keys) {
    checkIsInMultiOrPipeline();
    return connection.executeCommand(commandObjects.zinter(params, keys));
  }

  /**
   * Intersect multiple sorted sets, This command is similar to ZINTERSTORE, but instead of storing
   * the resulting sorted set, it is returned to the connection.
   * @param params
   * @param keys
   * @return The result of the intersection with scores
   */
  @Override
  public Set<Tuple> zinterWithScores(final ZParams params, final byte[]... keys) {
    checkIsInMultiOrPipeline();
    return connection.executeCommand(commandObjects.zinterWithScores(params, keys));
  }

  /**
   * Creates a union or intersection of N sorted sets given by keys k1 through kN, and stores it at
   * dstkey. It is mandatory to provide the number of input keys N, before passing the input keys
   * and the other (optional) arguments.
   * <p>
   * As the terms imply, the {@link Jedis#zinterstore(byte[], byte[][]) ZINTERSTORE} command
   * requires an element to be present in each of the given inputs to be inserted in the result. The
   * {@link Jedis#zunionstore(byte[], byte[][]) ZUNIONSTORE} command inserts all elements across all
   * inputs.
   * <p>
   * Using the WEIGHTS option, it is possible to add weight to each input sorted set. This means
   * that the score of each element in the sorted set is first multiplied by this weight before
   * being passed to the aggregation. When this option is not given, all weights default to 1.
   * <p>
   * With the AGGREGATE option, it is possible to specify how the results of the union or
   * intersection are aggregated. This option defaults to SUM, where the score of an element is
   * summed across the inputs where it exists. When this option is set to be either MIN or MAX, the
   * resulting set will contain the minimum or maximum score of an element across the inputs where
   * it exists.
   * <p>
   * <b>Time complexity:</b> O(N) + O(M log(M)) with N being the sum of the sizes of the input
   * sorted sets, and M being the number of elements in the resulting sorted set
   * @param dstkey
   * @param sets
   * @return The number of elements in the sorted set at dstkey
   */
  @Override
  public long zinterstore(final byte[] dstkey, final byte[]... sets) {
    checkIsInMultiOrPipeline();
    return connection.executeCommand(commandObjects.zinterstore(dstkey, sets));
  }

  /**
   * Creates a union or intersection of N sorted sets given by keys k1 through kN, and stores it at
   * dstkey. It is mandatory to provide the number of input keys N, before passing the input keys
   * and the other (optional) arguments.
   * <p>
   * As the terms imply, the {@link Jedis#zinterstore(byte[], byte[][]) ZINTERSTORE} command
   * requires an element to be present in each of the given inputs to be inserted in the result. The
   * {@link Jedis#zunionstore(byte[], byte[][]) ZUNIONSTORE} command inserts all elements across all
   * inputs.
   * <p>
   * Using the WEIGHTS option, it is possible to add weight to each input sorted set. This means
   * that the score of each element in the sorted set is first multiplied by this weight before
   * being passed to the aggregation. When this option is not given, all weights default to 1.
   * <p>
   * With the AGGREGATE option, it is possible to specify how the results of the union or
   * intersection are aggregated. This option defaults to SUM, where the score of an element is
   * summed across the inputs where it exists. When this option is set to be either MIN or MAX, the
   * resulting set will contain the minimum or maximum score of an element across the inputs where
   * it exists.
   * <p>
   * <b>Time complexity:</b> O(N) + O(M log(M)) with N being the sum of the sizes of the input
   * sorted sets, and M being the number of elements in the resulting sorted set
   * @param dstkey
   * @param sets
   * @param params
   * @return The number of elements in the sorted set at dstkey
   */
  @Override
  public long zinterstore(final byte[] dstkey, final ZParams params, final byte[]... sets) {
    checkIsInMultiOrPipeline();
    return connection.executeCommand(commandObjects.zinterstore(dstkey, params, sets));
  }

  @Override
  public long zintercard(byte[]... keys) {
    checkIsInMultiOrPipeline();
    return connection.executeCommand(commandObjects.zintercard(keys));
  }

  @Override
  public long zintercard(long limit, byte[]... keys) {
    checkIsInMultiOrPipeline();
    return connection.executeCommand(commandObjects.zintercard(limit, keys));
  }

  @Override
  public long zlexcount(final byte[] key, final byte[] min, final byte[] max) {
    checkIsInMultiOrPipeline();
    return connection.executeCommand(commandObjects.zlexcount(key, min, max));
  }

  @Override
  public List<byte[]> zrangeByLex(final byte[] key, final byte[] min, final byte[] max) {
    checkIsInMultiOrPipeline();
    return connection.executeCommand(commandObjects.zrangeByLex(key, min, max));
  }

  @Override
  public List<byte[]> zrangeByLex(final byte[] key, final byte[] min, final byte[] max,
      final int offset, final int count) {
    checkIsInMultiOrPipeline();
    return connection.executeCommand(commandObjects.zrangeByLex(key, min, max, offset, count));
  }

  @Override
  public List<byte[]> zrevrangeByLex(final byte[] key, final byte[] max, final byte[] min) {
    checkIsInMultiOrPipeline();
    return connection.executeCommand(commandObjects.zrevrangeByLex(key, max, min));
  }

  @Override
  public List<byte[]> zrevrangeByLex(final byte[] key, final byte[] max, final byte[] min,
      final int offset, final int count) {
    checkIsInMultiOrPipeline();
    return connection.executeCommand(commandObjects.zrevrangeByLex(key, max, min, offset, count));
  }

  @Override
  public long zremrangeByLex(final byte[] key, final byte[] min, final byte[] max) {
    checkIsInMultiOrPipeline();
    return connection.executeCommand(commandObjects.zremrangeByLex(key, min, max));
  }

  /**
   * Synchronously save the DB on disk.
   * <p>
   * Save the whole dataset on disk (this means that all the databases are saved, as well as keys
   * with an EXPIRE set (the expire is preserved). The server hangs while the saving is not
   * completed, no connection is served in the meanwhile. An OK code is returned when the DB was
   * fully stored in disk.
   * <p>
   * The background variant of this command is {@link Jedis#bgsave() BGSAVE} that is able to perform
   * the saving in the background while the server continues serving other clients.
   * <p>
   * @return OK
   */
  @Override
  public String save() {
    connection.sendCommand(Command.SAVE);
    return connection.getStatusCodeReply();
  }

  /**
   * Asynchronously save the DB on disk.
   * <p>
   * Save the DB in background. The OK code is immediately returned. Redis forks, the parent
   * continues to server the clients, the child saves the DB on disk then exit. A connection my be able
   * to check if the operation succeeded using the LASTSAVE command.
   * @return OK
   */
  @Override
  public String bgsave() {
    connection.sendCommand(BGSAVE);
    return connection.getStatusCodeReply();
  }

  /**
   * Rewrite the append only file in background when it gets too big. Please for detailed
   * information about the Redis Append Only File check the <a
   * href="http://redis.io/topics/persistence#append-only-file">Append Only File Howto</a>.
   * <p>
   * BGREWRITEAOF rewrites the Append Only File in background when it gets too big. The Redis Append
   * Only File is a Journal, so every operation modifying the dataset is logged in the Append Only
   * File (and replayed at startup). This means that the Append Only File always grows. In order to
   * rebuild its content the BGREWRITEAOF creates a new version of the append only file starting
   * directly form the dataset in memory in order to guarantee the generation of the minimal number
   * of commands needed to rebuild the database.
   * <p>
   * @return OK
   */
  @Override
  public String bgrewriteaof() {
    connection.sendCommand(BGREWRITEAOF);
    return connection.getStatusCodeReply();
  }

  /**
   * Return the UNIX time stamp of the last successfully saving of the dataset on disk.
   * <p>
   * Return the UNIX TIME of the last DB save executed with success. A connection may check if a
   * {@link Jedis#bgsave() BGSAVE} command succeeded reading the LASTSAVE value, then issuing a
   * BGSAVE command and checking at regular intervals every N seconds if LASTSAVE changed.
   * @return An UNIX time stamp
   */
  @Override
  public long lastsave() {
    connection.sendCommand(LASTSAVE);
    return connection.getIntegerReply();
  }

  /**
   * Synchronously save the DB on disk, then shutdown the server.
   * <p>
   * Stop all the clients, save the DB, then quit the server. This commands makes sure that the DB
   * is switched off without the lost of any data. This is not guaranteed if the connection uses
   * simply {@link Jedis#save() SAVE} and then {@link Jedis#quit() QUIT} because other clients may
   * alter the DB data between the two commands.
   * @throws JedisException with the status code reply on error. On success nothing is thrown since
   *         the server quits and the connection is closed.
   */
  @Override
  public void shutdown() throws JedisException {
    connection.sendCommand(SHUTDOWN);
    try {
      throw new JedisException(connection.getStatusCodeReply());
    } catch (JedisConnectionException jce) {
      // expected
      connection.setBroken();
    }
  }

  /**
   * @deprecated Use {@link Jedis#shutdown(redis.clients.jedis.params.ShutdownParams)}.
   */
  @Override
  @Deprecated
  public void shutdown(final SaveMode saveMode) throws JedisException {
    connection.sendCommand(SHUTDOWN, saveMode.getRaw());
    try {
      throw new JedisException(connection.getStatusCodeReply());
    } catch (JedisConnectionException jce) {
      // expected
      connection.setBroken();
    }
  }

  @Override
  public void shutdown(ShutdownParams shutdownParams) throws JedisException {
    connection.sendCommand(new CommandArguments(SHUTDOWN).addParams(shutdownParams));
    try {
      throw new JedisException(connection.getStatusCodeReply());
    } catch (JedisConnectionException jce) {
      // expected
      connection.setBroken();
    }
  }

  @Override
  public String shutdownAbort() {
    connection.sendCommand(SHUTDOWN, ABORT);
    return connection.getStatusCodeReply();
  }

  /**
   * Provide information and statistics about the server.
   * <p>
   * The info command returns different information and statistics about the server in an format
   * that's simple to parse by computers and easy to read by humans.
   * <p>
   * <b>Format of the returned String:</b>
   * <p>
   * All the fields are in the form field:value
   *
   * <pre>
   * edis_version:0.07
   * connected_clients:1
   * connected_slaves:0
   * used_memory:3187
   * changes_since_last_save:0
   * last_save_time:1237655729
   * total_connections_received:1
   * total_commands_processed:1
   * uptime_in_seconds:25
   * uptime_in_days:0
   * </pre>
   *
   * <b>Notes</b>
   * <p>
   * used_memory is returned in bytes, and is the total number of bytes allocated by the program
   * using malloc.
   * <p>
   * uptime_in_days is redundant since the uptime in seconds contains already the full uptime
   * information, this field is only mainly present for humans.
   * <p>
   * changes_since_last_save does not refer to the number of key changes, but to the number of
   * operations that produced some kind of change in the dataset.
   * <p>
   * @return Bulk reply
   */
  @Override
  public String info() {
    connection.sendCommand(Command.INFO);
    return connection.getBulkReply();
  }

  @Override
  public String info(final String section) {
    connection.sendCommand(Command.INFO, section);
    return connection.getBulkReply();
  }

  /**
   * Dump all the received requests in real time.
   * <p>
   * MONITOR is a debugging command that outputs the whole sequence of commands received by the
   * Redis server. is very handy in order to understand what is happening into the database. This
   * command is used directly via telnet.
   * @param jedisMonitor
   */
  public void monitor(final JedisMonitor jedisMonitor) {
//    connection.monitor();
    connection.sendCommand(Command.MONITOR);
    connection.getStatusCodeReply();
    jedisMonitor.proceed(connection);
  }

  /**
   * Change the replication settings.
   * <p>
   * The SLAVEOF command can change the replication settings of a slave on the fly. If a Redis
   * server is already acting as slave, the command SLAVEOF NO ONE will turn off the replication
   * turning the Redis server into a MASTER. In the proper form SLAVEOF hostname port will make the
   * server a slave of the specific server listening at the specified hostname and port.
   * <p>
   * If a server is already a slave of some master, SLAVEOF hostname port will stop the replication
   * against the old server and start the synchronization against the new one discarding the old
   * dataset.
   * <p>
   * The form SLAVEOF no one will stop replication turning the server into a MASTER but will not
   * discard the replication. So if the old master stop working it is possible to turn the slave
   * into a master and set the application to use the new master in read/write. Later when the other
   * Redis server will be fixed it can be configured in order to work as slave.
   * @param host
   * @param port
   * @return OK
   * @deprecated Use {@link Jedis#replicaof(java.lang.String, int)}.
   */
  @Override
  @Deprecated
  public String slaveof(final String host, final int port) {
    connection.sendCommand(SLAVEOF, encode(host), toByteArray(port));
    return connection.getStatusCodeReply();
  }

  /**
   * @deprecated Use {@link Jedis#replicaofNoOne()}.
   */
  @Override
  @Deprecated
  public String slaveofNoOne() {
    connection.sendCommand(SLAVEOF, NO.getRaw(), ONE.getRaw());
    return connection.getStatusCodeReply();
  }

  @Override
  public String replicaof(final String host, final int port) {
    connection.sendCommand(REPLICAOF, encode(host), toByteArray(port));
    return connection.getStatusCodeReply();
  }

  @Override
  public String replicaofNoOne() {
    connection.sendCommand(REPLICAOF, NO.getRaw(), ONE.getRaw());
    return connection.getStatusCodeReply();
  }

  @Override
  public List<Object> roleBinary() {
    checkIsInMultiOrPipeline();
    connection.sendCommand(ROLE);
    return BuilderFactory.RAW_OBJECT_LIST.build(connection.getOne());
  }

  /**
   * Retrieve the configuration of a running Redis server. Not all the configuration parameters are
   * supported.
   * <p>
   * CONFIG GET returns the current configuration parameters. This sub command only accepts a single
   * argument, that is glob style pattern. All the configuration parameters matching this parameter
   * are reported as a list of key-value pairs.
   * <p>
   * <b>Example:</b>
   *
   * <pre>
   * $ redis-cli config get '*'
   * 1. "dbfilename"
   * 2. "dump.rdb"
   * 3. "requirepass"
   * 4. (nil)
   * 5. "masterauth"
   * 6. (nil)
   * 7. "maxmemory"
   * 8. "0\n"
   * 9. "appendfsync"
   * 10. "everysec"
   * 11. "save"
   * 12. "3600 1 300 100 60 10000"
   *
   * $ redis-cli config get 'm*'
   * 1. "masterauth"
   * 2. (nil)
   * 3. "maxmemory"
   * 4. "0\n"
   * </pre>
   * @param pattern
   * @return Bulk reply.
   */
  @Override
  public List<byte[]> configGet(final byte[] pattern) {
    checkIsInMultiOrPipeline();
    connection.sendCommand(CONFIG, Keyword.GET.getRaw(), pattern);
    return connection.getBinaryMultiBulkReply();
  }

  /**
   * Reset the stats returned by INFO
   */
  @Override
  public String configResetStat() {
    checkIsInMultiOrPipeline();
    connection.sendCommand(CONFIG, Keyword.RESETSTAT);
    return connection.getStatusCodeReply();
  }

  /**
   * The CONFIG REWRITE command rewrites the redis.conf file the server was started with, applying
   * the minimal changes needed to make it reflect the configuration currently used by the server,
   * which may be different compared to the original one because of the use of the CONFIG SET
   * command.
   * <p>
   * The rewrite is performed in a very conservative way:
   * <ul>
   * <li>Comments and the overall structure of the original redis.conf are preserved as much as
   * possible.</li>
   * <li>If an option already exists in the old redis.conf file, it will be rewritten at the same
   * position (line number).</li>
   * <li>If an option was not already present, but it is set to its default value, it is not added
   * by the rewrite process.</li>
   * <li>If an option was not already present, but it is set to a non-default value, it is appended
   * at the end of the file.</li>
   * <li>Non used lines are blanked. For instance if you used to have multiple save directives, but
   * the current configuration has fewer or none as you disabled RDB persistence, all the lines will
   * be blanked.</li>
   * </ul>
   * <p>
   * CONFIG REWRITE is also able to rewrite the configuration file from scratch if the original one
   * no longer exists for some reason. However if the server was started without a configuration
   * file at all, the CONFIG REWRITE will just return an error.
   * @return OK when the configuration was rewritten properly. Otherwise an error is returned.
   */
  @Override
  public String configRewrite() {
    checkIsInMultiOrPipeline();
    connection.sendCommand(CONFIG, Keyword.REWRITE);
    return connection.getStatusCodeReply();
  }

  /**
   * Alter the configuration of a running Redis server. Not all the configuration parameters are
   * supported.
   * <p>
   * The list of configuration parameters supported by CONFIG SET can be obtained issuing a
   * {@link Jedis#configGet(byte[]) CONFIG GET *} command.
   * <p>
   * The configuration set using CONFIG SET is immediately loaded by the Redis server that will
   * start acting as specified starting from the next command.
   * <p>
   * <b>Parameters value format</b>
   * <p>
   * The value of the configuration parameter is the same as the one of the same parameter in the
   * Redis configuration file, with the following exceptions:
   * <p>
   * <ul>
   * <li>The save parameter is a list of space-separated integers. Every pair of integers specify
   * the time and number of changes limit to trigger a save. For instance the command CONFIG SET
   * save "3600 10 60 10000" will configure the server to issue a background saving of the RDB file
   * every 3600 seconds if there are at least 10 changes in the dataset, and every 60 seconds if
   * there are at least 10000 changes. To completely disable automatic snapshots just set the
   * parameter as an empty string.
   * <li>All the integer parameters representing memory are returned and accepted only using bytes
   * as unit.
   * </ul>
   * @param parameter
   * @param value
   * @return OK
   */
  @Override
  public String configSet(final byte[] parameter, final byte[] value) {
    checkIsInMultiOrPipeline();
    connection.sendCommand(CONFIG, Keyword.SET.getRaw(), parameter, value);
    return connection.getStatusCodeReply();
  }

  @Override
  public long strlen(final byte[] key) {
    checkIsInMultiOrPipeline();
    return connection.executeCommand(commandObjects.strlen(key));
  }

  /**
   * @deprecated Use {@link Jedis#lcs(byte[], byte[], LCSParams) LCS}
   */
  @Override
  @Deprecated
  public LCSMatchResult strAlgoLCSKeys(final byte[] keyA, final byte[] keyB, final StrAlgoLCSParams params) {
    checkIsInMultiOrPipeline();
    return connection.executeCommand(commandObjects.strAlgoLCSKeys(keyA, keyB, params));
  }

  @Deprecated
  public LCSMatchResult strAlgoLCSStrings(final byte[] strA, final byte[] strB, final StrAlgoLCSParams params) {
    checkIsInMultiOrPipeline();
    return connection.executeCommand(commandObjects.strAlgoLCSStrings(strA, strB, params));
  }

  @Override
  public LCSMatchResult lcs(final byte[] keyA, final byte[] keyB, final LCSParams params) {
    checkIsInMultiOrPipeline();
    return connection.executeCommand(commandObjects.lcs(keyA, keyB, params));
  }

  @Override
  public long lpushx(final byte[] key, final byte[]... strings) {
    checkIsInMultiOrPipeline();
    return connection.executeCommand(commandObjects.lpushx(key, strings));
  }

  /**
   * Undo a {@link Jedis#expire(byte[], long) expire} at turning the expire key into a normal key.
   * <p>
   * Time complexity: O(1)
   * @param key
   * @return 1 if the key is now persist, 0 if the key is not persist (only happens when key not set)
   */
  @Override
  public long persist(final byte[] key) {
    checkIsInMultiOrPipeline();
    return connection.executeCommand(commandObjects.persist(key));
  }

  @Override
  public long rpushx(final byte[] key, final byte[]... strings) {
    checkIsInMultiOrPipeline();
    return connection.executeCommand(commandObjects.rpushx(key, strings));
  }

  @Override
  public byte[] echo(final byte[] string) {
    checkIsInMultiOrPipeline();
    connection.sendCommand(ECHO, string);
    return connection.getBinaryBulkReply();
  }

  @Override
  public long linsert(final byte[] key, final ListPosition where, final byte[] pivot,
      final byte[] value) {
    checkIsInMultiOrPipeline();
    return connection.executeCommand(commandObjects.linsert(key, where, pivot, value));
  }

  /**
   * Pop a value from a list, push it to another list and return it; or block until one is available
   */
  @Override
  public byte[] brpoplpush(final byte[] source, final byte[] destination, final int timeout) {
    checkIsInMultiOrPipeline();
    return connection.executeCommand(commandObjects.brpoplpush(source, destination, timeout));
  }

  /**
   * Sets or clears the bit at offset in the string value stored at key
   */
  @Override
  public boolean setbit(final byte[] key, final long offset, final boolean value) {
    checkIsInMultiOrPipeline();
    return connection.executeCommand(commandObjects.setbit(key, offset, value));
  }

  /**
   * Returns the bit value at offset in the string value stored at key
   */
  @Override
  public boolean getbit(final byte[] key, final long offset) {
    checkIsInMultiOrPipeline();
    return connection.executeCommand(commandObjects.getbit(key, offset));
  }

  @Override
  public long bitpos(final byte[] key, final boolean value) {
    return bitpos(key, value, new BitPosParams());
  }

  @Override
  public long bitpos(final byte[] key, final boolean value, final BitPosParams params) {
    checkIsInMultiOrPipeline();
    return connection.executeCommand(commandObjects.bitpos(key, value, params));
  }

  @Override
  public long setrange(final byte[] key, final long offset, final byte[] value) {
    checkIsInMultiOrPipeline();
    return connection.executeCommand(commandObjects.setrange(key, offset, value));
  }

  @Override
  public byte[] getrange(final byte[] key, final long startOffset, final long endOffset) {
    checkIsInMultiOrPipeline();
    return connection.executeCommand(commandObjects.getrange(key, startOffset, endOffset));
  }

  public long publish(final byte[] channel, final byte[] message) {
    checkIsInMultiOrPipeline();
    return connection.executeCommand(commandObjects.publish(channel, message));
  }

  public void subscribe(BinaryJedisPubSub jedisPubSub, final byte[]... channels) {
    jedisPubSub.proceed(connection, channels);
  }

  public void psubscribe(BinaryJedisPubSub jedisPubSub, final byte[]... patterns) {
    jedisPubSub.proceedWithPatterns(connection, patterns);
  }

  /**
   * Evaluates scripts using the Lua interpreter built into Redis starting from version 2.6.0.
   * @param script
   * @param keys
   * @param args
   * @return Script result
   */
  @Override
  public Object eval(final byte[] script, final List<byte[]> keys, final List<byte[]> args) {
    checkIsInMultiOrPipeline();
    return connection.executeCommand(commandObjects.eval(script, keys, args));
  }

  @Override
  public Object evalReadonly(byte[] script, List<byte[]> keys, List<byte[]> args) {
    checkIsInMultiOrPipeline();
    return connection.executeCommand(commandObjects.evalReadonly(script, keys, args));
  }

  protected static byte[][] getParamsWithBinary(List<byte[]> keys, List<byte[]> args) {
    final int keyCount = keys.size();
    final int argCount = args.size();
    byte[][] params = new byte[keyCount + argCount][];

    for (int i = 0; i < keyCount; i++)
      params[i] = keys.get(i);

    for (int i = 0; i < argCount; i++)
      params[keyCount + i] = args.get(i);

    return params;
  }

  @Override
  public Object eval(final byte[] script, final int keyCount, final byte[]... params) {
    checkIsInMultiOrPipeline();
    return connection.executeCommand(commandObjects.eval(script, keyCount, params));
  }

  @Override
  public Object eval(final byte[] script) {
    checkIsInMultiOrPipeline();
    return connection.executeCommand(commandObjects.eval(script));
  }

  @Override
  public Object evalsha(final byte[] sha1) {
    checkIsInMultiOrPipeline();
    return connection.executeCommand(commandObjects.evalsha(sha1));
  }

  @Override
  public Object evalsha(final byte[] sha1, final List<byte[]> keys, final List<byte[]> args) {
    checkIsInMultiOrPipeline();
    return connection.executeCommand(commandObjects.evalsha(sha1, keys, args));
  }

  @Override
  public Object evalshaReadonly(byte[] sha1, List<byte[]> keys, List<byte[]> args) {
    checkIsInMultiOrPipeline();
    return connection.executeCommand(commandObjects.evalshaReadonly(sha1, keys, args));
  }

  @Override
  public Object evalsha(final byte[] sha1, final int keyCount, final byte[]... params) {
    checkIsInMultiOrPipeline();
    return connection.executeCommand(commandObjects.evalsha(sha1, keyCount, params));
  }

  @Override
  public String scriptFlush() {
    connection.sendCommand(SCRIPT, FLUSH);
    return connection.getStatusCodeReply();
  }

  @Override
  public String scriptFlush(final FlushMode flushMode) {
    connection.sendCommand(SCRIPT, FLUSH.getRaw(), flushMode.getRaw());
    return connection.getStatusCodeReply();
  }

  @Override
  public Boolean scriptExists(final byte[] sha1) {
    byte[][] a = new byte[1][];
    a[0] = sha1;
    return scriptExists(a).get(0);
  }

  @Override
  public List<Boolean> scriptExists(final byte[]... sha1) {
    connection.sendCommand(SCRIPT, joinParameters(Keyword.EXISTS.getRaw(), sha1));
    return BuilderFactory.BOOLEAN_LIST.build(connection.getOne());
  }

  @Override
  public byte[] scriptLoad(final byte[] script) {
    connection.sendCommand(SCRIPT, LOAD.getRaw(), script);
    return connection.getBinaryBulkReply();
  }

  @Override
  public String scriptKill() {
    connection.sendCommand(SCRIPT, KILL);
    return connection.getStatusCodeReply();
  }

  @Override
  public String slowlogReset() {
    connection.sendCommand(SLOWLOG, Keyword.RESET);
    return connection.getBulkReply();
  }

  @Override
  public long slowlogLen() {
    connection.sendCommand(SLOWLOG, LEN);
    return connection.getIntegerReply();
  }

  @Override
  public List<Object> slowlogGetBinary() {
    connection.sendCommand(SLOWLOG, Keyword.GET);
    return connection.getObjectMultiBulkReply();
  }

  @Override
  public List<Object> slowlogGetBinary(final long entries) {
    connection.sendCommand(SLOWLOG, Keyword.GET.getRaw(), toByteArray(entries));
    return connection.getObjectMultiBulkReply();
  }

  @Override
  public Long objectRefcount(final byte[] key) {
    connection.sendCommand(OBJECT, REFCOUNT.getRaw(), key);
    return connection.getIntegerReply();
  }

  @Override
  public byte[] objectEncoding(final byte[] key) {
    connection.sendCommand(OBJECT, ENCODING.getRaw(), key);
    return connection.getBinaryBulkReply();
  }

  @Override
  public Long objectIdletime(final byte[] key) {
    connection.sendCommand(OBJECT, IDLETIME.getRaw(), key);
    return connection.getIntegerReply();
  }

  @Override
  public List<byte[]> objectHelpBinary() {
    connection.sendCommand(OBJECT, HELP);
    return connection.getBinaryMultiBulkReply();
  }

  @Override
  public Long objectFreq(final byte[] key) {
    connection.sendCommand(OBJECT, FREQ.getRaw(), key);
    return connection.getIntegerReply();
  }

  @Override
  public long bitcount(final byte[] key) {
    checkIsInMultiOrPipeline();
    return connection.executeCommand(commandObjects.bitcount(key));
  }

  @Override
  public long bitcount(final byte[] key, final long start, final long end) {
    checkIsInMultiOrPipeline();
    return connection.executeCommand(commandObjects.bitcount(key, start, end));
  }

  @Override
  public long bitcount(final byte[] key, final long start, final long end, final BitCountOption option) {
    checkIsInMultiOrPipeline();
    return connection.executeCommand(commandObjects.bitcount(key, start, end, option));
  }

  @Override
  public long bitop(final BitOP op, final byte[] destKey, final byte[]... srcKeys) {
    checkIsInMultiOrPipeline();
    return connection.executeCommand(commandObjects.bitop(op, destKey, srcKeys));
  }

  @Override
  public byte[] dump(final byte[] key) {
    checkIsInMultiOrPipeline();
    return connection.executeCommand(commandObjects.dump(key));
  }

  @Override
  public String restore(final byte[] key, final long ttl, final byte[] serializedValue) {
    checkIsInMultiOrPipeline();
    return connection.executeCommand(commandObjects.restore(key, ttl, serializedValue));
  }

  @Override
  public String restore(final byte[] key, final long ttl, final byte[] serializedValue,
      final RestoreParams params) {
    checkIsInMultiOrPipeline();
    return connection.executeCommand(commandObjects.restore(key, ttl, serializedValue, params));
  }

  /**
   * Set a timeout on the specified key. After the timeout the key will be automatically deleted by
   * the server. A key with an associated timeout is said to be volatile in Redis terminology.
   * <p>
   * Volatile keys are stored on disk like the other keys, the timeout is persistent too like all
   * the other aspects of the dataset. Saving a dataset containing expires and stopping the server
   * does not stop the flow of time as Redis stores on disk the time when the key will no longer be
   * available as Unix time, and not the remaining milliseconds.
   * <p>
   * Since Redis 2.1.3 you can update the value of the timeout of a key already having an expire
   * set. It is also possible to undo the expire at all turning the key into a normal key using the
   * {@link Jedis#persist(byte[]) PERSIST} command.
   * <p>
   * Time complexity: O(1)
   * @see <a href="http://redis.io/commands/pexpire">PEXPIRE Command</a>
   * @param key
   * @param milliseconds
   * @return 1: the timeout was set. 0: the timeout was not set since
   *         the key already has an associated timeout (this may happen only in Redis versions <
   *         2.1.3, Redis >= 2.1.3 will happily update the timeout), or the key does not exist.
   */
  @Override
  public long pexpire(final byte[] key, final long milliseconds) {
    checkIsInMultiOrPipeline();
    return connection.executeCommand(commandObjects.pexpire(key, milliseconds));
  }

  @Override
  public long pexpireAt(final byte[] key, final long millisecondsTimestamp) {
    checkIsInMultiOrPipeline();
    return connection.executeCommand(commandObjects.pexpireAt(key, millisecondsTimestamp));
  }

  @Override
  public long pttl(final byte[] key) {
    checkIsInMultiOrPipeline();
    return connection.executeCommand(commandObjects.pttl(key));
  }

  /**
   * PSETEX works exactly like {@link Jedis#setex(byte[], long, byte[])} with the sole difference
   * that the expire time is specified in milliseconds instead of seconds. Time complexity: O(1)
   * @param key
   * @param milliseconds
   * @param value
   * @return OK
   */
  @Override
  public String psetex(final byte[] key, final long milliseconds, final byte[] value) {
    checkIsInMultiOrPipeline();
    return connection.executeCommand(commandObjects.psetex(key, milliseconds, value));
  }

  @Override
  public byte[] memoryDoctorBinary() {
    checkIsInMultiOrPipeline();
    connection.sendCommand(MEMORY, DOCTOR);
    return connection.getBinaryBulkReply();
  }

  @Override
  public Long memoryUsage(final byte[] key) {
    checkIsInMultiOrPipeline();
    connection.sendCommand(MEMORY, USAGE.getRaw(), key);
    return connection.getIntegerReply();
  }

  @Override
  public Long memoryUsage(final byte[] key, final int samples) {
    checkIsInMultiOrPipeline();
    connection.sendCommand(MEMORY, USAGE.getRaw(), key, SAMPLES.getRaw(), toByteArray(samples));
    return connection.getIntegerReply();
  }

  @Override
  public String failover() {
    checkIsInMultiOrPipeline();
    connection.sendCommand(Command.FAILOVER);
    connection.setTimeoutInfinite();
    try {
      return connection.getStatusCodeReply();
    } finally {
      connection.rollbackTimeout();
    }
  }

  @Override
  public String failover(FailoverParams failoverParams) {
    checkIsInMultiOrPipeline();
    CommandArguments args = new ClusterCommandArguments(Command.FAILOVER).addParams(failoverParams);
    connection.sendCommand(args);
    connection.setTimeoutInfinite();
    try {
      return connection.getStatusCodeReply();
    } finally {
      connection.rollbackTimeout();
    }
  }

  @Override
  public String failoverAbort() {
    checkIsInMultiOrPipeline();
    connection.sendCommand(Command.FAILOVER, ABORT);
    return connection.getStatusCodeReply();
  }

  @Override
  public byte[] aclWhoAmIBinary() {
    checkIsInMultiOrPipeline();
    connection.sendCommand(ACL, WHOAMI);
    return connection.getBinaryBulkReply();
  }

  @Override
  public byte[] aclGenPassBinary() {
    checkIsInMultiOrPipeline();
    connection.sendCommand(ACL, GENPASS);
    return connection.getBinaryBulkReply();
  }

  @Override
  public byte[] aclGenPassBinary(int bits) {
    checkIsInMultiOrPipeline();
    connection.sendCommand(ACL, GENPASS.getRaw(), toByteArray(bits));
    return connection.getBinaryBulkReply();
  }

  @Override
  public List<byte[]> aclListBinary() {
    checkIsInMultiOrPipeline();
    connection.sendCommand(ACL, LIST);
    return connection.getBinaryMultiBulkReply();
  }

  @Override
  public List<byte[]> aclUsersBinary() {
    checkIsInMultiOrPipeline();
    connection.sendCommand(ACL, USERS);
    return connection.getBinaryMultiBulkReply();
  }

  @Override
  public AccessControlUser aclGetUser(byte[] name) {
    checkIsInMultiOrPipeline();
    connection.sendCommand(ACL, GETUSER.getRaw(), name);
    return BuilderFactory.ACCESS_CONTROL_USER.build(connection.getObjectMultiBulkReply());
  }

  @Override
  public String aclSetUser(byte[] name) {
    checkIsInMultiOrPipeline();
    connection.sendCommand(ACL, SETUSER.getRaw(), name);
    return connection.getStatusCodeReply();
  }

  @Override
  public String aclSetUser(byte[] name, byte[]... keys) {
    checkIsInMultiOrPipeline();
    connection.sendCommand(ACL, joinParameters(SETUSER.getRaw(), name, keys));
    return connection.getStatusCodeReply();
  }

  @Override
  public long aclDelUser(byte[] name) {
    checkIsInMultiOrPipeline();
    connection.sendCommand(ACL, DELUSER.getRaw(), name);
    return connection.getIntegerReply();
  }

  @Override
  public long aclDelUser(byte[] name, byte[]... names) {
    checkIsInMultiOrPipeline();
    connection.sendCommand(ACL, joinParameters(DELUSER.getRaw(), name, names));
    return connection.getIntegerReply();
  }

  @Override
  public List<byte[]> aclCatBinary() {
    checkIsInMultiOrPipeline();
    connection.sendCommand(ACL, CAT);
    return connection.getBinaryMultiBulkReply();
  }

  @Override
  public List<byte[]> aclCat(byte[] category) {
    checkIsInMultiOrPipeline();
    connection.sendCommand(ACL, CAT.getRaw(), category);
    return connection.getBinaryMultiBulkReply();
  }

  @Override
  public List<byte[]> aclLogBinary() {
    checkIsInMultiOrPipeline();
    connection.sendCommand(ACL, LOG);
    return connection.getBinaryMultiBulkReply();
  }

  @Override
  public List<byte[]> aclLogBinary(int limit) {
    checkIsInMultiOrPipeline();
    connection.sendCommand(ACL, LOG.getRaw(), toByteArray(limit));
    return connection.getBinaryMultiBulkReply();
  }

  @Override
  public String aclLogReset() {
    checkIsInMultiOrPipeline();
    connection.sendCommand(ACL, LOG.getRaw(), Keyword.RESET.getRaw());
    return connection.getStatusCodeReply();
  }

  @Override
  public String clientKill(final byte[] ipPort) {
    checkIsInMultiOrPipeline();
    connection.sendCommand(CLIENT, KILL.getRaw(), ipPort);
    return this.connection.getStatusCodeReply();
  }

  @Override
  public String clientKill(final String ip, final int port) {
    return clientKill(ip + ':' + port);
  }

  @Override
  public long clientKill(ClientKillParams params) {
    checkIsInMultiOrPipeline();
    connection.sendCommand(CLIENT, joinParameters(KILL.getRaw(), params.getByteParams()));
    return this.connection.getIntegerReply();
  }

  @Override
  public byte[] clientGetnameBinary() {
    checkIsInMultiOrPipeline();
    connection.sendCommand(CLIENT, GETNAME);
    return connection.getBinaryBulkReply();
  }

  @Override
  public byte[] clientListBinary() {
    checkIsInMultiOrPipeline();
    connection.sendCommand(CLIENT, LIST);
    return connection.getBinaryBulkReply();
  }

  @Override
  public byte[] clientListBinary(ClientType type) {
    checkIsInMultiOrPipeline();
    connection.sendCommand(CLIENT, LIST.getRaw(), type.getRaw());
    return connection.getBinaryBulkReply();
  }

  @Override
  public byte[] clientListBinary(final long... clientIds) {
    checkIsInMultiOrPipeline();
    connection.sendCommand(CLIENT, clientListParams(clientIds));
    return connection.getBinaryBulkReply();
  }

  private byte[][] clientListParams(final long... clientIds) {
    final byte[][] params = new byte[2 + clientIds.length][];
    int index = 0;
    params[index++] = Keyword.LIST.getRaw();
    params[index++] = ID.getRaw();
    for (final long clientId : clientIds) {
      params[index++] = toByteArray(clientId);
    }
    return params;
  }

  @Override
  public byte[] clientInfoBinary() {
    checkIsInMultiOrPipeline();
    connection.sendCommand(CLIENT, Keyword.INFO);
    return connection.getBinaryBulkReply();
  }

  @Override
  public String clientSetname(final byte[] name) {
    checkIsInMultiOrPipeline();
    connection.sendCommand(CLIENT, SETNAME.getRaw(), name);
    return connection.getBulkReply();
  }

  @Override
  public long clientId() {
    checkIsInMultiOrPipeline();
    connection.sendCommand(CLIENT, ID);
    return connection.getIntegerReply();
  }

  /**
   * Unblock a connection blocked in a blocking command from a different connection.
   * @param clientId
   */
  @Override
  public long clientUnblock(final long clientId) {
    checkIsInMultiOrPipeline();
    connection.sendCommand(CLIENT, UNBLOCK.getRaw(), toByteArray(clientId));
    return connection.getIntegerReply();
  }

  /**
   * Unblock a connection blocked in a blocking command from a different connection.
   * @param clientId
   * @param unblockType
   */
  @Override
  public long clientUnblock(final long clientId, final UnblockType unblockType) {
    checkIsInMultiOrPipeline();
    connection.sendCommand(CLIENT, UNBLOCK.getRaw(), toByteArray(clientId), unblockType.getRaw());
    return connection.getIntegerReply();
  }

  @Override
  public String clientPause(final long timeout) {
    checkIsInMultiOrPipeline();
    connection.sendCommand(CLIENT, PAUSE.getRaw(), toByteArray(timeout));
    return connection.getBulkReply();
  }

  @Override
  public String clientPause(final long timeout, final ClientPauseMode mode) {
    checkIsInMultiOrPipeline();
    connection.sendCommand(CLIENT, PAUSE.getRaw(), toByteArray(timeout), mode.getRaw());
    return connection.getBulkReply();
  }

  public List<String> time() {
    checkIsInMultiOrPipeline();
    connection.sendCommand(Command.TIME);
    return connection.getMultiBulkReply();
  }

  @Override
  public String migrate(final String host, final int port, final byte[] key,
      final int destinationDb, final int timeout) {
    checkIsInMultiOrPipeline();
    CommandArguments args = new CommandArguments(MIGRATE).add(host).add(port).key(key).add(destinationDb).add(timeout);
    connection.sendCommand(args);
    return connection.getStatusCodeReply();
  }

  @Override
  public String migrate(final String host, final int port, final int destinationDB,
      final int timeout, final MigrateParams params, final byte[]... keys) {
    checkIsInMultiOrPipeline();
    CommandArguments args = new CommandArguments(MIGRATE).add(host).add(port).add(new byte[0]).add(destinationDB)
        .add(timeout).addParams(params).add(Keyword.KEYS).keys((Object[]) keys);
    connection.sendCommand(args);
    return connection.getStatusCodeReply();
  }

  @Override
  public String migrate(String host, int port, byte[] key, int timeout) {
    checkIsInMultiOrPipeline();
    return connection.executeCommand(commandObjects.migrate(host, port, key, timeout));
  }

  @Override
  public String migrate(String host, int port, int timeout, MigrateParams params, byte[]... keys) {
    checkIsInMultiOrPipeline();
    return connection.executeCommand(commandObjects.migrate(host, port, timeout, params, keys));
  }

  @Override
  public long waitReplicas(final int replicas, final long timeout) {
    checkIsInMultiOrPipeline();
    connection.sendCommand(WAIT, toByteArray(replicas), toByteArray(timeout));
    return connection.getIntegerReply();
  }

  @Override
  public long pfadd(final byte[] key, final byte[]... elements) {
    checkIsInMultiOrPipeline();
    return connection.executeCommand(commandObjects.pfadd(key, elements));
  }

  @Override
  public long pfcount(final byte[] key) {
    checkIsInMultiOrPipeline();
    return connection.executeCommand(commandObjects.pfcount(key));
  }

  @Override
  public String pfmerge(final byte[] destkey, final byte[]... sourcekeys) {
    checkIsInMultiOrPipeline();
    return connection.executeCommand(commandObjects.pfmerge(destkey, sourcekeys));
  }

  @Override
  public long pfcount(final byte[]... keys) {
    checkIsInMultiOrPipeline();
    return connection.executeCommand(commandObjects.pfcount(keys));
  }

  @Override
  public ScanResult<byte[]> scan(final byte[] cursor) {
    checkIsInMultiOrPipeline();
    return connection.executeCommand(commandObjects.scan(cursor));
  }

  @Override
  public ScanResult<byte[]> scan(final byte[] cursor, final ScanParams params) {
    checkIsInMultiOrPipeline();
    return connection.executeCommand(commandObjects.scan(cursor, params));
  }

  @Override
  public ScanResult<byte[]> scan(final byte[] cursor, final ScanParams params, final byte[] type) {
    checkIsInMultiOrPipeline();
    return connection.executeCommand(commandObjects.scan(cursor, params, type));
  }

  @Override
  public ScanResult<Map.Entry<byte[], byte[]>> hscan(final byte[] key, final byte[] cursor) {
    return hscan(key, cursor, new ScanParams());
  }

  @Override
  public ScanResult<Map.Entry<byte[], byte[]>> hscan(final byte[] key, final byte[] cursor,
      final ScanParams params) {
    checkIsInMultiOrPipeline();
    return connection.executeCommand(commandObjects.hscan(key, cursor, params));
  }

  @Override
  public ScanResult<byte[]> sscan(final byte[] key, final byte[] cursor) {
    return sscan(key, cursor, new ScanParams());
  }

  @Override
  public ScanResult<byte[]> sscan(final byte[] key, final byte[] cursor, final ScanParams params) {
    checkIsInMultiOrPipeline();
    return connection.executeCommand(commandObjects.sscan(key, cursor, params));
  }

  @Override
  public ScanResult<Tuple> zscan(final byte[] key, final byte[] cursor) {
    return zscan(key, cursor, new ScanParams());
  }

  @Override
  public ScanResult<Tuple> zscan(final byte[] key, final byte[] cursor, final ScanParams params) {
    checkIsInMultiOrPipeline();
    return connection.executeCommand(commandObjects.zscan(key, cursor, params));
  }

  @Override
  public long geoadd(final byte[] key, final double longitude, final double latitude,
      final byte[] member) {
    checkIsInMultiOrPipeline();
    return connection.executeCommand(commandObjects.geoadd(key, longitude, latitude, member));
  }

  @Override
  public long geoadd(final byte[] key, final Map<byte[], GeoCoordinate> memberCoordinateMap) {
    checkIsInMultiOrPipeline();
    return connection.executeCommand(commandObjects.geoadd(key, memberCoordinateMap));
  }

  @Override
  public long geoadd(final byte[] key, final GeoAddParams params, final Map<byte[], GeoCoordinate> memberCoordinateMap) {
    checkIsInMultiOrPipeline();
    return connection.executeCommand(commandObjects.geoadd(key, params, memberCoordinateMap));
  }

  @Override
  public Double geodist(final byte[] key, final byte[] member1, final byte[] member2) {
    checkIsInMultiOrPipeline();
    return connection.executeCommand(commandObjects.geodist(key, member1, member2));
  }

  @Override
  public Double geodist(final byte[] key, final byte[] member1, final byte[] member2,
      final GeoUnit unit) {
    checkIsInMultiOrPipeline();
    return connection.executeCommand(commandObjects.geodist(key, member1, member2, unit));
  }

  @Override
  public List<byte[]> geohash(final byte[] key, final byte[]... members) {
    checkIsInMultiOrPipeline();
    return connection.executeCommand(commandObjects.geohash(key, members));
  }

  @Override
  public List<GeoCoordinate> geopos(final byte[] key, final byte[]... members) {
    checkIsInMultiOrPipeline();
    return connection.executeCommand(commandObjects.geopos(key, members));
  }

  @Override
  public List<GeoRadiusResponse> georadius(final byte[] key, final double longitude,
      final double latitude, final double radius, final GeoUnit unit) {
    checkIsInMultiOrPipeline();
    return connection.executeCommand(commandObjects.georadius(key, longitude, latitude, radius, unit));
  }

  @Override
  public List<GeoRadiusResponse> georadiusReadonly(final byte[] key, final double longitude,
      final double latitude, final double radius, final GeoUnit unit) {
    checkIsInMultiOrPipeline();
    return connection.executeCommand(commandObjects.georadiusReadonly(key, longitude, latitude, radius, unit));
  }

  @Override
  public List<GeoRadiusResponse> georadius(final byte[] key, final double longitude,
      final double latitude, final double radius, final GeoUnit unit, final GeoRadiusParam param) {
    checkIsInMultiOrPipeline();
    return connection.executeCommand(commandObjects.georadius(key, longitude, latitude, radius, unit, param));
  }

  @Override
  public long georadiusStore(final byte[] key, final double longitude, final double latitude,
      final double radius, final GeoUnit unit, final GeoRadiusParam param,
      final GeoRadiusStoreParam storeParam) {
    checkIsInMultiOrPipeline();
    return connection.executeCommand(commandObjects.georadiusStore(key, longitude, latitude, radius, unit, param, storeParam));
  }

  @Override
  public List<GeoRadiusResponse> georadiusReadonly(final byte[] key, final double longitude,
      final double latitude, final double radius, final GeoUnit unit, final GeoRadiusParam param) {
    checkIsInMultiOrPipeline();
    return connection.executeCommand(commandObjects.georadiusReadonly(key, longitude, latitude, radius, unit, param));
  }

  @Override
  public List<GeoRadiusResponse> georadiusByMember(final byte[] key, final byte[] member,
      final double radius, final GeoUnit unit) {
    checkIsInMultiOrPipeline();
    return connection.executeCommand(commandObjects.georadiusByMember(key, member, radius, unit));
  }

  @Override
  public List<GeoRadiusResponse> georadiusByMemberReadonly(final byte[] key, final byte[] member,
      final double radius, final GeoUnit unit) {
    checkIsInMultiOrPipeline();
    return connection.executeCommand(commandObjects.georadiusByMemberReadonly(key, member, radius, unit));
  }

  @Override
  public List<GeoRadiusResponse> georadiusByMember(final byte[] key, final byte[] member,
      final double radius, final GeoUnit unit, final GeoRadiusParam param) {
    checkIsInMultiOrPipeline();
    return connection.executeCommand(commandObjects.georadiusByMember(key, member, radius, unit, param));
  }

  @Override
  public long georadiusByMemberStore(final byte[] key, final byte[] member, final double radius,
      final GeoUnit unit, final GeoRadiusParam param, final GeoRadiusStoreParam storeParam) {
    checkIsInMultiOrPipeline();
    return connection.executeCommand(commandObjects.georadiusByMemberStore(key, member, radius, unit, param, storeParam));
  }

  @Override
  public List<GeoRadiusResponse> geosearch(byte[] key, byte[] member, double radius, GeoUnit unit) {
    checkIsInMultiOrPipeline();
    return connection.executeCommand(commandObjects.geosearch(key, member, radius, unit));
  }

  @Override
  public List<GeoRadiusResponse> geosearch(byte[] key, GeoCoordinate coord, double radius, GeoUnit unit) {
    checkIsInMultiOrPipeline();
    return connection.executeCommand(commandObjects.geosearch(key, coord, radius, unit));
  }

  @Override
  public List<GeoRadiusResponse> geosearch(byte[] key, byte[] member, double width, double height, GeoUnit unit) {
    checkIsInMultiOrPipeline();
    return connection.executeCommand(commandObjects.geosearch(key, member, width, height, unit));
  }

  @Override
  public List<GeoRadiusResponse> geosearch(byte[] key, GeoCoordinate coord, double width, double height, GeoUnit unit) {
    checkIsInMultiOrPipeline();
    return connection.executeCommand(commandObjects.geosearch(key, coord, width, height, unit));
  }

  @Override
  public List<GeoRadiusResponse> geosearch(byte[] key, GeoSearchParam params) {
    checkIsInMultiOrPipeline();
    return connection.executeCommand(commandObjects.geosearch(key, params));
  }

  @Override
  public long geosearchStore(byte[] dest, byte[] src, byte[] member, double radius, GeoUnit unit) {
    checkIsInMultiOrPipeline();
    return connection.executeCommand(commandObjects.geosearchStore(dest, src, member, radius, unit));
  }

  @Override
  public long geosearchStore(byte[] dest, byte[] src, GeoCoordinate coord, double radius, GeoUnit unit) {
    checkIsInMultiOrPipeline();
    return connection.executeCommand(commandObjects.geosearchStore(dest, src, coord, radius, unit));
  }

  @Override
  public long geosearchStore(byte[] dest, byte[] src, byte[] member, double width, double height, GeoUnit unit) {
    checkIsInMultiOrPipeline();
    return connection.executeCommand(commandObjects.geosearchStore(dest, src, member, width, height, unit));
  }

  @Override
  public long geosearchStore(byte[] dest, byte[] src, GeoCoordinate coord, double width, double height, GeoUnit unit) {
    checkIsInMultiOrPipeline();
    return connection.executeCommand(commandObjects.geosearchStore(dest, src, coord, width, height, unit));
  }

  @Override
  public long geosearchStore(byte[] dest, byte[] src, GeoSearchParam params) {
    checkIsInMultiOrPipeline();
    return connection.executeCommand(commandObjects.geosearchStore(dest, src, params));
  }

  @Override
  public long geosearchStoreStoreDist(byte[] dest, byte[] src, GeoSearchParam params) {
    checkIsInMultiOrPipeline();
    return connection.executeCommand(commandObjects.geosearchStoreStoreDist(dest, src, params));
  }

  @Override
  public List<GeoRadiusResponse> georadiusByMemberReadonly(final byte[] key, final byte[] member,
      final double radius, final GeoUnit unit, final GeoRadiusParam param) {
    checkIsInMultiOrPipeline();
    return connection.executeCommand(commandObjects.georadiusByMemberReadonly(key, member, radius, unit, param));
  }

  @Override
  public List<Long> bitfield(final byte[] key, final byte[]... arguments) {
    checkIsInMultiOrPipeline();
    return connection.executeCommand(commandObjects.bitfield(key, arguments));
  }

  @Override
  public List<Long> bitfieldReadonly(byte[] key, final byte[]... arguments) {
    checkIsInMultiOrPipeline();
    return connection.executeCommand(commandObjects.bitfieldReadonly(key, arguments));
  }

  @Override
  public long hstrlen(final byte[] key, final byte[] field) {
    checkIsInMultiOrPipeline();
    return connection.executeCommand(commandObjects.hstrlen(key, field));
  }

  @Override
  public List<byte[]> xread(XReadParams xReadParams, Entry<byte[], byte[]>... streams) {
    checkIsInMultiOrPipeline();
    return connection.executeCommand(commandObjects.xread(xReadParams, streams));
  }

  @Override
  public List<byte[]> xreadGroup(byte[] groupname, byte[] consumer,
      XReadGroupParams xReadGroupParams, Entry<byte[], byte[]>... streams) {
    checkIsInMultiOrPipeline();
    return connection.executeCommand(commandObjects.xreadGroup(groupname, consumer, xReadGroupParams, streams));
  }

  @Override
  public byte[] xadd(final byte[] key, final XAddParams params, final Map<byte[], byte[]> hash) {
    checkIsInMultiOrPipeline();
    return connection.executeCommand(commandObjects.xadd(key, params, hash));
  }

  @Override
  public long xlen(byte[] key) {
    checkIsInMultiOrPipeline();
    return connection.executeCommand(commandObjects.xlen(key));
  }

  @Override
  public List<byte[]> xrange(byte[] key, byte[] start, byte[] end) {
    checkIsInMultiOrPipeline();
    return connection.executeCommand(commandObjects.xrange(key, start, end));
  }

  @Override
  public List<byte[]> xrange(byte[] key, byte[] start, byte[] end, int count) {
    checkIsInMultiOrPipeline();
    return connection.executeCommand(commandObjects.xrange(key, start, end, count));
  }

  @Override
  public List<byte[]> xrevrange(byte[] key, byte[] end, byte[] start) {
    checkIsInMultiOrPipeline();
    return connection.executeCommand(commandObjects.xrevrange(key, end, start));
  }

  @Override
  public List<byte[]> xrevrange(byte[] key, byte[] end, byte[] start, int count) {
    checkIsInMultiOrPipeline();
    return connection.executeCommand(commandObjects.xrevrange(key, end, start, count));
  }

  @Override
  public long xack(byte[] key, byte[] group, byte[]... ids) {
    checkIsInMultiOrPipeline();
    return connection.executeCommand(commandObjects.xack(key, group, ids));
  }

  @Override
  public String xgroupCreate(byte[] key, byte[] consumer, byte[] id, boolean makeStream) {
    checkIsInMultiOrPipeline();
    return connection.executeCommand(commandObjects.xgroupCreate(key, consumer, id, makeStream));
  }

  @Override
  public String xgroupSetID(byte[] key, byte[] consumer, byte[] id) {
    checkIsInMultiOrPipeline();
    return connection.executeCommand(commandObjects.xgroupSetID(key, consumer, id));
  }

  @Override
  public long xgroupDestroy(byte[] key, byte[] consumer) {
    checkIsInMultiOrPipeline();
    return connection.executeCommand(commandObjects.xgroupDestroy(key, consumer));
  }

  @Override
  public long xgroupDelConsumer(byte[] key, byte[] consumer, byte[] consumerName) {
    checkIsInMultiOrPipeline();
    return connection.executeCommand(commandObjects.xgroupDelConsumer(key, consumer, consumerName));
  }

  @Override
  public long xdel(byte[] key, byte[]... ids) {
    checkIsInMultiOrPipeline();
    return connection.executeCommand(commandObjects.xdel(key, ids));
  }

  @Override
  public long xtrim(byte[] key, long maxLen, boolean approximateLength) {
    checkIsInMultiOrPipeline();
    return connection.executeCommand(commandObjects.xtrim(key, maxLen, approximateLength));
  }

  @Override
  public long xtrim(byte[] key, XTrimParams params) {
    checkIsInMultiOrPipeline();
    return connection.executeCommand(commandObjects.xtrim(key, params));
  }

  /**
   * @deprecated Use {@link Jedis#xpending(byte[], byte[], redis.clients.jedis.params.XPendingParams)}.
   */
  @Override
  @Deprecated
  public List<Object> xpending(byte[] key, byte[] groupname, byte[] start, byte[] end, int count,
      byte[] consumername) {
    checkIsInMultiOrPipeline();
    return connection.executeCommand(commandObjects.xpending(key, groupname, start, end, count, consumername));
  }

  @Override
  public Object xpending(final byte[] key, final byte[] groupname) {
    checkIsInMultiOrPipeline();
    return connection.executeCommand(commandObjects.xpending(key, groupname));
  }

  @Override
  public List<Object> xpending(final byte[] key, final byte[] groupname, final XPendingParams params) {
    checkIsInMultiOrPipeline();
    return connection.executeCommand(commandObjects.xpending(key, groupname, params));
  }

  @Override
  public List<byte[]> xclaim(byte[] key, byte[] group, byte[] consumername, long minIdleTime,
      XClaimParams params, byte[]... ids) {
    checkIsInMultiOrPipeline();
    return connection.executeCommand(commandObjects.xclaim(key, group, consumername, minIdleTime, params, ids));
  }

  @Override
  public List<byte[]> xclaimJustId(byte[] key, byte[] group, byte[] consumername, long minIdleTime,
      XClaimParams params, byte[]... ids) {
    checkIsInMultiOrPipeline();
    return connection.executeCommand(commandObjects.xclaimJustId(key, group, consumername, minIdleTime, params, ids));
  }

  @Override
  public List<Object> xautoclaim(byte[] key, byte[] groupName, byte[] consumerName,
      long minIdleTime, byte[] start, XAutoClaimParams params) {
    checkIsInMultiOrPipeline();
    return connection.executeCommand(commandObjects.xautoclaim(key, groupName, consumerName, minIdleTime, start, params));
  }

  @Override
  public List<Object> xautoclaimJustId(byte[] key, byte[] groupName, byte[] consumerName,
      long minIdleTime, byte[] start, XAutoClaimParams params) {
    checkIsInMultiOrPipeline();
    return connection.executeCommand(commandObjects.xautoclaimJustId(key, groupName, consumerName, minIdleTime, start, params));
  }

  @Override
  public Object xinfoStream(byte[] key) {
    checkIsInMultiOrPipeline();
    return connection.executeCommand(commandObjects.xinfoStream(key));
  }

  @Override
  public Object xinfoStreamFull(byte[] key) {
    checkIsInMultiOrPipeline();
    return connection.executeCommand(commandObjects.xinfoStreamFull(key));
  }

  @Override
  public Object xinfoStreamFull(byte[] key, int count) {
    checkIsInMultiOrPipeline();
    return connection.executeCommand(commandObjects.xinfoStreamFull(key, count));
  }

  @Override
  @Deprecated
  public List<Object> xinfoGroup(byte[] key) {
    checkIsInMultiOrPipeline();
    return connection.executeCommand(commandObjects.xinfoGroup(key));
  }

  @Override
  public List<Object> xinfoGroups(byte[] key) {
    checkIsInMultiOrPipeline();
    return connection.executeCommand(commandObjects.xinfoGroups(key));
  }

  @Override
  public List<Object> xinfoConsumers(byte[] key, byte[] group) {
    checkIsInMultiOrPipeline();
    return connection.executeCommand(commandObjects.xinfoConsumers(key, group));
  }

  public Object sendCommand(ProtocolCommand cmd, byte[]... args) {
    checkIsInMultiOrPipeline();
    connection.sendCommand(cmd, args);
    return connection.getOne();
  }

  public Object sendBlockingCommand(ProtocolCommand cmd, byte[]... args) {
    checkIsInMultiOrPipeline();
    connection.sendCommand(cmd, args);
    connection.setTimeoutInfinite();
    try {
      return connection.getOne();
    } finally {
      connection.rollbackTimeout();
    }
  }

  public Object sendCommand(ProtocolCommand cmd) {
    return sendCommand(cmd, DUMMY_ARRAY);
  }

  /**
   * COPY source destination [DB destination-db] [REPLACE]
   *
   * @param srcKey the source key.
   * @param dstKey the destination key.
   * @param db
   * @param replace
   */
  @Override
  public boolean copy(String srcKey, String dstKey, int db, boolean replace) {
    checkIsInMultiOrPipeline();
    return connection.executeCommand(commandObjects.copy(srcKey, dstKey, db, replace));
  }

  /**
   * COPY source destination [REPLACE]
   *
   * @param srcKey the source key.
   * @param dstKey the destination key.
   * @param replace
   */
  @Override
  public boolean copy(String srcKey, String dstKey, boolean replace) {
    checkIsInMultiOrPipeline();
    return connection.executeCommand(commandObjects.copy(srcKey, dstKey, replace));
  }

  /**
   * Works same as <tt>ping()</tt> but returns argument message instead of <tt>PONG</tt>.
   * @param message
   * @return message
   */
  @Override
  public String ping(final String message) {
    checkIsInMultiOrPipeline();
    connection.sendCommand(Command.PING, message);
    return connection.getBulkReply();
  }

  /**
   * Set the string value as value of the key. The string can't be longer than 1073741824 bytes (1
   * GB).
   * <p>
   * Time complexity: O(1)
   * @param key
   * @param value
   * @return OK
   */
  @Override
  public String set(final String key, final String value) {
    checkIsInMultiOrPipeline();
    return connection.executeCommand(commandObjects.set(key, value));
  }

  /**
   * Set the string value as value of the key. The string can't be longer than 1073741824 bytes (1
   * GB).
   * @param key
   * @param value
   * @param params NX|XX, NX -- Only set the key if it does not already exist. XX -- Only set the
   *          key if it already exists. EX|PX, expire time units: EX = seconds; PX = milliseconds
   * @return OK
   */
  @Override
  public String set(final String key, final String value, final SetParams params) {
    checkIsInMultiOrPipeline();
    return connection.executeCommand(commandObjects.set(key, value, params));
  }

  /**
   * Get the value of the specified key. If the key does not exist the special value 'nil' is
   * returned. If the value stored at key is not a string an error is returned because GET can only
   * handle string values.
   * <p>
   * Time complexity: O(1)
   * @param key
   * @return Bulk reply
   */
  @Override
  public String get(final String key) {
    checkIsInMultiOrPipeline();
    return connection.executeCommand(commandObjects.get(key));
  }

  /**
   * Get the value of key and delete the key. This command is similar to GET, except for the fact
   * that it also deletes the key on success (if and only if the key's value type is a string).
   * <p>
   * Time complexity: O(1)
   * @param key
   * @return The value of key
   */
  @Override
  public String getDel(final String key) {
    checkIsInMultiOrPipeline();
    return connection.executeCommand(commandObjects.getDel(key));
  }

  @Override
  public String getEx(String key, GetExParams params) {
    checkIsInMultiOrPipeline();
    return connection.executeCommand(commandObjects.getEx(key, params));
  }

  /**
   * Test if the specified keys exist. The command returns the number of keys exist.
   * Time complexity: O(N)
   * @param keys
   * @return The number of keys that exist from those specified as {@code keys}
   */
  @Override
  public long exists(final String... keys) {
    checkIsInMultiOrPipeline();
    return connection.executeCommand(commandObjects.exists(keys));
  }

  /**
   * Test if the specified key exists. The command returns true if the key exists, otherwise false is
   * returned. Note that even keys set with an empty string as value will return true. Time
   * complexity: O(1)
   * @param key
   * @return {@code true} if the key exists, otherwise {@code false}
   */
  @Override
  public boolean exists(final String key) {
    checkIsInMultiOrPipeline();
    return connection.executeCommand(commandObjects.exists(key));
  }

  /**
   * Remove the specified keys. If a given key does not exist no operation is performed for this
   * key. The command returns the number of keys removed. Time complexity: O(1)
   * @param keys
   * @return An integer greater than 0 if one or more keys were removed, 0 if none of the specified keys existed
   */
  @Override
  public long del(final String... keys) {
    checkIsInMultiOrPipeline();
    return connection.executeCommand(commandObjects.del(keys));
  }

  @Override
  public long del(final String key) {
    checkIsInMultiOrPipeline();
    return connection.executeCommand(commandObjects.del(key));
  }

  /**
   * This command is very similar to DEL: it removes the specified keys. Just like DEL a key is
   * ignored if it does not exist. However the command performs the actual memory reclaiming in a
   * different thread, so it is not blocking, while DEL is. This is where the command name comes
   * from: the command just unlinks the keys from the keyspace. The actual removal will happen later
   * asynchronously.
   * <p>
   * Time complexity: O(1) for each key removed regardless of its size. Then the command does O(N)
   * work in a different thread in order to reclaim memory, where N is the number of allocations the
   * deleted objects where composed of.
   * @param keys
   * @return The number of keys that were unlinked
   */
  @Override
  public long unlink(final String... keys) {
    checkIsInMultiOrPipeline();
    return connection.executeCommand(commandObjects.unlink(keys));
  }

  @Override
  public long unlink(final String key) {
    checkIsInMultiOrPipeline();
    return connection.executeCommand(commandObjects.unlink(key));
  }

  /**
   * Return the type of the value stored at key in form of a string. The type can be one of "none",
   * "string", "list", "set". "none" is returned if the key does not exist. Time complexity: O(1)
   * @param key
   * @return "none" if the key does not exist, "string" if the key contains a String value, "list"
   * if the key contains a List value, "set" if the key contains a Set value, "zset" if the key
   * contains a Sorted Set value, "hash" if the key contains a Hash value
   */
  @Override
  public String type(final String key) {
    checkIsInMultiOrPipeline();
    return connection.executeCommand(commandObjects.type(key));
  }

  @Override
  public Set<String> keys(final String pattern) {
    checkIsInMultiOrPipeline();
    return connection.executeCommand(commandObjects.keys(pattern));
  }

  /**
   * Return a randomly selected key from the currently selected DB.
   * <p>
   * Time complexity: O(1)
   * @return Randomly selected key or an empty string if the database is empty
   */
  @Override
  public String randomKey() {
    checkIsInMultiOrPipeline();
    return connection.executeCommand(commandObjects.randomKey());
  }

  /**
   * Atomically renames the key oldkey to newkey. If the source and destination name are the same an
   * error is returned. If newkey already exists it is overwritten.
   * <p>
   * Time complexity: O(1)
   * @param oldkey
   * @param newkey
   * @return OK
   */
  @Override
  public String rename(final String oldkey, final String newkey) {
    checkIsInMultiOrPipeline();
    return connection.executeCommand(commandObjects.rename(oldkey, newkey));
  }

  /**
   * Rename oldkey into newkey but fails if the destination key newkey already exists.
   * <p>
   * Time complexity: O(1)
   * @param oldkey
   * @param newkey
   * @return 1 if the key was renamed, 0 if the target key already exist
   */
  @Override
  public long renamenx(final String oldkey, final String newkey) {
    checkIsInMultiOrPipeline();
    return connection.executeCommand(commandObjects.renamenx(oldkey, newkey));
  }

  /**
   * Set a timeout on the specified key. After the timeout the key will be automatically deleted by
   * the server. A key with an associated timeout is said to be volatile in Redis terminology.
   * <p>
   * Volatile keys are stored on disk like the other keys, the timeout is persistent too like all
   * the other aspects of the dataset. Saving a dataset containing expires and stopping the server
   * does not stop the flow of time as Redis stores on disk the time when the key will no longer be
   * available as Unix time, and not the remaining seconds.
   * <p>
   * Since Redis 2.1.3 you can update the value of the timeout of a key already having an expire
   * set. It is also possible to undo the expire at all turning the key into a normal key using the
   * {@link Jedis#persist(String) PERSIST} command.
   * <p>
   * Time complexity: O(1)
   * @see <a href="http://redis.io/commands/expire">Expire Command</a>
   * @param key
   * @param seconds
   * @return 1: the timeout was set. 0: the timeout was not set since
   *         the key already has an associated timeout (this may happen only in Redis versions &lt;
   *         2.1.3, Redis &gt;= 2.1.3 will happily update the timeout), or the key does not exist.
   */
  @Override
  public long expire(final String key, final long seconds) {
    checkIsInMultiOrPipeline();
    return connection.executeCommand(commandObjects.expire(key, seconds));
  }

  /**
   * EXPIREAT works exactly like {@link Jedis#expire(String, long) EXPIRE} but instead to get the
   * number of seconds representing the Time To Live of the key as a second argument (that is a
   * relative way of specifying the TTL), it takes an absolute one in the form of a UNIX timestamp
   * (Number of seconds elapsed since 1 Gen 1970).
   * <p>
   * EXPIREAT was introduced in order to implement the Append Only File persistence mode so that
   * EXPIRE commands are automatically translated into EXPIREAT commands for the append only file.
   * Of course EXPIREAT can also used by programmers that need a way to simply specify that a given
   * key should expire at a given time in the future.
   * <p>
   * Since Redis 2.1.3 you can update the value of the timeout of a key already having an expire
   * set. It is also possible to undo the expire at all turning the key into a normal key using the
   * {@link Jedis#persist(String) PERSIST} command.
   * <p>
   * Time complexity: O(1)
   * @see <a href="http://redis.io/commands/expire">Expire Command</a>
   * @param key
   * @param unixTime
   * @return 1: the timeout was set. 0: the timeout was not set since
   *         the key already has an associated timeout (this may happen only in Redis versions &lt;
   *         2.1.3, Redis &gt;= 2.1.3 will happily update the timeout), or the key does not exist.
   */
  @Override
  public long expireAt(final String key, final long unixTime) {
    checkIsInMultiOrPipeline();
    return connection.executeCommand(commandObjects.expireAt(key, unixTime));
  }

  /**
   * The TTL command returns the remaining time to live in seconds of a key that has an
   * {@link Jedis#expire(String, long) EXPIRE} set. This introspection capability allows a Redis
   * connection to check how many seconds a given key will continue to be part of the dataset.
   * @param key
   * @return TTL in seconds, or a negative value in order to signal an error

   */
  @Override
  public long ttl(final String key) {
    checkIsInMultiOrPipeline();
    return connection.executeCommand(commandObjects.ttl(key));
  }

  /**
   * Alters the last access time of a key(s). A key is ignored if it does not exist.
   * Time complexity: O(N) where N is the number of keys that will be touched.
   * @param keys
   * @return The number of keys that were touched.
   */
  @Override
  public long touch(final String... keys) {
    checkIsInMultiOrPipeline();
    return connection.executeCommand(commandObjects.touch(keys));
  }

  @Override
  public long touch(final String key) {
    checkIsInMultiOrPipeline();
    return connection.executeCommand(commandObjects.touch(key));
  }

  /**
   * Move the specified key from the currently selected DB to the specified destination DB. Note
   * that this command returns 1 only if the key was successfully moved, and 0 if the target key was
   * already there or if the source key was not found at all, so it is possible to use MOVE as a
   * locking primitive.
   * @param key
   * @param dbIndex
   * @return 1 if the key was moved, 0 if the key was not moved because already present on the target
   * DB or was not found in the current DB
   */
  @Override
  public long move(final String key, final int dbIndex) {
    checkIsInMultiOrPipeline();
    connection.sendCommand(MOVE, encode(key), toByteArray(dbIndex));
    return connection.getIntegerReply();
  }

  /**
   * GETSET is an atomic set this value and return the old value command. Set key to the string
   * value and return the old value stored at key. The string can't be longer than 1073741824 bytes
   * (1 GB).
   * <p>
   * Time complexity: O(1)
   * @param key
   * @param value
   * @return Bulk reply
   */
  @Override
  public String getSet(final String key, final String value) {
    checkIsInMultiOrPipeline();
    return connection.executeCommand(commandObjects.getSet(key, value));
  }

  /**
   * Get the values of all the specified keys. If one or more keys don't exist or is not of type
   * String, a 'nil' value is returned instead of the value of the specified key, but the operation
   * never fails.
   * <p>
   * Time complexity: O(1) for every key
   * @param keys
   * @return Multi bulk reply
   */
  @Override
  public List<String> mget(final String... keys) {
    checkIsInMultiOrPipeline();
    return connection.executeCommand(commandObjects.mget(keys));
  }

  /**
   * SETNX works exactly like {@link Jedis#set(String, String) SET} with the only difference that if
   * the key already exists no operation is performed. SETNX actually means "SET if Not eXists".
   * <p>
   * Time complexity: O(1)
   * @param key
   * @param value
   * @return 1 if the key was set, 0 if the key was not set
   */
  @Override
  public long setnx(final String key, final String value) {
    checkIsInMultiOrPipeline();
    return connection.executeCommand(commandObjects.setnx(key, value));
  }

  /**
   * The command is exactly equivalent to the following group of commands:
   * {@link Jedis#set(String, String) SET} + {@link Jedis#expire(String, long) EXPIRE}. The
   * operation is atomic.
   * <p>
   * Time complexity: O(1)
   * @param key
   * @param seconds
   * @param value
   * @return OK
   */
  @Override
  public String setex(final String key, final long seconds, final String value) {
    checkIsInMultiOrPipeline();
    return connection.executeCommand(commandObjects.setex(key, seconds, value));
  }

  /**
   * Set the the respective keys to the respective values. MSET will replace old values with new
   * values, while {@link Jedis#msetnx(String...) MSETNX} will not perform any operation at all even
   * if just a single key already exists.
   * <p>
   * Because of this semantic MSETNX can be used in order to set different keys representing
   * different fields of an unique logic object in a way that ensures that either all the fields or
   * none at all are set.
   * <p>
   * Both MSET and MSETNX are atomic operations. This means that for instance if the keys A and B
   * are modified, another connection talking to Redis can either see the changes to both A and B at
   * once, or no modification at all.
   * @see Jedis#msetnx(String...)
   * @param keysvalues
   * @return OK
   */
  @Override
  public String mset(final String... keysvalues) {
    checkIsInMultiOrPipeline();
    return connection.executeCommand(commandObjects.mset(keysvalues));
  }

  /**
   * Set the the respective keys to the respective values. {@link Jedis#mset(String...) MSET} will
   * replace old values with new values, while MSETNX will not perform any operation at all even if
   * just a single key already exists.
   * <p>
   * Because of this semantic MSETNX can be used in order to set different keys representing
   * different fields of an unique logic object in a way that ensures that either all the fields or
   * none at all are set.
   * <p>
   * Both MSET and MSETNX are atomic operations. This means that for instance if the keys A and B
   * are modified, another connection talking to Redis can either see the changes to both A and B at
   * once, or no modification at all.
   * @see Jedis#mset(String...)
   * @param keysvalues
   * @return 1 if the all the keys were set, 0 if no key was set (at least one key already existed)
   */
  @Override
  public long msetnx(final String... keysvalues) {
    checkIsInMultiOrPipeline();
    return connection.executeCommand(commandObjects.msetnx(keysvalues));
  }

  /**
   * IDECRBY work just like {@link Jedis#decr(String) INCR} but instead to decrement by 1 the
   * decrement is integer.
   * <p>
   * INCR commands are limited to 64 bit signed integers.
   * <p>
   * Note: this is actually a string operation, that is, in Redis there are not "integer" types.
   * Simply the string stored at the key is parsed as a base 10 64 bit signed integer, incremented,
   * and then converted back as a string.
   * <p>
   * Time complexity: O(1)
   * @see Jedis#incr(String)
   * @see Jedis#decr(String)
   * @see Jedis#incrBy(String, long)
   * @param key
   * @param decrement
   * @return The value of key after the decrement
   */
  @Override
  public long decrBy(final String key, final long decrement) {
    checkIsInMultiOrPipeline();
    return connection.executeCommand(commandObjects.decrBy(key, decrement));
  }

  /**
   * Decrement the number stored at key by one. If the key does not exist or contains a value of a
   * wrong type, set the key to the value of "0" before to perform the decrement operation.
   * <p>
   * INCR commands are limited to 64 bit signed integers.
   * <p>
   * Note: this is actually a string operation, that is, in Redis there are not "integer" types.
   * Simply the string stored at the key is parsed as a base 10 64 bit signed integer, incremented,
   * and then converted back as a string.
   * <p>
   * Time complexity: O(1)
   * @see Jedis#incr(String)
   * @see Jedis#incrBy(String, long)
   * @see Jedis#decrBy(String, long)
   * @param key
   * @return The value of key after the decrement
   */
  @Override
  public long decr(final String key) {
    checkIsInMultiOrPipeline();
    return connection.executeCommand(commandObjects.decr(key));
  }

  /**
   * INCRBY work just like {@link Jedis#incr(String) INCR} but instead to increment by 1 the
   * increment is integer.
   * <p>
   * INCR commands are limited to 64 bit signed integers.
   * <p>
   * Note: this is actually a string operation, that is, in Redis there are not "integer" types.
   * Simply the string stored at the key is parsed as a base 10 64 bit signed integer, incremented,
   * and then converted back as a string.
   * <p>
   * Time complexity: O(1)
   * @see Jedis#incr(String)
   * @see Jedis#decr(String)
   * @see Jedis#decrBy(String, long)
   * @param key
   * @param increment
   * @return The value of key after the increment
   */
  @Override
  public long incrBy(final String key, final long increment) {
    checkIsInMultiOrPipeline();
    return connection.executeCommand(commandObjects.incrBy(key, increment));
  }

  /**
   * INCRBYFLOAT
   * <p>
   * INCRBYFLOAT commands are limited to double precision floating point values.
   * <p>
   * Note: this is actually a string operation, that is, in Redis there are not "double" types.
   * Simply the string stored at the key is parsed as a base double precision floating point value,
   * incremented, and then converted back as a string. There is no DECRYBYFLOAT but providing a
   * negative value will work as expected.
   * <p>
   * Time complexity: O(1)
   * @param key
   * @param increment
   * @return The value of key after the increment
   */
  @Override
  public double incrByFloat(final String key, final double increment) {
    checkIsInMultiOrPipeline();
    return connection.executeCommand(commandObjects.incrByFloat(key, increment));
  }

  /**
   * Increment the number stored at key by one. If the key does not exist or contains a value of a
   * wrong type, set the key to the value of "0" before to perform the increment operation.
   * <p>
   * INCR commands are limited to 64 bit signed integers.
   * <p>
   * Note: this is actually a string operation, that is, in Redis there are not "integer" types.
   * Simply the string stored at the key is parsed as a base 10 64 bit signed integer, incremented,
   * and then converted back as a string.
   * <p>
   * Time complexity: O(1)
   * @see Jedis#incrBy(String, long)
   * @see Jedis#decr(String)
   * @see Jedis#decrBy(String, long)
   * @param key
   * @return The value of key after the increment
   */
  @Override
  public long incr(final String key) {
    checkIsInMultiOrPipeline();
    return connection.executeCommand(commandObjects.incr(key));
  }

  /**
   * If the key already exists and is a string, this command appends the provided value at the end
   * of the string. If the key does not exist it is created and set as an empty string, so APPEND
   * will be very similar to SET in this special case.
   * <p>
   * Time complexity: O(1). The amortized time complexity is O(1) assuming the appended value is
   * small and the already present value is of any size, since the dynamic string library used by
   * Redis will double the free space available on every reallocation.
   * @param key
   * @param value
   * @return The total length of the string after the append operation.
   */
  @Override
  public long append(final String key, final String value) {
    checkIsInMultiOrPipeline();
    return connection.executeCommand(commandObjects.append(key, value));
  }

  /**
   * Return a subset of the string from offset start to offset end (both offsets are inclusive).
   * Negative offsets can be used in order to provide an offset starting from the end of the string.
   * So -1 means the last char, -2 the penultimate and so forth.
   * <p>
   * The function handles out of range requests without raising an error, but just limiting the
   * resulting range to the actual length of the string.
   * <p>
   * Time complexity: O(start+n) (with start being the start index and n the total length of the
   * requested range). Note that the lookup part of this command is O(1) so for small strings this
   * is actually an O(1) command.
   * @param key
   * @param start
   * @param end
   * @return The substring
   */
  @Override
  public String substr(final String key, final int start, final int end) {
    checkIsInMultiOrPipeline();
    return connection.executeCommand(commandObjects.substr(key, start, end));
  }

  /**
   * Set the specified hash field to the specified value.
   * <p>
   * If key does not exist, a new key holding a hash is created.
   * <p>
   * <b>Time complexity:</b> O(1)
   * @param key
   * @param field
   * @param value
   * @return If the field already exists, and the HSET just produced an update of the value, 0 is
   *         returned, otherwise if a new field is created 1 is returned.
   */
  @Override
  public long hset(final String key, final String field, final String value) {
    checkIsInMultiOrPipeline();
    return connection.executeCommand(commandObjects.hset(key, field, value));
  }

  @Override
  public long hset(final String key, final Map<String, String> hash) {
    checkIsInMultiOrPipeline();
    return connection.executeCommand(commandObjects.hset(key, hash));
  }

  /**
   * If key holds a hash, retrieve the value associated to the specified field.
   * <p>
   * If the field is not found or the key does not exist, a special 'nil' value is returned.
   * <p>
   * <b>Time complexity:</b> O(1)
   * @param key
   * @param field
   * @return Bulk reply
   */
  @Override
  public String hget(final String key, final String field) {
    checkIsInMultiOrPipeline();
    return connection.executeCommand(commandObjects.hget(key, field));
  }

  /**
   * Set the specified hash field to the specified value if the field not exists. <b>Time
   * complexity:</b> O(1)
   * @param key
   * @param field
   * @param value
   * @return If the field already exists, 0 is returned, otherwise if a new field is created 1 is
   *         returned.
   */
  @Override
  public long hsetnx(final String key, final String field, final String value) {
    checkIsInMultiOrPipeline();
    return connection.executeCommand(commandObjects.hsetnx(key, field, value));
  }

  /**
   * Set the respective fields to the respective values. HMSET replaces old values with new values.
   * <p>
   * If key does not exist, a new key holding a hash is created.
   * <p>
   * <b>Time complexity:</b> O(N) (with N being the number of fields)
   * @param key
   * @param hash
   * @return Return OK or Exception if hash is empty
   */
  @Override
  public String hmset(final String key, final Map<String, String> hash) {
    checkIsInMultiOrPipeline();
    return connection.executeCommand(commandObjects.hmset(key, hash));
  }

  /**
   * Retrieve the values associated to the specified fields.
   * <p>
   * If some of the specified fields do not exist, nil values are returned. Non existing keys are
   * considered like empty hashes.
   * <p>
   * <b>Time complexity:</b> O(N) (with N being the number of fields)
   * @param key
   * @param fields
   * @return A list of all the values associated with the specified fields, in the same order of the request.
   */
  @Override
  public List<String> hmget(final String key, final String... fields) {
    checkIsInMultiOrPipeline();
    return connection.executeCommand(commandObjects.hmget(key, fields));
  }

  /**
   * Increment the number stored at field in the hash at key by value. If key does not exist, a new
   * key holding a hash is created. If field does not exist or holds a string, the value is set to 0
   * before applying the operation. Since the value argument is signed you can use this command to
   * perform both increments and decrements.
   * <p>
   * The range of values supported by HINCRBY is limited to 64 bit signed integers.
   * <p>
   * <b>Time complexity:</b> O(1)
   * @param key
   * @param field
   * @param value
   * @return The value of key after the increment
   */
  @Override
  public long hincrBy(final String key, final String field, final long value) {
    checkIsInMultiOrPipeline();
    return connection.executeCommand(commandObjects.hincrBy(key, field, value));
  }

  /**
   * Increment the number stored at field in the hash at key by a double precision floating point
   * value. If key does not exist, a new key holding a hash is created. If field does not exist or
   * holds a string, the value is set to 0 before applying the operation. Since the value argument
   * is signed you can use this command to perform both increments and decrements.
   * <p>
   * The range of values supported by HINCRBYFLOAT is limited to double precision floating point
   * values.
   * <p>
   * <b>Time complexity:</b> O(1)
   * @param key
   * @param field
   * @param value
   * @return The new value at field after the increment operation
   */
  @Override
  public double hincrByFloat(final String key, final String field, final double value) {
    checkIsInMultiOrPipeline();
    return connection.executeCommand(commandObjects.hincrByFloat(key, field, value));
  }

  /**
   * Test for existence of a specified field in a hash. <b>Time complexity:</b> O(1)
   * @param key
   * @param field
   * @return {@code true} if the hash stored at key contains the specified field, {@code false} if the key is
   *         not found or the field is not present.
   */
  @Override
  public boolean hexists(final String key, final String field) {
    checkIsInMultiOrPipeline();
    return connection.executeCommand(commandObjects.hexists(key, field));
  }

  /**
   * Remove the specified field from an hash stored at key.
   * <p>
   * <b>Time complexity:</b> O(1)
   * @param key
   * @param fields
   * @return If the field was present in the hash it is deleted and 1 is returned, otherwise 0 is
   *         returned and no operation is performed.
   */
  @Override
  public long hdel(final String key, final String... fields) {
    checkIsInMultiOrPipeline();
    return connection.executeCommand(commandObjects.hdel(key, fields));
  }

  /**
   * Return the number of items in a hash.
   * <p>
   * <b>Time complexity:</b> O(1)
   * @param key
   * @return The number of entries (fields) contained in the hash stored at key. If the specified
   *         key does not exist, 0 is returned assuming an empty hash.
   */
  @Override
  public long hlen(final String key) {
    checkIsInMultiOrPipeline();
    return connection.executeCommand(commandObjects.hlen(key));
  }

  /**
   * Return all the fields in a hash.
   * <p>
   * <b>Time complexity:</b> O(N), where N is the total number of entries
   * @param key
   * @return All the fields names contained into a hash.
   */
  @Override
  public Set<String> hkeys(final String key) {
    checkIsInMultiOrPipeline();
    return connection.executeCommand(commandObjects.hkeys(key));
  }

  /**
   * Return all the values in a hash.
   * <p>
   * <b>Time complexity:</b> O(N), where N is the total number of entries
   * @param key
   * @return All the fields values contained into a hash.
   */
  @Override
  public List<String> hvals(final String key) {
    checkIsInMultiOrPipeline();
    return connection.executeCommand(commandObjects.hvals(key));
  }

  /**
   * Return all the fields and associated values in a hash.
   * <p>
   * <b>Time complexity:</b> O(N), where N is the total number of entries
   * @param key
   * @return All the fields and values contained into a hash.
   */
  @Override
  public Map<String, String> hgetAll(final String key) {
    checkIsInMultiOrPipeline();
    return connection.executeCommand(commandObjects.hgetAll(key));
  }

  /**
   * Get one random field from a hash.
   * <p>
   * <b>Time complexity:</b> O(N), where N is the number of fields returned
   * @param key
   * @return one random field from a hash.
   */
  @Override
  public String hrandfield(final String key) {
    checkIsInMultiOrPipeline();
    return connection.executeCommand(commandObjects.hrandfield(key));
  }

  /**
   * Get multiple random fields from a hash.
   * <p>
   * <b>Time complexity:</b> O(N), where N is the number of fields returned
   * @param key
   * @param count
   * @return multiple random fields from a hash.
   */
  @Override
  public List<String> hrandfield(final String key, final long count) {
    checkIsInMultiOrPipeline();
    return connection.executeCommand(commandObjects.hrandfield(key, count));
  }

  /**
   * Get one or multiple random fields with values from a hash.
   * <p>
   * <b>Time complexity:</b> O(N), where N is the number of fields returned
   * @param key
   * @param count
   * @return one or multiple random fields with values from a hash.
   */
  @Override
  public Map<String, String> hrandfieldWithValues(final String key, final long count) {
    checkIsInMultiOrPipeline();
    return connection.executeCommand(commandObjects.hrandfieldWithValues(key, count));
  }

  /**
   * Add the string value to the head (LPUSH) or tail (RPUSH) of the list stored at key. If the key
   * does not exist an empty list is created just before the append operation. If the key exists but
   * is not a List an error is returned.
   * <p>
   * Time complexity: O(1)
   * @param key
   * @param strings
   * @return The number of elements inside the list after the push operation
   */
  @Override
  public long rpush(final String key, final String... strings) {
    checkIsInMultiOrPipeline();
    return connection.executeCommand(commandObjects.rpush(key, strings));
  }

  /**
   * Add the string value to the head (LPUSH) or tail (RPUSH) of the list stored at key. If the key
   * does not exist an empty list is created just before the append operation. If the key exists but
   * is not a List an error is returned.
   * <p>
   * Time complexity: O(1)
   * @param key
   * @param strings
   * @return The number of elements inside the list after the push operation
   */
  @Override
  public long lpush(final String key, final String... strings) {
    checkIsInMultiOrPipeline();
    return connection.executeCommand(commandObjects.lpush(key, strings));
  }

  /**
   * Return the length of the list stored at the specified key. If the key does not exist zero is
   * returned (the same behaviour as for empty lists). If the value stored at key is not a list an
   * error is returned.
   * <p>
   * Time complexity: O(1)
   * @param key
   * @return The length of the list
   */
  @Override
  public long llen(final String key) {
    checkIsInMultiOrPipeline();
    return connection.executeCommand(commandObjects.llen(key));
  }

  /**
   * Return the specified elements of the list stored at the specified key. Start and end are
   * zero-based indexes. 0 is the first element of the list (the list head), 1 the next element and
   * so on.
   * <p>
   * For example LRANGE foobar 0 2 will return the first three elements of the list.
   * <p>
   * start and end can also be negative numbers indicating offsets from the end of the list. For
   * example -1 is the last element of the list, -2 the penultimate element and so on.
   * <p>
   * <b>Consistency with range functions in various programming languages</b>
   * <p>
   * Note that if you have a list of numbers from 0 to 100, LRANGE 0 10 will return 11 elements,
   * that is, rightmost item is included. This may or may not be consistent with behavior of
   * range-related functions in your programming language of choice (think Ruby's Range.new,
   * Array#slice or Python's range() function).
   * <p>
   * LRANGE behavior is consistent with one of Tcl.
   * <p>
   * <b>Out-of-range indexes</b>
   * <p>
   * Indexes out of range will not produce an error: if start is over the end of the list, or start
   * &gt; end, an empty list is returned. If end is over the end of the list Redis will threat it
   * just like the last element of the list.
   * <p>
   * Time complexity: O(start+n) (with n being the length of the range and start being the start
   * offset)
   * @param key
   * @param start
   * @param stop
   * @return A list of elements in the specified range
   */
  @Override
  public List<String> lrange(final String key, final long start, final long stop) {
    checkIsInMultiOrPipeline();
    return connection.executeCommand(commandObjects.lrange(key, start, stop));
  }

  /**
   * Trim an existing list so that it will contain only the specified range of elements specified.
   * Start and end are zero-based indexes. 0 is the first element of the list (the list head), 1 the
   * next element and so on.
   * <p>
   * For example LTRIM foobar 0 2 will modify the list stored at foobar key so that only the first
   * three elements of the list will remain.
   * <p>
   * start and end can also be negative numbers indicating offsets from the end of the list. For
   * example -1 is the last element of the list, -2 the penultimate element and so on.
   * <p>
   * Indexes out of range will not produce an error: if start is over the end of the list, or start
   * &gt; end, an empty list is left as value. If end over the end of the list Redis will threat it
   * just like the last element of the list.
   * <p>
   * Hint: the obvious use of LTRIM is together with LPUSH/RPUSH. For example:
   * <p>
   * {@code lpush("mylist", "someelement"); ltrim("mylist", 0, 99); * }
   * <p>
   * The above two commands will push elements in the list taking care that the list will not grow
   * without limits. This is very useful when using Redis to store logs for example. It is important
   * to note that when used in this way LTRIM is an O(1) operation because in the average case just
   * one element is removed from the tail of the list.
   * <p>
   * Time complexity: O(n) (with n being len of list - len of range)
   * @param key
   * @param start
   * @param stop
   * @return OK
   */
  @Override
  public String ltrim(final String key, final long start, final long stop) {
    checkIsInMultiOrPipeline();
    return connection.executeCommand(commandObjects.ltrim(key, start, stop));
  }

  /**
   * Return the specified element of the list stored at the specified key. 0 is the first element, 1
   * the second and so on. Negative indexes are supported, for example -1 is the last element, -2
   * the penultimate and so on.
   * <p>
   * If the value stored at key is not of list type an error is returned. If the index is out of
   * range a 'nil' reply is returned.
   * <p>
   * Note that even if the average time complexity is O(n) asking for the first or the last element
   * of the list is O(1).
   * <p>
   * Time complexity: O(n) (with n being the length of the list)
   * @param key
   * @param index
   * @return The requested element
   */
  @Override
  public String lindex(final String key, final long index) {
    checkIsInMultiOrPipeline();
    return connection.executeCommand(commandObjects.lindex(key, index));
  }

  /**
   * Set a new value as the element at index position of the List at key.
   * <p>
   * Out of range indexes will generate an error.
   * <p>
   * Similarly to other list commands accepting indexes, the index can be negative to access
   * elements starting from the end of the list. So -1 is the last element, -2 is the penultimate,
   * and so forth.
   * <p>
   * <b>Time complexity:</b>
   * <p>
   * O(N) (with N being the length of the list), setting the first or last elements of the list is
   * O(1).
   * @see Jedis#lindex(String, long)
   * @param key
   * @param index
   * @param value
   * @return OK
   */
  @Override
  public String lset(final String key, final long index, final String value) {
    checkIsInMultiOrPipeline();
    return connection.executeCommand(commandObjects.lset(key, index, value));
  }

  /**
   * Remove the first count occurrences of the value element from the list. If count is zero all the
   * elements are removed. If count is negative elements are removed from tail to head, instead to
   * go from head to tail that is the normal behaviour. So for example LREM with count -2 and hello
   * as value to remove against the list (a,b,c,hello,x,hello,hello) will leave the list
   * (a,b,c,hello,x). The number of removed elements is returned as an integer, see below for more
   * information about the returned value. Note that non existing keys are considered like empty
   * lists by LREM, so LREM against non existing keys will always return 0.
   * <p>
   * Time complexity: O(N) (with N being the length of the list)
   * @param key
   * @param count
   * @param value
   * @return The number of removed elements if the operation succeeded
   */
  @Override
  public long lrem(final String key, final long count, final String value) {
    checkIsInMultiOrPipeline();
    return connection.executeCommand(commandObjects.lrem(key, count, value));
  }

  /**
   * Atomically return and remove the first (LPOP) or last (RPOP) element of the list. For example
   * if the list contains the elements "a","b","c" LPOP will return "a" and the list will become
   * "b","c".
   * <p>
   * If the key does not exist or the list is already empty the special value 'nil' is returned.
   * @see Jedis#rpop(String)
   * @param key
   * @return Bulk reply
   */
  @Override
  public String lpop(final String key) {
    checkIsInMultiOrPipeline();
    return connection.executeCommand(commandObjects.lpop(key));
  }

  @Override
  public List<String> lpop(final String key, final int count) {
    checkIsInMultiOrPipeline();
    return connection.executeCommand(commandObjects.lpop(key, count));
  }

  @Override
  public Long lpos(final String key, final String element) {
    checkIsInMultiOrPipeline();
    return connection.executeCommand(commandObjects.lpos(key, element));
  }

  @Override
  public Long lpos(final String key, final String element, final LPosParams params) {
    checkIsInMultiOrPipeline();
    return connection.executeCommand(commandObjects.lpos(key, element, params));
  }

  @Override
  public List<Long> lpos(final String key, final String element, final LPosParams params,
      final long count) {
    checkIsInMultiOrPipeline();
    return connection.executeCommand(commandObjects.lpos(key, element, params, count));
  }

  /**
   * Atomically return and remove the first (LPOP) or last (RPOP) element of the list. For example
   * if the list contains the elements "a","b","c" RPOP will return "c" and the list will become
   * "a","b".
   * <p>
   * If the key does not exist or the list is already empty the special value 'nil' is returned.
   * @see Jedis#lpop(String)
   * @param key
   * @return Bulk reply
   */
  @Override
  public String rpop(final String key) {
    checkIsInMultiOrPipeline();
    return connection.executeCommand(commandObjects.rpop(key));
  }

  @Override
  public List<String> rpop(final String key, final int count) {
    checkIsInMultiOrPipeline();
    return connection.executeCommand(commandObjects.rpop(key, count));
  }

  /**
   * Atomically return and remove the last (tail) element of the srckey list, and push the element
   * as the first (head) element of the dstkey list. For example if the source list contains the
   * elements "a","b","c" and the destination list contains the elements "foo","bar" after an
   * RPOPLPUSH command the content of the two lists will be "a","b" and "c","foo","bar".
   * <p>
   * If the key does not exist or the list is already empty the special value 'nil' is returned. If
   * the srckey and dstkey are the same the operation is equivalent to removing the last element
   * from the list and pushing it as first element of the list, so it's a "list rotation" command.
   * <p>
   * Time complexity: O(1)
   * @param srckey
   * @param dstkey
   * @return Bulk reply
   */
  @Override
  public String rpoplpush(final String srckey, final String dstkey) {
    checkIsInMultiOrPipeline();
    return connection.executeCommand(commandObjects.rpoplpush(srckey, dstkey));
  }

  /**
   * Add the specified member to the set value stored at key. If member is already a member of the
   * set no operation is performed. If key does not exist a new set with the specified member as
   * sole member is created. If the key exists but does not hold a set value an error is returned.
   * <p>
   * Time complexity O(1)
   * @param key
   * @param members
   * @return 1 if the new element was added, 0 if the element was already a member of the set
   */
  @Override
  public long sadd(final String key, final String... members) {
    checkIsInMultiOrPipeline();
    return connection.executeCommand(commandObjects.sadd(key, members));
  }

  /**
   * Return all the members (elements) of the set value stored at key. This is just syntax glue for
   * {@link Jedis#sinter(String...) SINTER}.
   * <p>
   * Time complexity O(N)
   * @param key
   * @return Multi bulk reply
   */
  @Override
  public Set<String> smembers(final String key) {
    checkIsInMultiOrPipeline();
    return connection.executeCommand(commandObjects.smembers(key));
  }

  /**
   * Remove the specified member from the set value stored at key. If member was not a member of the
   * set no operation is performed. If key does not hold a set value an error is returned.
   * <p>
   * Time complexity O(1)
   * @param key
   * @param members
   * @return 1 if the new element was removed, 0 if the new element was not a member of the set
   */
  @Override
  public long srem(final String key, final String... members) {
    checkIsInMultiOrPipeline();
    return connection.executeCommand(commandObjects.srem(key, members));
  }

  /**
   * Remove a random element from a Set returning it as return value. If the Set is empty or the key
   * does not exist, a nil object is returned.
   * <p>
   * The {@link Jedis#srandmember(String)} command does a similar work but the returned element is
   * not removed from the Set.
   * <p>
   * Time complexity O(1)
   * @param key
   * @return Bulk reply
   */
  @Override
  public String spop(final String key) {
    checkIsInMultiOrPipeline();
    return connection.executeCommand(commandObjects.spop(key));
  }

  @Override
  public Set<String> spop(final String key, final long count) {
    checkIsInMultiOrPipeline();
    return connection.executeCommand(commandObjects.spop(key, count));
  }

  /**
   * Move the specified member from the set at srckey to the set at dstkey. This operation is
   * atomic, in every given moment the element will appear to be in the source or destination set
   * for accessing clients.
   * <p>
   * If the source set does not exist or does not contain the specified element no operation is
   * performed and zero is returned, otherwise the element is removed from the source set and added
   * to the destination set. On success one is returned, even if the element was already present in
   * the destination set.
   * <p>
   * An error is raised if the source or destination keys contain a non Set value.
   * <p>
   * Time complexity O(1)
   * @param srckey
   * @param dstkey
   * @param member
   * @return 1 if the element was moved, 0 if the element was not found
   *         on the first set and no operation was performed
   */
  @Override
  public long smove(final String srckey, final String dstkey, final String member) {
    checkIsInMultiOrPipeline();
    return connection.executeCommand(commandObjects.smove(srckey, dstkey, member));
  }

  /**
   * Return the set cardinality (number of elements). If the key does not exist 0 is returned, like
   * for empty sets.
   * @param key
   * @return The cardinality (number of elements) of the set as an integer
   */
  @Override
  public long scard(final String key) {
    checkIsInMultiOrPipeline();
    return connection.executeCommand(commandObjects.scard(key));
  }

  /**
   * Return true if member is a member of the set stored at key, otherwise false is returned.
   * <p>
   * Time complexity O(1)
   * @param key
   * @param member
   * @return {@code true} if the element is a member of the set, {@code false} otherwise
   */
  @Override
  public boolean sismember(final String key, final String member) {
    checkIsInMultiOrPipeline();
    return connection.executeCommand(commandObjects.sismember(key, member));
  }

  /**
   * Returns whether each member is a member of the set stored at key.
   * <p>
   * Time complexity O(N) where N is the number of elements being checked for membership
   * @param key
   * @param members
   * @return List representing the membership of the given elements, in the same order as they are requested
   */
  @Override
  public List<Boolean> smismember(final String key, final String... members) {
    checkIsInMultiOrPipeline();
    return connection.executeCommand(commandObjects.smismember(key, members));
  }

  /**
   * Return the members of a set resulting from the intersection of all the sets hold at the
   * specified keys. Like in {@link Jedis#lrange(String, long, long) LRANGE} the result is sent to
   * the connection as a multi-bulk reply (see the protocol specification for more information). If
   * just a single key is specified, then this command produces the same result as
   * {@link Jedis#smembers(String) SMEMBERS}. Actually SMEMBERS is just syntax sugar for SINTER.
   * <p>
   * Non existing keys are considered like empty sets, so if one of the keys is missing an empty set
   * is returned (since the intersection with an empty set always is an empty set).
   * <p>
   * Time complexity O(N*M) worst case where N is the cardinality of the smallest set and M the
   * number of sets
   * @param keys
   * @return A set with members of the resulting set
   */
  @Override
  public Set<String> sinter(final String... keys) {
    checkIsInMultiOrPipeline();
    return connection.executeCommand(commandObjects.sinter(keys));
  }

  /**
   * This command works exactly like {@link Jedis#sinter(String...) SINTER} but instead of being
   * returned the resulting set is stored as dstkey.
   * <p>
   * Time complexity O(N*M) worst case where N is the cardinality of the smallest set and M the
   * number of sets
   * @param dstkey
   * @param keys
   * @return The number of elements in the resulting set
   */
  @Override
  public long sinterstore(final String dstkey, final String... keys) {
    checkIsInMultiOrPipeline();
    return connection.executeCommand(commandObjects.sinterstore(dstkey, keys));
  }

  /**
   * This command works exactly like {@link Jedis#sinter(String[]) SINTER} but instead of returning
   * the result set, it returns just the cardinality of the result.
   * <p>
   * Time complexity O(N*M) worst case where N is the cardinality of the smallest
   * @param keys
   * @return The cardinality of the set which would result from the intersection of all the given sets
   */
  @Override
  public long sintercard(String... keys) {
    checkIsInMultiOrPipeline();
    return connection.executeCommand(commandObjects.sintercard(keys));
  }

  /**
   * This command works exactly like {@link Jedis#sinter(String[]) SINTER} but instead of returning
   * the result set, it returns just the cardinality of the result.
   * <p>
   * Time complexity O(N*M) worst case where N is the cardinality of the smallest
   * @param limit If the intersection cardinality reaches limit partway through the computation,
   *              the algorithm will exit and yield limit as the cardinality.
   * @param keys
   * @return The cardinality of the set which would result from the intersection of all the given sets
   */
  @Override
  public long sintercard(int limit, String... keys) {
    checkIsInMultiOrPipeline();
    return connection.executeCommand(commandObjects.sintercard(limit, keys));
  }

  /**
   * Return the members of a set resulting from the union of all the sets hold at the specified
   * keys. Like in {@link Jedis#lrange(String, long, long) LRANGE} the result is sent to the
   * connection as a multi-bulk reply (see the protocol specification for more information). If just
   * a single key is specified, then this command produces the same result as
   * {@link Jedis#smembers(String) SMEMBERS}.
   * <p>
   * Non existing keys are considered like empty sets.
   * <p>
   * Time complexity O(N) where N is the total number of elements in all the provided sets
   * @param keys
   * @return A set with members of the resulting set
   */
  @Override
  public Set<String> sunion(final String... keys) {
    checkIsInMultiOrPipeline();
    return connection.executeCommand(commandObjects.sunion(keys));
  }

  /**
   * This command works exactly like {@link Jedis#sunion(String...) SUNION} but instead of being
   * returned the resulting set is stored as dstkey. Any existing value in dstkey will be
   * over-written.
   * <p>
   * Time complexity O(N) where N is the total number of elements in all the provided sets
   * @param dstkey
   * @param keys
   * @return The number of elements in the resulting set
   */
  @Override
  public long sunionstore(final String dstkey, final String... keys) {
    checkIsInMultiOrPipeline();
    return connection.executeCommand(commandObjects.sunionstore(dstkey, keys));
  }

  /**
   * Return the difference between the Set stored at key1 and all the Sets key2, ..., keyN
   * <p>
   * <b>Example:</b>
   *
   * <pre>
   * key1 = [x, a, b, c]
   * key2 = [c]
   * key3 = [a, d]
   * SDIFF key1,key2,key3 =&gt; [x, b]
   * </pre>
   *
   * Non existing keys are considered like empty sets.
   * <p>
   * <b>Time complexity:</b>
   * <p>
   * O(N) with N being the total number of elements of all the sets
   * @param keys
   * @return A set with members of the resulting set
   */
  @Override
  public Set<String> sdiff(final String... keys) {
    checkIsInMultiOrPipeline();
    return connection.executeCommand(commandObjects.sdiff(keys));
  }

  /**
   * This command works exactly like {@link Jedis#sdiff(String...) SDIFF} but instead of being
   * returned the resulting set is stored in dstkey.
   * @param dstkey
   * @param keys
   * @return The number of elements in the resulting set
   */
  @Override
  public long sdiffstore(final String dstkey, final String... keys) {
    checkIsInMultiOrPipeline();
    return connection.executeCommand(commandObjects.sdiffstore(dstkey, keys));
  }

  /**
   * Return a random element from a Set, without removing the element. If the Set is empty or the
   * key does not exist, a nil object is returned.
   * <p>
   * The SPOP command does a similar work but the returned element is popped (removed) from the Set.
   * <p>
   * Time complexity O(1)
   * @param key
   * @return The randomly selected element
   */
  @Override
  public String srandmember(final String key) {
    checkIsInMultiOrPipeline();
    return connection.executeCommand(commandObjects.srandmember(key));
  }

  /**
   * Return a random elements from a Set, without removing the elements. If the Set is empty or the
   * key does not exist, an empty list is returned.
   * <p>
   * The SPOP command does a similar work but the returned elements is popped (removed) from the Set.
   * <p>
   * Time complexity O(1)
   * @param key
   * @param count if positive, return an array of distinct elements.
   *        If negative the behavior changes and the command is allowed to
   *        return the same element multiple times  
   * @return A list of randomly selected elements
   */
  @Override
  public List<String> srandmember(final String key, final int count) {
    checkIsInMultiOrPipeline();
    return connection.executeCommand(commandObjects.srandmember(key, count));
  }

  /**
   * Add the specified member having the specified score to the sorted set stored at key. If member
   * is already a member of the sorted set the score is updated, and the element reinserted in the
   * right position to ensure sorting. If key does not exist a new sorted set with the specified
   * member as sole member is created. If the key exists but does not hold a sorted set value an
   * error is returned.
   * <p>
   * The score value can be the string representation of a double precision floating point number.
   * <p>
   * Time complexity O(log(N)) with N being the number of elements in the sorted set
   * @param key
   * @param score
   * @param member
   * @return 1 if the new element was added, 0 if the element was already a member of the sorted
   * set and the score was updated
   */
  @Override
  public long zadd(final String key, final double score, final String member) {
    checkIsInMultiOrPipeline();
    return connection.executeCommand(commandObjects.zadd(key, score, member));
  }

  @Override
  public long zadd(final String key, final double score, final String member,
      final ZAddParams params) {
    checkIsInMultiOrPipeline();
    return connection.executeCommand(commandObjects.zadd(key, score, member, params));
  }

  @Override
  public long zadd(final String key, final Map<String, Double> scoreMembers) {
    checkIsInMultiOrPipeline();
    return connection.executeCommand(commandObjects.zadd(key, scoreMembers));
  }

  @Override
  public long zadd(final String key, final Map<String, Double> scoreMembers, final ZAddParams params) {
    checkIsInMultiOrPipeline();
    return connection.executeCommand(commandObjects.zadd(key, scoreMembers, params));
  }

  @Override
  public Double zaddIncr(final String key, final double score, final String member, final ZAddParams params) {
    checkIsInMultiOrPipeline();
    return connection.executeCommand(commandObjects.zaddIncr(key, score, member, params));
  }

  @Override
  public Set<String> zdiff(String... keys) {
    checkIsInMultiOrPipeline();
    return connection.executeCommand(commandObjects.zdiff(keys));
  }

  @Override
  public Set<Tuple> zdiffWithScores(String... keys) {
    checkIsInMultiOrPipeline();
    return connection.executeCommand(commandObjects.zdiffWithScores(keys));
  }

  @Override
  public long zdiffStore(final String dstkey, final String... keys) {
    checkIsInMultiOrPipeline();
    return connection.executeCommand(commandObjects.zdiffStore(dstkey, keys));
  }

  @Override
  public List<String> zrange(final String key, final long start, final long stop) {
    checkIsInMultiOrPipeline();
    return connection.executeCommand(commandObjects.zrange(key, start, stop));
  }

  /**
   * Remove the specified member from the sorted set value stored at key. If member was not a member
   * of the set no operation is performed. If key does not hold a set value an error is returned.
   * <p>
   * Time complexity O(log(N)) with N being the number of elements in the sorted set
   * @param key
   * @param members
   * @return 1 if the new element was removed, 0 if the new element was not a member of the set
   */
  @Override
  public long zrem(final String key, final String... members) {
    checkIsInMultiOrPipeline();
    return connection.executeCommand(commandObjects.zrem(key, members));
  }

  /**
   * If member already exists in the sorted set adds the increment to its score and updates the
   * position of the element in the sorted set accordingly. If member does not already exist in the
   * sorted set it is added with increment as score (that is, like if the previous score was
   * virtually zero). If key does not exist a new sorted set with the specified member as sole
   * member is created. If the key exists but does not hold a sorted set value an error is returned.
   * <p>
   * The score value can be the string representation of a double precision floating point number.
   * It's possible to provide a negative value to perform a decrement.
   * <p>
   * For an introduction to sorted sets check the Introduction to Redis data types page.
   * <p>
   * Time complexity O(log(N)) with N being the number of elements in the sorted set
   * @param key
   * @param increment
   * @param member
   * @return The new score
   */
  @Override
  public double zincrby(final String key, final double increment, final String member) {
    checkIsInMultiOrPipeline();
    return connection.executeCommand(commandObjects.zincrby(key, increment, member));
  }

  @Override
  public Double zincrby(final String key, final double increment, final String member,
      final ZIncrByParams params) {
    checkIsInMultiOrPipeline();
    return connection.executeCommand(commandObjects.zincrby(key, increment, member, params));
  }

  /**
   * Return the rank (or index) of member in the sorted set at key, with scores being ordered from
   * low to high.
   * <p>
   * When the given member does not exist in the sorted set, the special value 'nil' is returned.
   * The returned rank (or index) of the member is 0-based for both commands.
   * <p>
   * <b>Time complexity:</b>
   * <p>
   * O(log(N))
   * @see Jedis#zrevrank(String, String)
   * @param key
   * @param member
   * @return The element as an integer if the element exists. A 'nil' bulk reply if there is no such element.
   */
  @Override
  public Long zrank(final String key, final String member) {
    checkIsInMultiOrPipeline();
    return connection.executeCommand(commandObjects.zrank(key, member));
  }

  /**
   * Return the rank (or index) of member in the sorted set at key, with scores being ordered from
   * high to low.
   * <p>
   * When the given member does not exist in the sorted set, the special value 'nil' is returned.
   * The returned rank (or index) of the member is 0-based for both commands.
   * <p>
   * <b>Time complexity:</b>
   * <p>
   * O(log(N))
   * @see Jedis#zrank(String, String)
   * @param key
   * @param member
   * @return The element as an integer if the element exists. A 'nil' bulk reply if there is no such element.
   */
  @Override
  public Long zrevrank(final String key, final String member) {
    checkIsInMultiOrPipeline();
    return connection.executeCommand(commandObjects.zrevrank(key, member));
  }

  @Override
  public List<String> zrevrange(final String key, final long start, final long stop) {
    checkIsInMultiOrPipeline();
    return connection.executeCommand(commandObjects.zrevrange(key, start, stop));
  }

  @Override
  public List<Tuple> zrangeWithScores(final String key, final long start, final long stop) {
    checkIsInMultiOrPipeline();
    return connection.executeCommand(commandObjects.zrangeWithScores(key, start, stop));
  }

  @Override
  public List<Tuple> zrevrangeWithScores(final String key, final long start, final long stop) {
    checkIsInMultiOrPipeline();
    return connection.executeCommand(commandObjects.zrevrangeWithScores(key, start, stop));
  }

  @Override
  public List<String> zrange(String key, ZRangeParams zRangeParams) {
    checkIsInMultiOrPipeline();
    return connection.executeCommand(commandObjects.zrange(key, zRangeParams));
  }

  @Override
  public List<Tuple> zrangeWithScores(String key, ZRangeParams zRangeParams) {
    checkIsInMultiOrPipeline();
    return connection.executeCommand(commandObjects.zrangeWithScores(key, zRangeParams));
  }

  @Override
  public long zrangestore(String dest, String src, ZRangeParams zRangeParams) {
    checkIsInMultiOrPipeline();
    return connection.executeCommand(commandObjects.zrangestore(dest, src, zRangeParams));
  }

  @Override
  public String zrandmember(final String key) {
    checkIsInMultiOrPipeline();
    return connection.executeCommand(commandObjects.zrandmember(key));
  }

  @Override
  public List<String> zrandmember(final String key, final long count) {
    checkIsInMultiOrPipeline();
    return connection.executeCommand(commandObjects.zrandmember(key, count));
  }

  @Override
  public List<Tuple> zrandmemberWithScores(final String key, final long count) {
    checkIsInMultiOrPipeline();
    return connection.executeCommand(commandObjects.zrandmemberWithScores(key, count));
  }

  /**
   * Return the sorted set cardinality (number of elements). If the key does not exist 0 is
   * returned, like for empty sorted sets.
   * <p>
   * Time complexity O(1)
   * @param key
   * @return The cardinality (number of elements) of the set as an integer
   */
  @Override
  public long zcard(final String key) {
    checkIsInMultiOrPipeline();
    return connection.executeCommand(commandObjects.zcard(key));
  }

  /**
   * Return the score of the specified element of the sorted set at key. If the specified element
   * does not exist in the sorted set, or the key does not exist at all, a special 'nil' value is
   * returned.
   * <p>
   * <b>Time complexity:</b> O(1)
   * @param key
   * @param member
   * @return The score
   */
  @Override
  public Double zscore(final String key, final String member) {
    checkIsInMultiOrPipeline();
    return connection.executeCommand(commandObjects.zscore(key, member));
  }

  /**
   * Returns the scores associated with the specified members in the sorted set stored at key. For
   * every member that does not exist in the sorted set, a nil value is returned.
   * <p>
   * <b>Time complexity:</b> O(N) where N is the number of members being requested.
   * @param key
   * @param members
   * @return The scores
   */
  @Override
  public List<Double> zmscore(final String key, final String... members) {
    checkIsInMultiOrPipeline();
    return connection.executeCommand(commandObjects.zmscore(key, members));
  }

  @Override
  public Tuple zpopmax(final String key) {
    checkIsInMultiOrPipeline();
    return connection.executeCommand(commandObjects.zpopmax(key));
  }

  @Override
  public List<Tuple> zpopmax(final String key, final int count) {
    checkIsInMultiOrPipeline();
    return connection.executeCommand(commandObjects.zpopmax(key, count));
  }

  @Override
  public Tuple zpopmin(final String key) {
    checkIsInMultiOrPipeline();
    return connection.executeCommand(commandObjects.zpopmin(key));
  }

  @Override
  public List<Tuple> zpopmin(final String key, final int count) {
    checkIsInMultiOrPipeline();
    return connection.executeCommand(commandObjects.zpopmin(key, count));
  }

  public String watch(final String... keys) {
    checkIsInMultiOrPipeline();
    connection.sendCommand(WATCH, keys);
//    return connection.getStatusCodeReply();
    String status = connection.getStatusCodeReply();
    isInWatch = true;
    return status;
  }

  /**
   * Sort a Set or a List.
   * <p>
   * Sort the elements contained in the List, Set, or Sorted Set value at key. By default sorting is
   * numeric with elements being compared as double precision floating point numbers. This is the
   * simplest form of SORT.
   * @see Jedis#sort(String, String)
   * @see Jedis#sort(String, SortingParams)
   * @see Jedis#sort(String, SortingParams, String)
   * @param key
   * @return Assuming the Set/List at key contains a list of numbers, the return value will be the
   *         list of numbers ordered from the smallest to the biggest number.
   */
  @Override
  public List<String> sort(final String key) {
    checkIsInMultiOrPipeline();
    return connection.executeCommand(commandObjects.sort(key));
  }

  /**
   * Sort a Set or a List accordingly to the specified parameters.
   * <p>
   * <b>examples:</b>
   * <p>
   * Given are the following sets and key/values:
   *
   * <pre>
   * x = [1, 2, 3]
   * y = [a, b, c]
   *
   * k1 = z
   * k2 = y
   * k3 = x
   *
   * w1 = 9
   * w2 = 8
   * w3 = 7
   * </pre>
   *
   * Sort Order:
   *
   * <pre>
   * sort(x) or sort(x, sp.asc())
   * -&gt; [1, 2, 3]
   *
   * sort(x, sp.desc())
   * -&gt; [3, 2, 1]
   *
   * sort(y)
   * -&gt; [c, a, b]
   *
   * sort(y, sp.alpha())
   * -&gt; [a, b, c]
   *
   * sort(y, sp.alpha().desc())
   * -&gt; [c, a, b]
   * </pre>
   *
   * Limit (e.g. for Pagination):
   *
   * <pre>
   * sort(x, sp.limit(0, 2))
   * -&gt; [1, 2]
   *
   * sort(y, sp.alpha().desc().limit(1, 2))
   * -&gt; [b, a]
   * </pre>
   *
   * Sorting by external keys:
   *
   * <pre>
   * sort(x, sb.by(w*))
   * -&gt; [3, 2, 1]
   *
   * sort(x, sb.by(w*).desc())
   * -&gt; [1, 2, 3]
   * </pre>
   *
   * Getting external keys:
   *
   * <pre>
   * sort(x, sp.by(w*).get(k*))
   * -&gt; [x, y, z]
   *
   * sort(x, sp.by(w*).get(#).get(k*))
   * -&gt; [3, x, 2, y, 1, z]
   * </pre>
   * @see Jedis#sort(String)
   * @see Jedis#sort(String, SortingParams, String)
   * @param key
   * @param sortingParams
   * @return a list of sorted elements.
   */
  @Override
  public List<String> sort(final String key, final SortingParams sortingParams) {
    checkIsInMultiOrPipeline();
    return connection.executeCommand(commandObjects.sort(key, sortingParams));
  }

  /**
   * Sort a Set or a List accordingly to the specified parameters and store the result at dstkey.
   * @see Jedis#sort(String, SortingParams)
   * @see Jedis#sort(String)
   * @see Jedis#sort(String, String)
   * @param key
   * @param sortingParams
   * @param dstkey
   * @return The number of elements of the list at dstkey
   */
  @Override
  public long sort(final String key, final SortingParams sortingParams, final String dstkey) {
    checkIsInMultiOrPipeline();
    return connection.executeCommand(commandObjects.sort(key, sortingParams, dstkey));
  }

  @Override
  public List<String> sortReadonly(String key, SortingParams sortingParams) {
    checkIsInMultiOrPipeline();
    return connection.executeCommand(commandObjects.sortReadonly(key, sortingParams));
  }

  /**
   * Sort a Set or a List and Store the Result at dstkey.
   * <p>
   * Sort the elements contained in the List, Set, or Sorted Set value at key and store the result
   * at dstkey. By default sorting is numeric with elements being compared as double precision
   * floating point numbers. This is the simplest form of SORT.
   * @see Jedis#sort(String)
   * @see Jedis#sort(String, SortingParams)
   * @see Jedis#sort(String, SortingParams, String)
   * @param key
   * @param dstkey
   * @return The number of elements of the list at dstkey
   */
  @Override
  public long sort(final String key, final String dstkey) {
    checkIsInMultiOrPipeline();
    return connection.executeCommand(commandObjects.sort(key, dstkey));
  }

  @Override
  public String lmove(final String srcKey, final String dstKey, final ListDirection from,
      final ListDirection to) {
    checkIsInMultiOrPipeline();
    return connection.executeCommand(commandObjects.lmove(srcKey, dstKey, from, to));
  }

  @Override
  public String blmove(final String srcKey, final String dstKey, final ListDirection from,
      final ListDirection to, final double timeout) {
    checkIsInMultiOrPipeline();
    return connection.executeCommand(commandObjects.blmove(srcKey, dstKey, from, to, timeout));
  }

  /**
   * BLPOP (and BRPOP) is a blocking list pop primitive. You can see this commands as blocking
   * versions of LPOP and RPOP able to block if the specified keys don't exist or contain empty
   * lists.
   * <p>
   * The following is a description of the exact semantic. We describe BLPOP but the two commands
   * are identical, the only difference is that BLPOP pops the element from the left (head) of the
   * list, and BRPOP pops from the right (tail).
   * <p>
   * <b>Non blocking behavior</b>
   * <p>
   * When BLPOP is called, if at least one of the specified keys contain a non empty list, an
   * element is popped from the head of the list and returned to the caller together with the name
   * of the key (BLPOP returns a two elements array, the first element is the key, the second the
   * popped value).
   * <p>
   * Keys are scanned from left to right, so for instance if you issue BLPOP list1 list2 list3 0
   * against a dataset where list1 does not exist but list2 and list3 contain non empty lists, BLPOP
   * guarantees to return an element from the list stored at list2 (since it is the first non empty
   * list starting from the left).
   * <p>
   * <b>Blocking behavior</b>
   * <p>
   * If none of the specified keys exist or contain non empty lists, BLPOP blocks until some other
   * connection performs a LPUSH or an RPUSH operation against one of the lists.
   * <p>
   * Once new data is present on one of the lists, the connection finally returns with the name of the
   * key unblocking it and the popped value.
   * <p>
   * When blocking, if a non-zero timeout is specified, the connection will unblock returning a nil
   * special value if the specified amount of seconds passed without a push operation against at
   * least one of the specified keys.
   * <p>
   * The timeout argument is interpreted as an integer value. A timeout of zero means instead to
   * block forever.
   * <p>
   * <b>Multiple clients blocking for the same keys</b>
   * <p>
   * Multiple clients can block for the same key. They are put into a queue, so the first to be
   * served will be the one that started to wait earlier, in a first-blpopping first-served fashion.
   * <p>
   * <b>blocking POP inside a MULTI/EXEC transaction</b>
   * <p>
   * BLPOP and BRPOP can be used with pipelining (sending multiple commands and reading the replies
   * in batch), but it does not make sense to use BLPOP or BRPOP inside a MULTI/EXEC block (a Redis
   * transaction).
   * <p>
   * The behavior of BLPOP inside MULTI/EXEC when the list is empty is to return a multi-bulk nil
   * reply, exactly what happens when the timeout is reached. If you like science fiction, think at
   * it like if inside MULTI/EXEC the time will flow at infinite speed :)
   * <p>
   * Time complexity: O(1)
   * @see Jedis#brpop(int, String...)
   * @param timeout
   * @param keys
   * @return BLPOP returns a two-elements array via a multi bulk reply in order to return both the
   *         unblocking key and the popped value.
   *         <p>
         When a non-zero timeout is specified, and the BLPOP operation timed out, the return
         value is a nil multi bulk reply. Most connection values will return false or nil
         accordingly to the programming language used.
   */
  @Override
  public List<String> blpop(final int timeout, final String... keys) {
    checkIsInMultiOrPipeline();
    return connection.executeCommand(commandObjects.blpop(timeout, keys));
  }

  @Override
  public KeyedListElement blpop(final double timeout, final String... keys) {
    checkIsInMultiOrPipeline();
    return connection.executeCommand(commandObjects.blpop(timeout, keys));
  }

  /**
   * BLPOP (and BRPOP) is a blocking list pop primitive. You can see this commands as blocking
   * versions of LPOP and RPOP able to block if the specified keys don't exist or contain empty
   * lists.
   * <p>
   * The following is a description of the exact semantic. We describe BLPOP but the two commands
   * are identical, the only difference is that BLPOP pops the element from the left (head) of the
   * list, and BRPOP pops from the right (tail).
   * <p>
   * <b>Non blocking behavior</b>
   * <p>
   * When BLPOP is called, if at least one of the specified keys contain a non empty list, an
   * element is popped from the head of the list and returned to the caller together with the name
   * of the key (BLPOP returns a two elements array, the first element is the key, the second the
   * popped value).
   * <p>
   * Keys are scanned from left to right, so for instance if you issue BLPOP list1 list2 list3 0
   * against a dataset where list1 does not exist but list2 and list3 contain non empty lists, BLPOP
   * guarantees to return an element from the list stored at list2 (since it is the first non empty
   * list starting from the left).
   * <p>
   * <b>Blocking behavior</b>
   * <p>
   * If none of the specified keys exist or contain non empty lists, BLPOP blocks until some other
   * connection performs a LPUSH or an RPUSH operation against one of the lists.
   * <p>
   * Once new data is present on one of the lists, the connection finally returns with the name of the
   * key unblocking it and the popped value.
   * <p>
   * When blocking, if a non-zero timeout is specified, the connection will unblock returning a nil
   * special value if the specified amount of seconds passed without a push operation against at
   * least one of the specified keys.
   * <p>
   * The timeout argument is interpreted as an integer value. A timeout of zero means instead to
   * block forever.
   * <p>
   * <b>Multiple clients blocking for the same keys</b>
   * <p>
   * Multiple clients can block for the same key. They are put into a queue, so the first to be
   * served will be the one that started to wait earlier, in a first-blpopping first-served fashion.
   * <p>
   * <b>blocking POP inside a MULTI/EXEC transaction</b>
   * <p>
   * BLPOP and BRPOP can be used with pipelining (sending multiple commands and reading the replies
   * in batch), but it does not make sense to use BLPOP or BRPOP inside a MULTI/EXEC block (a Redis
   * transaction).
   * <p>
   * The behavior of BLPOP inside MULTI/EXEC when the list is empty is to return a multi-bulk nil
   * reply, exactly what happens when the timeout is reached. If you like science fiction, think at
   * it like if inside MULTI/EXEC the time will flow at infinite speed :)
   * <p>
   * Time complexity: O(1)
   * @see Jedis#blpop(int, String...)
   * @param timeout
   * @param keys
   * @return BLPOP returns a two-elements array via a multi bulk reply in order to return both the
   *         unblocking key and the popped value.
   *         <p>
         When a non-zero timeout is specified, and the BLPOP operation timed out, the return
         value is a nil multi bulk reply. Most connection values will return false or nil
         accordingly to the programming language used.
   */
  @Override
  public List<String> brpop(final int timeout, final String... keys) {
    checkIsInMultiOrPipeline();
    return connection.executeCommand(commandObjects.brpop(timeout, keys));
  }

  @Override
  public KeyedListElement brpop(final double timeout, final String... keys) {
    checkIsInMultiOrPipeline();
    return connection.executeCommand(commandObjects.brpop(timeout, keys));
  }

  @Override
  public KeyedZSetElement bzpopmax(double timeout, String... keys) {
    checkIsInMultiOrPipeline();
    return connection.executeCommand(commandObjects.bzpopmax(timeout, keys));
  }

  @Override
  public KeyedZSetElement bzpopmin(double timeout, String... keys) {
    checkIsInMultiOrPipeline();
    return connection.executeCommand(commandObjects.bzpopmin(timeout, keys));
  }

  @Override
  public List<String> blpop(final int timeout, final String key) {
    checkIsInMultiOrPipeline();
    return connection.executeCommand(commandObjects.blpop(timeout, key));
  }

  @Override
  public KeyedListElement blpop(double timeout, String key) {
    checkIsInMultiOrPipeline();
    return connection.executeCommand(commandObjects.blpop(timeout, key));
  }

  @Override
  public List<String> brpop(final int timeout, final String key) {
    checkIsInMultiOrPipeline();
    return connection.executeCommand(commandObjects.brpop(timeout, key));
  }

  @Override
  public KeyedListElement brpop(double timeout, String key) {
    checkIsInMultiOrPipeline();
    return connection.executeCommand(commandObjects.brpop(timeout, key));
  }

  @Override
  public long zcount(final String key, final double min, final double max) {
    checkIsInMultiOrPipeline();
    return connection.executeCommand(commandObjects.zcount(key, min, max));
  }

  @Override
  public long zcount(final String key, final String min, final String max) {
    checkIsInMultiOrPipeline();
    return connection.executeCommand(commandObjects.zcount(key, min, max));
  }

  /**
   * Return the all the elements in the sorted set at key with a score between min and max
   * (including elements with score equal to min or max).
   * <p>
   * The elements having the same score are returned sorted lexicographically as ASCII strings (this
   * follows from a property of Redis sorted sets and does not involve further computation).
   * <p>
   * Using the optional {@link Jedis#zrangeByScore(String, double, double, int, int) LIMIT} it is
   * possible to get only a range of the matching elements in an SQL-alike way. Note that if offset
   * is large the commands needs to traverse the list for offset elements and this adds up to the
   * O(M) figure.
   * <p>
   * The {@link Jedis#zcount(String, double, double) ZCOUNT} command is similar to
   * {@link Jedis#zrangeByScore(String, double, double) ZRANGEBYSCORE} but instead of returning the
   * actual elements in the specified interval, it just returns the number of matching elements.
   * <p>
   * <b>Exclusive intervals and infinity</b>
   * <p>
   * min and max can be -inf and +inf, so that you are not required to know what's the greatest or
   * smallest element in order to take, for instance, elements "up to a given value".
   * <p>
   * Also while the interval is for default closed (inclusive) it is possible to specify open
   * intervals prefixing the score with a "(" character, so for instance:
   * <p>
   * {@code ZRANGEBYSCORE zset (1.3 5}
   * <p>
   * Will return all the values with score &gt; 1.3 and &lt;= 5, while for instance:
   * <p>
   * {@code ZRANGEBYSCORE zset (5 (10}
   * <p>
   * Will return all the values with score &gt; 5 and &lt; 10 (5 and 10 excluded).
   * <p>
   * <b>Time complexity:</b>
   * <p>
   * O(log(N))+O(M) with N being the number of elements in the sorted set and M the number of
   * elements returned by the command, so if M is constant (for instance you always ask for the
   * first ten elements with LIMIT) you can consider it O(log(N))
   * @see Jedis#zrangeByScore(String, double, double)
   * @see Jedis#zrangeByScore(String, double, double, int, int)
   * @see Jedis#zrangeByScoreWithScores(String, double, double)
   * @see Jedis#zrangeByScoreWithScores(String, String, String)
   * @see Jedis#zrangeByScoreWithScores(String, double, double, int, int)
   * @see Jedis#zcount(String, double, double)
   * @param key
   * @param min a double or Double.NEGATIVE_INFINITY for "-inf"
   * @param max a double or Double.POSITIVE_INFINITY for "+inf"
   * @return A list of elements in the specified score range
   */
  @Override
  public List<String> zrangeByScore(final String key, final double min, final double max) {
    checkIsInMultiOrPipeline();
    return connection.executeCommand(commandObjects.zrangeByScore(key, min, max));
  }

  @Override
  public List<String> zrangeByScore(final String key, final String min, final String max) {
    checkIsInMultiOrPipeline();
    return connection.executeCommand(commandObjects.zrangeByScore(key, min, max));
  }

  /**
   * Return the all the elements in the sorted set at key with a score between min and max
   * (including elements with score equal to min or max).
   * <p>
   * The elements having the same score are returned sorted lexicographically as ASCII strings (this
   * follows from a property of Redis sorted sets and does not involve further computation).
   * <p>
   * Using the optional {@link Jedis#zrangeByScore(String, double, double, int, int) LIMIT} it is
   * possible to get only a range of the matching elements in an SQL-alike way. Note that if offset
   * is large the commands needs to traverse the list for offset elements and this adds up to the
   * O(M) figure.
   * <p>
   * The {@link Jedis#zcount(String, double, double) ZCOUNT} command is similar to
   * {@link Jedis#zrangeByScore(String, double, double) ZRANGEBYSCORE} but instead of returning the
   * actual elements in the specified interval, it just returns the number of matching elements.
   * <p>
   * <b>Exclusive intervals and infinity</b>
   * <p>
   * min and max can be -inf and +inf, so that you are not required to know what's the greatest or
   * smallest element in order to take, for instance, elements "up to a given value".
   * <p>
   * Also while the interval is for default closed (inclusive) it is possible to specify open
   * intervals prefixing the score with a "(" character, so for instance:
   * <p>
   * {@code ZRANGEBYSCORE zset (1.3 5}
   * <p>
   * Will return all the values with score &gt; 1.3 and &lt;= 5, while for instance:
   * <p>
   * {@code ZRANGEBYSCORE zset (5 (10}
   * <p>
   * Will return all the values with score &gt; 5 and &lt; 10 (5 and 10 excluded).
   * <p>
   * <b>Time complexity:</b>
   * <p>
   * O(log(N))+O(M) with N being the number of elements in the sorted set and M the number of
   * elements returned by the command, so if M is constant (for instance you always ask for the
   * first ten elements with LIMIT) you can consider it O(log(N))
   * @see Jedis#zrangeByScore(String, double, double)
   * @see Jedis#zrangeByScore(String, double, double, int, int)
   * @see Jedis#zrangeByScoreWithScores(String, double, double)
   * @see Jedis#zrangeByScoreWithScores(String, double, double, int, int)
   * @see Jedis#zcount(String, double, double)
   * @param key
   * @param min
   * @param max
   * @param offset
   * @param count
   * @return A list of elements in the specified score range
   */
  @Override
  public List<String> zrangeByScore(final String key, final double min, final double max,
      final int offset, final int count) {
    checkIsInMultiOrPipeline();
    return connection.executeCommand(commandObjects.zrangeByScore(key, min, max, offset, count));
  }

  @Override
  public List<String> zrangeByScore(final String key, final String min, final String max,
      final int offset, final int count) {
    checkIsInMultiOrPipeline();
    return connection.executeCommand(commandObjects.zrangeByScore(key, min, max, offset, count));
  }

  /**
   * Return the all the elements in the sorted set at key with a score between min and max
   * (including elements with score equal to min or max).
   * <p>
   * The elements having the same score are returned sorted lexicographically as ASCII strings (this
   * follows from a property of Redis sorted sets and does not involve further computation).
   * <p>
   * Using the optional {@link Jedis#zrangeByScore(String, double, double, int, int) LIMIT} it is
   * possible to get only a range of the matching elements in an SQL-alike way. Note that if offset
   * is large the commands needs to traverse the list for offset elements and this adds up to the
   * O(M) figure.
   * <p>
   * The {@link Jedis#zcount(String, double, double) ZCOUNT} command is similar to
   * {@link Jedis#zrangeByScore(String, double, double) ZRANGEBYSCORE} but instead of returning the
   * actual elements in the specified interval, it just returns the number of matching elements.
   * <p>
   * <b>Exclusive intervals and infinity</b>
   * <p>
   * min and max can be -inf and +inf, so that you are not required to know what's the greatest or
   * smallest element in order to take, for instance, elements "up to a given value".
   * <p>
   * Also while the interval is for default closed (inclusive) it is possible to specify open
   * intervals prefixing the score with a "(" character, so for instance:
   * <p>
   * {@code ZRANGEBYSCORE zset (1.3 5}
   * <p>
   * Will return all the values with score &gt; 1.3 and &lt;= 5, while for instance:
   * <p>
   * {@code ZRANGEBYSCORE zset (5 (10}
   * <p>
   * Will return all the values with score &gt; 5 and &lt; 10 (5 and 10 excluded).
   * <p>
   * <b>Time complexity:</b>
   * <p>
   * O(log(N))+O(M) with N being the number of elements in the sorted set and M the number of
   * elements returned by the command, so if M is constant (for instance you always ask for the
   * first ten elements with LIMIT) you can consider it O(log(N))
   * @see Jedis#zrangeByScore(String, double, double)
   * @see Jedis#zrangeByScore(String, double, double, int, int)
   * @see Jedis#zrangeByScoreWithScores(String, double, double)
   * @see Jedis#zrangeByScoreWithScores(String, double, double, int, int)
   * @see Jedis#zcount(String, double, double)
   * @param key
   * @param min
   * @param max
   * @return A list of elements in the specified score range
   */
  @Override
  public List<Tuple> zrangeByScoreWithScores(final String key, final double min, final double max) {
    checkIsInMultiOrPipeline();
    return connection.executeCommand(commandObjects.zrangeByScoreWithScores(key, min, max));
  }

  @Override
  public List<Tuple> zrangeByScoreWithScores(final String key, final String min, final String max) {
    checkIsInMultiOrPipeline();
    return connection.executeCommand(commandObjects.zrangeByScoreWithScores(key, min, max));
  }

  /**
   * Return the all the elements in the sorted set at key with a score between min and max
   * (including elements with score equal to min or max).
   * <p>
   * The elements having the same score are returned sorted lexicographically as ASCII strings (this
   * follows from a property of Redis sorted sets and does not involve further computation).
   * <p>
   * Using the optional {@link Jedis#zrangeByScore(String, double, double, int, int) LIMIT} it is
   * possible to get only a range of the matching elements in an SQL-alike way. Note that if offset
   * is large the commands needs to traverse the list for offset elements and this adds up to the
   * O(M) figure.
   * <p>
   * The {@link Jedis#zcount(String, double, double) ZCOUNT} command is similar to
   * {@link Jedis#zrangeByScore(String, double, double) ZRANGEBYSCORE} but instead of returning the
   * actual elements in the specified interval, it just returns the number of matching elements.
   * <p>
   * <b>Exclusive intervals and infinity</b>
   * <p>
   * min and max can be -inf and +inf, so that you are not required to know what's the greatest or
   * smallest element in order to take, for instance, elements "up to a given value".
   * <p>
   * Also while the interval is for default closed (inclusive) it is possible to specify open
   * intervals prefixing the score with a "(" character, so for instance:
   * <p>
   * {@code ZRANGEBYSCORE zset (1.3 5}
   * <p>
   * Will return all the values with score &gt; 1.3 and &lt;= 5, while for instance:
   * <p>
   * {@code ZRANGEBYSCORE zset (5 (10}
   * <p>
   * Will return all the values with score &gt; 5 and &lt; 10 (5 and 10 excluded).
   * <p>
   * <b>Time complexity:</b>
   * <p>
   * O(log(N))+O(M) with N being the number of elements in the sorted set and M the number of
   * elements returned by the command, so if M is constant (for instance you always ask for the
   * first ten elements with LIMIT) you can consider it O(log(N))
   * @see Jedis#zrangeByScore(String, double, double)
   * @see Jedis#zrangeByScore(String, double, double, int, int)
   * @see Jedis#zrangeByScoreWithScores(String, double, double)
   * @see Jedis#zrangeByScoreWithScores(String, double, double, int, int)
   * @see Jedis#zcount(String, double, double)
   * @param key
   * @param min
   * @param max
   * @param offset
   * @param count
   * @return A list of elements in the specified score range
   */
  @Override
  public List<Tuple> zrangeByScoreWithScores(final String key, final double min, final double max,
      final int offset, final int count) {
    checkIsInMultiOrPipeline();
    return connection.executeCommand(commandObjects.zrangeByScoreWithScores(key, min, max, offset, count));
  }

  @Override
  public List<Tuple> zrangeByScoreWithScores(final String key, final String min, final String max,
      final int offset, final int count) {
    checkIsInMultiOrPipeline();
    return connection.executeCommand(commandObjects.zrangeByScoreWithScores(key, min, max, offset, count));
  }

  @Override
  public List<String> zrevrangeByScore(final String key, final double max, final double min) {
    checkIsInMultiOrPipeline();
    return connection.executeCommand(commandObjects.zrevrangeByScore(key, max, min));
  }

  @Override
  public List<String> zrevrangeByScore(final String key, final String max, final String min) {
    checkIsInMultiOrPipeline();
    return connection.executeCommand(commandObjects.zrevrangeByScore(key, max, min));
  }

  @Override
  public List<String> zrevrangeByScore(final String key, final double max, final double min,
      final int offset, final int count) {
    checkIsInMultiOrPipeline();
    return connection.executeCommand(commandObjects.zrevrangeByScore(key, max, min, offset, count));
  }

  @Override
  public List<Tuple> zrevrangeByScoreWithScores(final String key, final double max, final double min) {
    checkIsInMultiOrPipeline();
    return connection.executeCommand(commandObjects.zrevrangeByScoreWithScores(key, max, min));
  }

  @Override
  public List<Tuple> zrevrangeByScoreWithScores(final String key, final double max,
      final double min, final int offset, final int count) {
    checkIsInMultiOrPipeline();
    return connection.executeCommand(commandObjects.zrevrangeByScoreWithScores(key, max, min, offset, count));
  }

  @Override
  public List<Tuple> zrevrangeByScoreWithScores(final String key, final String max,
      final String min, final int offset, final int count) {
    checkIsInMultiOrPipeline();
    return connection.executeCommand(commandObjects.zrevrangeByScoreWithScores(key, max, min, offset, count));
  }

  @Override
  public List<String> zrevrangeByScore(final String key, final String max, final String min,
      final int offset, final int count) {
    checkIsInMultiOrPipeline();
    return connection.executeCommand(commandObjects.zrevrangeByScore(key, max, min, offset, count));
  }

  @Override
  public List<Tuple> zrevrangeByScoreWithScores(final String key, final String max, final String min) {
    checkIsInMultiOrPipeline();
    return connection.executeCommand(commandObjects.zrevrangeByScoreWithScores(key, max, min));
  }

  /**
   * Remove all elements in the sorted set at key with rank between start and end. Start and end are
   * 0-based with rank 0 being the element with the lowest score. Both start and end can be negative
   * numbers, where they indicate offsets starting at the element with the highest rank. For
   * example: -1 is the element with the highest score, -2 the element with the second highest score
   * and so forth.
   * <p>
   * <b>Time complexity:</b> O(log(N))+O(M) with N being the number of elements in the sorted set
   * and M the number of elements removed by the operation
   * @param key
   * @param start
   * @param stop
   */
  @Override
  public long zremrangeByRank(final String key, final long start, final long stop) {
    checkIsInMultiOrPipeline();
    return connection.executeCommand(commandObjects.zremrangeByRank(key, start, stop));
  }

  /**
   * Remove all the elements in the sorted set at key with a score between min and max (including
   * elements with score equal to min or max).
   * <p>
   * <b>Time complexity:</b>
   * <p>
   * O(log(N))+O(M) with N being the number of elements in the sorted set and M the number of
   * elements removed by the operation
   * @param key
   * @param min
   * @param max
   * @return The number of elements removed
   */
  @Override
  public long zremrangeByScore(final String key, final double min, final double max) {
    checkIsInMultiOrPipeline();
    return connection.executeCommand(commandObjects.zremrangeByScore(key, min, max));
  }

  @Override
  public long zremrangeByScore(final String key, final String min, final String max) {
    checkIsInMultiOrPipeline();
    return connection.executeCommand(commandObjects.zremrangeByScore(key, min, max));
  }

  /**
   * Add multiple sorted sets, This command is similar to ZUNIONSTORE, but instead of storing the
   * resulting sorted set, it is returned to the connection.
   * @param params
   * @param keys
   * @return A set with members of the resulting set
   */
  @Override
  public Set<String> zunion(ZParams params, String... keys) {
    checkIsInMultiOrPipeline();
    return connection.executeCommand(commandObjects.zunion(params, keys));
  }

  /**
   * Add multiple sorted sets with scores, This command is similar to ZUNIONSTORE, but instead of
   * storing the resulting sorted set, it is returned to the connection.
   * @param params
   * @param keys
   * @return A set with members of the resulting set with scores
   */
  @Override
  public Set<Tuple> zunionWithScores(ZParams params, String... keys) {
    checkIsInMultiOrPipeline();
    return connection.executeCommand(commandObjects.zunionWithScores(params, keys));
  }

  /**
   * Creates a union or intersection of N sorted sets given by keys k1 through kN, and stores it at
   * dstkey. It is mandatory to provide the number of input keys N, before passing the input keys
   * and the other (optional) arguments.
   * <p>
   * As the terms imply, the {@link Jedis#zinterstore(String, String...) ZINTERSTORE} command
   * requires an element to be present in each of the given inputs to be inserted in the result. The
   * {@link Jedis#zunionstore(String, String...) ZUNIONSTORE} command inserts all elements across
   * all inputs.
   * <p>
   * Using the WEIGHTS option, it is possible to add weight to each input sorted set. This means
   * that the score of each element in the sorted set is first multiplied by this weight before
   * being passed to the aggregation. When this option is not given, all weights default to 1.
   * <p>
   * With the AGGREGATE option, it is possible to specify how the results of the union or
   * intersection are aggregated. This option defaults to SUM, where the score of an element is
   * summed across the inputs where it exists. When this option is set to be either MIN or MAX, the
   * resulting set will contain the minimum or maximum score of an element across the inputs where
   * it exists.
   * <p>
   * <b>Time complexity:</b> O(N) + O(M log(M)) with N being the sum of the sizes of the input
   * sorted sets, and M being the number of elements in the resulting sorted set
   * @see Jedis#zunionstore(String, String...)
   * @see Jedis#zunionstore(String, ZParams, String...)
   * @see Jedis#zinterstore(String, String...)
   * @see Jedis#zinterstore(String, ZParams, String...)
   * @param dstkey
   * @param sets
   * @return The number of elements in the sorted set at dstkey
   */
  @Override
  public long zunionstore(final String dstkey, final String... sets) {
    checkIsInMultiOrPipeline();
    return connection.executeCommand(commandObjects.zunionstore(dstkey, sets));
  }

  /**
   * Creates a union or intersection of N sorted sets given by keys k1 through kN, and stores it at
   * dstkey. It is mandatory to provide the number of input keys N, before passing the input keys
   * and the other (optional) arguments.
   * <p>
   * As the terms imply, the {@link Jedis#zinterstore(String, String...) ZINTERSTORE} command
   * requires an element to be present in each of the given inputs to be inserted in the result. The
   * {@link Jedis#zunionstore(String, String...) ZUNIONSTORE} command inserts all elements across
   * all inputs.
   * <p>
   * Using the WEIGHTS option, it is possible to add weight to each input sorted set. This means
   * that the score of each element in the sorted set is first multiplied by this weight before
   * being passed to the aggregation. When this option is not given, all weights default to 1.
   * <p>
   * With the AGGREGATE option, it is possible to specify how the results of the union or
   * intersection are aggregated. This option defaults to SUM, where the score of an element is
   * summed across the inputs where it exists. When this option is set to be either MIN or MAX, the
   * resulting set will contain the minimum or maximum score of an element across the inputs where
   * it exists.
   * <p>
   * <b>Time complexity:</b> O(N) + O(M log(M)) with N being the sum of the sizes of the input
   * sorted sets, and M being the number of elements in the resulting sorted set
   * @see Jedis#zunionstore(String, String...)
   * @see Jedis#zunionstore(String, ZParams, String...)
   * @see Jedis#zinterstore(String, String...)
   * @see Jedis#zinterstore(String, ZParams, String...)
   * @param dstkey
   * @param sets
   * @param params
   * @return The number of elements in the sorted set at dstkey
   */
  @Override
  public long zunionstore(final String dstkey, final ZParams params, final String... sets) {
    checkIsInMultiOrPipeline();
    return connection.executeCommand(commandObjects.zunionstore(dstkey, params, sets));
  }

  /**
   * Intersect multiple sorted sets, This command is similar to ZINTERSTORE, but instead of storing
   * the resulting sorted set, it is returned to the connection.
   * @param params
   * @param keys
   * @return A set with members of the resulting set
   */
  @Override
  public Set<String> zinter(final ZParams params, final String... keys) {
    checkIsInMultiOrPipeline();
    return connection.executeCommand(commandObjects.zinter(params, keys));
  }

  /**
   * Intersect multiple sorted sets, This command is similar to ZINTERSTORE, but instead of storing
   * the resulting sorted set, it is returned to the connection.
   * @param params
   * @param keys
   * @return A set with members of the resulting set with scores
   */
  @Override
  public Set<Tuple> zinterWithScores(final ZParams params, final String... keys) {
    checkIsInMultiOrPipeline();
    return connection.executeCommand(commandObjects.zinterWithScores(params, keys));
  }

  @Override
  public long zintercard(String... keys) {
    checkIsInMultiOrPipeline();
    return connection.executeCommand(commandObjects.zintercard(keys));
  }

  @Override
  public long zintercard(long limit, String... keys) {
    checkIsInMultiOrPipeline();
    return connection.executeCommand(commandObjects.zintercard(limit, keys));
  }

  /**
   * Creates a union or intersection of N sorted sets given by keys k1 through kN, and stores it at
   * dstkey. It is mandatory to provide the number of input keys N, before passing the input keys
   * and the other (optional) arguments.
   * <p>
   * As the terms imply, the {@link Jedis#zinterstore(String, String...) ZINTERSTORE} command
   * requires an element to be present in each of the given inputs to be inserted in the result. The
   * {@link Jedis#zunionstore(String, String...) ZUNIONSTORE} command inserts all elements across
   * all inputs.
   * <p>
   * Using the WEIGHTS option, it is possible to add weight to each input sorted set. This means
   * that the score of each element in the sorted set is first multiplied by this weight before
   * being passed to the aggregation. When this option is not given, all weights default to 1.
   * <p>
   * With the AGGREGATE option, it is possible to specify how the results of the union or
   * intersection are aggregated. This option defaults to SUM, where the score of an element is
   * summed across the inputs where it exists. When this option is set to be either MIN or MAX, the
   * resulting set will contain the minimum or maximum score of an element across the inputs where
   * it exists.
   * <p>
   * <b>Time complexity:</b> O(N) + O(M log(M)) with N being the sum of the sizes of the input
   * sorted sets, and M being the number of elements in the resulting sorted set
   * @see Jedis#zunionstore(String, String...)
   * @see Jedis#zunionstore(String, ZParams, String...)
   * @see Jedis#zinterstore(String, String...)
   * @see Jedis#zinterstore(String, ZParams, String...)
   * @param dstkey
   * @param sets
   * @return The number of elements in the sorted set at dstkey
   */
  @Override
  public long zinterstore(final String dstkey, final String... sets) {
    checkIsInMultiOrPipeline();
    return connection.executeCommand(commandObjects.zinterstore(dstkey, sets));
  }

  /**
   * Creates a union or intersection of N sorted sets given by keys k1 through kN, and stores it at
   * dstkey. It is mandatory to provide the number of input keys N, before passing the input keys
   * and the other (optional) arguments.
   * <p>
   * As the terms imply, the {@link Jedis#zinterstore(String, String...) ZINTERSTORE} command
   * requires an element to be present in each of the given inputs to be inserted in the result. The
   * {@link Jedis#zunionstore(String, String...) ZUNIONSTORE} command inserts all elements across
   * all inputs.
   * <p>
   * Using the WEIGHTS option, it is possible to add weight to each input sorted set. This means
   * that the score of each element in the sorted set is first multiplied by this weight before
   * being passed to the aggregation. When this option is not given, all weights default to 1.
   * <p>
   * With the AGGREGATE option, it is possible to specify how the results of the union or
   * intersection are aggregated. This option defaults to SUM, where the score of an element is
   * summed across the inputs where it exists. When this option is set to be either MIN or MAX, the
   * resulting set will contain the minimum or maximum score of an element across the inputs where
   * it exists.
   * <p>
   * <b>Time complexity:</b> O(N) + O(M log(M)) with N being the sum of the sizes of the input
   * sorted sets, and M being the number of elements in the resulting sorted set
   * @see Jedis#zunionstore(String, String...)
   * @see Jedis#zunionstore(String, ZParams, String...)
   * @see Jedis#zinterstore(String, String...)
   * @see Jedis#zinterstore(String, ZParams, String...)
   * @param dstkey
   * @param sets
   * @param params
   * @return The number of elements in the sorted set at dstkey
   */
  @Override
  public long zinterstore(final String dstkey, final ZParams params, final String... sets) {
    checkIsInMultiOrPipeline();
    return connection.executeCommand(commandObjects.zinterstore(dstkey, params, sets));
  }

  @Override
  public long zlexcount(final String key, final String min, final String max) {
    checkIsInMultiOrPipeline();
    return connection.executeCommand(commandObjects.zlexcount(key, min, max));
  }

  @Override
  public List<String> zrangeByLex(final String key, final String min, final String max) {
    checkIsInMultiOrPipeline();
    return connection.executeCommand(commandObjects.zrangeByLex(key, min, max));
  }

  @Override
  public List<String> zrangeByLex(final String key, final String min, final String max,
      final int offset, final int count) {
    checkIsInMultiOrPipeline();
    return connection.executeCommand(commandObjects.zrangeByLex(key, min, max, offset, count));
  }

  @Override
  public List<String> zrevrangeByLex(final String key, final String max, final String min) {
    checkIsInMultiOrPipeline();
    return connection.executeCommand(commandObjects.zrevrangeByLex(key, max, min));
  }

  @Override
  public List<String> zrevrangeByLex(final String key, final String max, final String min,
      final int offset, final int count) {
    checkIsInMultiOrPipeline();
    return connection.executeCommand(commandObjects.zrevrangeByLex(key, max, min, offset, count));
  }

  @Override
  public long zremrangeByLex(final String key, final String min, final String max) {
    checkIsInMultiOrPipeline();
    return connection.executeCommand(commandObjects.zremrangeByLex(key, min, max));
  }

  @Override
  public long strlen(final String key) {
    checkIsInMultiOrPipeline();
    return connection.executeCommand(commandObjects.strlen(key));
  }

  /**
   * Calculate the longest common subsequence of keyA and keyB.
<<<<<<< HEAD
   * @deprecated Use {@link Jedis#lcs(String, String, LCSParams) LCS}
   * @param keyA keyA
   * @param keyB keyB
   * @param params the params
=======
   * @param keyA
   * @param keyB
   * @param params
>>>>>>> 3c467917
   * @return According to StrAlgoLCSParams to decide to return content to fill LCSMatchResult.
   */
  @Override
  @Deprecated
  public LCSMatchResult strAlgoLCSKeys(final String keyA, final String keyB, final StrAlgoLCSParams params) {
    checkIsInMultiOrPipeline();
    return connection.executeCommand(commandObjects.strAlgoLCSKeys(keyA, keyB, params));
  }

  /**
   * Calculate the longest common subsequence of strA and strB.
   * @param strA
   * @param strB
   * @param params
   * @return According to StrAlgoLCSParams to decide to return content to fill LCSMatchResult.
   */
  @Deprecated
  public LCSMatchResult strAlgoLCSStrings(final String strA, final String strB, final StrAlgoLCSParams params) {
    checkIsInMultiOrPipeline();
    return connection.executeCommand(commandObjects.strAlgoLCSStrings(strA, strB, params));
  }

  /**
   * Calculate the longest common subsequence of keyA and keyB.
   * @param keyA keyA
   * @param keyB keyB
   * @param params the params
   * @return According to LCSParams to decide to return content to fill LCSMatchResult.
   */
  @Override
  public LCSMatchResult lcs(final String keyA, final String keyB, final LCSParams params) {
    checkIsInMultiOrPipeline();
    return connection.executeCommand(commandObjects.lcs(keyA, keyB, params));
  }

  @Override
  public long lpushx(final String key, final String... strings) {
    checkIsInMultiOrPipeline();
    return connection.executeCommand(commandObjects.lpushx(key, strings));
  }

  /**
   * Undo a {@link Jedis#expire(String, long) expire} at turning the expire key into a normal key.
   * <p>
   * Time complexity: O(1)
   * @param key
   * @return 1 if the key is now persist, 0 if the key is not persist (only happens when key not set)
   */
  @Override
  public long persist(final String key) {
    checkIsInMultiOrPipeline();
    return connection.executeCommand(commandObjects.persist(key));
  }

  @Override
  public long rpushx(final String key, final String... strings) {
    checkIsInMultiOrPipeline();
    return connection.executeCommand(commandObjects.rpushx(key, strings));
  }

  @Override
  public String echo(final String string) {
    checkIsInMultiOrPipeline();
    connection.sendCommand(ECHO, string);
    return connection.getBulkReply();
  }

  @Override
  public long linsert(final String key, final ListPosition where, final String pivot,
      final String value) {
    checkIsInMultiOrPipeline();
    return connection.executeCommand(commandObjects.linsert(key, where, pivot, value));
  }

  /**
   * Pop a value from a list, push it to another list and return it; or block until one is available
   * @param source
   * @param destination
   * @param timeout
   * @return The element
   */
  @Override
  public String brpoplpush(final String source, final String destination, final int timeout) {
    checkIsInMultiOrPipeline();
    return connection.executeCommand(commandObjects.brpoplpush(source, destination, timeout));
  }

  /**
   * Sets or clears the bit at offset in the string value stored at key
   * @param key
   * @param offset
   * @param value
   */
  @Override
  public boolean setbit(final String key, final long offset, final boolean value) {
    checkIsInMultiOrPipeline();
    return connection.executeCommand(commandObjects.setbit(key, offset, value));
  }

  /**
   * Returns the bit value at offset in the string value stored at key
   * @param key
   * @param offset
   */
  @Override
  public boolean getbit(final String key, final long offset) {
    checkIsInMultiOrPipeline();
    return connection.executeCommand(commandObjects.getbit(key, offset));
  }

  @Override
  public long setrange(final String key, final long offset, final String value) {
    checkIsInMultiOrPipeline();
    return connection.executeCommand(commandObjects.setrange(key, offset, value));
  }

  @Override
  public String getrange(final String key, final long startOffset, final long endOffset) {
    checkIsInMultiOrPipeline();
    return connection.executeCommand(commandObjects.getrange(key, startOffset, endOffset));
  }

  @Override
  public long bitpos(final String key, final boolean value) {
    checkIsInMultiOrPipeline();
    return connection.executeCommand(commandObjects.bitpos(key, value));
  }

  @Override
  public long bitpos(final String key, final boolean value, final BitPosParams params) {
    checkIsInMultiOrPipeline();
    return connection.executeCommand(commandObjects.bitpos(key, value, params));
  }

  @Override
  public List<Object> role() {
    checkIsInMultiOrPipeline();
    connection.sendCommand(ROLE);
    return BuilderFactory.ENCODED_OBJECT_LIST.build(connection.getOne());
  }

  /**
   * Retrieve the configuration of a running Redis server. Not all the configuration parameters are
   * supported.
   * <p>
   * CONFIG GET returns the current configuration parameters. This sub command only accepts a single
   * argument, that is glob style pattern. All the configuration parameters matching this parameter
   * are reported as a list of key-value pairs.
   * <p>
   * <b>Example:</b>
   *
   * <pre>
   * $ redis-cli config get '*'
   * 1. "dbfilename"
   * 2. "dump.rdb"
   * 3. "requirepass"
   * 4. (nil)
   * 5. "masterauth"
   * 6. (nil)
   * 7. "maxmemory"
   * 8. "0\n"
   * 9. "appendfsync"
   * 10. "everysec"
   * 11. "save"
   * 12. "3600 1 300 100 60 10000"
   *
   * $ redis-cli config get 'm*'
   * 1. "masterauth"
   * 2. (nil)
   * 3. "maxmemory"
   * 4. "0\n"
   * </pre>
   * @param pattern
   * @return Bulk reply.
   */
  @Override
  public List<String> configGet(final String pattern) {
    checkIsInMultiOrPipeline();
    connection.sendCommand(CONFIG, Keyword.GET.name(), pattern);
    return connection.getMultiBulkReply();
  }

  /**
   * Alter the configuration of a running Redis server. Not all the configuration parameters are
   * supported.
   * <p>
   * The list of configuration parameters supported by CONFIG SET can be obtained issuing a
   * {@link Jedis#configGet(String) CONFIG GET *} command.
   * <p>
   * The configuration set using CONFIG SET is immediately loaded by the Redis server that will
   * start acting as specified starting from the next command.
   * <p>
   * <b>Parameters value format</b>
   * <p>
   * The value of the configuration parameter is the same as the one of the same parameter in the
   * Redis configuration file, with the following exceptions:
   * <p>
   * <ul>
   * <li>The save parameter is a list of space-separated integers. Every pair of integers specify
   * the time and number of changes limit to trigger a save. For instance the command CONFIG SET
   * save "3600 10 60 10000" will configure the server to issue a background saving of the RDB file
   * every 3600 seconds if there are at least 10 changes in the dataset, and every 60 seconds if
   * there are at least 10000 changes. To completely disable automatic snapshots just set the
   * parameter as an empty string.
   * <li>All the integer parameters representing memory are returned and accepted only using bytes
   * as unit.
   * </ul>
   * @param parameter
   * @param value
   * @return OK
   */
  @Override
  public String configSet(final String parameter, final String value) {
    checkIsInMultiOrPipeline();
    connection.sendCommand(CONFIG, Keyword.SET.name(), parameter, value);
    return connection.getStatusCodeReply();
  }

  public long publish(final String channel, final String message) {
    checkIsInMultiOrPipeline();
    connection.sendCommand(PUBLISH, channel, message);
    return connection.getIntegerReply();
  }

  public void subscribe(final JedisPubSub jedisPubSub, final String... channels) {
    jedisPubSub.proceed(connection, channels);
  }

  public void psubscribe(final JedisPubSub jedisPubSub, final String... patterns) {
    jedisPubSub.proceedWithPatterns(connection, patterns);
  }

  public List<String> pubsubChannels() {
    checkIsInMultiOrPipeline();
    connection.sendCommand(PUBSUB, CHANNELS);
    return connection.getMultiBulkReply();
  }

  public List<String> pubsubChannels(final String pattern) {
    checkIsInMultiOrPipeline();
    connection.sendCommand(PUBSUB, CHANNELS.name(), pattern);
    return connection.getMultiBulkReply();
  }

  public Long pubsubNumPat() {
    checkIsInMultiOrPipeline();
    connection.sendCommand(PUBSUB, NUMPAT);
    return connection.getIntegerReply();
  }

  public Map<String, Long> pubsubNumSub(String... channels) {
    checkIsInMultiOrPipeline();
    connection.sendCommand(PUBSUB, joinParameters(NUMSUB.name(), channels));
    return BuilderFactory.PUBSUB_NUMSUB_MAP.build(connection.getOne());
  }

  @Override
  public Object eval(final String script, final int keyCount, final String... params) {
    checkIsInMultiOrPipeline();
    return connection.executeCommand(commandObjects.eval(script, keyCount, params));
  }

  @Override
  public Object eval(final String script, final List<String> keys, final List<String> args) {
    checkIsInMultiOrPipeline();
    return connection.executeCommand(commandObjects.eval(script, keys, args));
  }

  @Override
  public Object evalReadonly(String script, List<String> keys, List<String> args) {
    checkIsInMultiOrPipeline();
    return connection.executeCommand(commandObjects.evalReadonly(script, keys, args));
  }

  @Override
  public Object eval(final String script) {
    checkIsInMultiOrPipeline();
    return connection.executeCommand(commandObjects.eval(script));
  }

  @Override
  public Object evalsha(final String sha1) {
    checkIsInMultiOrPipeline();
    return connection.executeCommand(commandObjects.evalsha(sha1));
  }

  @Override
  public Object evalsha(final String sha1, final List<String> keys, final List<String> args) {
    checkIsInMultiOrPipeline();
    return connection.executeCommand(commandObjects.evalsha(sha1, keys, args));
  }

  @Override
  public Object evalshaReadonly(String sha1, List<String> keys, List<String> args) {
    checkIsInMultiOrPipeline();
    return connection.executeCommand(commandObjects.evalshaReadonly(sha1, keys, args));
  }

  @Override
  public Object evalsha(final String sha1, final int keyCount, final String... params) {
    checkIsInMultiOrPipeline();
    return connection.executeCommand(commandObjects.evalsha(sha1, keyCount, params));
  }

  @Override
  public Boolean scriptExists(final String sha1) {
    String[] a = new String[1];
    a[0] = sha1;
    return scriptExists(a).get(0);
  }

  @Override
  public List<Boolean> scriptExists(final String... sha1) {
    connection.sendCommand(SCRIPT, joinParameters(Keyword.EXISTS.name(), sha1));
    return BuilderFactory.BOOLEAN_LIST.build(connection.getOne());
  }

  @Override
  public String scriptLoad(final String script) {
    connection.sendCommand(SCRIPT, LOAD.name(), script);
    return connection.getBulkReply();
  }

  @Override
  public List<Slowlog> slowlogGet() {
    connection.sendCommand(SLOWLOG, Keyword.GET);
    return Slowlog.from(connection.getObjectMultiBulkReply());
  }

  @Override
  public List<Slowlog> slowlogGet(final long entries) {
    connection.sendCommand(SLOWLOG, Keyword.GET.getRaw(), toByteArray(entries));
    return Slowlog.from(connection.getObjectMultiBulkReply());
  }

  @Override
  public Long objectRefcount(final String key) {
    connection.sendCommand(OBJECT, REFCOUNT.name(), key);
    return connection.getIntegerReply();
  }

  @Override
  public String objectEncoding(final String key) {
    connection.sendCommand(OBJECT, ENCODING.name(), key);
    return connection.getBulkReply();
  }

  @Override
  public Long objectIdletime(final String key) {
    connection.sendCommand(OBJECT, IDLETIME.name(), key);
    return connection.getIntegerReply();
  }

  @Override
  public List<String> objectHelp() {
    connection.sendCommand(OBJECT, HELP);
    return connection.getMultiBulkReply();
  }

  @Override
  public Long objectFreq(final String key) {
    connection.sendCommand(OBJECT, FREQ.name(), key);
    return connection.getIntegerReply();
  }

  @Override
  public long bitcount(final String key) {
    checkIsInMultiOrPipeline();
    return connection.executeCommand(commandObjects.bitcount(key));
  }

  @Override
  public long bitcount(final String key, final long start, final long end) {
    checkIsInMultiOrPipeline();
    return connection.executeCommand(commandObjects.bitcount(key, start, end));
  }

  @Override
  public long bitcount(final String key, final long start, final long end, final BitCountOption option) {
    checkIsInMultiOrPipeline();
    return connection.executeCommand(commandObjects.bitcount(key, start, end, option));
  }

  @Override
  public long bitop(final BitOP op, final String destKey, final String... srcKeys) {
    checkIsInMultiOrPipeline();
    return connection.executeCommand(commandObjects.bitop(op, destKey, srcKeys));
  }

  @Override
  public String sentinelMyId() {
    connection.sendCommand(SENTINEL, MYID);
    return connection.getBulkReply();
  }

  /**
   * <pre>
   * redis 127.0.0.1:26381&gt; sentinel masters
   * 1)  1) "name"
   *     2) "mymaster"
   *     3) "ip"
   *     4) "127.0.0.1"
   *     5) "port"
   *     6) "6379"
   *     7) "runid"
   *     8) "93d4d4e6e9c06d0eea36e27f31924ac26576081d"
   *     9) "flags"
   *    10) "master"
   *    11) "pending-commands"
   *    12) "0"
   *    13) "last-ok-ping-reply"
   *    14) "423"
   *    15) "last-ping-reply"
   *    16) "423"
   *    17) "info-refresh"
   *    18) "6107"
   *    19) "num-slaves"
   *    20) "1"
   *    21) "num-other-sentinels"
   *    22) "2"
   *    23) "quorum"
   *    24) "2"
   *
   * </pre>
   */
  @Override
  public List<Map<String, String>> sentinelMasters() {
    connection.sendCommand(SENTINEL, MASTERS);
    return connection.getObjectMultiBulkReply().stream()
        .map(BuilderFactory.STRING_MAP::build).collect(Collectors.toList());
  }

  @Override
  public Map<String, String> sentinelMaster(String masterName) {
    connection.sendCommand(SENTINEL, MASTER.name(), masterName);
    return BuilderFactory.STRING_MAP.build(connection.getOne());
  }

  @Override
  public List<Map<String, String>> sentinelSentinels(String masterName) {
    connection.sendCommand(SENTINEL, SENTINELS.name(), masterName);
    return connection.getObjectMultiBulkReply().stream()
        .map(BuilderFactory.STRING_MAP::build).collect(Collectors.toList());
  }

  /**
   * <pre>
   * redis 127.0.0.1:26381&gt; sentinel get-master-addr-by-name mymaster
   * 1) "127.0.0.1"
   * 2) "6379"
   * </pre>
   * @param masterName
   * @return two elements list of strings : host and port.
   */
  @Override
  public List<String> sentinelGetMasterAddrByName(String masterName) {
    connection.sendCommand(SENTINEL, GET_MASTER_ADDR_BY_NAME.getRaw(), encode(masterName));
    return connection.getMultiBulkReply();
  }

  /**
   * <pre>
   * redis 127.0.0.1:26381&gt; sentinel reset mymaster
   * (integer) 1
   * </pre>
   * @param pattern
   */
  @Override
  public Long sentinelReset(String pattern) {
    connection.sendCommand(SENTINEL, SentinelKeyword.RESET.name(), pattern);
    return connection.getIntegerReply();
  }

  /**
   * <pre>
   * redis 127.0.0.1:26381&gt; sentinel slaves mymaster
   * 1)  1) "name"
   *     2) "127.0.0.1:6380"
   *     3) "ip"
   *     4) "127.0.0.1"
   *     5) "port"
   *     6) "6380"
   *     7) "runid"
   *     8) "d7f6c0ca7572df9d2f33713df0dbf8c72da7c039"
   *     9) "flags"
   *    10) "slave"
   *    11) "pending-commands"
   *    12) "0"
   *    13) "last-ok-ping-reply"
   *    14) "47"
   *    15) "last-ping-reply"
   *    16) "47"
   *    17) "info-refresh"
   *    18) "657"
   *    19) "master-link-down-time"
   *    20) "0"
   *    21) "master-link-status"
   *    22) "ok"
   *    23) "master-host"
   *    24) "localhost"
   *    25) "master-port"
   *    26) "6379"
   *    27) "slave-priority"
   *    28) "100"
   * </pre>
   * @param masterName
   */
  @Override
  @Deprecated
  public List<Map<String, String>> sentinelSlaves(String masterName) {
    connection.sendCommand(SENTINEL, SLAVES.name(), masterName);
    return connection.getObjectMultiBulkReply().stream()
        .map(BuilderFactory.STRING_MAP::build).collect(Collectors.toList());
  }

  @Override
  public List<Map<String, String>> sentinelReplicas(String masterName) {
    connection.sendCommand(SENTINEL, REPLICAS.name(), masterName);
    return connection.getObjectMultiBulkReply().stream()
        .map(BuilderFactory.STRING_MAP::build).collect(Collectors.toList());
  }

  @Override
  public String sentinelFailover(String masterName) {
    connection.sendCommand(SENTINEL, SentinelKeyword.FAILOVER.name(), masterName);
    return connection.getStatusCodeReply();
  }

  @Override
  public String sentinelMonitor(String masterName, String ip, int port, int quorum) {
    CommandArguments args = new CommandArguments(SENTINEL).add(SentinelKeyword.MONITOR)
        .add(masterName).add(ip).add(port).add(quorum);
    connection.sendCommand(args);
    return connection.getStatusCodeReply();
  }

  @Override
  public String sentinelRemove(String masterName) {
    connection.sendCommand(SENTINEL, REMOVE.name(), masterName);
    return connection.getStatusCodeReply();
  }

  @Override
  public String sentinelSet(String masterName, Map<String, String> parameterMap) {
    CommandArguments args = new CommandArguments(SENTINEL).add(SentinelKeyword.SET).add(masterName);
    parameterMap.entrySet().forEach(entry -> args.add(entry.getKey()).add(entry.getValue()));
    connection.sendCommand(args);
    return connection.getStatusCodeReply();
  }

  @Override
  public byte[] dump(final String key) {
    checkIsInMultiOrPipeline();
    return connection.executeCommand(commandObjects.dump(key));
  }

  @Override
  public String restore(final String key, final long ttl, final byte[] serializedValue) {
    checkIsInMultiOrPipeline();
    return connection.executeCommand(commandObjects.restore(key, ttl, serializedValue));
  }

  @Override
  public String restore(final String key, final long ttl, final byte[] serializedValue,
      final RestoreParams params) {
    checkIsInMultiOrPipeline();
    return connection.executeCommand(commandObjects.restore(key, ttl, serializedValue, params));
  }

  @Override
  public long pexpire(final String key, final long milliseconds) {
    checkIsInMultiOrPipeline();
    return connection.executeCommand(commandObjects.pexpire(key, milliseconds));
  }

  @Override
  public long pexpireAt(final String key, final long millisecondsTimestamp) {
    checkIsInMultiOrPipeline();
    return connection.executeCommand(commandObjects.pexpireAt(key, millisecondsTimestamp));
  }

  @Override
  public long pttl(final String key) {
    checkIsInMultiOrPipeline();
    return connection.executeCommand(commandObjects.pttl(key));
  }

  /**
   * PSETEX works exactly like {@link Jedis#setex(String, long, String)} with the sole difference
   * that the expire time is specified in milliseconds instead of seconds. Time complexity: O(1)
   * @param key
   * @param milliseconds
   * @param value
   * @return OK
   */
  @Override
  public String psetex(final String key, final long milliseconds, final String value) {
    checkIsInMultiOrPipeline();
    return connection.executeCommand(commandObjects.psetex(key, milliseconds, value));
  }

  @Override
  public String aclSetUser(final String name) {
    checkIsInMultiOrPipeline();
    connection.sendCommand(ACL, SETUSER.name(), name);
    return connection.getStatusCodeReply();
  }

  @Override
  public String aclSetUser(String name, String... params) {
    checkIsInMultiOrPipeline();
    connection.sendCommand(ACL, joinParameters(SETUSER.name(), name, params));
    return connection.getStatusCodeReply();
  }

  @Override
  public long aclDelUser(final String name) {
    checkIsInMultiOrPipeline();
    connection.sendCommand(ACL, DELUSER.name(), name);
    return connection.getIntegerReply();
  }

  @Override
  public long aclDelUser(final String name, String... names) {
    checkIsInMultiOrPipeline();
    connection.sendCommand(ACL, joinParameters(DELUSER.name(), name, names));
    return connection.getIntegerReply();
  }

  @Override
  public AccessControlUser aclGetUser(final String name) {
    checkIsInMultiOrPipeline();
    connection.sendCommand(ACL, GETUSER.name(), name);
    return BuilderFactory.ACCESS_CONTROL_USER.build(connection.getObjectMultiBulkReply());
  }

  @Override
  public List<String> aclUsers() {
    checkIsInMultiOrPipeline();
    connection.sendCommand(ACL, USERS);
    return BuilderFactory.STRING_LIST.build(connection.getObjectMultiBulkReply());
  }

  @Override
  public List<String> aclList() {
    checkIsInMultiOrPipeline();
    connection.sendCommand(ACL, LIST);
    return connection.getMultiBulkReply();
  }

  @Override
  public String aclWhoAmI() {
    checkIsInMultiOrPipeline();
    connection.sendCommand(ACL, WHOAMI);
    return connection.getStatusCodeReply();
  }

  @Override
  public List<String> aclCat() {
    checkIsInMultiOrPipeline();
    connection.sendCommand(ACL, CAT);
    return BuilderFactory.STRING_LIST.build(connection.getObjectMultiBulkReply());
  }

  @Override
  public List<String> aclCat(String category) {
    checkIsInMultiOrPipeline();
    connection.sendCommand(ACL, CAT.name(), category);
    return BuilderFactory.STRING_LIST.build(connection.getObjectMultiBulkReply());
  }

  @Override
  public List<AccessControlLogEntry> aclLog() {
    checkIsInMultiOrPipeline();
    connection.sendCommand(ACL, LOG);
    return BuilderFactory.ACCESS_CONTROL_LOG_ENTRY_LIST.build(connection.getObjectMultiBulkReply());
  }

  @Override
  public List<AccessControlLogEntry> aclLog(int limit) {
    checkIsInMultiOrPipeline();
    connection.sendCommand(ACL, LOG.getRaw(), toByteArray(limit));
    return BuilderFactory.ACCESS_CONTROL_LOG_ENTRY_LIST.build(connection.getObjectMultiBulkReply());
  }

  @Override
  public String aclLoad() {
    checkIsInMultiOrPipeline();
    connection.sendCommand(ACL, LOAD);
    return connection.getStatusCodeReply();
  }

  @Override
  public String aclSave() {
    checkIsInMultiOrPipeline();
    connection.sendCommand(ACL, Keyword.SAVE);
    return connection.getStatusCodeReply();
  }

  @Override
  public String aclGenPass() {
    connection.sendCommand(ACL, GENPASS);
    return connection.getBulkReply();
  }

  @Override
  public String aclGenPass(int bits) {
    checkIsInMultiOrPipeline();
    connection.sendCommand(ACL, GENPASS.getRaw(), toByteArray(bits));
    return connection.getBulkReply();
  }


  @Override
  public String clientKill(final String ipPort) {
    checkIsInMultiOrPipeline();
    connection.sendCommand(CLIENT, KILL.name(), ipPort);
    return connection.getStatusCodeReply();
  }

  @Override
  public String clientGetname() {
    checkIsInMultiOrPipeline();
    connection.sendCommand(CLIENT, GETNAME);
    return connection.getBulkReply();
  }

  @Override
  public String clientList() {
    checkIsInMultiOrPipeline();
    connection.sendCommand(CLIENT, LIST);
    return connection.getBulkReply();
  }

  @Override
  public String clientList(ClientType type) {
    checkIsInMultiOrPipeline();
    connection.sendCommand(CLIENT, LIST.getRaw(), Keyword.TYPE.getRaw(), type.getRaw());
    return connection.getBulkReply();
  }

  @Override
  public String clientList(final long... clientIds) {
    checkIsInMultiOrPipeline();
    connection.sendCommand(CLIENT, clientListParams(clientIds));
    return connection.getBulkReply();
  }

  @Override
  public String clientInfo() {
    checkIsInMultiOrPipeline();
    connection.sendCommand(CLIENT, Keyword.INFO);
    return connection.getBulkReply();
  }

  @Override
  public String clientSetname(final String name) {
    checkIsInMultiOrPipeline();
    connection.sendCommand(CLIENT, SETNAME.name(), name);
    return connection.getStatusCodeReply();
  }

  @Override
  public String migrate(final String host, final int port, final String key,
      final int destinationDb, final int timeout) {
    checkIsInMultiOrPipeline();
    CommandArguments args = new CommandArguments(MIGRATE).add(host).add(port).key(key).add(destinationDb).add(timeout);
    connection.sendCommand(args);
    return connection.getStatusCodeReply();
  }

  @Override
  public String migrate(final String host, final int port, final int destinationDB,
      final int timeout, final MigrateParams params, final String... keys) {
    checkIsInMultiOrPipeline();
    CommandArguments args = new CommandArguments(MIGRATE).add(host).add(port).add(new byte[0]).add(destinationDB)
        .add(timeout).addParams(params).add(Keyword.KEYS).keys((Object[]) keys);
    connection.sendCommand(args);
    return connection.getStatusCodeReply();
  }

  @Override
  public String migrate(String host, int port, String key, int timeout) {
    checkIsInMultiOrPipeline();
    return connection.executeCommand(commandObjects.migrate(host, port, key, timeout));
  }

  @Override
  public String migrate(String host, int port, int timeout, MigrateParams params, String... keys) {
    checkIsInMultiOrPipeline();
    return connection.executeCommand(commandObjects.migrate(host, port, timeout, params, keys));
  }

  @Override
  public ScanResult<String> scan(final String cursor) {
    return connection.executeCommand(commandObjects.scan(cursor));
  }

  @Override
  public ScanResult<String> scan(final String cursor, final ScanParams params) {
    return connection.executeCommand(commandObjects.scan(cursor, params));
  }

  @Override
  public ScanResult<String> scan(final String cursor, final ScanParams params, final String type) {
    checkIsInMultiOrPipeline();
    return connection.executeCommand(commandObjects.scan(cursor, params, type));
  }

  @Override
  public ScanResult<Map.Entry<String, String>> hscan(final String key, final String cursor,
      final ScanParams params) {
    checkIsInMultiOrPipeline();
    return connection.executeCommand(commandObjects.hscan(key, cursor, params));
  }

  @Override
  public ScanResult<String> sscan(final String key, final String cursor, final ScanParams params) {
    checkIsInMultiOrPipeline();
    return connection.executeCommand(commandObjects.sscan(key, cursor, params));
  }

  @Override
  public ScanResult<Tuple> zscan(final String key, final String cursor, final ScanParams params) {
    checkIsInMultiOrPipeline();
    return connection.executeCommand(commandObjects.zscan(key, cursor, params));
  }

  @Override
  public String readonly() {
    checkIsInMultiOrPipeline();
    connection.sendCommand(READONLY);
    return connection.getStatusCodeReply();
  }

  @Override
  public String readwrite() {
    checkIsInMultiOrPipeline();
    connection.sendCommand(READWRITE);
    return connection.getStatusCodeReply();
  }

  @Override
  public String clusterNodes() {
    checkIsInMultiOrPipeline();
    connection.sendCommand(CLUSTER, ClusterKeyword.NODES);
    return connection.getBulkReply();
  }

  @Override
  public String clusterReplicas(final String nodeId) {
    checkIsInMultiOrPipeline();
    connection.sendCommand(CLUSTER, ClusterKeyword.REPLICAS.name(), nodeId);
    return connection.getBulkReply();
  }

  @Override
  public String clusterMeet(final String ip, final int port) {
    checkIsInMultiOrPipeline();
    connection.sendCommand(CLUSTER, ClusterKeyword.MEET.name(), ip, Integer.toString(port));
    return connection.getStatusCodeReply();
  }

  @Override
  public String clusterReset() {
    checkIsInMultiOrPipeline();
    connection.sendCommand(CLUSTER, ClusterKeyword.RESET);
    return connection.getStatusCodeReply();
  }

  @Override
  public String clusterReset(final ClusterResetType resetType) {
    checkIsInMultiOrPipeline();
    connection.sendCommand(CLUSTER, ClusterKeyword.RESET.getRaw(), resetType.getRaw());
    return connection.getStatusCodeReply();
  }

  @Override
  public String clusterAddSlots(final int... slots) {
    checkIsInMultiOrPipeline();
    connection.sendCommand(CLUSTER, joinParameters(ClusterKeyword.ADDSLOTS.getRaw(), joinParameters(slots)));
    return connection.getStatusCodeReply();
  }

  @Override
  public String clusterDelSlots(final int... slots) {
    checkIsInMultiOrPipeline();
    connection.sendCommand(CLUSTER, joinParameters(ClusterKeyword.DELSLOTS.getRaw(), joinParameters(slots)));
    return connection.getStatusCodeReply();
  }

  @Override
  public String clusterInfo() {
    checkIsInMultiOrPipeline();
    connection.sendCommand(CLUSTER, ClusterKeyword.INFO);
    return connection.getStatusCodeReply();
  }

  @Override
  public List<String> clusterGetKeysInSlot(final int slot, final int count) {
    checkIsInMultiOrPipeline();
    connection.sendCommand(CLUSTER, ClusterKeyword.GETKEYSINSLOT.getRaw(), toByteArray(slot), toByteArray(count));
    return connection.getMultiBulkReply();
  }

  @Override
  public List<byte[]> clusterGetKeysInSlotBinary(final int slot, final int count) {
    checkIsInMultiOrPipeline();
    connection.sendCommand(CLUSTER, ClusterKeyword.GETKEYSINSLOT.getRaw(), toByteArray(slot), toByteArray(count));
    return connection.getBinaryMultiBulkReply();
  }

  @Override
  public String clusterSetSlotNode(final int slot, final String nodeId) {
    checkIsInMultiOrPipeline();
    connection.sendCommand(CLUSTER, ClusterKeyword.SETSLOT.getRaw(), toByteArray(slot), ClusterKeyword.NODE.getRaw(), encode(nodeId));
    return connection.getStatusCodeReply();
  }

  @Override
  public String clusterSetSlotMigrating(final int slot, final String nodeId) {
    checkIsInMultiOrPipeline();
    connection.sendCommand(CLUSTER, ClusterKeyword.SETSLOT.getRaw(), toByteArray(slot), ClusterKeyword.MIGRATING.getRaw(), encode(nodeId));
    return connection.getStatusCodeReply();
  }

  @Override
  public String clusterSetSlotImporting(final int slot, final String nodeId) {
    checkIsInMultiOrPipeline();
    connection.sendCommand(CLUSTER, ClusterKeyword.SETSLOT.getRaw(), toByteArray(slot), ClusterKeyword.IMPORTING.getRaw(), encode(nodeId));
    return connection.getStatusCodeReply();
  }

  @Override
  public String clusterSetSlotStable(final int slot) {
    checkIsInMultiOrPipeline();
    connection.sendCommand(CLUSTER, ClusterKeyword.SETSLOT.getRaw(), toByteArray(slot), ClusterKeyword.STABLE.getRaw());
    return connection.getStatusCodeReply();
  }

  @Override
  public String clusterForget(final String nodeId) {
    checkIsInMultiOrPipeline();
    connection.sendCommand(CLUSTER, ClusterKeyword.FORGET.name(), nodeId);
    return connection.getStatusCodeReply();
  }

  @Override
  public String clusterFlushSlots() {
    checkIsInMultiOrPipeline();
    connection.sendCommand(CLUSTER, ClusterKeyword.FLUSHSLOTS);
    return connection.getStatusCodeReply();
  }

  @Override
  public long clusterKeySlot(final String key) {
    checkIsInMultiOrPipeline();
    connection.sendCommand(CLUSTER, ClusterKeyword.KEYSLOT.name(), key);
    return connection.getIntegerReply();
  }

  @Override
  public long clusterCountKeysInSlot(final int slot) {
    checkIsInMultiOrPipeline();
    connection.sendCommand(CLUSTER, ClusterKeyword.COUNTKEYSINSLOT.getRaw(), toByteArray(slot));
    return connection.getIntegerReply();
  }

  @Override
  public String clusterSaveConfig() {
    checkIsInMultiOrPipeline();
    connection.sendCommand(CLUSTER, ClusterKeyword.SAVECONFIG);
    return connection.getStatusCodeReply();
  }

  @Override
  public String clusterReplicate(final String nodeId) {
    checkIsInMultiOrPipeline();
    connection.sendCommand(CLUSTER, ClusterKeyword.REPLICATE.name(), nodeId);
    return connection.getStatusCodeReply();
  }

  @Override
  @Deprecated
  public List<String> clusterSlaves(final String nodeId) {
    checkIsInMultiOrPipeline();
    connection.sendCommand(CLUSTER, ClusterKeyword.SLAVES.name(), nodeId);
    return connection.getMultiBulkReply();
  }

  @Override
  public String clusterFailover() {
    checkIsInMultiOrPipeline();
    connection.sendCommand(CLUSTER, ClusterKeyword.FAILOVER);
    return connection.getStatusCodeReply();
  }

  @Override
  public String clusterFailover(ClusterFailoverOption failoverOption) {
    checkIsInMultiOrPipeline();
    connection.sendCommand(CLUSTER, ClusterKeyword.FAILOVER.getRaw(), failoverOption.getRaw());
    return connection.getStatusCodeReply();
  }

  @Override
  public List<Object> clusterSlots() {
    checkIsInMultiOrPipeline();
    connection.sendCommand(CLUSTER, ClusterKeyword.SLOTS);
    return connection.getObjectMultiBulkReply();
  }

  @Override
  public String clusterMyId() {
    checkIsInMultiOrPipeline();
    connection.sendCommand(CLUSTER, ClusterKeyword.MYID);
    return connection.getBulkReply();
  }

  @Override
  public List<Map<String, Object>> clusterLinks() {
    checkIsInMultiOrPipeline();
    connection.sendCommand(CLUSTER, ClusterKeyword.LINKS);
    return connection.getObjectMultiBulkReply().stream()
            .map(BuilderFactory.ENCODED_OBJECT_MAP::build).collect(Collectors.toList());
  }

  @Override
  public String clusterAddSlotsRange(int... ranges) {
    checkIsInMultiOrPipeline();
    connection.sendCommand(CLUSTER,
        joinParameters(ClusterKeyword.ADDSLOTSRANGE.getRaw(), joinParameters(ranges)));
    return connection.getStatusCodeReply();
  }

  @Override
  public String clusterDelSlotsRange(int... ranges) {
    checkIsInMultiOrPipeline();
    connection.sendCommand(CLUSTER,
        joinParameters(ClusterKeyword.DELSLOTSRANGE.getRaw(), joinParameters(ranges)));
    return connection.getStatusCodeReply();
  }

  @Override
  public String asking() {
    checkIsInMultiOrPipeline();
    connection.sendCommand(ASKING);
    return connection.getStatusCodeReply();
  }

  @Override
  public long pfadd(final String key, final String... elements) {
    checkIsInMultiOrPipeline();
    return connection.executeCommand(commandObjects.pfadd(key, elements));
  }

  @Override
  public long pfcount(final String key) {
    checkIsInMultiOrPipeline();
    return connection.executeCommand(commandObjects.pfcount(key));
  }

  @Override
  public long pfcount(final String... keys) {
    checkIsInMultiOrPipeline();
    return connection.executeCommand(commandObjects.pfcount(keys));
  }

  @Override
  public String pfmerge(final String destkey, final String... sourcekeys) {
    checkIsInMultiOrPipeline();
    return connection.executeCommand(commandObjects.pfmerge(destkey, sourcekeys));
  }

  @Override
  public long geoadd(final String key, final double longitude, final double latitude,
      final String member) {
    checkIsInMultiOrPipeline();
    return connection.executeCommand(commandObjects.geoadd(key, longitude, latitude, member));
  }

  @Override
  public long geoadd(final String key, final Map<String, GeoCoordinate> memberCoordinateMap) {
    checkIsInMultiOrPipeline();
    return connection.executeCommand(commandObjects.geoadd(key, memberCoordinateMap));
  }

  @Override
  public long geoadd(final String key, final GeoAddParams params, final Map<String, GeoCoordinate> memberCoordinateMap) {
    checkIsInMultiOrPipeline();
    return connection.executeCommand(commandObjects.geoadd(key, params, memberCoordinateMap));
  }

  @Override
  public Double geodist(final String key, final String member1, final String member2) {
    checkIsInMultiOrPipeline();
    return connection.executeCommand(commandObjects.geodist(key, member1, member2));
  }

  @Override
  public Double geodist(final String key, final String member1, final String member2,
      final GeoUnit unit) {
    checkIsInMultiOrPipeline();
    return connection.executeCommand(commandObjects.geodist(key, member1, member2, unit));
  }

  @Override
  public List<String> geohash(final String key, String... members) {
    checkIsInMultiOrPipeline();
    return connection.executeCommand(commandObjects.geohash(key, members));
  }

  @Override
  public List<GeoCoordinate> geopos(final String key, String... members) {
    checkIsInMultiOrPipeline();
    return connection.executeCommand(commandObjects.geopos(key, members));
  }

  @Override
  public List<GeoRadiusResponse> georadius(final String key, final double longitude,
      final double latitude, final double radius, final GeoUnit unit) {
    checkIsInMultiOrPipeline();
    return connection.executeCommand(commandObjects.georadius(key, longitude, latitude, radius, unit));
  }

  @Override
  public List<GeoRadiusResponse> georadiusReadonly(final String key, final double longitude,
      final double latitude, final double radius, final GeoUnit unit) {
    checkIsInMultiOrPipeline();
    return connection.executeCommand(commandObjects.georadiusReadonly(key, longitude, latitude, radius, unit));
  }

  @Override
  public List<GeoRadiusResponse> georadius(final String key, final double longitude,
      final double latitude, final double radius, final GeoUnit unit, final GeoRadiusParam param) {
    checkIsInMultiOrPipeline();
    return connection.executeCommand(commandObjects.georadius(key, longitude, latitude, radius, unit, param));
  }

  @Override
  public long georadiusStore(final String key, double longitude, double latitude, double radius,
      GeoUnit unit, GeoRadiusParam param, GeoRadiusStoreParam storeParam) {
    checkIsInMultiOrPipeline();
    return connection.executeCommand(commandObjects.georadiusStore(key, longitude, latitude, radius, unit, param, storeParam));
  }

  @Override
  public List<GeoRadiusResponse> georadiusReadonly(final String key, final double longitude,
      final double latitude, final double radius, final GeoUnit unit, final GeoRadiusParam param) {
    checkIsInMultiOrPipeline();
    return connection.executeCommand(commandObjects.georadiusReadonly(key, longitude, latitude, radius, unit, param));
  }

  @Override
  public List<GeoRadiusResponse> georadiusByMember(final String key, final String member,
      final double radius, final GeoUnit unit) {
    checkIsInMultiOrPipeline();
    return connection.executeCommand(commandObjects.georadiusByMember(key, member, radius, unit));
  }

  @Override
  public List<GeoRadiusResponse> georadiusByMemberReadonly(final String key, final String member,
      final double radius, final GeoUnit unit) {
    checkIsInMultiOrPipeline();
    return connection.executeCommand(commandObjects.georadiusByMemberReadonly(key, member, radius, unit));
  }

  @Override
  public List<GeoRadiusResponse> georadiusByMember(final String key, final String member,
      final double radius, final GeoUnit unit, final GeoRadiusParam param) {
    checkIsInMultiOrPipeline();
    return connection.executeCommand(commandObjects.georadiusByMember(key, member, radius, unit, param));
  }

  @Override
  public long georadiusByMemberStore(final String key, String member, double radius, GeoUnit unit,
      GeoRadiusParam param, GeoRadiusStoreParam storeParam) {
    checkIsInMultiOrPipeline();
    return connection.executeCommand(commandObjects.georadiusByMemberStore(key, member, radius, unit, param, storeParam));
  }

  @Override
  public List<GeoRadiusResponse> georadiusByMemberReadonly(final String key, final String member,
      final double radius, final GeoUnit unit, final GeoRadiusParam param) {
    checkIsInMultiOrPipeline();
    return connection.executeCommand(commandObjects.georadiusByMemberReadonly(key, member, radius, unit, param));
  }

  @Override
  public List<GeoRadiusResponse> geosearch(String key, String member, double radius, GeoUnit unit) {
    checkIsInMultiOrPipeline();
    return connection.executeCommand(commandObjects.geosearch(key, member, radius, unit));
  }

  @Override
  public List<GeoRadiusResponse> geosearch(String key, GeoCoordinate coord, double radius, GeoUnit unit) {
    checkIsInMultiOrPipeline();
    return connection.executeCommand(commandObjects.geosearch(key, coord, radius, unit));
  }

  @Override
  public List<GeoRadiusResponse> geosearch(String key, String member, double width, double height, GeoUnit unit) {
    checkIsInMultiOrPipeline();
    return connection.executeCommand(commandObjects.geosearch(key, member, width, height, unit));
  }

  @Override
  public List<GeoRadiusResponse> geosearch(String key, GeoCoordinate coord, double width, double height, GeoUnit unit) {
    checkIsInMultiOrPipeline();
    return connection.executeCommand(commandObjects.geosearch(key, coord, width, height, unit));
  }

  @Override
  public List<GeoRadiusResponse> geosearch(String key, GeoSearchParam params) {
    checkIsInMultiOrPipeline();
    return connection.executeCommand(commandObjects.geosearch(key, params));
  }

  @Override
  public long geosearchStore(String dest, String src, String member, double radius, GeoUnit unit) {
    checkIsInMultiOrPipeline();
    return connection.executeCommand(commandObjects.geosearchStore(dest, src, member, radius, unit));
  }

  @Override
  public long geosearchStore(String dest, String src, GeoCoordinate coord, double radius, GeoUnit unit) {
    checkIsInMultiOrPipeline();
    return connection.executeCommand(commandObjects.geosearchStore(dest, src, coord, radius, unit));
  }

  @Override
  public long geosearchStore(String dest, String src, String member, double width, double height, GeoUnit unit) {
    checkIsInMultiOrPipeline();
    return connection.executeCommand(commandObjects.geosearchStore(dest, src, member, width, height, unit));
  }

  @Override
  public long geosearchStore(String dest, String src, GeoCoordinate coord, double width, double height, GeoUnit unit) {
    checkIsInMultiOrPipeline();
    return connection.executeCommand(commandObjects.geosearchStore(dest, src, coord, width, height, unit));
  }

  @Override
  public long geosearchStore(String dest, String src, GeoSearchParam params) {
    checkIsInMultiOrPipeline();
    return connection.executeCommand(commandObjects.geosearchStore(dest, src, params));
  }

  @Override
  public long geosearchStoreStoreDist(String dest, String src, GeoSearchParam params) {
    checkIsInMultiOrPipeline();
    return connection.executeCommand(commandObjects.geosearchStoreStoreDist(dest, src, params));
  }

  @Override
  public String moduleLoad(final String path) {
    checkIsInMultiOrPipeline();
    connection.sendCommand(MODULE, LOAD.name(), path);
    return connection.getStatusCodeReply();
  }

  @Override
  public String moduleUnload(final String name) {
    checkIsInMultiOrPipeline();
    connection.sendCommand(MODULE, UNLOAD.name(), name);
    return connection.getStatusCodeReply();
  }

  @Override
  public List<Module> moduleList() {
    checkIsInMultiOrPipeline();
    connection.sendCommand(MODULE, LIST);
    return BuilderFactory.MODULE_LIST.build(connection.getObjectMultiBulkReply());
  }

  @Override
  public List<Long> bitfield(final String key, final String... arguments) {
    checkIsInMultiOrPipeline();
    return connection.executeCommand(commandObjects.bitfield(key, arguments));
  }

  @Override
  public List<Long> bitfieldReadonly(final String key, final String... arguments) {
    checkIsInMultiOrPipeline();
    return connection.executeCommand(commandObjects.bitfieldReadonly(key, arguments));
  }

  @Override
  public long hstrlen(final String key, final String field) {
    checkIsInMultiOrPipeline();
    return connection.executeCommand(commandObjects.hstrlen(key, field));
  }

  @Override
  public String memoryDoctor() {
    checkIsInMultiOrPipeline();
    connection.sendCommand(MEMORY, DOCTOR);
    return connection.getBulkReply();
  }

  @Override
  public Long memoryUsage(final String key) {
    checkIsInMultiOrPipeline();
    connection.sendCommand(MEMORY, USAGE.name(), key);
    return connection.getIntegerReply();
  }

  @Override
  public Long memoryUsage(final String key, final int samples) {
    checkIsInMultiOrPipeline();
    connection.sendCommand(MEMORY, USAGE.getRaw(), encode(key), SAMPLES.getRaw(), toByteArray(samples));
    return connection.getIntegerReply();
  }

  @Override
  public String lolwut() {
    checkIsInMultiOrPipeline();
    connection.sendCommand(LOLWUT);
    return connection.getBulkReply();
  }

  @Override
  public String lolwut(LolwutParams lolwutParams) {
    checkIsInMultiOrPipeline();
    connection.sendCommand(new CommandArguments(LOLWUT).addParams(lolwutParams));
    return connection.getBulkReply();
  }

  @Override
  public StreamEntryID xadd(final String key, final StreamEntryID id, final Map<String, String> hash) {
    checkIsInMultiOrPipeline();
    return connection.executeCommand(commandObjects.xadd(key, id, hash));
  }

  @Override
  public StreamEntryID xadd(final String key, final XAddParams params, final Map<String, String> hash) {
    checkIsInMultiOrPipeline();
    return connection.executeCommand(commandObjects.xadd(key, params, hash));
  }

  @Override
  public long xlen(final String key) {
    checkIsInMultiOrPipeline();
    return connection.executeCommand(commandObjects.xlen(key));
  }

  @Override
  public List<StreamEntry> xrange(final String key, final StreamEntryID start, final StreamEntryID end) {
    checkIsInMultiOrPipeline();
    return connection.executeCommand(commandObjects.xrange(key, start, end));
  }

  @Override
  public List<StreamEntry> xrange(final String key, final StreamEntryID start,
      final StreamEntryID end, final int count) {
    checkIsInMultiOrPipeline();
    return connection.executeCommand(commandObjects.xrange(key, start, end, count));
  }

  @Override
  public List<StreamEntry> xrevrange(final String key, final StreamEntryID end,
      final StreamEntryID start) {
    checkIsInMultiOrPipeline();
    return connection.executeCommand(commandObjects.xrevrange(key, end, start));
  }

  @Override
  public List<StreamEntry> xrevrange(final String key, final StreamEntryID end,
      final StreamEntryID start, final int count) {
    checkIsInMultiOrPipeline();
    return connection.executeCommand(commandObjects.xrevrange(key, end, start, count));
  }

  @Override
  public List<StreamEntry> xrange(final String key, final String start, final String end) {
    checkIsInMultiOrPipeline();
    return connection.executeCommand(commandObjects.xrange(key, start, end));
  }

  @Override
  public List<StreamEntry> xrange(final String key, final String start, final String end, final int count) {
    checkIsInMultiOrPipeline();
    return connection.executeCommand(commandObjects.xrange(key, start, end, count));
  }

  @Override
  public List<StreamEntry> xrevrange(final String key, final String end, final String start) {
    checkIsInMultiOrPipeline();
    return connection.executeCommand(commandObjects.xrevrange(key, end, start));
  }

  @Override
  public List<StreamEntry> xrevrange(final String key, final String end, final String start, final int count) {
    checkIsInMultiOrPipeline();
    return connection.executeCommand(commandObjects.xrevrange(key, end, start, count));
  }

  @Override
  public List<Map.Entry<String, List<StreamEntry>>> xread(final XReadParams xReadParams, final Map<String, StreamEntryID> streams) {
    checkIsInMultiOrPipeline();
    return connection.executeCommand(commandObjects.xread(xReadParams, streams));
  }

  @Override
  public long xack(final String key, final String group, final StreamEntryID... ids) {
    checkIsInMultiOrPipeline();
    return connection.executeCommand(commandObjects.xack(key, group, ids));
  }

  @Override
  public String xgroupCreate(final String key, final String groupname, final StreamEntryID id,
      final boolean makeStream) {
    checkIsInMultiOrPipeline();
    return connection.executeCommand(commandObjects.xgroupCreate(key, groupname, id, makeStream));
  }

  @Override
  public String xgroupSetID(final String key, final String groupname, final StreamEntryID id) {
    checkIsInMultiOrPipeline();
    return connection.executeCommand(commandObjects.xgroupSetID(key, groupname, id));
  }

  @Override
  public long xgroupDestroy(final String key, final String groupname) {
    checkIsInMultiOrPipeline();
    return connection.executeCommand(commandObjects.xgroupDestroy(key, groupname));
  }

  @Override
  public long xgroupDelConsumer(final String key, final String groupname, final String consumerName) {
    checkIsInMultiOrPipeline();
    return connection.executeCommand(commandObjects.xgroupDelConsumer(key, groupname, consumerName));
  }

  @Override
  public long xdel(final String key, final StreamEntryID... ids) {
    checkIsInMultiOrPipeline();
    return connection.executeCommand(commandObjects.xdel(key, ids));
  }

  @Override
  public long xtrim(final String key, final long maxLen, final boolean approximateLength) {
    checkIsInMultiOrPipeline();
    return connection.executeCommand(commandObjects.xtrim(key, maxLen, approximateLength));
  }

  @Override
  public long xtrim(final String key, final XTrimParams params) {
    checkIsInMultiOrPipeline();
    return connection.executeCommand(commandObjects.xtrim(key, params));
  }

  @Override
  public List<Map.Entry<String, List<StreamEntry>>> xreadGroup(final String groupname,
      final String consumer, final XReadGroupParams xReadGroupParams,
      final Map<String, StreamEntryID> streams) {
    checkIsInMultiOrPipeline();
    return connection.executeCommand(commandObjects.xreadGroup(groupname, consumer, xReadGroupParams, streams));
  }

  @Override
  public StreamPendingSummary xpending(final String key, final String groupname) {
    checkIsInMultiOrPipeline();
    return connection.executeCommand(commandObjects.xpending(key, groupname));
  }

  /**
   * @deprecated Use {@link Jedis#xpending(java.lang.String, java.lang.String, redis.clients.jedis.params.XPendingParams)}.
   */
  @Override
  @Deprecated
  public List<StreamPendingEntry> xpending(final String key, final String groupname,
      final StreamEntryID start, final StreamEntryID end, final int count, final String consumername) {
    checkIsInMultiOrPipeline();
    return connection.executeCommand(commandObjects.xpending(key, groupname, start, end, count, consumername));
  }

  @Override
  public List<StreamPendingEntry> xpending(final String key, final String groupname, final XPendingParams params) {
    checkIsInMultiOrPipeline();
    return connection.executeCommand(commandObjects.xpending(key, groupname, params));
  }

  @Override
  public List<StreamEntry> xclaim(String key, String group, String consumername, long minIdleTime,
      XClaimParams params, StreamEntryID... ids) {
    checkIsInMultiOrPipeline();
    return connection.executeCommand(commandObjects.xclaim(key, group, consumername, minIdleTime, params, ids));
  }

  @Override
  public List<StreamEntryID> xclaimJustId(String key, String group, String consumername,
      long minIdleTime, XClaimParams params, StreamEntryID... ids) {
    checkIsInMultiOrPipeline();
    return connection.executeCommand(commandObjects.xclaimJustId(key, group, consumername, minIdleTime, params, ids));
  }

  @Override
  public Map.Entry<StreamEntryID, List<StreamEntry>> xautoclaim(String key, String group, String consumerName,
      long minIdleTime, StreamEntryID start, XAutoClaimParams params) {
    checkIsInMultiOrPipeline();
    return connection.executeCommand(commandObjects.xautoclaim(key, group, consumerName, minIdleTime, start, params));
  }

  @Override
  public Map.Entry<StreamEntryID, List<StreamEntryID>> xautoclaimJustId(String key, String group, String consumerName,
      long minIdleTime, StreamEntryID start, XAutoClaimParams params) {
    checkIsInMultiOrPipeline();
    return connection.executeCommand(commandObjects.xautoclaimJustId(key, group, consumerName, minIdleTime, start, params));
  }

  @Override
  public StreamInfo xinfoStream(String key) {
    return connection.executeCommand(commandObjects.xinfoStream(key));
  }

  @Override
  public StreamFullInfo xinfoStreamFull(String key) {
    checkIsInMultiOrPipeline();
    return connection.executeCommand(commandObjects.xinfoStreamFull(key));
  }

  @Override
  public StreamFullInfo xinfoStreamFull(String key, int count) {
    checkIsInMultiOrPipeline();
    return connection.executeCommand(commandObjects.xinfoStreamFull(key, count));
  }

  @Override
  @Deprecated
  public List<StreamGroupInfo> xinfoGroup(String key) {
    return connection.executeCommand(commandObjects.xinfoGroup(key));
  }

  @Override
  public List<StreamGroupInfo> xinfoGroups(String key) {
    return connection.executeCommand(commandObjects.xinfoGroups(key));
  }

  @Override
  public List<StreamConsumersInfo> xinfoConsumers(String key, String group) {
    return connection.executeCommand(commandObjects.xinfoConsumers(key, group));
  }

  public Object sendCommand(ProtocolCommand cmd, String... args) {
    checkIsInMultiOrPipeline();
    connection.sendCommand(cmd, args);
    return connection.getOne();
  }

  public Object sendBlockingCommand(ProtocolCommand cmd, String... args) {
    checkIsInMultiOrPipeline();
    connection.sendCommand(cmd, args);
    connection.setTimeoutInfinite();
    try {
      return connection.getOne();
    } finally {
      connection.rollbackTimeout();
    }
  }

  private static byte[][] joinParameters(int... params) {
    byte[][] result = new byte[params.length][];
    for (int i = 0; i < params.length; i++) {
      result[i] = toByteArray(params[i]);
    }
    return result;
  }

  private static byte[][] joinParameters(byte[] first, byte[][] rest) {
    byte[][] result = new byte[rest.length + 1][];
    result[0] = first;
    System.arraycopy(rest, 0, result, 1, rest.length);
    return result;
  }

  private static byte[][] joinParameters(byte[] first, byte[] second, byte[][] rest) {
    byte[][] result = new byte[rest.length + 2][];
    result[0] = first;
    result[1] = second;
    System.arraycopy(rest, 0, result, 2, rest.length);
    return result;
  }

  private static String[] joinParameters(String first, String[] rest) {
    String[] result = new String[rest.length + 1];
    result[0] = first;
    System.arraycopy(rest, 0, result, 1, rest.length);
    return result;
  }

  private static String[] joinParameters(String first, String second, String[] rest) {
    String[] result = new String[rest.length + 2];
    result[0] = first;
    result[1] = second;
    System.arraycopy(rest, 0, result, 2, rest.length);
    return result;
  }

}<|MERGE_RESOLUTION|>--- conflicted
+++ resolved
@@ -7362,16 +7362,10 @@
 
   /**
    * Calculate the longest common subsequence of keyA and keyB.
-<<<<<<< HEAD
    * @deprecated Use {@link Jedis#lcs(String, String, LCSParams) LCS}
    * @param keyA keyA
    * @param keyB keyB
    * @param params the params
-=======
-   * @param keyA
-   * @param keyB
-   * @param params
->>>>>>> 3c467917
    * @return According to StrAlgoLCSParams to decide to return content to fill LCSMatchResult.
    */
   @Override
