--- conflicted
+++ resolved
@@ -282,11 +282,7 @@
     GETNAME, SETNAME, LIST, MATCH, COUNT, PING, PONG, UNLOAD, REPLACE, KEYS, PAUSE, DOCTOR, BLOCK,
     NOACK, STREAMS, KEY, CREATE, MKSTREAM, SETID, DESTROY, DELCONSUMER, MAXLEN, GROUP, ID, IDLE,
     TIME, RETRYCOUNT, FORCE, USAGE, SAMPLES, STREAM, GROUPS, CONSUMERS, HELP, FREQ, SETUSER,
-<<<<<<< HEAD
-    GETUSER, DELUSER, WHOAMI, CAT, GENPASS, USERS, LOG, SAVE;
-=======
-    GETUSER, DELUSER, WHOAMI, CAT, GENPASS, USERS, LOG, INCR;
->>>>>>> 66c85563
+    GETUSER, DELUSER, WHOAMI, CAT, GENPASS, USERS, LOG, INCR, SAVE;
 
     /**
      * @deprecated This will be private in future. Use {@link #getRaw()}.
