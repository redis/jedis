--- conflicted
+++ resolved
@@ -65,26 +65,12 @@
         }
     }
 
-<<<<<<< HEAD
-    protected Connection sendCommand(String name, String... args) {
-		try {
-			connect();
-		} catch (UnknownHostException e) {
-			throw new JedisException("Could not connect to redis-server", e);
-		} catch (IOException e) {
-			throw new JedisException("Could not connect to redis-server", e);
-		}
-	protocol.sendCommand(outputStream, name, args);
-	pipelinedCommands++;
-	return this;
-=======
     protected Connection sendCommand(final Command cmd, final String... args) {
         final byte[][] bargs = new byte[args.length][];
         for (int i = 0; i < args.length; i++) {
             bargs[i] = SafeEncoder.encode(args[i]);
         }
         return sendCommand(cmd, bargs);
->>>>>>> 6c3ec9fc
     }
 
     protected Connection sendCommand(final Command cmd, final byte[]... args) {
@@ -180,11 +166,6 @@
         }
     }
 
-<<<<<<< HEAD
-    public int getIntegerReply() {
-	pipelinedCommands--;
-	return ((Integer) protocol.read(inputStream)).intValue();
-=======
     public byte[] getBinaryBulkReply() {
         flush();
         pipelinedCommands--;
@@ -195,7 +176,6 @@
         flush();
         pipelinedCommands--;
         return (Long) protocol.read(inputStream);
->>>>>>> 6c3ec9fc
     }
 
     public List<String> getMultiBulkReply() {
