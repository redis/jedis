package redis.clients.jedis;

import java.io.IOException;
import java.net.InetSocketAddress;
import java.net.Socket;
import javax.net.ssl.HostnameVerifier;
import javax.net.ssl.SSLParameters;
import javax.net.ssl.SSLSocket;
import javax.net.ssl.SSLSocketFactory;

import redis.clients.jedis.exceptions.JedisConnectionException;
import redis.clients.jedis.util.IOUtils;

public class DefaultJedisSocketFactory implements JedisSocketFactory {

  protected static final HostAndPort DEFAULT_HOST_AND_PORT = new HostAndPort(Protocol.DEFAULT_HOST,
      Protocol.DEFAULT_PORT);

  private HostAndPort hostAndPort = DEFAULT_HOST_AND_PORT;
  private int connectionTimeout = Protocol.DEFAULT_TIMEOUT;
  private int soTimeout = Protocol.DEFAULT_TIMEOUT;
  private boolean ssl = false;
  private SSLSocketFactory sslSocketFactory = null;
  private SSLParameters sslParameters = null;
  private HostnameVerifier hostnameVerifier = null;
  private HostAndPortMapper hostAndPortMapper = null;

  public DefaultJedisSocketFactory() {
  }

  public DefaultJedisSocketFactory(HostAndPort hostAndPort) {
    this(hostAndPort, null);
  }

  @Deprecated
  public DefaultJedisSocketFactory(String host, int port, int connectionTimeout, int soTimeout,
      boolean ssl, SSLSocketFactory sslSocketFactory, SSLParameters sslParameters,
      HostnameVerifier hostnameVerifier) {
    this.hostAndPort = new HostAndPort(host, port);
    this.connectionTimeout = connectionTimeout;
    this.soTimeout = soTimeout;
    this.ssl = ssl;
    this.sslSocketFactory = sslSocketFactory;
    this.sslParameters = sslParameters;
    this.hostnameVerifier = hostnameVerifier;
  }

  public DefaultJedisSocketFactory(HostAndPort hostAndPort, JedisClientConfig config) {
    this.hostAndPort = hostAndPort;
    if (config != null) {
      this.connectionTimeout = config.getConnectionTimeoutMillis();
      this.soTimeout = config.getSoTimeoutMillis();
      this.ssl = config.isSsl();
      this.sslSocketFactory = config.getSslSocketFactory();
      this.sslParameters = config.getSslParameters();
      this.hostnameVerifier = config.getHostnameVerifier();
      this.hostAndPortMapper = config.getHostAndPortMapper();
    }
  }

  @Override
  public Socket createSocket() throws JedisConnectionException {
    Socket socket = null;
    try {
      socket = new Socket();
      // ->@wjw_add
      socket.setReuseAddress(true);
<<<<<<< HEAD
      socket.setKeepAlive(true); // Will monitor the TCP connection is
      // valid
      socket.setTcpNoDelay(true); // Socket buffer Whetherclosed, to
      // ensure timely delivery of data
=======
      socket.setKeepAlive(true); // Will monitor the TCP connection is valid
      socket.setTcpNoDelay(true); // Socket buffer Whetherclosed, to ensure timely delivery of data
      socket.setSoLinger(true, 0); // Control calls close () method, the underlying socket is closed immediately
      // <-@wjw_add
>>>>>>> 182cb96b

      HostAndPort hostAndPort = getSocketHostAndPort();
      socket.connect(new InetSocketAddress(hostAndPort.getHost(), hostAndPort.getPort()), getConnectionTimeout());
      socket.setSoTimeout(getSoTimeout());

      if (ssl) {
        SSLSocketFactory sslSocketFactory = getSslSocketFactory();
        if (null == sslSocketFactory) {
          sslSocketFactory = (SSLSocketFactory) SSLSocketFactory.getDefault();
        }
        socket = sslSocketFactory.createSocket(socket, hostAndPort.getHost(), hostAndPort.getPort(), true);

        SSLParameters sslParameters = getSslParameters();
        if (null != sslParameters) {
          ((SSLSocket) socket).setSSLParameters(sslParameters);
        }

        HostnameVerifier hostnameVerifier = getHostnameVerifier();
        if (null != hostnameVerifier
            && !hostnameVerifier.verify(hostAndPort.getHost(), ((SSLSocket) socket).getSession())) {
          String message = String.format(
            "The connection to '%s' failed ssl/tls hostname verification.", hostAndPort.getHost());
          throw new JedisConnectionException(message);
        }
      }

      return socket;

    } catch (IOException ex) {

      IOUtils.closeQuietly(socket);

      throw new JedisConnectionException("Failed to create socket.", ex);
    }
  }

  public HostAndPort getSocketHostAndPort() {
    HostAndPortMapper mapper = getHostAndPortMapper();
    HostAndPort hostAndPort = getHostAndPort();
    if (mapper != null) {
      HostAndPort mapped = mapper.getHostAndPort(hostAndPort);
      if (mapped != null) {
        return mapped;
      }
    }
    return hostAndPort;
  }

  public HostAndPort getHostAndPort() {
    return this.hostAndPort;
  }

  public void setHostAndPort(HostAndPort hostAndPort) {
    this.hostAndPort = hostAndPort;
  }

  @Override
  public String getDescription() {
    return this.hostAndPort.toString();
  }

  @Override
  public String getHost() {
    return this.hostAndPort.getHost();
  }

  @Override
  public void setHost(String host) {
    this.hostAndPort = new HostAndPort(host, this.hostAndPort.getPort());
  }

  @Override
  public int getPort() {
    return this.hostAndPort.getPort();
  }

  @Override
  public void setPort(int port) {
    this.hostAndPort = new HostAndPort(this.hostAndPort.getHost(), port);
  }

  @Override
  public int getConnectionTimeout() {
    return this.connectionTimeout;
  }

  @Override
  public void setConnectionTimeout(int connectionTimeout) {
    this.connectionTimeout = connectionTimeout;
  }

  @Override
  public int getSoTimeout() {
    return this.soTimeout;
  }

  @Override
  public void setSoTimeout(int soTimeout) {
    this.soTimeout = soTimeout;
  }

  public boolean isSsl() {
    return ssl;
  }

  public void setSsl(boolean ssl) {
    this.ssl = ssl;
  }

  public SSLSocketFactory getSslSocketFactory() {
    return sslSocketFactory;
  }

  public void setSslSocketFactory(SSLSocketFactory sslSocketFactory) {
    this.sslSocketFactory = sslSocketFactory;
  }

  public SSLParameters getSslParameters() {
    return sslParameters;
  }

  public void setSslParameters(SSLParameters sslParameters) {
    this.sslParameters = sslParameters;
  }

  public HostnameVerifier getHostnameVerifier() {
    return hostnameVerifier;
  }

  public void setHostnameVerifier(HostnameVerifier hostnameVerifier) {
    this.hostnameVerifier = hostnameVerifier;
  }

  public HostAndPortMapper getHostAndPortMapper() {
    return hostAndPortMapper;
  }

  public void setHostAndPortMapper(HostAndPortMapper hostAndPortMapper) {
    this.hostAndPortMapper = hostAndPortMapper;
  }
}<|MERGE_RESOLUTION|>--- conflicted
+++ resolved
@@ -65,17 +65,9 @@
       socket = new Socket();
       // ->@wjw_add
       socket.setReuseAddress(true);
-<<<<<<< HEAD
-      socket.setKeepAlive(true); // Will monitor the TCP connection is
-      // valid
-      socket.setTcpNoDelay(true); // Socket buffer Whetherclosed, to
-      // ensure timely delivery of data
-=======
       socket.setKeepAlive(true); // Will monitor the TCP connection is valid
       socket.setTcpNoDelay(true); // Socket buffer Whetherclosed, to ensure timely delivery of data
-      socket.setSoLinger(true, 0); // Control calls close () method, the underlying socket is closed immediately
       // <-@wjw_add
->>>>>>> 182cb96b
 
       HostAndPort hostAndPort = getSocketHostAndPort();
       socket.connect(new InetSocketAddress(hostAndPort.getHost(), hostAndPort.getPort()), getConnectionTimeout());
