package redis.clients.jedis;

import java.io.Closeable;
import java.util.Map;
import java.util.Set;
import javax.net.ssl.HostnameVerifier;
import javax.net.ssl.SSLParameters;
import javax.net.ssl.SSLSocketFactory;

import org.apache.commons.pool2.impl.GenericObjectPoolConfig;

import redis.clients.jedis.exceptions.JedisConnectionException;

public abstract class JedisClusterConnectionHandler implements Closeable {
  protected final JedisClusterInfoCache cache;

  public JedisClusterConnectionHandler(Set<HostAndPort> nodes,
      final GenericObjectPoolConfig poolConfig, int connectionTimeout, int soTimeout, String password) {
    this(nodes, poolConfig, connectionTimeout, soTimeout, password, null);
  }

  public JedisClusterConnectionHandler(Set<HostAndPort> nodes,
      final GenericObjectPoolConfig poolConfig, int connectionTimeout, int soTimeout, String password, String clientName) {
    this(nodes, poolConfig, connectionTimeout, soTimeout, password, clientName, false, null, null, null, null);
  }

  public JedisClusterConnectionHandler(Set<HostAndPort> nodes, final GenericObjectPoolConfig poolConfig,
      int connectionTimeout, int soTimeout, String user, String password, String clientName) {
    this(nodes, poolConfig, connectionTimeout, soTimeout, user, password, clientName, false, null, null, null, null);
  }

  public JedisClusterConnectionHandler(Set<HostAndPort> nodes,
      final GenericObjectPoolConfig poolConfig, int connectionTimeout, int soTimeout, String password, String clientName,
      boolean ssl, SSLSocketFactory sslSocketFactory, SSLParameters sslParameters,
      HostnameVerifier hostnameVerifier, JedisClusterHostAndPortMap portMap) {
    this.cache = new JedisClusterInfoCache(poolConfig, connectionTimeout, soTimeout, password, clientName,
        ssl, sslSocketFactory, sslParameters, hostnameVerifier, portMap);
    initializeSlotsCache(nodes, connectionTimeout, soTimeout, password, clientName, ssl, sslSocketFactory, sslParameters, hostnameVerifier);
  }

  public JedisClusterConnectionHandler(Set<HostAndPort> nodes,
                                       final GenericObjectPoolConfig poolConfig, int connectionTimeout, int soTimeout,
                                       String user, String password, String clientName, boolean ssl, SSLSocketFactory sslSocketFactory,
                                       SSLParameters sslParameters, HostnameVerifier hostnameVerifier, JedisClusterHostAndPortMap portMap) {
    this.cache = new JedisClusterInfoCache(poolConfig, connectionTimeout, soTimeout, user, password, clientName,
            ssl, sslSocketFactory, sslParameters, hostnameVerifier, portMap);
    initializeSlotsCache(nodes, poolConfig, connectionTimeout, soTimeout, user, password, clientName, ssl, sslSocketFactory, sslParameters, hostnameVerifier);
  }

  abstract Jedis getConnection();

  abstract Jedis getConnectionFromSlot(int slot);

  public Jedis getConnectionFromNode(HostAndPort node) {
    return cache.setupNodeIfNotExist(node).getResource();
  }
  
  public Map<String, JedisPool> getNodes() {
    return cache.getNodes();
  }

<<<<<<< HEAD
  private void initializeSlotsCache(Set<HostAndPort> startNodes, GenericObjectPoolConfig poolConfig,
                                    int connectionTimeout, int soTimeout, String password, String clientName,
                                    boolean ssl, SSLSocketFactory sslSocketFactory, SSLParameters sslParameters, HostnameVerifier hostnameVerifier) {
    initializeSlotsCache(startNodes, poolConfig, connectionTimeout, soTimeout,
            null, password, clientName, ssl, sslSocketFactory, sslParameters, hostnameVerifier);
  }

  private void initializeSlotsCache(Set<HostAndPort> startNodes, GenericObjectPoolConfig poolConfig,
      int connectionTimeout, int soTimeout, String user, String password, String clientName,
=======
  private void initializeSlotsCache(Set<HostAndPort> startNodes,
      int connectionTimeout, int soTimeout, String password, String clientName,
>>>>>>> ed622c94
      boolean ssl, SSLSocketFactory sslSocketFactory, SSLParameters sslParameters, HostnameVerifier hostnameVerifier) {
    for (HostAndPort hostAndPort : startNodes) {
      Jedis jedis = null;
      try {
        jedis = new Jedis(hostAndPort.getHost(), hostAndPort.getPort(), connectionTimeout, soTimeout, ssl, sslSocketFactory, sslParameters, hostnameVerifier);
        if (user != null) {
          jedis.auth(user, password);
        } else if (password != null) {
          jedis.auth(password);
        }
        if (clientName != null) {
          jedis.clientSetname(clientName);
        }
        cache.discoverClusterNodesAndSlots(jedis);
        break;
      } catch (JedisConnectionException e) {
        // try next nodes
      } finally {
        if (jedis != null) {
          jedis.close();
        }
      }
    }
  }

  public void renewSlotCache() {
    cache.renewClusterSlots(null);
  }

  public void renewSlotCache(Jedis jedis) {
    cache.renewClusterSlots(jedis);
  }

  @Override
  public void close() {
    cache.reset();
  }
}<|MERGE_RESOLUTION|>--- conflicted
+++ resolved
@@ -44,7 +44,8 @@
                                        SSLParameters sslParameters, HostnameVerifier hostnameVerifier, JedisClusterHostAndPortMap portMap) {
     this.cache = new JedisClusterInfoCache(poolConfig, connectionTimeout, soTimeout, user, password, clientName,
             ssl, sslSocketFactory, sslParameters, hostnameVerifier, portMap);
-    initializeSlotsCache(nodes, poolConfig, connectionTimeout, soTimeout, user, password, clientName, ssl, sslSocketFactory, sslParameters, hostnameVerifier);
+    initializeSlotsCache(nodes, connectionTimeout, soTimeout, user, password, clientName, ssl, sslSocketFactory, sslParameters, hostnameVerifier);
+
   }
 
   abstract Jedis getConnection();
@@ -59,20 +60,16 @@
     return cache.getNodes();
   }
 
-<<<<<<< HEAD
-  private void initializeSlotsCache(Set<HostAndPort> startNodes, GenericObjectPoolConfig poolConfig,
-                                    int connectionTimeout, int soTimeout, String password, String clientName,
-                                    boolean ssl, SSLSocketFactory sslSocketFactory, SSLParameters sslParameters, HostnameVerifier hostnameVerifier) {
-    initializeSlotsCache(startNodes, poolConfig, connectionTimeout, soTimeout,
-            null, password, clientName, ssl, sslSocketFactory, sslParameters, hostnameVerifier);
+  private void initializeSlotsCache(Set<HostAndPort> startNodes,
+  int connectionTimeout, int soTimeout, String password, String clientName,
+  boolean ssl, SSLSocketFactory sslSocketFactory, SSLParameters sslParameters, HostnameVerifier hostnameVerifier) {
+
+    initializeSlotsCache(startNodes, connectionTimeout, soTimeout, null, password, clientName,
+      ssl, sslSocketFactory, sslParameters, hostnameVerifier );
   }
 
-  private void initializeSlotsCache(Set<HostAndPort> startNodes, GenericObjectPoolConfig poolConfig,
+  private void initializeSlotsCache(Set<HostAndPort> startNodes,
       int connectionTimeout, int soTimeout, String user, String password, String clientName,
-=======
-  private void initializeSlotsCache(Set<HostAndPort> startNodes,
-      int connectionTimeout, int soTimeout, String password, String clientName,
->>>>>>> ed622c94
       boolean ssl, SSLSocketFactory sslSocketFactory, SSLParameters sslParameters, HostnameVerifier hostnameVerifier) {
     for (HostAndPort hostAndPort : startNodes) {
       Jedis jedis = null;
