package redis.clients.jedis.mcf;

import io.github.resilience4j.circuitbreaker.CircuitBreaker;
import io.github.resilience4j.decorators.Decorators;
import io.github.resilience4j.decorators.Decorators.DecorateSupplier;

import redis.clients.jedis.CommandObject;
import redis.clients.jedis.Connection;
import redis.clients.jedis.annots.Experimental;
import redis.clients.jedis.exceptions.JedisConnectionException;
import redis.clients.jedis.executors.CommandExecutor;
import redis.clients.jedis.mcf.MultiClusterPooledConnectionProvider.Cluster;

/**
 * @author Allen Terleto (aterleto)
 *         <p>
 *         CommandExecutor with built-in retry, circuit-breaker, and failover to another
 *         cluster/database endpoint. With this executor users can seamlessly failover to Disaster
 *         Recovery (DR), Backup, and Active-Active cluster(s) by using simple configuration which
 *         is passed through from Resilience4j - https://resilience4j.readme.io/docs
 *         <p>
 */
@Experimental
public class CircuitBreakerCommandExecutor extends CircuitBreakerFailoverBase
    implements CommandExecutor {

  public CircuitBreakerCommandExecutor(MultiClusterPooledConnectionProvider provider) {
    super(provider);
  }
<<<<<<< HEAD

  @Override
  public <T> T executeCommand(CommandObject<T> commandObject) {
    Cluster cluster = provider.getCluster(); // Pass this by reference for thread safety

    DecorateSupplier<T> supplier = Decorators
        .ofSupplier(() -> this.handleExecuteCommand(commandObject, cluster));

    supplier.withCircuitBreaker(cluster.getCircuitBreaker());
    supplier.withRetry(cluster.getRetry());
    supplier.withFallback(provider.getFallbackExceptionList(),
      e -> this.handleClusterFailover(commandObject, cluster.getCircuitBreaker()));

    return supplier.decorate().get();
  }

=======

  @Override
  public <T> T executeCommand(CommandObject<T> commandObject) {
    Cluster cluster = provider.getCluster(); // Pass this by reference for thread safety

    DecorateSupplier<T> supplier = Decorators
        .ofSupplier(() -> this.handleExecuteCommand(commandObject, cluster));

    supplier.withCircuitBreaker(cluster.getCircuitBreaker());
    supplier.withRetry(cluster.getRetry());
    supplier.withFallback(provider.getFallbackExceptionList(),
      e -> this.handleClusterFailover(commandObject, cluster));

    return supplier.decorate().get();
  }

>>>>>>> b899f3fd
  /**
   * Functional interface wrapped in retry and circuit breaker logic to handle happy path scenarios
   */
  private <T> T handleExecuteCommand(CommandObject<T> commandObject, Cluster cluster) {
<<<<<<< HEAD
    try (Connection connection = cluster.getConnection()) {
=======
    Connection connection;
    try {
      connection = cluster.getConnection();
    } catch (JedisConnectionException e) {
      provider.assertOperability();
      throw e;
    }
    try {
>>>>>>> b899f3fd
      return connection.executeCommand(commandObject);
    } catch (Exception e) {
      if (cluster.retryOnFailover() && !isActiveCluster(cluster)
          && isCircuitBreakerTrackedException(e, cluster.getCircuitBreaker())) {
        throw new ConnectionFailoverException(
            "Command failed during failover: " + cluster.getCircuitBreaker().getName(), e);
      }

      throw e;
<<<<<<< HEAD
=======
    } finally {
      connection.close();
>>>>>>> b899f3fd
    }
  }

  private boolean isCircuitBreakerTrackedException(Exception e, CircuitBreaker cb) {
    return cb.getCircuitBreakerConfig().getRecordExceptionPredicate().test(e);
  }

  private boolean isActiveCluster(Cluster cluster) {
    Cluster activeCluster = provider.getCluster();
    return activeCluster != null && activeCluster.equals(cluster);
  }

  /**
   * Functional interface wrapped in retry and circuit breaker logic to handle open circuit breaker
   * failure scenarios
   */
<<<<<<< HEAD
  private <T> T handleClusterFailover(CommandObject<T> commandObject,
      CircuitBreaker circuitBreaker) {

    clusterFailover(circuitBreaker);
=======
  private <T> T handleClusterFailover(CommandObject<T> commandObject, Cluster cluster) {

    clusterFailover(cluster);
>>>>>>> b899f3fd

    // Recursive call to the initiating method so the operation can be retried on the next cluster
    // connection
    return executeCommand(commandObject);
  }

}<|MERGE_RESOLUTION|>--- conflicted
+++ resolved
@@ -27,24 +27,6 @@
   public CircuitBreakerCommandExecutor(MultiClusterPooledConnectionProvider provider) {
     super(provider);
   }
-<<<<<<< HEAD
-
-  @Override
-  public <T> T executeCommand(CommandObject<T> commandObject) {
-    Cluster cluster = provider.getCluster(); // Pass this by reference for thread safety
-
-    DecorateSupplier<T> supplier = Decorators
-        .ofSupplier(() -> this.handleExecuteCommand(commandObject, cluster));
-
-    supplier.withCircuitBreaker(cluster.getCircuitBreaker());
-    supplier.withRetry(cluster.getRetry());
-    supplier.withFallback(provider.getFallbackExceptionList(),
-      e -> this.handleClusterFailover(commandObject, cluster.getCircuitBreaker()));
-
-    return supplier.decorate().get();
-  }
-
-=======
 
   @Override
   public <T> T executeCommand(CommandObject<T> commandObject) {
@@ -61,14 +43,10 @@
     return supplier.decorate().get();
   }
 
->>>>>>> b899f3fd
   /**
    * Functional interface wrapped in retry and circuit breaker logic to handle happy path scenarios
    */
   private <T> T handleExecuteCommand(CommandObject<T> commandObject, Cluster cluster) {
-<<<<<<< HEAD
-    try (Connection connection = cluster.getConnection()) {
-=======
     Connection connection;
     try {
       connection = cluster.getConnection();
@@ -77,7 +55,6 @@
       throw e;
     }
     try {
->>>>>>> b899f3fd
       return connection.executeCommand(commandObject);
     } catch (Exception e) {
       if (cluster.retryOnFailover() && !isActiveCluster(cluster)
@@ -87,11 +64,8 @@
       }
 
       throw e;
-<<<<<<< HEAD
-=======
     } finally {
       connection.close();
->>>>>>> b899f3fd
     }
   }
 
@@ -108,16 +82,9 @@
    * Functional interface wrapped in retry and circuit breaker logic to handle open circuit breaker
    * failure scenarios
    */
-<<<<<<< HEAD
-  private <T> T handleClusterFailover(CommandObject<T> commandObject,
-      CircuitBreaker circuitBreaker) {
-
-    clusterFailover(circuitBreaker);
-=======
   private <T> T handleClusterFailover(CommandObject<T> commandObject, Cluster cluster) {
 
     clusterFailover(cluster);
->>>>>>> b899f3fd
 
     // Recursive call to the initiating method so the operation can be retried on the next cluster
     // connection
