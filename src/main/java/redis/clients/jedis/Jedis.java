package redis.clients.jedis;

import java.net.URI;
import java.util.AbstractMap;
import java.util.ArrayList;
import java.util.Iterator;
import java.util.List;
import java.util.Map;
import java.util.Map.Entry;
import java.util.Set;

import javax.net.ssl.HostnameVerifier;
import javax.net.ssl.SSLParameters;
import javax.net.ssl.SSLSocketFactory;

import redis.clients.jedis.commands.*;
import redis.clients.jedis.params.*;
import redis.clients.jedis.args.UnblockType;
import redis.clients.jedis.util.SafeEncoder;
import redis.clients.jedis.util.Slowlog;

public class Jedis extends BinaryJedis implements JedisCommands, MultiKeyCommands,
    AdvancedJedisCommands, ScriptingCommands, BasicCommands, ClusterCommands, SentinelCommands,
    ModuleCommands {

  /**
   * @deprecated This will be private in future.
   */
  @Deprecated
  protected JedisPoolAbstract dataSource = null;

  public Jedis() {
    super();
  }

  /**
   * @deprecated This constructor will not support a host string in future. It will accept only a
   * uri string. {@link JedisURIHelper#isValid(java.net.URI)} can used before this. If this
   * constructor was being used with a host, it can be replaced with
   * {@link #Jedis(java.lang.String, int)} with the host and {@link Protocol#DEFAULT_PORT}.
   * @param uri
   */
  @Deprecated
  public Jedis(final String uri) {
    super(uri);
  }

  public Jedis(final HostAndPort hp) {
    super(hp);
  }

  public Jedis(final HostAndPort hp, final JedisClientConfig config) {
    super(hp, config);
  }

  public Jedis(final String host, final int port) {
    super(host, port);
  }

  public Jedis(final String host, final int port, final boolean ssl) {
    super(host, port, ssl);
  }

  public Jedis(final String host, final int port, final boolean ssl,
      final SSLSocketFactory sslSocketFactory, final SSLParameters sslParameters,
      final HostnameVerifier hostnameVerifier) {
    super(host, port, ssl, sslSocketFactory, sslParameters, hostnameVerifier);
  }

  public Jedis(final String host, final int port, final int timeout) {
    super(host, port, timeout);
  }

  public Jedis(final String host, final int port, final int timeout, final boolean ssl) {
    super(host, port, timeout, ssl);
  }

  public Jedis(final String host, final int port, final int timeout, final boolean ssl,
      final SSLSocketFactory sslSocketFactory, final SSLParameters sslParameters,
      final HostnameVerifier hostnameVerifier) {
    super(host, port, timeout, ssl, sslSocketFactory, sslParameters, hostnameVerifier);
  }

  public Jedis(final String host, final int port, final int connectionTimeout, final int soTimeout) {
    super(host, port, connectionTimeout, soTimeout);
  }

  public Jedis(final String host, final int port, final int connectionTimeout, final int soTimeout,
      final int infiniteSoTimeout) {
    super(host, port, connectionTimeout, soTimeout, infiniteSoTimeout);
  }

  public Jedis(final String host, final int port, final int connectionTimeout, final int soTimeout,
      final boolean ssl) {
    super(host, port, connectionTimeout, soTimeout, ssl);
  }

  public Jedis(final String host, final int port, final int connectionTimeout, final int soTimeout,
      final boolean ssl, final SSLSocketFactory sslSocketFactory,
      final SSLParameters sslParameters, final HostnameVerifier hostnameVerifier) {
    super(host, port, connectionTimeout, soTimeout, ssl, sslSocketFactory, sslParameters,
        hostnameVerifier);
  }

  public Jedis(final String host, final int port, final int connectionTimeout, final int soTimeout,
      final int infiniteSoTimeout, final boolean ssl, final SSLSocketFactory sslSocketFactory,
      final SSLParameters sslParameters, final HostnameVerifier hostnameVerifier) {
    super(host, port, connectionTimeout, soTimeout, infiniteSoTimeout, ssl, sslSocketFactory,
        sslParameters, hostnameVerifier);
  }

  public Jedis(JedisShardInfo shardInfo) {
    super(shardInfo);
  }

  public Jedis(URI uri) {
    super(uri);
  }

  public Jedis(URI uri, final SSLSocketFactory sslSocketFactory, final SSLParameters sslParameters,
      final HostnameVerifier hostnameVerifier) {
    super(uri, sslSocketFactory, sslParameters, hostnameVerifier);
  }

  public Jedis(final URI uri, final int timeout) {
    super(uri, timeout);
  }

  public Jedis(final URI uri, final int timeout, final SSLSocketFactory sslSocketFactory,
      final SSLParameters sslParameters, final HostnameVerifier hostnameVerifier) {
    super(uri, timeout, sslSocketFactory, sslParameters, hostnameVerifier);
  }

  public Jedis(final URI uri, final int connectionTimeout, final int soTimeout) {
    super(uri, connectionTimeout, soTimeout);
  }

  public Jedis(final URI uri, final int connectionTimeout, final int soTimeout,
      final SSLSocketFactory sslSocketFactory, final SSLParameters sslParameters,
      final HostnameVerifier hostnameVerifier) {
    super(uri, connectionTimeout, soTimeout, sslSocketFactory, sslParameters, hostnameVerifier);
  }

  public Jedis(final URI uri, final int connectionTimeout, final int soTimeout,
      final int infiniteSoTimeout, final SSLSocketFactory sslSocketFactory,
      final SSLParameters sslParameters, final HostnameVerifier hostnameVerifier) {
    super(uri, connectionTimeout, soTimeout, infiniteSoTimeout, sslSocketFactory, sslParameters,
        hostnameVerifier);
  }

  public Jedis(final URI uri, JedisClientConfig config) {
    super(uri, config);
  }

  public Jedis(final JedisSocketFactory jedisSocketFactory) {
    super(jedisSocketFactory);
  }

  /**
   * Works same as <tt>ping()</tt> but returns argument message instead of <tt>PONG</tt>.
   * @param message
   * @return message
   */
  public String ping(final String message) {
    checkIsInMultiOrPipeline();
    client.ping(message);
    return client.getBulkReply();
  }

  /**
   * Set the string value as value of the key. The string can't be longer than 1073741824 bytes (1
   * GB).
   * <p>
   * Time complexity: O(1)
   * @param key
   * @param value
   * @return Status code reply
   */
  @Override
  public String set(final String key, final String value) {
    checkIsInMultiOrPipeline();
    client.set(key, value);
    return client.getStatusCodeReply();
  }

  /**
   * Set the string value as value of the key. The string can't be longer than 1073741824 bytes (1
   * GB).
   * @param key
   * @param value
   * @param params NX|XX, NX -- Only set the key if it does not already exist. XX -- Only set the
   *          key if it already exist. EX|PX, expire time units: EX = seconds; PX = milliseconds
   * @return Status code reply
   */
  @Override
  public String set(final String key, final String value, final SetParams params) {
    checkIsInMultiOrPipeline();
    client.set(key, value, params);
    return client.getStatusCodeReply();
  }

  /**
   * Get the value of the specified key. If the key does not exist the special value 'nil' is
   * returned. If the value stored at key is not a string an error is returned because GET can only
   * handle string values.
   * <p>
   * Time complexity: O(1)
   * @param key
   * @return Bulk reply
   */
  @Override
  public String get(final String key) {
    checkIsInMultiOrPipeline();
    client.get(key);
    return client.getBulkReply();
  }

  /**
   * Get the value of key and delete the key. This command is similar to GET, except for the fact
   * that it also deletes the key on success (if and only if the key's value type is a string).
   * <p>
   * Time complexity: O(1)
   * @param key
   * @return the value of key
   * @since Redis 6.2
   */
  @Override
  public String getDel(final String key) {
    checkIsInMultiOrPipeline();
    client.getDel(key);
    return client.getBulkReply();
  }

  @Override
  public String getEx(String key, GetExParams params) {
    checkIsInMultiOrPipeline();
    client.getEx(key, params);
    return client.getBulkReply();
  }

  /**
   * Test if the specified keys exist. The command returns the number of keys exist.
   * Time complexity: O(N)
   * @param keys
   * @return Integer reply, specifically: an integer greater than 0 if one or more keys exist,
   *         0 if none of the specified keys exist.
   */
  @Override
  public Long exists(final String... keys) {
    checkIsInMultiOrPipeline();
    client.exists(keys);
    return client.getIntegerReply();
  }

  /**
   * Test if the specified key exists. The command returns true if the key exists, otherwise false is
   * returned. Note that even keys set with an empty string as value will return true. Time
   * complexity: O(1)
   * @param key
   * @return Boolean reply, true if the key exists, otherwise false
   */
  @Override
  public Boolean exists(final String key) {
    checkIsInMultiOrPipeline();
    client.exists(key);
    return client.getIntegerReply() == 1;
  }

  /**
   * Remove the specified keys. If a given key does not exist no operation is performed for this
   * key. The command returns the number of keys removed. Time complexity: O(1)
   * @param keys
   * @return Integer reply, specifically: an integer greater than 0 if one or more keys were removed
   *         0 if none of the specified key existed
   */
  @Override
  public Long del(final String... keys) {
    checkIsInMultiOrPipeline();
    client.del(keys);
    return client.getIntegerReply();
  }

  @Override
  public Long del(final String key) {
    checkIsInMultiOrPipeline();
    client.del(key);
    return client.getIntegerReply();
  }

  /**
   * This command is very similar to DEL: it removes the specified keys. Just like DEL a key is
   * ignored if it does not exist. However the command performs the actual memory reclaiming in a
   * different thread, so it is not blocking, while DEL is. This is where the command name comes
   * from: the command just unlinks the keys from the keyspace. The actual removal will happen later
   * asynchronously.
   * <p>
   * Time complexity: O(1) for each key removed regardless of its size. Then the command does O(N)
   * work in a different thread in order to reclaim memory, where N is the number of allocations the
   * deleted objects where composed of.
   * @param keys
   * @return Integer reply: The number of keys that were unlinked
   */
  @Override
  public Long unlink(final String... keys) {
    checkIsInMultiOrPipeline();
    client.unlink(keys);
    return client.getIntegerReply();
  }

  @Override
  public Long unlink(final String key) {
    checkIsInMultiOrPipeline();
    client.unlink(key);
    return client.getIntegerReply();
  }

  /**
   * Return the type of the value stored at key in form of a string. The type can be one of "none",
   * "string", "list", "set". "none" is returned if the key does not exist. Time complexity: O(1)
   * @param key
   * @return Status code reply, specifically: "none" if the key does not exist "string" if the key
   *         contains a String value "list" if the key contains a List value "set" if the key
   *         contains a Set value "zset" if the key contains a Sorted Set value "hash" if the key
   *         contains a Hash value
   */
  @Override
  public String type(final String key) {
    checkIsInMultiOrPipeline();
    client.type(key);
    return client.getStatusCodeReply();
  }

  @Override
  public Set<String> keys(final String pattern) {
    checkIsInMultiOrPipeline();
    client.keys(pattern);
    return BuilderFactory.STRING_SET.build(client.getBinaryMultiBulkReply());
  }

  /**
   * Return a randomly selected key from the currently selected DB.
   * <p>
   * Time complexity: O(1)
   * @return Singe line reply, specifically the randomly selected key or an empty string is the
   *         database is empty
   */
  @Override
  public String randomKey() {
    checkIsInMultiOrPipeline();
    client.randomKey();
    return client.getBulkReply();
  }

  /**
   * Atomically renames the key oldkey to newkey. If the source and destination name are the same an
   * error is returned. If newkey already exists it is overwritten.
   * <p>
   * Time complexity: O(1)
   * @param oldkey
   * @param newkey
   * @return Status code repy
   */
  @Override
  public String rename(final String oldkey, final String newkey) {
    checkIsInMultiOrPipeline();
    client.rename(oldkey, newkey);
    return client.getStatusCodeReply();
  }

  /**
   * Rename oldkey into newkey but fails if the destination key newkey already exists.
   * <p>
   * Time complexity: O(1)
   * @param oldkey
   * @param newkey
   * @return Integer reply, specifically: 1 if the key was renamed 0 if the target key already exist
   */
  @Override
  public Long renamenx(final String oldkey, final String newkey) {
    checkIsInMultiOrPipeline();
    client.renamenx(oldkey, newkey);
    return client.getIntegerReply();
  }

  /**
   * Set a timeout on the specified key. After the timeout the key will be automatically deleted by
   * the server. A key with an associated timeout is said to be volatile in Redis terminology.
   * <p>
   * Volatile keys are stored on disk like the other keys, the timeout is persistent too like all
   * the other aspects of the dataset. Saving a dataset containing expires and stopping the server
   * does not stop the flow of time as Redis stores on disk the time when the key will no longer be
   * available as Unix time, and not the remaining seconds.
   * <p>
   * Since Redis 2.1.3 you can update the value of the timeout of a key already having an expire
   * set. It is also possible to undo the expire at all turning the key into a normal key using the
   * {@link #persist(String) PERSIST} command.
   * <p>
   * Time complexity: O(1)
   * @see <a href="http://redis.io/commands/expire">Expire Command</a>
   * @param key
   * @param seconds
   * @return Integer reply, specifically: 1: the timeout was set. 0: the timeout was not set since
   *         the key already has an associated timeout (this may happen only in Redis versions &lt;
   *         2.1.3, Redis &gt;= 2.1.3 will happily update the timeout), or the key does not exist.
   */
  @Override
  public Long expire(final String key, final long seconds) {
    checkIsInMultiOrPipeline();
    client.expire(key, seconds);
    return client.getIntegerReply();
  }

  /**
   * EXPIREAT works exactly like {@link #expire(String, int) EXPIRE} but instead to get the number
   * of seconds representing the Time To Live of the key as a second argument (that is a relative
   * way of specifying the TTL), it takes an absolute one in the form of a UNIX timestamp (Number of
   * seconds elapsed since 1 Gen 1970).
   * <p>
   * EXPIREAT was introduced in order to implement the Append Only File persistence mode so that
   * EXPIRE commands are automatically translated into EXPIREAT commands for the append only file.
   * Of course EXPIREAT can also used by programmers that need a way to simply specify that a given
   * key should expire at a given time in the future.
   * <p>
   * Since Redis 2.1.3 you can update the value of the timeout of a key already having an expire
   * set. It is also possible to undo the expire at all turning the key into a normal key using the
   * {@link #persist(String) PERSIST} command.
   * <p>
   * Time complexity: O(1)
   * @see <a href="http://redis.io/commands/expire">Expire Command</a>
   * @param key
   * @param unixTime
   * @return Integer reply, specifically: 1: the timeout was set. 0: the timeout was not set since
   *         the key already has an associated timeout (this may happen only in Redis versions &lt;
   *         2.1.3, Redis &gt;= 2.1.3 will happily update the timeout), or the key does not exist.
   */
  @Override
  public Long expireAt(final String key, final long unixTime) {
    checkIsInMultiOrPipeline();
    client.expireAt(key, unixTime);
    return client.getIntegerReply();
  }

  /**
   * The TTL command returns the remaining time to live in seconds of a key that has an
   * {@link #expire(String, int) EXPIRE} set. This introspection capability allows a Redis client to
   * check how many seconds a given key will continue to be part of the dataset.
   * @param key
   * @return Integer reply, returns the remaining time to live in seconds of a key that has an
   *         EXPIRE. In Redis 2.6 or older, if the Key does not exists or does not have an
   *         associated expire, -1 is returned. In Redis 2.8 or newer, if the Key does not have an
   *         associated expire, -1 is returned or if the Key does not exists, -2 is returned.
   */
  @Override
  public Long ttl(final String key) {
    checkIsInMultiOrPipeline();
    client.ttl(key);
    return client.getIntegerReply();
  }

  /**
   * Alters the last access time of a key(s). A key is ignored if it does not exist.
   * Time complexity: O(N) where N is the number of keys that will be touched.
   * @param keys
   * @return Integer reply: The number of keys that were touched.
   */
  @Override
  public Long touch(final String... keys) {
    checkIsInMultiOrPipeline();
    client.touch(keys);
    return client.getIntegerReply();
  }

  @Override
  public Long touch(final String key) {
    checkIsInMultiOrPipeline();
    client.touch(key);
    return client.getIntegerReply();
  }

  /**
   * Move the specified key from the currently selected DB to the specified destination DB. Note
   * that this command returns 1 only if the key was successfully moved, and 0 if the target key was
   * already there or if the source key was not found at all, so it is possible to use MOVE as a
   * locking primitive.
   * @param key
   * @param dbIndex
   * @return Integer reply, specifically: 1 if the key was moved 0 if the key was not moved because
   *         already present on the target DB or was not found in the current DB.
   */
  @Override
  public Long move(final String key, final int dbIndex) {
    checkIsInMultiOrPipeline();
    client.move(key, dbIndex);
    return client.getIntegerReply();
  }

  /**
   * GETSET is an atomic set this value and return the old value command. Set key to the string
   * value and return the old value stored at key. The string can't be longer than 1073741824 bytes
   * (1 GB).
   * <p>
   * Time complexity: O(1)
   * @param key
   * @param value
   * @return Bulk reply
   */
  @Override
  public String getSet(final String key, final String value) {
    checkIsInMultiOrPipeline();
    client.getSet(key, value);
    return client.getBulkReply();
  }

  /**
   * Get the values of all the specified keys. If one or more keys don't exist or is not of type
   * String, a 'nil' value is returned instead of the value of the specified key, but the operation
   * never fails.
   * <p>
   * Time complexity: O(1) for every key
   * @param keys
   * @return Multi bulk reply
   */
  @Override
  public List<String> mget(final String... keys) {
    checkIsInMultiOrPipeline();
    client.mget(keys);
    return client.getMultiBulkReply();
  }

  /**
   * SETNX works exactly like {@link #set(String, String) SET} with the only difference that if the
   * key already exists no operation is performed. SETNX actually means "SET if Not eXists".
   * <p>
   * Time complexity: O(1)
   * @param key
   * @param value
   * @return Integer reply, specifically: 1 if the key was set 0 if the key was not set
   */
  @Override
  public Long setnx(final String key, final String value) {
    checkIsInMultiOrPipeline();
    client.setnx(key, value);
    return client.getIntegerReply();
  }

  /**
   * The command is exactly equivalent to the following group of commands:
   * {@link #set(String, String) SET} + {@link #expire(String, int) EXPIRE}. The operation is
   * atomic.
   * <p>
   * Time complexity: O(1)
   * @param key
   * @param seconds
   * @param value
   * @return Status code reply
   */
  @Override
  public String setex(final String key, final long seconds, final String value) {
    checkIsInMultiOrPipeline();
    client.setex(key, seconds, value);
    return client.getStatusCodeReply();
  }

  /**
   * Set the the respective keys to the respective values. MSET will replace old values with new
   * values, while {@link #msetnx(String...) MSETNX} will not perform any operation at all even if
   * just a single key already exists.
   * <p>
   * Because of this semantic MSETNX can be used in order to set different keys representing
   * different fields of an unique logic object in a way that ensures that either all the fields or
   * none at all are set.
   * <p>
   * Both MSET and MSETNX are atomic operations. This means that for instance if the keys A and B
   * are modified, another client talking to Redis can either see the changes to both A and B at
   * once, or no modification at all.
   * @see #msetnx(String...)
   * @param keysvalues
   * @return Status code reply Basically +OK as MSET can't fail
   */
  @Override
  public String mset(final String... keysvalues) {
    checkIsInMultiOrPipeline();
    client.mset(keysvalues);
    return client.getStatusCodeReply();
  }

  /**
   * Set the the respective keys to the respective values. {@link #mset(String...) MSET} will
   * replace old values with new values, while MSETNX will not perform any operation at all even if
   * just a single key already exists.
   * <p>
   * Because of this semantic MSETNX can be used in order to set different keys representing
   * different fields of an unique logic object in a way that ensures that either all the fields or
   * none at all are set.
   * <p>
   * Both MSET and MSETNX are atomic operations. This means that for instance if the keys A and B
   * are modified, another client talking to Redis can either see the changes to both A and B at
   * once, or no modification at all.
   * @see #mset(String...)
   * @param keysvalues
   * @return Integer reply, specifically: 1 if the all the keys were set 0 if no key was set (at
   *         least one key already existed)
   */
  @Override
  public Long msetnx(final String... keysvalues) {
    checkIsInMultiOrPipeline();
    client.msetnx(keysvalues);
    return client.getIntegerReply();
  }

  /**
   * IDECRBY work just like {@link #decr(String) INCR} but instead to decrement by 1 the decrement
   * is integer.
   * <p>
   * INCR commands are limited to 64 bit signed integers.
   * <p>
   * Note: this is actually a string operation, that is, in Redis there are not "integer" types.
   * Simply the string stored at the key is parsed as a base 10 64 bit signed integer, incremented,
   * and then converted back as a string.
   * <p>
   * Time complexity: O(1)
   * @see #incr(String)
   * @see #decr(String)
   * @see #incrBy(String, long)
   * @param key
   * @param decrement
   * @return Integer reply, this commands will reply with the new value of key after the increment.
   */
  @Override
  public Long decrBy(final String key, final long decrement) {
    checkIsInMultiOrPipeline();
    client.decrBy(key, decrement);
    return client.getIntegerReply();
  }

  /**
   * Decrement the number stored at key by one. If the key does not exist or contains a value of a
   * wrong type, set the key to the value of "0" before to perform the decrement operation.
   * <p>
   * INCR commands are limited to 64 bit signed integers.
   * <p>
   * Note: this is actually a string operation, that is, in Redis there are not "integer" types.
   * Simply the string stored at the key is parsed as a base 10 64 bit signed integer, incremented,
   * and then converted back as a string.
   * <p>
   * Time complexity: O(1)
   * @see #incr(String)
   * @see #incrBy(String, long)
   * @see #decrBy(String, long)
   * @param key
   * @return Integer reply, this commands will reply with the new value of key after the increment.
   */
  @Override
  public Long decr(final String key) {
    checkIsInMultiOrPipeline();
    client.decr(key);
    return client.getIntegerReply();
  }

  /**
   * INCRBY work just like {@link #incr(String) INCR} but instead to increment by 1 the increment is
   * integer.
   * <p>
   * INCR commands are limited to 64 bit signed integers.
   * <p>
   * Note: this is actually a string operation, that is, in Redis there are not "integer" types.
   * Simply the string stored at the key is parsed as a base 10 64 bit signed integer, incremented,
   * and then converted back as a string.
   * <p>
   * Time complexity: O(1)
   * @see #incr(String)
   * @see #decr(String)
   * @see #decrBy(String, long)
   * @param key
   * @param increment
   * @return Integer reply, this commands will reply with the new value of key after the increment.
   */
  @Override
  public Long incrBy(final String key, final long increment) {
    checkIsInMultiOrPipeline();
    client.incrBy(key, increment);
    return client.getIntegerReply();
  }

  /**
   * INCRBYFLOAT
   * <p>
   * INCRBYFLOAT commands are limited to double precision floating point values.
   * <p>
   * Note: this is actually a string operation, that is, in Redis there are not "double" types.
   * Simply the string stored at the key is parsed as a base double precision floating point value,
   * incremented, and then converted back as a string. There is no DECRYBYFLOAT but providing a
   * negative value will work as expected.
   * <p>
   * Time complexity: O(1)
   * @param key
   * @param increment
   * @return Double reply, this commands will reply with the new value of key after the increment.
   */
  @Override
  public Double incrByFloat(final String key, final double increment) {
    checkIsInMultiOrPipeline();
    client.incrByFloat(key, increment);
    return BuilderFactory.DOUBLE.build(client.getOne());
  }

  /**
   * Increment the number stored at key by one. If the key does not exist or contains a value of a
   * wrong type, set the key to the value of "0" before to perform the increment operation.
   * <p>
   * INCR commands are limited to 64 bit signed integers.
   * <p>
   * Note: this is actually a string operation, that is, in Redis there are not "integer" types.
   * Simply the string stored at the key is parsed as a base 10 64 bit signed integer, incremented,
   * and then converted back as a string.
   * <p>
   * Time complexity: O(1)
   * @see #incrBy(String, long)
   * @see #decr(String)
   * @see #decrBy(String, long)
   * @param key
   * @return Integer reply, this commands will reply with the new value of key after the increment.
   */
  @Override
  public Long incr(final String key) {
    checkIsInMultiOrPipeline();
    client.incr(key);
    return client.getIntegerReply();
  }

  /**
   * If the key already exists and is a string, this command appends the provided value at the end
   * of the string. If the key does not exist it is created and set as an empty string, so APPEND
   * will be very similar to SET in this special case.
   * <p>
   * Time complexity: O(1). The amortized time complexity is O(1) assuming the appended value is
   * small and the already present value is of any size, since the dynamic string library used by
   * Redis will double the free space available on every reallocation.
   * @param key
   * @param value
   * @return Integer reply, specifically the total length of the string after the append operation.
   */
  @Override
  public Long append(final String key, final String value) {
    checkIsInMultiOrPipeline();
    client.append(key, value);
    return client.getIntegerReply();
  }

  /**
   * Return a subset of the string from offset start to offset end (both offsets are inclusive).
   * Negative offsets can be used in order to provide an offset starting from the end of the string.
   * So -1 means the last char, -2 the penultimate and so forth.
   * <p>
   * The function handles out of range requests without raising an error, but just limiting the
   * resulting range to the actual length of the string.
   * <p>
   * Time complexity: O(start+n) (with start being the start index and n the total length of the
   * requested range). Note that the lookup part of this command is O(1) so for small strings this
   * is actually an O(1) command.
   * @param key
   * @param start
   * @param end
   * @return Bulk reply
   */
  @Override
  public String substr(final String key, final int start, final int end) {
    checkIsInMultiOrPipeline();
    client.substr(key, start, end);
    return client.getBulkReply();
  }

  /**
   * Set the specified hash field to the specified value.
   * <p>
   * If key does not exist, a new key holding a hash is created.
   * <p>
   * <b>Time complexity:</b> O(1)
   * @param key
   * @param field
   * @param value
   * @return If the field already exists, and the HSET just produced an update of the value, 0 is
   *         returned, otherwise if a new field is created 1 is returned.
   */
  @Override
  public Long hset(final String key, final String field, final String value) {
    checkIsInMultiOrPipeline();
    client.hset(key, field, value);
    return client.getIntegerReply();
  }

  @Override
  public Long hset(final String key, final Map<String, String> hash) {
    checkIsInMultiOrPipeline();
    client.hset(key, hash);
    return client.getIntegerReply();
  }

  /**
   * If key holds a hash, retrieve the value associated to the specified field.
   * <p>
   * If the field is not found or the key does not exist, a special 'nil' value is returned.
   * <p>
   * <b>Time complexity:</b> O(1)
   * @param key
   * @param field
   * @return Bulk reply
   */
  @Override
  public String hget(final String key, final String field) {
    checkIsInMultiOrPipeline();
    client.hget(key, field);
    return client.getBulkReply();
  }

  /**
   * Set the specified hash field to the specified value if the field not exists. <b>Time
   * complexity:</b> O(1)
   * @param key
   * @param field
   * @param value
   * @return If the field already exists, 0 is returned, otherwise if a new field is created 1 is
   *         returned.
   */
  @Override
  public Long hsetnx(final String key, final String field, final String value) {
    checkIsInMultiOrPipeline();
    client.hsetnx(key, field, value);
    return client.getIntegerReply();
  }

  /**
   * Set the respective fields to the respective values. HMSET replaces old values with new values.
   * <p>
   * If key does not exist, a new key holding a hash is created.
   * <p>
   * <b>Time complexity:</b> O(N) (with N being the number of fields)
   * @param key
   * @param hash
   * @return Return OK or Exception if hash is empty
   */
  @Override
  public String hmset(final String key, final Map<String, String> hash) {
    checkIsInMultiOrPipeline();
    client.hmset(key, hash);
    return client.getStatusCodeReply();
  }

  /**
   * Retrieve the values associated to the specified fields.
   * <p>
   * If some of the specified fields do not exist, nil values are returned. Non existing keys are
   * considered like empty hashes.
   * <p>
   * <b>Time complexity:</b> O(N) (with N being the number of fields)
   * @param key
   * @param fields
   * @return Multi Bulk Reply specifically a list of all the values associated with the specified
   *         fields, in the same order of the request.
   */
  @Override
  public List<String> hmget(final String key, final String... fields) {
    checkIsInMultiOrPipeline();
    client.hmget(key, fields);
    return client.getMultiBulkReply();
  }

  /**
   * Increment the number stored at field in the hash at key by value. If key does not exist, a new
   * key holding a hash is created. If field does not exist or holds a string, the value is set to 0
   * before applying the operation. Since the value argument is signed you can use this command to
   * perform both increments and decrements.
   * <p>
   * The range of values supported by HINCRBY is limited to 64 bit signed integers.
   * <p>
   * <b>Time complexity:</b> O(1)
   * @param key
   * @param field
   * @param value
   * @return Integer reply The new value at field after the increment operation.
   */
  @Override
  public Long hincrBy(final String key, final String field, final long value) {
    checkIsInMultiOrPipeline();
    client.hincrBy(key, field, value);
    return client.getIntegerReply();
  }

  /**
   * Increment the number stored at field in the hash at key by a double precision floating point
   * value. If key does not exist, a new key holding a hash is created. If field does not exist or
   * holds a string, the value is set to 0 before applying the operation. Since the value argument
   * is signed you can use this command to perform both increments and decrements.
   * <p>
   * The range of values supported by HINCRBYFLOAT is limited to double precision floating point
   * values.
   * <p>
   * <b>Time complexity:</b> O(1)
   * @param key
   * @param field
   * @param value
   * @return Double precision floating point reply The new value at field after the increment
   *         operation.
   */
  @Override
  public Double hincrByFloat(final String key, final String field, final double value) {
    checkIsInMultiOrPipeline();
    client.hincrByFloat(key, field, value);
    return BuilderFactory.DOUBLE.build(client.getOne());
  }

  /**
   * Test for existence of a specified field in a hash. <b>Time complexity:</b> O(1)
   * @param key
   * @param field
   * @return Return true if the hash stored at key contains the specified field. Return false if the key is
   *         not found or the field is not present.
   */
  @Override
  public Boolean hexists(final String key, final String field) {
    checkIsInMultiOrPipeline();
    client.hexists(key, field);
    return client.getIntegerReply() == 1;
  }

  /**
   * Remove the specified field from an hash stored at key.
   * <p>
   * <b>Time complexity:</b> O(1)
   * @param key
   * @param fields
   * @return If the field was present in the hash it is deleted and 1 is returned, otherwise 0 is
   *         returned and no operation is performed.
   */
  @Override
  public Long hdel(final String key, final String... fields) {
    checkIsInMultiOrPipeline();
    client.hdel(key, fields);
    return client.getIntegerReply();
  }

  /**
   * Return the number of items in a hash.
   * <p>
   * <b>Time complexity:</b> O(1)
   * @param key
   * @return The number of entries (fields) contained in the hash stored at key. If the specified
   *         key does not exist, 0 is returned assuming an empty hash.
   */
  @Override
  public Long hlen(final String key) {
    checkIsInMultiOrPipeline();
    client.hlen(key);
    return client.getIntegerReply();
  }

  /**
   * Return all the fields in a hash.
   * <p>
   * <b>Time complexity:</b> O(N), where N is the total number of entries
   * @param key
   * @return All the fields names contained into a hash.
   */
  @Override
  public Set<String> hkeys(final String key) {
    checkIsInMultiOrPipeline();
    client.hkeys(key);
    return BuilderFactory.STRING_SET.build(client.getBinaryMultiBulkReply());
  }

  /**
   * Return all the values in a hash.
   * <p>
   * <b>Time complexity:</b> O(N), where N is the total number of entries
   * @param key
   * @return All the fields values contained into a hash.
   */
  @Override
  public List<String> hvals(final String key) {
    checkIsInMultiOrPipeline();
    client.hvals(key);
    return client.getMultiBulkReply();
  }

  /**
   * Return all the fields and associated values in a hash.
   * <p>
   * <b>Time complexity:</b> O(N), where N is the total number of entries
   * @param key
   * @return All the fields and values contained into a hash.
   */
  @Override
  public Map<String, String> hgetAll(final String key) {
    checkIsInMultiOrPipeline();
    client.hgetAll(key);
    return BuilderFactory.STRING_MAP.build(client.getBinaryMultiBulkReply());
  }

  /**
   * Get one random field from a hash.
   * <p>
   * <b>Time complexity:</b> O(N), where N is the number of fields returned
   * @param key
   * @return one random field from a hash.
   */
  @Override
  public String hrandfield(final String key) {
    checkIsInMultiOrPipeline();
    client.hrandfield(key);
    return client.getStatusCodeReply();
  }

  /**
   * Get multiple random fields from a hash.
   * <p>
   * <b>Time complexity:</b> O(N), where N is the number of fields returned
   * @param key
   * @return multiple random fields from a hash.
   */
  @Override
  public List<String> hrandfield(final String key, final long count) {
    checkIsInMultiOrPipeline();
    client.hrandfield(key, count);
    return client.getMultiBulkReply();
  }

  /**
   * Get one or multiple random fields with values from a hash.
   * <p>
   * <b>Time complexity:</b> O(N), where N is the number of fields returned
   * @param key
   * @return one or multiple random fields with values from a hash.
   */
  @Override
  public Map<String, String> hrandfieldWithValues(final String key, final long count) {
    checkIsInMultiOrPipeline();
    client.hrandfieldWithValues(key, count);
    return BuilderFactory.STRING_MAP.build(client.getBinaryMultiBulkReply());
  }

  /**
   * Add the string value to the head (LPUSH) or tail (RPUSH) of the list stored at key. If the key
   * does not exist an empty list is created just before the append operation. If the key exists but
   * is not a List an error is returned.
   * <p>
   * Time complexity: O(1)
   * @param key
   * @param strings
   * @return Integer reply, specifically, the number of elements inside the list after the push
   *         operation.
   */
  @Override
  public Long rpush(final String key, final String... strings) {
    checkIsInMultiOrPipeline();
    client.rpush(key, strings);
    return client.getIntegerReply();
  }

  /**
   * Add the string value to the head (LPUSH) or tail (RPUSH) of the list stored at key. If the key
   * does not exist an empty list is created just before the append operation. If the key exists but
   * is not a List an error is returned.
   * <p>
   * Time complexity: O(1)
   * @param key
   * @param strings
   * @return Integer reply, specifically, the number of elements inside the list after the push
   *         operation.
   */
  @Override
  public Long lpush(final String key, final String... strings) {
    checkIsInMultiOrPipeline();
    client.lpush(key, strings);
    return client.getIntegerReply();
  }

  /**
   * Return the length of the list stored at the specified key. If the key does not exist zero is
   * returned (the same behaviour as for empty lists). If the value stored at key is not a list an
   * error is returned.
   * <p>
   * Time complexity: O(1)
   * @param key
   * @return The length of the list.
   */
  @Override
  public Long llen(final String key) {
    checkIsInMultiOrPipeline();
    client.llen(key);
    return client.getIntegerReply();
  }

  /**
   * Return the specified elements of the list stored at the specified key. Start and end are
   * zero-based indexes. 0 is the first element of the list (the list head), 1 the next element and
   * so on.
   * <p>
   * For example LRANGE foobar 0 2 will return the first three elements of the list.
   * <p>
   * start and end can also be negative numbers indicating offsets from the end of the list. For
   * example -1 is the last element of the list, -2 the penultimate element and so on.
   * <p>
   * <b>Consistency with range functions in various programming languages</b>
   * <p>
   * Note that if you have a list of numbers from 0 to 100, LRANGE 0 10 will return 11 elements,
   * that is, rightmost item is included. This may or may not be consistent with behavior of
   * range-related functions in your programming language of choice (think Ruby's Range.new,
   * Array#slice or Python's range() function).
   * <p>
   * LRANGE behavior is consistent with one of Tcl.
   * <p>
   * <b>Out-of-range indexes</b>
   * <p>
   * Indexes out of range will not produce an error: if start is over the end of the list, or start
   * &gt; end, an empty list is returned. If end is over the end of the list Redis will threat it
   * just like the last element of the list.
   * <p>
   * Time complexity: O(start+n) (with n being the length of the range and start being the start
   * offset)
   * @param key
   * @param start
   * @param stop
   * @return Multi bulk reply, specifically a list of elements in the specified range.
   */
  @Override
  public List<String> lrange(final String key, final long start, final long stop) {
    checkIsInMultiOrPipeline();
    client.lrange(key, start, stop);
    return client.getMultiBulkReply();
  }

  /**
   * Trim an existing list so that it will contain only the specified range of elements specified.
   * Start and end are zero-based indexes. 0 is the first element of the list (the list head), 1 the
   * next element and so on.
   * <p>
   * For example LTRIM foobar 0 2 will modify the list stored at foobar key so that only the first
   * three elements of the list will remain.
   * <p>
   * start and end can also be negative numbers indicating offsets from the end of the list. For
   * example -1 is the last element of the list, -2 the penultimate element and so on.
   * <p>
   * Indexes out of range will not produce an error: if start is over the end of the list, or start
   * &gt; end, an empty list is left as value. If end over the end of the list Redis will threat it
   * just like the last element of the list.
   * <p>
   * Hint: the obvious use of LTRIM is together with LPUSH/RPUSH. For example:
   * <p>
   * {@code lpush("mylist", "someelement"); ltrim("mylist", 0, 99); * }
   * <p>
   * The above two commands will push elements in the list taking care that the list will not grow
   * without limits. This is very useful when using Redis to store logs for example. It is important
   * to note that when used in this way LTRIM is an O(1) operation because in the average case just
   * one element is removed from the tail of the list.
   * <p>
   * Time complexity: O(n) (with n being len of list - len of range)
   * @param key
   * @param start
   * @param stop
   * @return Status code reply
   */
  @Override
  public String ltrim(final String key, final long start, final long stop) {
    checkIsInMultiOrPipeline();
    client.ltrim(key, start, stop);
    return client.getStatusCodeReply();
  }

  /**
   * Return the specified element of the list stored at the specified key. 0 is the first element, 1
   * the second and so on. Negative indexes are supported, for example -1 is the last element, -2
   * the penultimate and so on.
   * <p>
   * If the value stored at key is not of list type an error is returned. If the index is out of
   * range a 'nil' reply is returned.
   * <p>
   * Note that even if the average time complexity is O(n) asking for the first or the last element
   * of the list is O(1).
   * <p>
   * Time complexity: O(n) (with n being the length of the list)
   * @param key
   * @param index
   * @return Bulk reply, specifically the requested element
   */
  @Override
  public String lindex(final String key, final long index) {
    checkIsInMultiOrPipeline();
    client.lindex(key, index);
    return client.getBulkReply();
  }

  /**
   * Set a new value as the element at index position of the List at key.
   * <p>
   * Out of range indexes will generate an error.
   * <p>
   * Similarly to other list commands accepting indexes, the index can be negative to access
   * elements starting from the end of the list. So -1 is the last element, -2 is the penultimate,
   * and so forth.
   * <p>
   * <b>Time complexity:</b>
   * <p>
   * O(N) (with N being the length of the list), setting the first or last elements of the list is
   * O(1).
   * @see #lindex(String, long)
   * @param key
   * @param index
   * @param value
   * @return Status code reply
   */
  @Override
  public String lset(final String key, final long index, final String value) {
    checkIsInMultiOrPipeline();
    client.lset(key, index, value);
    return client.getStatusCodeReply();
  }

  /**
   * Remove the first count occurrences of the value element from the list. If count is zero all the
   * elements are removed. If count is negative elements are removed from tail to head, instead to
   * go from head to tail that is the normal behaviour. So for example LREM with count -2 and hello
   * as value to remove against the list (a,b,c,hello,x,hello,hello) will leave the list
   * (a,b,c,hello,x). The number of removed elements is returned as an integer, see below for more
   * information about the returned value. Note that non existing keys are considered like empty
   * lists by LREM, so LREM against non existing keys will always return 0.
   * <p>
   * Time complexity: O(N) (with N being the length of the list)
   * @param key
   * @param count
   * @param value
   * @return Integer Reply, specifically: The number of removed elements if the operation succeeded
   */
  @Override
  public Long lrem(final String key, final long count, final String value) {
    checkIsInMultiOrPipeline();
    client.lrem(key, count, value);
    return client.getIntegerReply();
  }

  /**
   * Atomically return and remove the first (LPOP) or last (RPOP) element of the list. For example
   * if the list contains the elements "a","b","c" LPOP will return "a" and the list will become
   * "b","c".
   * <p>
   * If the key does not exist or the list is already empty the special value 'nil' is returned.
   * @see #rpop(String)
   * @param key
   * @return Bulk reply
   */
  @Override
  public String lpop(final String key) {
    checkIsInMultiOrPipeline();
    client.lpop(key);
    return client.getBulkReply();
  }

  @Override
  public List<String> lpop(final String key, final int count) {
    checkIsInMultiOrPipeline();
    client.lpop(key, count);
    return client.getMultiBulkReply();
  }

  @Override
  public Long lpos(final String key, final String element) {
    checkIsInMultiOrPipeline();
    client.lpos(key, element);
    return client.getIntegerReply();
  }

  @Override
  public Long lpos(final String key, final String element, final LPosParams params) {
    checkIsInMultiOrPipeline();
    client.lpos(key, element, params);
    return client.getIntegerReply();
  }

  @Override
  public List<Long> lpos(final String key, final String element, final LPosParams params,
      final long count) {
    checkIsInMultiOrPipeline();
    client.lpos(key, element, params, count);
    return client.getIntegerMultiBulkReply();
  }

  /**
   * Atomically return and remove the first (LPOP) or last (RPOP) element of the list. For example
   * if the list contains the elements "a","b","c" RPOP will return "c" and the list will become
   * "a","b".
   * <p>
   * If the key does not exist or the list is already empty the special value 'nil' is returned.
   * @see #lpop(String)
   * @param key
   * @return Bulk reply
   */
  @Override
  public String rpop(final String key) {
    checkIsInMultiOrPipeline();
    client.rpop(key);
    return client.getBulkReply();
  }

  @Override
  public List<String> rpop(final String key, final int count) {
    checkIsInMultiOrPipeline();
    client.rpop(key, count);
    return client.getMultiBulkReply();
  }

  /**
   * Atomically return and remove the last (tail) element of the srckey list, and push the element
   * as the first (head) element of the dstkey list. For example if the source list contains the
   * elements "a","b","c" and the destination list contains the elements "foo","bar" after an
   * RPOPLPUSH command the content of the two lists will be "a","b" and "c","foo","bar".
   * <p>
   * If the key does not exist or the list is already empty the special value 'nil' is returned. If
   * the srckey and dstkey are the same the operation is equivalent to removing the last element
   * from the list and pushing it as first element of the list, so it's a "list rotation" command.
   * <p>
   * Time complexity: O(1)
   * @param srckey
   * @param dstkey
   * @return Bulk reply
   */
  @Override
  public String rpoplpush(final String srckey, final String dstkey) {
    checkIsInMultiOrPipeline();
    client.rpoplpush(srckey, dstkey);
    return client.getBulkReply();
  }

  /**
   * Add the specified member to the set value stored at key. If member is already a member of the
   * set no operation is performed. If key does not exist a new set with the specified member as
   * sole member is created. If the key exists but does not hold a set value an error is returned.
   * <p>
   * Time complexity O(1)
   * @param key
   * @param members
   * @return Integer reply, specifically: 1 if the new element was added 0 if the element was
   *         already a member of the set
   */
  @Override
  public Long sadd(final String key, final String... members) {
    checkIsInMultiOrPipeline();
    client.sadd(key, members);
    return client.getIntegerReply();
  }

  /**
   * Return all the members (elements) of the set value stored at key. This is just syntax glue for
   * {@link #sinter(String...) SINTER}.
   * <p>
   * Time complexity O(N)
   * @param key
   * @return Multi bulk reply
   */
  @Override
  public Set<String> smembers(final String key) {
    checkIsInMultiOrPipeline();
    client.smembers(key);
    final List<String> members = client.getMultiBulkReply();
    return SetFromList.of(members);
  }

  /**
   * Remove the specified member from the set value stored at key. If member was not a member of the
   * set no operation is performed. If key does not hold a set value an error is returned.
   * <p>
   * Time complexity O(1)
   * @param key
   * @param members
   * @return Integer reply, specifically: 1 if the new element was removed 0 if the new element was
   *         not a member of the set
   */
  @Override
  public Long srem(final String key, final String... members) {
    checkIsInMultiOrPipeline();
    client.srem(key, members);
    return client.getIntegerReply();
  }

  /**
   * Remove a random element from a Set returning it as return value. If the Set is empty or the key
   * does not exist, a nil object is returned.
   * <p>
   * The {@link #srandmember(String)} command does a similar work but the returned element is not
   * removed from the Set.
   * <p>
   * Time complexity O(1)
   * @param key
   * @return Bulk reply
   */
  @Override
  public String spop(final String key) {
    checkIsInMultiOrPipeline();
    client.spop(key);
    return client.getBulkReply();
  }

  @Override
  public Set<String> spop(final String key, final long count) {
    checkIsInMultiOrPipeline();
    client.spop(key, count);
    final List<String> members = client.getMultiBulkReply();
    if (members == null) return null;
    return SetFromList.of(members);
  }

  /**
   * Move the specified member from the set at srckey to the set at dstkey. This operation is
   * atomic, in every given moment the element will appear to be in the source or destination set
   * for accessing clients.
   * <p>
   * If the source set does not exist or does not contain the specified element no operation is
   * performed and zero is returned, otherwise the element is removed from the source set and added
   * to the destination set. On success one is returned, even if the element was already present in
   * the destination set.
   * <p>
   * An error is raised if the source or destination keys contain a non Set value.
   * <p>
   * Time complexity O(1)
   * @param srckey
   * @param dstkey
   * @param member
   * @return Integer reply, specifically: 1 if the element was moved 0 if the element was not found
   *         on the first set and no operation was performed
   */
  @Override
  public Long smove(final String srckey, final String dstkey, final String member) {
    checkIsInMultiOrPipeline();
    client.smove(srckey, dstkey, member);
    return client.getIntegerReply();
  }

  /**
   * Return the set cardinality (number of elements). If the key does not exist 0 is returned, like
   * for empty sets.
   * @param key
   * @return Integer reply, specifically: the cardinality (number of elements) of the set as an
   *         integer.
   */
  @Override
  public Long scard(final String key) {
    checkIsInMultiOrPipeline();
    client.scard(key);
    return client.getIntegerReply();
  }

  /**
   * Return true if member is a member of the set stored at key, otherwise false is returned.
   * <p>
   * Time complexity O(1)
   * @param key
   * @param member
   * @return Boolean reply, specifically: true if the element is a member of the set false if the
   *         element is not a member of the set OR if the key does not exist
   */
  @Override
  public Boolean sismember(final String key, final String member) {
    checkIsInMultiOrPipeline();
    client.sismember(key, member);
    return client.getIntegerReply() == 1;
  }

  /**
   * Returns whether each member is a member of the set stored at key.
   * <p>
   * Time complexity O(N) where N is the number of elements being checked for membership
   * @param key
   * @param members
   * @return List representing the membership of the given elements, in the same order as they are
   *         requested.
   */
  @Override
  public List<Boolean> smismember(final String key, final String... members) {
    checkIsInMultiOrPipeline();
    client.smismember(key, members);
    return BuilderFactory.BOOLEAN_LIST.build(client.getIntegerMultiBulkReply());
  }

  /**
   * Return the members of a set resulting from the intersection of all the sets hold at the
   * specified keys. Like in {@link #lrange(String, long, long) LRANGE} the result is sent to the
   * client as a multi-bulk reply (see the protocol specification for more information). If just a
   * single key is specified, then this command produces the same result as
   * {@link #smembers(String) SMEMBERS}. Actually SMEMBERS is just syntax sugar for SINTER.
   * <p>
   * Non existing keys are considered like empty sets, so if one of the keys is missing an empty set
   * is returned (since the intersection with an empty set always is an empty set).
   * <p>
   * Time complexity O(N*M) worst case where N is the cardinality of the smallest set and M the
   * number of sets
   * @param keys
   * @return Multi bulk reply, specifically the list of common elements.
   */
  @Override
  public Set<String> sinter(final String... keys) {
    checkIsInMultiOrPipeline();
    client.sinter(keys);
    final List<String> members = client.getMultiBulkReply();
    return SetFromList.of(members);
  }

  /**
   * This command works exactly like {@link #sinter(String...) SINTER} but instead of being returned
   * the resulting set is stored as dstkey.
   * <p>
   * Time complexity O(N*M) worst case where N is the cardinality of the smallest set and M the
   * number of sets
   * @param dstkey
   * @param keys
   * @return Status code reply
   */
  @Override
  public Long sinterstore(final String dstkey, final String... keys) {
    checkIsInMultiOrPipeline();
    client.sinterstore(dstkey, keys);
    return client.getIntegerReply();
  }

  /**
   * Return the members of a set resulting from the union of all the sets hold at the specified
   * keys. Like in {@link #lrange(String, long, long) LRANGE} the result is sent to the client as a
   * multi-bulk reply (see the protocol specification for more information). If just a single key is
   * specified, then this command produces the same result as {@link #smembers(String) SMEMBERS}.
   * <p>
   * Non existing keys are considered like empty sets.
   * <p>
   * Time complexity O(N) where N is the total number of elements in all the provided sets
   * @param keys
   * @return Multi bulk reply, specifically the list of common elements.
   */
  @Override
  public Set<String> sunion(final String... keys) {
    checkIsInMultiOrPipeline();
    client.sunion(keys);
    final List<String> members = client.getMultiBulkReply();
    return SetFromList.of(members);
  }

  /**
   * This command works exactly like {@link #sunion(String...) SUNION} but instead of being returned
   * the resulting set is stored as dstkey. Any existing value in dstkey will be over-written.
   * <p>
   * Time complexity O(N) where N is the total number of elements in all the provided sets
   * @param dstkey
   * @param keys
   * @return Status code reply
   */
  @Override
  public Long sunionstore(final String dstkey, final String... keys) {
    checkIsInMultiOrPipeline();
    client.sunionstore(dstkey, keys);
    return client.getIntegerReply();
  }

  /**
   * Return the difference between the Set stored at key1 and all the Sets key2, ..., keyN
   * <p>
   * <b>Example:</b>
   *
   * <pre>
   * key1 = [x, a, b, c]
   * key2 = [c]
   * key3 = [a, d]
   * SDIFF key1,key2,key3 =&gt; [x, b]
   * </pre>
   *
   * Non existing keys are considered like empty sets.
   * <p>
   * <b>Time complexity:</b>
   * <p>
   * O(N) with N being the total number of elements of all the sets
   * @param keys
   * @return Return the members of a set resulting from the difference between the first set
   *         provided and all the successive sets.
   */
  @Override
  public Set<String> sdiff(final String... keys) {
    checkIsInMultiOrPipeline();
    client.sdiff(keys);
    return BuilderFactory.STRING_SET.build(client.getBinaryMultiBulkReply());
  }

  /**
   * This command works exactly like {@link #sdiff(String...) SDIFF} but instead of being returned
   * the resulting set is stored in dstkey.
   * @param dstkey
   * @param keys
   * @return Status code reply
   */
  @Override
  public Long sdiffstore(final String dstkey, final String... keys) {
    checkIsInMultiOrPipeline();
    client.sdiffstore(dstkey, keys);
    return client.getIntegerReply();
  }

  /**
   * Return a random element from a Set, without removing the element. If the Set is empty or the
   * key does not exist, a nil object is returned.
   * <p>
   * The SPOP command does a similar work but the returned element is popped (removed) from the Set.
   * <p>
   * Time complexity O(1)
   * @param key
   * @return Bulk reply
   */
  @Override
  public String srandmember(final String key) {
    checkIsInMultiOrPipeline();
    client.srandmember(key);
    return client.getBulkReply();
  }

  @Override
  public List<String> srandmember(final String key, final int count) {
    checkIsInMultiOrPipeline();
    client.srandmember(key, count);
    return client.getMultiBulkReply();
  }

  /**
   * Add the specified member having the specified score to the sorted set stored at key. If member
   * is already a member of the sorted set the score is updated, and the element reinserted in the
   * right position to ensure sorting. If key does not exist a new sorted set with the specified
   * member as sole member is created. If the key exists but does not hold a sorted set value an
   * error is returned.
   * <p>
   * The score value can be the string representation of a double precision floating point number.
   * <p>
   * Time complexity O(log(N)) with N being the number of elements in the sorted set
   * @param key
   * @param score
   * @param member
   * @return Integer reply, specifically: 1 if the new element was added 0 if the element was
   *         already a member of the sorted set and the score was updated
   */
  @Override
  public Long zadd(final String key, final double score, final String member) {
    checkIsInMultiOrPipeline();
    client.zadd(key, score, member);
    return client.getIntegerReply();
  }

  @Override
  public Long zadd(final String key, final double score, final String member,
      final ZAddParams params) {
    checkIsInMultiOrPipeline();
    client.zadd(key, score, member, params);
    return client.getIntegerReply();
  }

  @Override
  public Long zadd(final String key, final Map<String, Double> scoreMembers) {
    checkIsInMultiOrPipeline();
    client.zadd(key, scoreMembers);
    return client.getIntegerReply();
  }

  @Override
  public Long zadd(final String key, final Map<String, Double> scoreMembers, final ZAddParams params) {
    checkIsInMultiOrPipeline();
    client.zadd(key, scoreMembers, params);
    return client.getIntegerReply();
  }

  @Override
  public Double zaddIncr(final String key, final double score, final String member, final ZAddParams params) {
    checkIsInMultiOrPipeline();
    client.zaddIncr(key, score, member, params);
    return BuilderFactory.DOUBLE.build(client.getOne());
  }

  @Override
<<<<<<< HEAD
  public Long zdiffstore(final String dstkey, final String... keys) {
    checkIsInMultiOrPipeline();
    client.zdiffstore(dstkey, keys);
    return BuilderFactory.LONG.build(client.getOne());
=======
  public Set<String> zdiff(String... keys) {
    checkIsInMultiOrPipeline();
    client.zdiff(keys);
    return SetFromList.of(client.getMultiBulkReply());
  }

  @Override
  public Set<Tuple> zdiffWithScores(String... keys) {
    checkIsInMultiOrPipeline();
    client.zdiffWithScores(keys);
    return getTupledSet();
>>>>>>> 308451bd
  }

  @Override
  public Set<String> zrange(final String key, final long start, final long stop) {
    checkIsInMultiOrPipeline();
    client.zrange(key, start, stop);
    final List<String> members = client.getMultiBulkReply();
    return SetFromList.of(members);
  }

  /**
   * Remove the specified member from the sorted set value stored at key. If member was not a member
   * of the set no operation is performed. If key does not not hold a set value an error is
   * returned.
   * <p>
   * Time complexity O(log(N)) with N being the number of elements in the sorted set
   * @param key
   * @param members
   * @return Integer reply, specifically: 1 if the new element was removed 0 if the new element was
   *         not a member of the set
   */
  @Override
  public Long zrem(final String key, final String... members) {
    checkIsInMultiOrPipeline();
    client.zrem(key, members);
    return client.getIntegerReply();
  }

  /**
   * If member already exists in the sorted set adds the increment to its score and updates the
   * position of the element in the sorted set accordingly. If member does not already exist in the
   * sorted set it is added with increment as score (that is, like if the previous score was
   * virtually zero). If key does not exist a new sorted set with the specified member as sole
   * member is created. If the key exists but does not hold a sorted set value an error is returned.
   * <p>
   * The score value can be the string representation of a double precision floating point number.
   * It's possible to provide a negative value to perform a decrement.
   * <p>
   * For an introduction to sorted sets check the Introduction to Redis data types page.
   * <p>
   * Time complexity O(log(N)) with N being the number of elements in the sorted set
   * @param key
   * @param increment
   * @param member
   * @return The new score
   */
  @Override
  public Double zincrby(final String key, final double increment, final String member) {
    checkIsInMultiOrPipeline();
    client.zincrby(key, increment, member);
    return BuilderFactory.DOUBLE.build(client.getOne());
  }

  @Override
  public Double zincrby(final String key, final double increment, final String member,
      final ZIncrByParams params) {
    checkIsInMultiOrPipeline();
    client.zincrby(key, increment, member, params);
    return BuilderFactory.DOUBLE.build(client.getOne());
  }

  /**
   * Return the rank (or index) of member in the sorted set at key, with scores being ordered from
   * low to high.
   * <p>
   * When the given member does not exist in the sorted set, the special value 'nil' is returned.
   * The returned rank (or index) of the member is 0-based for both commands.
   * <p>
   * <b>Time complexity:</b>
   * <p>
   * O(log(N))
   * @see #zrevrank(String, String)
   * @param key
   * @param member
   * @return Integer reply or a nil bulk reply, specifically: the rank of the element as an integer
   *         reply if the element exists. A nil bulk reply if there is no such element.
   */
  @Override
  public Long zrank(final String key, final String member) {
    checkIsInMultiOrPipeline();
    client.zrank(key, member);
    return client.getIntegerReply();
  }

  /**
   * Return the rank (or index) of member in the sorted set at key, with scores being ordered from
   * high to low.
   * <p>
   * When the given member does not exist in the sorted set, the special value 'nil' is returned.
   * The returned rank (or index) of the member is 0-based for both commands.
   * <p>
   * <b>Time complexity:</b>
   * <p>
   * O(log(N))
   * @see #zrank(String, String)
   * @param key
   * @param member
   * @return Integer reply or a nil bulk reply, specifically: the rank of the element as an integer
   *         reply if the element exists. A nil bulk reply if there is no such element.
   */
  @Override
  public Long zrevrank(final String key, final String member) {
    checkIsInMultiOrPipeline();
    client.zrevrank(key, member);
    return client.getIntegerReply();
  }

  @Override
  public Set<String> zrevrange(final String key, final long start, final long stop) {
    checkIsInMultiOrPipeline();
    client.zrevrange(key, start, stop);
    final List<String> members = client.getMultiBulkReply();
    return SetFromList.of(members);
  }

  @Override
  public Set<Tuple> zrangeWithScores(final String key, final long start, final long stop) {
    checkIsInMultiOrPipeline();
    client.zrangeWithScores(key, start, stop);
    return getTupledSet();
  }

  @Override
  public Set<Tuple> zrevrangeWithScores(final String key, final long start, final long stop) {
    checkIsInMultiOrPipeline();
    client.zrevrangeWithScores(key, start, stop);
    return getTupledSet();
  }

  @Override
  public String zrandmember(final String key) {
    checkIsInMultiOrPipeline();
    client.zrandmember(key);
    return client.getBulkReply();
  }

  @Override
  public Set<String> zrandmember(final String key, final long count) {
    checkIsInMultiOrPipeline();
    client.zrandmember(key, count);
    final List<String> members = client.getMultiBulkReply();
    return members == null ? null : SetFromList.of(members);
  }

  @Override
  public Set<Tuple> zrandmemberWithScores(final String key, final long count) {
    checkIsInMultiOrPipeline();
    client.zrandmemberWithScores(key, count);
    return getTupledSet();
  }

  /**
   * Return the sorted set cardinality (number of elements). If the key does not exist 0 is
   * returned, like for empty sorted sets.
   * <p>
   * Time complexity O(1)
   * @param key
   * @return the cardinality (number of elements) of the set as an integer.
   */
  @Override
  public Long zcard(final String key) {
    checkIsInMultiOrPipeline();
    client.zcard(key);
    return client.getIntegerReply();
  }

  /**
   * Return the score of the specified element of the sorted set at key. If the specified element
   * does not exist in the sorted set, or the key does not exist at all, a special 'nil' value is
   * returned.
   * <p>
   * <b>Time complexity:</b> O(1)
   * @param key
   * @param member
   * @return the score
   */
  @Override
  public Double zscore(final String key, final String member) {
    checkIsInMultiOrPipeline();
    client.zscore(key, member);
    return BuilderFactory.DOUBLE.build(client.getOne());
  }

  /**
   * Returns the scores associated with the specified members in the sorted set stored at key. For
   * every member that does not exist in the sorted set, a nil value is returned.
   * <p>
   * <b>Time complexity:</b> O(N) where N is the number of members being requested.
   * @param key
   * @param members
   * @return the scores
   */
  @Override
  public List<Double> zmscore(final String key, final String... members) {
    checkIsInMultiOrPipeline();
    client.zmscore(key, members);
    return BuilderFactory.DOUBLE_LIST.build(client.getBinaryMultiBulkReply());
  }

  @Override
  public Tuple zpopmax(final String key) {
    checkIsInMultiOrPipeline();
    client.zpopmax(key);
    return BuilderFactory.TUPLE.build(client.getBinaryMultiBulkReply());
  }

  @Override
  public Set<Tuple> zpopmax(final String key, final int count) {
    checkIsInMultiOrPipeline();
    client.zpopmax(key, count);
    return getTupledSet();
  }

  @Override
  public Tuple zpopmin(final String key) {
    checkIsInMultiOrPipeline();
    client.zpopmin(key);
    return BuilderFactory.TUPLE.build(client.getBinaryMultiBulkReply());
  }

  @Override
  public Set<Tuple> zpopmin(final String key, final int count) {
    checkIsInMultiOrPipeline();
    client.zpopmin(key, count);
    return getTupledSet();
  }

  @Override
  public String watch(final String... keys) {
    checkIsInMultiOrPipeline();
    client.watch(keys);
    return client.getStatusCodeReply();
  }

  /**
   * Sort a Set or a List.
   * <p>
   * Sort the elements contained in the List, Set, or Sorted Set value at key. By default sorting is
   * numeric with elements being compared as double precision floating point numbers. This is the
   * simplest form of SORT.
   * @see #sort(String, String)
   * @see #sort(String, SortingParams)
   * @see #sort(String, SortingParams, String)
   * @param key
   * @return Assuming the Set/List at key contains a list of numbers, the return value will be the
   *         list of numbers ordered from the smallest to the biggest number.
   */
  @Override
  public List<String> sort(final String key) {
    checkIsInMultiOrPipeline();
    client.sort(key);
    return client.getMultiBulkReply();
  }

  /**
   * Sort a Set or a List accordingly to the specified parameters.
   * <p>
   * <b>examples:</b>
   * <p>
   * Given are the following sets and key/values:
   *
   * <pre>
   * x = [1, 2, 3]
   * y = [a, b, c]
   *
   * k1 = z
   * k2 = y
   * k3 = x
   *
   * w1 = 9
   * w2 = 8
   * w3 = 7
   * </pre>
   *
   * Sort Order:
   *
   * <pre>
   * sort(x) or sort(x, sp.asc())
   * -&gt; [1, 2, 3]
   *
   * sort(x, sp.desc())
   * -&gt; [3, 2, 1]
   *
   * sort(y)
   * -&gt; [c, a, b]
   *
   * sort(y, sp.alpha())
   * -&gt; [a, b, c]
   *
   * sort(y, sp.alpha().desc())
   * -&gt; [c, a, b]
   * </pre>
   *
   * Limit (e.g. for Pagination):
   *
   * <pre>
   * sort(x, sp.limit(0, 2))
   * -&gt; [1, 2]
   *
   * sort(y, sp.alpha().desc().limit(1, 2))
   * -&gt; [b, a]
   * </pre>
   *
   * Sorting by external keys:
   *
   * <pre>
   * sort(x, sb.by(w*))
   * -&gt; [3, 2, 1]
   *
   * sort(x, sb.by(w*).desc())
   * -&gt; [1, 2, 3]
   * </pre>
   *
   * Getting external keys:
   *
   * <pre>
   * sort(x, sp.by(w*).get(k*))
   * -&gt; [x, y, z]
   *
   * sort(x, sp.by(w*).get(#).get(k*))
   * -&gt; [3, x, 2, y, 1, z]
   * </pre>
   * @see #sort(String)
   * @see #sort(String, SortingParams, String)
   * @param key
   * @param sortingParameters
   * @return a list of sorted elements.
   */
  @Override
  public List<String> sort(final String key, final SortingParams sortingParameters) {
    checkIsInMultiOrPipeline();
    client.sort(key, sortingParameters);
    return client.getMultiBulkReply();
  }

  /**
   * BLPOP (and BRPOP) is a blocking list pop primitive. You can see this commands as blocking
   * versions of LPOP and RPOP able to block if the specified keys don't exist or contain empty
   * lists.
   * <p>
   * The following is a description of the exact semantic. We describe BLPOP but the two commands
   * are identical, the only difference is that BLPOP pops the element from the left (head) of the
   * list, and BRPOP pops from the right (tail).
   * <p>
   * <b>Non blocking behavior</b>
   * <p>
   * When BLPOP is called, if at least one of the specified keys contain a non empty list, an
   * element is popped from the head of the list and returned to the caller together with the name
   * of the key (BLPOP returns a two elements array, the first element is the key, the second the
   * popped value).
   * <p>
   * Keys are scanned from left to right, so for instance if you issue BLPOP list1 list2 list3 0
   * against a dataset where list1 does not exist but list2 and list3 contain non empty lists, BLPOP
   * guarantees to return an element from the list stored at list2 (since it is the first non empty
   * list starting from the left).
   * <p>
   * <b>Blocking behavior</b>
   * <p>
   * If none of the specified keys exist or contain non empty lists, BLPOP blocks until some other
   * client performs a LPUSH or an RPUSH operation against one of the lists.
   * <p>
   * Once new data is present on one of the lists, the client finally returns with the name of the
   * key unblocking it and the popped value.
   * <p>
   * When blocking, if a non-zero timeout is specified, the client will unblock returning a nil
   * special value if the specified amount of seconds passed without a push operation against at
   * least one of the specified keys.
   * <p>
   * The timeout argument is interpreted as an integer value. A timeout of zero means instead to
   * block forever.
   * <p>
   * <b>Multiple clients blocking for the same keys</b>
   * <p>
   * Multiple clients can block for the same key. They are put into a queue, so the first to be
   * served will be the one that started to wait earlier, in a first-blpopping first-served fashion.
   * <p>
   * <b>blocking POP inside a MULTI/EXEC transaction</b>
   * <p>
   * BLPOP and BRPOP can be used with pipelining (sending multiple commands and reading the replies
   * in batch), but it does not make sense to use BLPOP or BRPOP inside a MULTI/EXEC block (a Redis
   * transaction).
   * <p>
   * The behavior of BLPOP inside MULTI/EXEC when the list is empty is to return a multi-bulk nil
   * reply, exactly what happens when the timeout is reached. If you like science fiction, think at
   * it like if inside MULTI/EXEC the time will flow at infinite speed :)
   * <p>
   * Time complexity: O(1)
   * @see #brpop(int, String...)
   * @param timeout
   * @param keys
   * @return BLPOP returns a two-elements array via a multi bulk reply in order to return both the
   *         unblocking key and the popped value.
   *         <p>
   *         When a non-zero timeout is specified, and the BLPOP operation timed out, the return
   *         value is a nil multi bulk reply. Most client values will return false or nil
   *         accordingly to the programming language used.
   */
  @Override
  public List<String> blpop(final int timeout, final String... keys) {
    return blpop(getArgsAddTimeout(timeout, keys));
  }

  @Override
  public KeyedTuple bzpopmax(int timeout, String... keys) {
    checkIsInMultiOrPipeline();
    client.bzpopmax(timeout, keys);
    return BuilderFactory.KEYED_TUPLE.build(client.getObjectMultiBulkReply());
  }

  @Override
  public KeyedTuple bzpopmin(int timeout, String... keys) {
    checkIsInMultiOrPipeline();
    client.bzpopmin(timeout, keys);
    return BuilderFactory.KEYED_TUPLE.build(client.getObjectMultiBulkReply());
  }

  private String[] getArgsAddTimeout(int timeout, String[] keys) {
    final int keyCount = keys.length;
    final String[] args = new String[keyCount + 1];

    System.arraycopy(keys, 0, args, 0, keyCount);

    args[keyCount] = String.valueOf(timeout);
    return args;
  }

  @Override
  public List<String> blpop(final String... args) {
    checkIsInMultiOrPipeline();
    client.blpop(args);
    client.setTimeoutInfinite();
    try {
      return client.getMultiBulkReply();
    } finally {
      client.rollbackTimeout();
    }
  }

  @Override
  public List<String> brpop(final String... args) {
    checkIsInMultiOrPipeline();
    client.brpop(args);
    client.setTimeoutInfinite();
    try {
      return client.getMultiBulkReply();
    } finally {
      client.rollbackTimeout();
    }
  }

  /**
   * Sort a Set or a List accordingly to the specified parameters and store the result at dstkey.
   * @see #sort(String, SortingParams)
   * @see #sort(String)
   * @see #sort(String, String)
   * @param key
   * @param sortingParameters
   * @param dstkey
   * @return The number of elements of the list at dstkey.
   */
  @Override
  public Long sort(final String key, final SortingParams sortingParameters, final String dstkey) {
    checkIsInMultiOrPipeline();
    client.sort(key, sortingParameters, dstkey);
    return client.getIntegerReply();
  }

  /**
   * Sort a Set or a List and Store the Result at dstkey.
   * <p>
   * Sort the elements contained in the List, Set, or Sorted Set value at key and store the result
   * at dstkey. By default sorting is numeric with elements being compared as double precision
   * floating point numbers. This is the simplest form of SORT.
   * @see #sort(String)
   * @see #sort(String, SortingParams)
   * @see #sort(String, SortingParams, String)
   * @param key
   * @param dstkey
   * @return The number of elements of the list at dstkey.
   */
  @Override
  public Long sort(final String key, final String dstkey) {
    checkIsInMultiOrPipeline();
    client.sort(key, dstkey);
    return client.getIntegerReply();
  }

  /**
   * BLPOP (and BRPOP) is a blocking list pop primitive. You can see this commands as blocking
   * versions of LPOP and RPOP able to block if the specified keys don't exist or contain empty
   * lists.
   * <p>
   * The following is a description of the exact semantic. We describe BLPOP but the two commands
   * are identical, the only difference is that BLPOP pops the element from the left (head) of the
   * list, and BRPOP pops from the right (tail).
   * <p>
   * <b>Non blocking behavior</b>
   * <p>
   * When BLPOP is called, if at least one of the specified keys contain a non empty list, an
   * element is popped from the head of the list and returned to the caller together with the name
   * of the key (BLPOP returns a two elements array, the first element is the key, the second the
   * popped value).
   * <p>
   * Keys are scanned from left to right, so for instance if you issue BLPOP list1 list2 list3 0
   * against a dataset where list1 does not exist but list2 and list3 contain non empty lists, BLPOP
   * guarantees to return an element from the list stored at list2 (since it is the first non empty
   * list starting from the left).
   * <p>
   * <b>Blocking behavior</b>
   * <p>
   * If none of the specified keys exist or contain non empty lists, BLPOP blocks until some other
   * client performs a LPUSH or an RPUSH operation against one of the lists.
   * <p>
   * Once new data is present on one of the lists, the client finally returns with the name of the
   * key unblocking it and the popped value.
   * <p>
   * When blocking, if a non-zero timeout is specified, the client will unblock returning a nil
   * special value if the specified amount of seconds passed without a push operation against at
   * least one of the specified keys.
   * <p>
   * The timeout argument is interpreted as an integer value. A timeout of zero means instead to
   * block forever.
   * <p>
   * <b>Multiple clients blocking for the same keys</b>
   * <p>
   * Multiple clients can block for the same key. They are put into a queue, so the first to be
   * served will be the one that started to wait earlier, in a first-blpopping first-served fashion.
   * <p>
   * <b>blocking POP inside a MULTI/EXEC transaction</b>
   * <p>
   * BLPOP and BRPOP can be used with pipelining (sending multiple commands and reading the replies
   * in batch), but it does not make sense to use BLPOP or BRPOP inside a MULTI/EXEC block (a Redis
   * transaction).
   * <p>
   * The behavior of BLPOP inside MULTI/EXEC when the list is empty is to return a multi-bulk nil
   * reply, exactly what happens when the timeout is reached. If you like science fiction, think at
   * it like if inside MULTI/EXEC the time will flow at infinite speed :)
   * <p>
   * Time complexity: O(1)
   * @see #blpop(int, String...)
   * @param timeout
   * @param keys
   * @return BLPOP returns a two-elements array via a multi bulk reply in order to return both the
   *         unblocking key and the popped value.
   *         <p>
   *         When a non-zero timeout is specified, and the BLPOP operation timed out, the return
   *         value is a nil multi bulk reply. Most client values will return false or nil
   *         accordingly to the programming language used.
   */
  @Override
  public List<String> brpop(final int timeout, final String... keys) {
    return brpop(getArgsAddTimeout(timeout, keys));
  }

  @Override
  public Long zcount(final String key, final double min, final double max) {
    checkIsInMultiOrPipeline();
    client.zcount(key, min, max);
    return client.getIntegerReply();
  }

  @Override
  public Long zcount(final String key, final String min, final String max) {
    checkIsInMultiOrPipeline();
    client.zcount(key, min, max);
    return client.getIntegerReply();
  }

  /**
   * Return the all the elements in the sorted set at key with a score between min and max
   * (including elements with score equal to min or max).
   * <p>
   * The elements having the same score are returned sorted lexicographically as ASCII strings (this
   * follows from a property of Redis sorted sets and does not involve further computation).
   * <p>
   * Using the optional {@link #zrangeByScore(String, double, double, int, int) LIMIT} it's possible
   * to get only a range of the matching elements in an SQL-alike way. Note that if offset is large
   * the commands needs to traverse the list for offset elements and this adds up to the O(M)
   * figure.
   * <p>
   * The {@link #zcount(String, double, double) ZCOUNT} command is similar to
   * {@link #zrangeByScore(String, double, double) ZRANGEBYSCORE} but instead of returning the
   * actual elements in the specified interval, it just returns the number of matching elements.
   * <p>
   * <b>Exclusive intervals and infinity</b>
   * <p>
   * min and max can be -inf and +inf, so that you are not required to know what's the greatest or
   * smallest element in order to take, for instance, elements "up to a given value".
   * <p>
   * Also while the interval is for default closed (inclusive) it's possible to specify open
   * intervals prefixing the score with a "(" character, so for instance:
   * <p>
   * {@code ZRANGEBYSCORE zset (1.3 5}
   * <p>
   * Will return all the values with score &gt; 1.3 and &lt;= 5, while for instance:
   * <p>
   * {@code ZRANGEBYSCORE zset (5 (10}
   * <p>
   * Will return all the values with score &gt; 5 and &lt; 10 (5 and 10 excluded).
   * <p>
   * <b>Time complexity:</b>
   * <p>
   * O(log(N))+O(M) with N being the number of elements in the sorted set and M the number of
   * elements returned by the command, so if M is constant (for instance you always ask for the
   * first ten elements with LIMIT) you can consider it O(log(N))
   * @see #zrangeByScore(String, double, double)
   * @see #zrangeByScore(String, double, double, int, int)
   * @see #zrangeByScoreWithScores(String, double, double)
   * @see #zrangeByScoreWithScores(String, String, String)
   * @see #zrangeByScoreWithScores(String, double, double, int, int)
   * @see #zcount(String, double, double)
   * @param key
   * @param min a double or Double.NEGATIVE_INFINITY for "-inf"
   * @param max a double or Double.POSITIVE_INFINITY for "+inf"
   * @return Multi bulk reply specifically a list of elements in the specified score range.
   */
  @Override
  public Set<String> zrangeByScore(final String key, final double min, final double max) {
    checkIsInMultiOrPipeline();
    client.zrangeByScore(key, min, max);
    final List<String> members = client.getMultiBulkReply();
    return SetFromList.of(members);
  }

  @Override
  public Set<String> zrangeByScore(final String key, final String min, final String max) {
    checkIsInMultiOrPipeline();
    client.zrangeByScore(key, min, max);
    final List<String> members = client.getMultiBulkReply();
    return SetFromList.of(members);
  }

  /**
   * Return the all the elements in the sorted set at key with a score between min and max
   * (including elements with score equal to min or max).
   * <p>
   * The elements having the same score are returned sorted lexicographically as ASCII strings (this
   * follows from a property of Redis sorted sets and does not involve further computation).
   * <p>
   * Using the optional {@link #zrangeByScore(String, double, double, int, int) LIMIT} it's possible
   * to get only a range of the matching elements in an SQL-alike way. Note that if offset is large
   * the commands needs to traverse the list for offset elements and this adds up to the O(M)
   * figure.
   * <p>
   * The {@link #zcount(String, double, double) ZCOUNT} command is similar to
   * {@link #zrangeByScore(String, double, double) ZRANGEBYSCORE} but instead of returning the
   * actual elements in the specified interval, it just returns the number of matching elements.
   * <p>
   * <b>Exclusive intervals and infinity</b>
   * <p>
   * min and max can be -inf and +inf, so that you are not required to know what's the greatest or
   * smallest element in order to take, for instance, elements "up to a given value".
   * <p>
   * Also while the interval is for default closed (inclusive) it's possible to specify open
   * intervals prefixing the score with a "(" character, so for instance:
   * <p>
   * {@code ZRANGEBYSCORE zset (1.3 5}
   * <p>
   * Will return all the values with score &gt; 1.3 and &lt;= 5, while for instance:
   * <p>
   * {@code ZRANGEBYSCORE zset (5 (10}
   * <p>
   * Will return all the values with score &gt; 5 and &lt; 10 (5 and 10 excluded).
   * <p>
   * <b>Time complexity:</b>
   * <p>
   * O(log(N))+O(M) with N being the number of elements in the sorted set and M the number of
   * elements returned by the command, so if M is constant (for instance you always ask for the
   * first ten elements with LIMIT) you can consider it O(log(N))
   * @see #zrangeByScore(String, double, double)
   * @see #zrangeByScore(String, double, double, int, int)
   * @see #zrangeByScoreWithScores(String, double, double)
   * @see #zrangeByScoreWithScores(String, double, double, int, int)
   * @see #zcount(String, double, double)
   * @param key
   * @param min
   * @param max
   * @param offset
   * @param count
   * @return Multi bulk reply specifically a list of elements in the specified score range.
   */
  @Override
  public Set<String> zrangeByScore(final String key, final double min, final double max,
      final int offset, final int count) {
    checkIsInMultiOrPipeline();
    client.zrangeByScore(key, min, max, offset, count);
    final List<String> members = client.getMultiBulkReply();
    return SetFromList.of(members);
  }

  @Override
  public Set<String> zrangeByScore(final String key, final String min, final String max,
      final int offset, final int count) {
    checkIsInMultiOrPipeline();
    client.zrangeByScore(key, min, max, offset, count);
    final List<String> members = client.getMultiBulkReply();
    return SetFromList.of(members);
  }

  /**
   * Return the all the elements in the sorted set at key with a score between min and max
   * (including elements with score equal to min or max).
   * <p>
   * The elements having the same score are returned sorted lexicographically as ASCII strings (this
   * follows from a property of Redis sorted sets and does not involve further computation).
   * <p>
   * Using the optional {@link #zrangeByScore(String, double, double, int, int) LIMIT} it's possible
   * to get only a range of the matching elements in an SQL-alike way. Note that if offset is large
   * the commands needs to traverse the list for offset elements and this adds up to the O(M)
   * figure.
   * <p>
   * The {@link #zcount(String, double, double) ZCOUNT} command is similar to
   * {@link #zrangeByScore(String, double, double) ZRANGEBYSCORE} but instead of returning the
   * actual elements in the specified interval, it just returns the number of matching elements.
   * <p>
   * <b>Exclusive intervals and infinity</b>
   * <p>
   * min and max can be -inf and +inf, so that you are not required to know what's the greatest or
   * smallest element in order to take, for instance, elements "up to a given value".
   * <p>
   * Also while the interval is for default closed (inclusive) it's possible to specify open
   * intervals prefixing the score with a "(" character, so for instance:
   * <p>
   * {@code ZRANGEBYSCORE zset (1.3 5}
   * <p>
   * Will return all the values with score &gt; 1.3 and &lt;= 5, while for instance:
   * <p>
   * {@code ZRANGEBYSCORE zset (5 (10}
   * <p>
   * Will return all the values with score &gt; 5 and &lt; 10 (5 and 10 excluded).
   * <p>
   * <b>Time complexity:</b>
   * <p>
   * O(log(N))+O(M) with N being the number of elements in the sorted set and M the number of
   * elements returned by the command, so if M is constant (for instance you always ask for the
   * first ten elements with LIMIT) you can consider it O(log(N))
   * @see #zrangeByScore(String, double, double)
   * @see #zrangeByScore(String, double, double, int, int)
   * @see #zrangeByScoreWithScores(String, double, double)
   * @see #zrangeByScoreWithScores(String, double, double, int, int)
   * @see #zcount(String, double, double)
   * @param key
   * @param min
   * @param max
   * @return Multi bulk reply specifically a list of elements in the specified score range.
   */
  @Override
  public Set<Tuple> zrangeByScoreWithScores(final String key, final double min, final double max) {
    checkIsInMultiOrPipeline();
    client.zrangeByScoreWithScores(key, min, max);
    return getTupledSet();
  }

  @Override
  public Set<Tuple> zrangeByScoreWithScores(final String key, final String min, final String max) {
    checkIsInMultiOrPipeline();
    client.zrangeByScoreWithScores(key, min, max);
    return getTupledSet();
  }

  /**
   * Return the all the elements in the sorted set at key with a score between min and max
   * (including elements with score equal to min or max).
   * <p>
   * The elements having the same score are returned sorted lexicographically as ASCII strings (this
   * follows from a property of Redis sorted sets and does not involve further computation).
   * <p>
   * Using the optional {@link #zrangeByScore(String, double, double, int, int) LIMIT} it's possible
   * to get only a range of the matching elements in an SQL-alike way. Note that if offset is large
   * the commands needs to traverse the list for offset elements and this adds up to the O(M)
   * figure.
   * <p>
   * The {@link #zcount(String, double, double) ZCOUNT} command is similar to
   * {@link #zrangeByScore(String, double, double) ZRANGEBYSCORE} but instead of returning the
   * actual elements in the specified interval, it just returns the number of matching elements.
   * <p>
   * <b>Exclusive intervals and infinity</b>
   * <p>
   * min and max can be -inf and +inf, so that you are not required to know what's the greatest or
   * smallest element in order to take, for instance, elements "up to a given value".
   * <p>
   * Also while the interval is for default closed (inclusive) it's possible to specify open
   * intervals prefixing the score with a "(" character, so for instance:
   * <p>
   * {@code ZRANGEBYSCORE zset (1.3 5}
   * <p>
   * Will return all the values with score &gt; 1.3 and &lt;= 5, while for instance:
   * <p>
   * {@code ZRANGEBYSCORE zset (5 (10}
   * <p>
   * Will return all the values with score &gt; 5 and &lt; 10 (5 and 10 excluded).
   * <p>
   * <b>Time complexity:</b>
   * <p>
   * O(log(N))+O(M) with N being the number of elements in the sorted set and M the number of
   * elements returned by the command, so if M is constant (for instance you always ask for the
   * first ten elements with LIMIT) you can consider it O(log(N))
   * @see #zrangeByScore(String, double, double)
   * @see #zrangeByScore(String, double, double, int, int)
   * @see #zrangeByScoreWithScores(String, double, double)
   * @see #zrangeByScoreWithScores(String, double, double, int, int)
   * @see #zcount(String, double, double)
   * @param key
   * @param min
   * @param max
   * @param offset
   * @param count
   * @return Multi bulk reply specifically a list of elements in the specified score range.
   */
  @Override
  public Set<Tuple> zrangeByScoreWithScores(final String key, final double min, final double max,
      final int offset, final int count) {
    checkIsInMultiOrPipeline();
    client.zrangeByScoreWithScores(key, min, max, offset, count);
    return getTupledSet();
  }

  @Override
  public Set<Tuple> zrangeByScoreWithScores(final String key, final String min, final String max,
      final int offset, final int count) {
    checkIsInMultiOrPipeline();
    client.zrangeByScoreWithScores(key, min, max, offset, count);
    return getTupledSet();
  }

  @Override
  public Set<String> zrevrangeByScore(final String key, final double max, final double min) {
    checkIsInMultiOrPipeline();
    client.zrevrangeByScore(key, max, min);
    final List<String> members = client.getMultiBulkReply();
    return SetFromList.of(members);
  }

  @Override
  public Set<String> zrevrangeByScore(final String key, final String max, final String min) {
    checkIsInMultiOrPipeline();
    client.zrevrangeByScore(key, max, min);
    final List<String> members = client.getMultiBulkReply();
    return SetFromList.of(members);
  }

  @Override
  public Set<String> zrevrangeByScore(final String key, final double max, final double min,
      final int offset, final int count) {
    checkIsInMultiOrPipeline();
    client.zrevrangeByScore(key, max, min, offset, count);
    final List<String> members = client.getMultiBulkReply();
    return SetFromList.of(members);
  }

  @Override
  public Set<Tuple> zrevrangeByScoreWithScores(final String key, final double max, final double min) {
    checkIsInMultiOrPipeline();
    client.zrevrangeByScoreWithScores(key, max, min);
    return getTupledSet();
  }

  @Override
  public Set<Tuple> zrevrangeByScoreWithScores(final String key, final double max,
      final double min, final int offset, final int count) {
    checkIsInMultiOrPipeline();
    client.zrevrangeByScoreWithScores(key, max, min, offset, count);
    return getTupledSet();
  }

  @Override
  public Set<Tuple> zrevrangeByScoreWithScores(final String key, final String max,
      final String min, final int offset, final int count) {
    checkIsInMultiOrPipeline();
    client.zrevrangeByScoreWithScores(key, max, min, offset, count);
    return getTupledSet();
  }

  @Override
  public Set<String> zrevrangeByScore(final String key, final String max, final String min,
      final int offset, final int count) {
    checkIsInMultiOrPipeline();
    client.zrevrangeByScore(key, max, min, offset, count);
    final List<String> members = client.getMultiBulkReply();
    return SetFromList.of(members);
  }

  @Override
  public Set<Tuple> zrevrangeByScoreWithScores(final String key, final String max, final String min) {
    checkIsInMultiOrPipeline();
    client.zrevrangeByScoreWithScores(key, max, min);
    return getTupledSet();
  }

  /**
   * Remove all elements in the sorted set at key with rank between start and end. Start and end are
   * 0-based with rank 0 being the element with the lowest score. Both start and end can be negative
   * numbers, where they indicate offsets starting at the element with the highest rank. For
   * example: -1 is the element with the highest score, -2 the element with the second highest score
   * and so forth.
   * <p>
   * <b>Time complexity:</b> O(log(N))+O(M) with N being the number of elements in the sorted set
   * and M the number of elements removed by the operation
   * @param key
   * @param start
   * @param stop
   * @return
   */
  @Override
  public Long zremrangeByRank(final String key, final long start, final long stop) {
    checkIsInMultiOrPipeline();
    client.zremrangeByRank(key, start, stop);
    return client.getIntegerReply();
  }

  /**
   * Remove all the elements in the sorted set at key with a score between min and max (including
   * elements with score equal to min or max).
   * <p>
   * <b>Time complexity:</b>
   * <p>
   * O(log(N))+O(M) with N being the number of elements in the sorted set and M the number of
   * elements removed by the operation
   * @param key
   * @param min
   * @param max
   * @return Integer reply, specifically the number of elements removed.
   */
  @Override
  public Long zremrangeByScore(final String key, final double min, final double max) {
    checkIsInMultiOrPipeline();
    client.zremrangeByScore(key, min, max);
    return client.getIntegerReply();
  }

  @Override
  public Long zremrangeByScore(final String key, final String min, final String max) {
    checkIsInMultiOrPipeline();
    client.zremrangeByScore(key, min, max);
    return client.getIntegerReply();
  }

  /**
   * Creates a union or intersection of N sorted sets given by keys k1 through kN, and stores it at
   * dstkey. It is mandatory to provide the number of input keys N, before passing the input keys
   * and the other (optional) arguments.
   * <p>
   * As the terms imply, the {@link #zinterstore(String, String...) ZINTERSTORE} command requires an
   * element to be present in each of the given inputs to be inserted in the result. The
   * {@link #zunionstore(String, String...) ZUNIONSTORE} command inserts all elements across all
   * inputs.
   * <p>
   * Using the WEIGHTS option, it is possible to add weight to each input sorted set. This means
   * that the score of each element in the sorted set is first multiplied by this weight before
   * being passed to the aggregation. When this option is not given, all weights default to 1.
   * <p>
   * With the AGGREGATE option, it's possible to specify how the results of the union or
   * intersection are aggregated. This option defaults to SUM, where the score of an element is
   * summed across the inputs where it exists. When this option is set to be either MIN or MAX, the
   * resulting set will contain the minimum or maximum score of an element across the inputs where
   * it exists.
   * <p>
   * <b>Time complexity:</b> O(N) + O(M log(M)) with N being the sum of the sizes of the input
   * sorted sets, and M being the number of elements in the resulting sorted set
   * @see #zunionstore(String, String...)
   * @see #zunionstore(String, ZParams, String...)
   * @see #zinterstore(String, String...)
   * @see #zinterstore(String, ZParams, String...)
   * @param dstkey
   * @param sets
   * @return Integer reply, specifically the number of elements in the sorted set at dstkey
   */
  @Override
  public Long zunionstore(final String dstkey, final String... sets) {
    checkIsInMultiOrPipeline();
    client.zunionstore(dstkey, sets);
    return client.getIntegerReply();
  }

  /**
   * Creates a union or intersection of N sorted sets given by keys k1 through kN, and stores it at
   * dstkey. It is mandatory to provide the number of input keys N, before passing the input keys
   * and the other (optional) arguments.
   * <p>
   * As the terms imply, the {@link #zinterstore(String, String...) ZINTERSTORE} command requires an
   * element to be present in each of the given inputs to be inserted in the result. The
   * {@link #zunionstore(String, String...) ZUNIONSTORE} command inserts all elements across all
   * inputs.
   * <p>
   * Using the WEIGHTS option, it is possible to add weight to each input sorted set. This means
   * that the score of each element in the sorted set is first multiplied by this weight before
   * being passed to the aggregation. When this option is not given, all weights default to 1.
   * <p>
   * With the AGGREGATE option, it's possible to specify how the results of the union or
   * intersection are aggregated. This option defaults to SUM, where the score of an element is
   * summed across the inputs where it exists. When this option is set to be either MIN or MAX, the
   * resulting set will contain the minimum or maximum score of an element across the inputs where
   * it exists.
   * <p>
   * <b>Time complexity:</b> O(N) + O(M log(M)) with N being the sum of the sizes of the input
   * sorted sets, and M being the number of elements in the resulting sorted set
   * @see #zunionstore(String, String...)
   * @see #zunionstore(String, ZParams, String...)
   * @see #zinterstore(String, String...)
   * @see #zinterstore(String, ZParams, String...)
   * @param dstkey
   * @param sets
   * @param params
   * @return Integer reply, specifically the number of elements in the sorted set at dstkey
   */
  @Override
  public Long zunionstore(final String dstkey, final ZParams params, final String... sets) {
    checkIsInMultiOrPipeline();
    client.zunionstore(dstkey, params, sets);
    return client.getIntegerReply();
  }

  /**
   * Creates a union or intersection of N sorted sets given by keys k1 through kN, and stores it at
   * dstkey. It is mandatory to provide the number of input keys N, before passing the input keys
   * and the other (optional) arguments.
   * <p>
   * As the terms imply, the {@link #zinterstore(String, String...) ZINTERSTORE} command requires an
   * element to be present in each of the given inputs to be inserted in the result. The
   * {@link #zunionstore(String, String...) ZUNIONSTORE} command inserts all elements across all
   * inputs.
   * <p>
   * Using the WEIGHTS option, it is possible to add weight to each input sorted set. This means
   * that the score of each element in the sorted set is first multiplied by this weight before
   * being passed to the aggregation. When this option is not given, all weights default to 1.
   * <p>
   * With the AGGREGATE option, it's possible to specify how the results of the union or
   * intersection are aggregated. This option defaults to SUM, where the score of an element is
   * summed across the inputs where it exists. When this option is set to be either MIN or MAX, the
   * resulting set will contain the minimum or maximum score of an element across the inputs where
   * it exists.
   * <p>
   * <b>Time complexity:</b> O(N) + O(M log(M)) with N being the sum of the sizes of the input
   * sorted sets, and M being the number of elements in the resulting sorted set
   * @see #zunionstore(String, String...)
   * @see #zunionstore(String, ZParams, String...)
   * @see #zinterstore(String, String...)
   * @see #zinterstore(String, ZParams, String...)
   * @param dstkey
   * @param sets
   * @return Integer reply, specifically the number of elements in the sorted set at dstkey
   */
  @Override
  public Long zinterstore(final String dstkey, final String... sets) {
    checkIsInMultiOrPipeline();
    client.zinterstore(dstkey, sets);
    return client.getIntegerReply();
  }

  /**
   * Creates a union or intersection of N sorted sets given by keys k1 through kN, and stores it at
   * dstkey. It is mandatory to provide the number of input keys N, before passing the input keys
   * and the other (optional) arguments.
   * <p>
   * As the terms imply, the {@link #zinterstore(String, String...) ZINTERSTORE} command requires an
   * element to be present in each of the given inputs to be inserted in the result. The
   * {@link #zunionstore(String, String...) ZUNIONSTORE} command inserts all elements across all
   * inputs.
   * <p>
   * Using the WEIGHTS option, it is possible to add weight to each input sorted set. This means
   * that the score of each element in the sorted set is first multiplied by this weight before
   * being passed to the aggregation. When this option is not given, all weights default to 1.
   * <p>
   * With the AGGREGATE option, it's possible to specify how the results of the union or
   * intersection are aggregated. This option defaults to SUM, where the score of an element is
   * summed across the inputs where it exists. When this option is set to be either MIN or MAX, the
   * resulting set will contain the minimum or maximum score of an element across the inputs where
   * it exists.
   * <p>
   * <b>Time complexity:</b> O(N) + O(M log(M)) with N being the sum of the sizes of the input
   * sorted sets, and M being the number of elements in the resulting sorted set
   * @see #zunionstore(String, String...)
   * @see #zunionstore(String, ZParams, String...)
   * @see #zinterstore(String, String...)
   * @see #zinterstore(String, ZParams, String...)
   * @param dstkey
   * @param sets
   * @param params
   * @return Integer reply, specifically the number of elements in the sorted set at dstkey
   */
  @Override
  public Long zinterstore(final String dstkey, final ZParams params, final String... sets) {
    checkIsInMultiOrPipeline();
    client.zinterstore(dstkey, params, sets);
    return client.getIntegerReply();
  }

  @Override
  public Long zlexcount(final String key, final String min, final String max) {
    checkIsInMultiOrPipeline();
    client.zlexcount(key, min, max);
    return client.getIntegerReply();
  }

  @Override
  public Set<String> zrangeByLex(final String key, final String min, final String max) {
    checkIsInMultiOrPipeline();
    client.zrangeByLex(key, min, max);
    final List<String> members = client.getMultiBulkReply();
    return SetFromList.of(members);
  }

  @Override
  public Set<String> zrangeByLex(final String key, final String min, final String max,
      final int offset, final int count) {
    checkIsInMultiOrPipeline();
    client.zrangeByLex(key, min, max, offset, count);
    final List<String> members = client.getMultiBulkReply();
    return SetFromList.of(members);
  }

  @Override
  public Set<String> zrevrangeByLex(final String key, final String max, final String min) {
    checkIsInMultiOrPipeline();
    client.zrevrangeByLex(key, max, min);
    final List<String> members = client.getMultiBulkReply();
    return SetFromList.of(members);
  }

  @Override
  public Set<String> zrevrangeByLex(final String key, final String max, final String min,
      final int offset, final int count) {
    checkIsInMultiOrPipeline();
    client.zrevrangeByLex(key, max, min, offset, count);
    final List<String> members = client.getMultiBulkReply();
    return SetFromList.of(members);
  }

  @Override
  public Long zremrangeByLex(final String key, final String min, final String max) {
    checkIsInMultiOrPipeline();
    client.zremrangeByLex(key, min, max);
    return client.getIntegerReply();
  }

  @Override
  public Long strlen(final String key) {
    checkIsInMultiOrPipeline();
    client.strlen(key);
    return client.getIntegerReply();
  }

  @Override
  public Long lpushx(final String key, final String... string) {
    checkIsInMultiOrPipeline();
    client.lpushx(key, string);
    return client.getIntegerReply();
  }

  /**
   * Undo a {@link #expire(String, int) expire} at turning the expire key into a normal key.
   * <p>
   * Time complexity: O(1)
   * @param key
   * @return Integer reply, specifically: 1: the key is now persist. 0: the key is not persist (only
   *         happens when key not set).
   */
  @Override
  public Long persist(final String key) {
    checkIsInMultiOrPipeline();
    client.persist(key);
    return client.getIntegerReply();
  }

  @Override
  public Long rpushx(final String key, final String... string) {
    checkIsInMultiOrPipeline();
    client.rpushx(key, string);
    return client.getIntegerReply();
  }

  @Override
  public String echo(final String string) {
    checkIsInMultiOrPipeline();
    client.echo(string);
    return client.getBulkReply();
  }

  @Override
  public Long linsert(final String key, final ListPosition where, final String pivot,
      final String value) {
    checkIsInMultiOrPipeline();
    client.linsert(key, where, pivot, value);
    return client.getIntegerReply();
  }

  /**
   * Pop a value from a list, push it to another list and return it; or block until one is available
   * @param source
   * @param destination
   * @param timeout
   * @return the element
   */
  @Override
  public String brpoplpush(final String source, final String destination, final int timeout) {
    checkIsInMultiOrPipeline();
    client.brpoplpush(source, destination, timeout);
    client.setTimeoutInfinite();
    try {
      return client.getBulkReply();
    } finally {
      client.rollbackTimeout();
    }
  }

  /**
   * Sets or clears the bit at offset in the string value stored at key
   * @param key
   * @param offset
   * @param value
   * @return
   */
  @Override
  public Boolean setbit(final String key, final long offset, final boolean value) {
    checkIsInMultiOrPipeline();
    client.setbit(key, offset, value);
    return client.getIntegerReply() == 1;
  }

  @Override
  public Boolean setbit(final String key, final long offset, final String value) {
    checkIsInMultiOrPipeline();
    client.setbit(key, offset, value);
    return client.getIntegerReply() == 1;
  }

  /**
   * Returns the bit value at offset in the string value stored at key
   * @param key
   * @param offset
   * @return
   */
  @Override
  public Boolean getbit(final String key, final long offset) {
    checkIsInMultiOrPipeline();
    client.getbit(key, offset);
    return client.getIntegerReply() == 1;
  }

  @Override
  public Long setrange(final String key, final long offset, final String value) {
    checkIsInMultiOrPipeline();
    client.setrange(key, offset, value);
    return client.getIntegerReply();
  }

  @Override
  public String getrange(final String key, final long startOffset, final long endOffset) {
    checkIsInMultiOrPipeline();
    client.getrange(key, startOffset, endOffset);
    return client.getBulkReply();
  }

  @Override
  public Long bitpos(final String key, final boolean value) {
    return bitpos(key, value, new BitPosParams());
  }

  @Override
  public Long bitpos(final String key, final boolean value, final BitPosParams params) {
    checkIsInMultiOrPipeline();
    client.bitpos(key, value, params);
    return client.getIntegerReply();
  }

  /**
   * Retrieve the configuration of a running Redis server. Not all the configuration parameters are
   * supported.
   * <p>
   * CONFIG GET returns the current configuration parameters. This sub command only accepts a single
   * argument, that is glob style pattern. All the configuration parameters matching this parameter
   * are reported as a list of key-value pairs.
   * <p>
   * <b>Example:</b>
   *
   * <pre>
   * $ redis-cli config get '*'
   * 1. "dbfilename"
   * 2. "dump.rdb"
   * 3. "requirepass"
   * 4. (nil)
   * 5. "masterauth"
   * 6. (nil)
   * 7. "maxmemory"
   * 8. "0\n"
   * 9. "appendfsync"
   * 10. "everysec"
   * 11. "save"
   * 12. "3600 1 300 100 60 10000"
   *
   * $ redis-cli config get 'm*'
   * 1. "masterauth"
   * 2. (nil)
   * 3. "maxmemory"
   * 4. "0\n"
   * </pre>
   * @param pattern
   * @return Bulk reply.
   */
  @Override
  public List<String> configGet(final String pattern) {
    checkIsInMultiOrPipeline();
    client.configGet(pattern);
    return client.getMultiBulkReply();
  }

  /**
   * Alter the configuration of a running Redis server. Not all the configuration parameters are
   * supported.
   * <p>
   * The list of configuration parameters supported by CONFIG SET can be obtained issuing a
   * {@link #configGet(String) CONFIG GET *} command.
   * <p>
   * The configuration set using CONFIG SET is immediately loaded by the Redis server that will
   * start acting as specified starting from the next command.
   * <p>
   * <b>Parameters value format</b>
   * <p>
   * The value of the configuration parameter is the same as the one of the same parameter in the
   * Redis configuration file, with the following exceptions:
   * <p>
   * <ul>
   * <li>The save parameter is a list of space-separated integers. Every pair of integers specify
   * the time and number of changes limit to trigger a save. For instance the command CONFIG SET
   * save "3600 10 60 10000" will configure the server to issue a background saving of the RDB file
   * every 3600 seconds if there are at least 10 changes in the dataset, and every 60 seconds if
   * there are at least 10000 changes. To completely disable automatic snapshots just set the
   * parameter as an empty string.
   * <li>All the integer parameters representing memory are returned and accepted only using bytes
   * as unit.
   * </ul>
   * @param parameter
   * @param value
   * @return Status code reply
   */
  @Override
  public String configSet(final String parameter, final String value) {
    checkIsInMultiOrPipeline();
    client.configSet(parameter, value);
    return client.getStatusCodeReply();
  }

  @Override
  public void subscribe(final JedisPubSub jedisPubSub, final String... channels) {
    client.setTimeoutInfinite();
    try {
      jedisPubSub.proceed(client, channels);
    } finally {
      client.rollbackTimeout();
    }
  }

  @Override
  public Long publish(final String channel, final String message) {
    checkIsInMultiOrPipeline();
    client.publish(channel, message);
    return client.getIntegerReply();
  }

  @Override
  public void psubscribe(final JedisPubSub jedisPubSub, final String... patterns) {
    checkIsInMultiOrPipeline();
    client.setTimeoutInfinite();
    try {
      jedisPubSub.proceedWithPatterns(client, patterns);
    } finally {
      client.rollbackTimeout();
    }
  }

  protected static String[] getParams(List<String> keys, List<String> args) {
    int keyCount = keys.size();
    int argCount = args.size();

    String[] params = new String[keyCount + args.size()];

    for (int i = 0; i < keyCount; i++)
      params[i] = keys.get(i);

    for (int i = 0; i < argCount; i++)
      params[keyCount + i] = args.get(i);

    return params;
  }

  @Override
  public Object eval(final String script, final int keyCount, final String... params) {
    checkIsInMultiOrPipeline();
    client.eval(script, keyCount, params);
    client.setTimeoutInfinite();
    try {
      return SafeEncoder.encodeObject(client.getOne());
    } finally {
      client.rollbackTimeout();
    }
  }

  @Override
  public Object eval(final String script, final List<String> keys, final List<String> args) {
    return eval(script, keys.size(), getParams(keys, args));
  }

  @Override
  public Object eval(final String script) {
    return eval(script, 0);
  }

  @Override
  public Object evalsha(final String sha1) {
    return evalsha(sha1, 0);
  }

  @Override
  public Object evalsha(final String sha1, final List<String> keys, final List<String> args) {
    return evalsha(sha1, keys.size(), getParams(keys, args));
  }

  @Override
  public Object evalsha(final String sha1, final int keyCount, final String... params) {
    checkIsInMultiOrPipeline();
    client.evalsha(sha1, keyCount, params);
    return SafeEncoder.encodeObject(client.getOne());
  }

  @Override
  public Boolean scriptExists(final String sha1) {
    String[] a = new String[1];
    a[0] = sha1;
    return scriptExists(a).get(0);
  }

  @Override
  public List<Boolean> scriptExists(final String... sha1) {
    client.scriptExists(sha1);
    List<Long> result = client.getIntegerMultiBulkReply();
    List<Boolean> exists = new ArrayList<>();

    for (Long value : result)
      exists.add(value == 1);

    return exists;
  }

  @Override
  public String scriptLoad(final String script) {
    client.scriptLoad(script);
    return client.getBulkReply();
  }

  @Override
  public List<Slowlog> slowlogGet() {
    client.slowlogGet();
    return Slowlog.from(client.getObjectMultiBulkReply());
  }

  @Override
  public List<Slowlog> slowlogGet(final long entries) {
    client.slowlogGet(entries);
    return Slowlog.from(client.getObjectMultiBulkReply());
  }

  @Override
  public Long objectRefcount(final String key) {
    client.objectRefcount(key);
    return client.getIntegerReply();
  }

  @Override
  public String objectEncoding(final String key) {
    client.objectEncoding(key);
    return client.getBulkReply();
  }

  @Override
  public Long objectIdletime(final String key) {
    client.objectIdletime(key);
    return client.getIntegerReply();
  }

  @Override
  public List<String> objectHelp() {
    client.objectHelp();
    return client.getMultiBulkReply();
  }

  @Override
  public Long objectFreq(final String key) {
    client.objectFreq(key);
    return client.getIntegerReply();
  }

  @Override
  public Long bitcount(final String key) {
    checkIsInMultiOrPipeline();
    client.bitcount(key);
    return client.getIntegerReply();
  }

  @Override
  public Long bitcount(final String key, final long start, final long end) {
    checkIsInMultiOrPipeline();
    client.bitcount(key, start, end);
    return client.getIntegerReply();
  }

  @Override
  public Long bitop(final BitOP op, final String destKey, final String... srcKeys) {
    checkIsInMultiOrPipeline();
    client.bitop(op, destKey, srcKeys);
    return client.getIntegerReply();
  }

  /**
   * <pre>
   * redis 127.0.0.1:26381&gt; sentinel masters
   * 1)  1) "name"
   *     2) "mymaster"
   *     3) "ip"
   *     4) "127.0.0.1"
   *     5) "port"
   *     6) "6379"
   *     7) "runid"
   *     8) "93d4d4e6e9c06d0eea36e27f31924ac26576081d"
   *     9) "flags"
   *    10) "master"
   *    11) "pending-commands"
   *    12) "0"
   *    13) "last-ok-ping-reply"
   *    14) "423"
   *    15) "last-ping-reply"
   *    16) "423"
   *    17) "info-refresh"
   *    18) "6107"
   *    19) "num-slaves"
   *    20) "1"
   *    21) "num-other-sentinels"
   *    22) "2"
   *    23) "quorum"
   *    24) "2"
   *
   * </pre>
   * @return
   */
  @Override
  @SuppressWarnings("rawtypes")
  public List<Map<String, String>> sentinelMasters() {
    client.sentinel(Protocol.SENTINEL_MASTERS);
    final List<Object> reply = client.getObjectMultiBulkReply();

    final List<Map<String, String>> masters = new ArrayList<>();
    for (Object obj : reply) {
      masters.add(BuilderFactory.STRING_MAP.build(obj));
    }
    return masters;
  }

  /**
   * <pre>
   * redis 127.0.0.1:26381&gt; sentinel get-master-addr-by-name mymaster
   * 1) "127.0.0.1"
   * 2) "6379"
   * </pre>
   * @param masterName
   * @return two elements list of strings : host and port.
   */
  @Override
  public List<String> sentinelGetMasterAddrByName(final String masterName) {
    client.sentinel(Protocol.SENTINEL_GET_MASTER_ADDR_BY_NAME, masterName);
    final List<Object> reply = client.getObjectMultiBulkReply();
    return BuilderFactory.STRING_LIST.build(reply);
  }

  /**
   * <pre>
   * redis 127.0.0.1:26381&gt; sentinel reset mymaster
   * (integer) 1
   * </pre>
   * @param pattern
   * @return
   */
  @Override
  public Long sentinelReset(final String pattern) {
    client.sentinel(Protocol.SENTINEL_RESET, pattern);
    return client.getIntegerReply();
  }

  /**
   * <pre>
   * redis 127.0.0.1:26381&gt; sentinel slaves mymaster
   * 1)  1) "name"
   *     2) "127.0.0.1:6380"
   *     3) "ip"
   *     4) "127.0.0.1"
   *     5) "port"
   *     6) "6380"
   *     7) "runid"
   *     8) "d7f6c0ca7572df9d2f33713df0dbf8c72da7c039"
   *     9) "flags"
   *    10) "slave"
   *    11) "pending-commands"
   *    12) "0"
   *    13) "last-ok-ping-reply"
   *    14) "47"
   *    15) "last-ping-reply"
   *    16) "47"
   *    17) "info-refresh"
   *    18) "657"
   *    19) "master-link-down-time"
   *    20) "0"
   *    21) "master-link-status"
   *    22) "ok"
   *    23) "master-host"
   *    24) "localhost"
   *    25) "master-port"
   *    26) "6379"
   *    27) "slave-priority"
   *    28) "100"
   * </pre>
   * @param masterName
   * @return
   */
  @Override
  public List<Map<String, String>> sentinelSlaves(final String masterName) {
    client.sentinel(Protocol.SENTINEL_SLAVES, masterName);
    final List<Object> reply = client.getObjectMultiBulkReply();

    final List<Map<String, String>> slaves = new ArrayList<>();
    for (Object obj : reply) {
      slaves.add(BuilderFactory.STRING_MAP.build(obj));
    }
    return slaves;
  }

  @Override
  public String sentinelFailover(final String masterName) {
    client.sentinel(Protocol.SENTINEL_FAILOVER, masterName);
    return client.getStatusCodeReply();
  }

  @Override
  public String sentinelMonitor(final String masterName, final String ip, final int port,
      final int quorum) {
    client.sentinel(Protocol.SENTINEL_MONITOR, masterName, ip, String.valueOf(port),
      String.valueOf(quorum));
    return client.getStatusCodeReply();
  }

  @Override
  public String sentinelRemove(final String masterName) {
    client.sentinel(Protocol.SENTINEL_REMOVE, masterName);
    return client.getStatusCodeReply();
  }

  @Override
  public String sentinelSet(final String masterName, final Map<String, String> parameterMap) {
    int index = 0;
    int paramsLength = parameterMap.size() * 2 + 2;
    String[] params = new String[paramsLength];

    params[index++] = Protocol.SENTINEL_SET;
    params[index++] = masterName;
    for (Entry<String, String> entry : parameterMap.entrySet()) {
      params[index++] = entry.getKey();
      params[index++] = entry.getValue();
    }

    client.sentinel(params);
    return client.getStatusCodeReply();
  }

  @Override
  public byte[] dump(final String key) {
    checkIsInMultiOrPipeline();
    client.dump(key);
    return client.getBinaryBulkReply();
  }

  @Override
  public String restore(final String key, final long ttl, final byte[] serializedValue) {
    checkIsInMultiOrPipeline();
    client.restore(key, ttl, serializedValue);
    return client.getStatusCodeReply();
  }

  @Override
  public String restoreReplace(final String key, final long ttl, final byte[] serializedValue) {
    checkIsInMultiOrPipeline();
    client.restoreReplace(key, ttl, serializedValue);
    return client.getStatusCodeReply();
  }

  @Override
  public Long pexpire(final String key, final long milliseconds) {
    checkIsInMultiOrPipeline();
    client.pexpire(key, milliseconds);
    return client.getIntegerReply();
  }

  @Override
  public Long pexpireAt(final String key, final long millisecondsTimestamp) {
    checkIsInMultiOrPipeline();
    client.pexpireAt(key, millisecondsTimestamp);
    return client.getIntegerReply();
  }

  @Override
  public Long pttl(final String key) {
    checkIsInMultiOrPipeline();
    client.pttl(key);
    return client.getIntegerReply();
  }

  /**
   * PSETEX works exactly like {@link #setex(String, int, String)} with the sole difference that the
   * expire time is specified in milliseconds instead of seconds. Time complexity: O(1)
   * @param key
   * @param milliseconds
   * @param value
   * @return Status code reply
   */

  @Override
  public String psetex(final String key, final long milliseconds, final String value) {
    checkIsInMultiOrPipeline();
    client.psetex(key, milliseconds, value);
    return client.getStatusCodeReply();
  }

  @Override
  public String clientKill(final String ipPort) {
    checkIsInMultiOrPipeline();
    this.client.clientKill(ipPort);
    return this.client.getStatusCodeReply();
  }

  @Override
  public String clientGetname() {
    checkIsInMultiOrPipeline();
    client.clientGetname();
    return client.getBulkReply();
  }

  @Override
  public String clientList() {
    checkIsInMultiOrPipeline();
    client.clientList();
    return client.getBulkReply();
  }

  @Override
  public String clientSetname(final String name) {
    checkIsInMultiOrPipeline();
    client.clientSetname(name);
    return client.getStatusCodeReply();
  }

  @Override
  public Long clientId() {
    checkIsInMultiOrPipeline();
    client.clientId();
    return client.getIntegerReply();
  }

  /**
   * Unblock a client blocked in a blocking command from a different connection.
   * @param clientId
   * @param unblockType could be {@code null} by default the client is unblocked as if the timeout
   *          of the command was reached
   * @return
   */
  @Override
  public Long clientUnblock(final long clientId, final UnblockType unblockType) {
    checkIsInMultiOrPipeline();
    client.clientUnblock(clientId, unblockType);
    return client.getIntegerReply();
  }

  @Override
  public String migrate(final String host, final int port, final String key,
      final int destinationDb, final int timeout) {
    checkIsInMultiOrPipeline();
    client.migrate(host, port, key, destinationDb, timeout);
    return client.getStatusCodeReply();
  }

  @Override
  public String migrate(final String host, final int port, final int destinationDB,
      final int timeout, final MigrateParams params, final String... keys) {
    checkIsInMultiOrPipeline();
    client.migrate(host, port, destinationDB, timeout, params, keys);
    return client.getStatusCodeReply();
  }

  @Override
  public ScanResult<String> scan(final String cursor) {
    return scan(cursor, new ScanParams());
  }

  @Override
  public ScanResult<String> scan(final String cursor, final ScanParams params) {
    checkIsInMultiOrPipeline();
    client.scan(cursor, params);
    List<Object> result = client.getObjectMultiBulkReply();
    String newcursor = new String((byte[]) result.get(0));
    List<String> results = new ArrayList<>();
    List<byte[]> rawResults = (List<byte[]>) result.get(1);
    for (byte[] bs : rawResults) {
      results.add(SafeEncoder.encode(bs));
    }
    return new ScanResult<>(newcursor, results);
  }

  @Override
  public ScanResult<Map.Entry<String, String>> hscan(final String key, final String cursor) {
    return hscan(key, cursor, new ScanParams());
  }

  @Override
  public ScanResult<Map.Entry<String, String>> hscan(final String key, final String cursor,
      final ScanParams params) {
    checkIsInMultiOrPipeline();
    client.hscan(key, cursor, params);
    List<Object> result = client.getObjectMultiBulkReply();
    String newcursor = new String((byte[]) result.get(0));
    List<Map.Entry<String, String>> results = new ArrayList<>();
    List<byte[]> rawResults = (List<byte[]>) result.get(1);
    Iterator<byte[]> iterator = rawResults.iterator();
    while (iterator.hasNext()) {
      results.add(new AbstractMap.SimpleEntry<>(SafeEncoder.encode(iterator.next()),
          SafeEncoder.encode(iterator.next())));
    }
    return new ScanResult<>(newcursor, results);
  }

  @Override
  public ScanResult<String> sscan(final String key, final String cursor) {
    return sscan(key, cursor, new ScanParams());
  }

  @Override
  public ScanResult<String> sscan(final String key, final String cursor, final ScanParams params) {
    checkIsInMultiOrPipeline();
    client.sscan(key, cursor, params);
    List<Object> result = client.getObjectMultiBulkReply();
    String newcursor = new String((byte[]) result.get(0));
    List<String> results = new ArrayList<>();
    List<byte[]> rawResults = (List<byte[]>) result.get(1);
    for (byte[] bs : rawResults) {
      results.add(SafeEncoder.encode(bs));
    }
    return new ScanResult<>(newcursor, results);
  }

  @Override
  public ScanResult<Tuple> zscan(final String key, final String cursor) {
    return zscan(key, cursor, new ScanParams());
  }

  @Override
  public ScanResult<Tuple> zscan(final String key, final String cursor, final ScanParams params) {
    checkIsInMultiOrPipeline();
    client.zscan(key, cursor, params);
    List<Object> result = client.getObjectMultiBulkReply();
    String newcursor = new String((byte[]) result.get(0));
    List<Tuple> results = new ArrayList<>();
    List<byte[]> rawResults = (List<byte[]>) result.get(1);
    Iterator<byte[]> iterator = rawResults.iterator();
    while (iterator.hasNext()) {
      results.add(new Tuple(iterator.next(), BuilderFactory.DOUBLE.build(iterator.next())));
    }
    return new ScanResult<>(newcursor, results);
  }

  @Override
  public String clusterNodes() {
    checkIsInMultiOrPipeline();
    client.clusterNodes();
    return client.getBulkReply();
  }

  @Override
  public String readonly() {
    checkIsInMultiOrPipeline();
    client.readonly();
    return client.getStatusCodeReply();
  }

  @Override
  public String clusterMeet(final String ip, final int port) {
    checkIsInMultiOrPipeline();
    client.clusterMeet(ip, port);
    return client.getStatusCodeReply();
  }

  @Override
  public String clusterReset(final ClusterReset resetType) {
    checkIsInMultiOrPipeline();
    client.clusterReset(resetType);
    return client.getStatusCodeReply();
  }

  @Override
  public String clusterAddSlots(final int... slots) {
    checkIsInMultiOrPipeline();
    client.clusterAddSlots(slots);
    return client.getStatusCodeReply();
  }

  @Override
  public String clusterDelSlots(final int... slots) {
    checkIsInMultiOrPipeline();
    client.clusterDelSlots(slots);
    return client.getStatusCodeReply();
  }

  @Override
  public String clusterInfo() {
    checkIsInMultiOrPipeline();
    client.clusterInfo();
    return client.getStatusCodeReply();
  }

  @Override
  public List<String> clusterGetKeysInSlot(final int slot, final int count) {
    checkIsInMultiOrPipeline();
    client.clusterGetKeysInSlot(slot, count);
    return client.getMultiBulkReply();
  }

  @Override
  public String clusterSetSlotNode(final int slot, final String nodeId) {
    checkIsInMultiOrPipeline();
    client.clusterSetSlotNode(slot, nodeId);
    return client.getStatusCodeReply();
  }

  @Override
  public String clusterSetSlotMigrating(final int slot, final String nodeId) {
    checkIsInMultiOrPipeline();
    client.clusterSetSlotMigrating(slot, nodeId);
    return client.getStatusCodeReply();
  }

  @Override
  public String clusterSetSlotImporting(final int slot, final String nodeId) {
    checkIsInMultiOrPipeline();
    client.clusterSetSlotImporting(slot, nodeId);
    return client.getStatusCodeReply();
  }

  @Override
  public String clusterSetSlotStable(final int slot) {
    checkIsInMultiOrPipeline();
    client.clusterSetSlotStable(slot);
    return client.getStatusCodeReply();
  }

  @Override
  public String clusterForget(final String nodeId) {
    checkIsInMultiOrPipeline();
    client.clusterForget(nodeId);
    return client.getStatusCodeReply();
  }

  @Override
  public String clusterFlushSlots() {
    checkIsInMultiOrPipeline();
    client.clusterFlushSlots();
    return client.getStatusCodeReply();
  }

  @Override
  public Long clusterKeySlot(final String key) {
    checkIsInMultiOrPipeline();
    client.clusterKeySlot(key);
    return client.getIntegerReply();
  }

  @Override
  public Long clusterCountKeysInSlot(final int slot) {
    checkIsInMultiOrPipeline();
    client.clusterCountKeysInSlot(slot);
    return client.getIntegerReply();
  }

  @Override
  public String clusterSaveConfig() {
    checkIsInMultiOrPipeline();
    client.clusterSaveConfig();
    return client.getStatusCodeReply();
  }

  @Override
  public String clusterReplicate(final String nodeId) {
    checkIsInMultiOrPipeline();
    client.clusterReplicate(nodeId);
    return client.getStatusCodeReply();
  }

  @Override
  public List<String> clusterSlaves(final String nodeId) {
    checkIsInMultiOrPipeline();
    client.clusterSlaves(nodeId);
    return client.getMultiBulkReply();
  }

  @Override
  public String clusterFailover() {
    checkIsInMultiOrPipeline();
    client.clusterFailover();
    return client.getStatusCodeReply();
  }

  @Override
  public List<Object> clusterSlots() {
    checkIsInMultiOrPipeline();
    client.clusterSlots();
    return client.getObjectMultiBulkReply();
  }

  public String asking() {
    checkIsInMultiOrPipeline();
    client.asking();
    return client.getStatusCodeReply();
  }

  public List<String> pubsubChannels(final String pattern) {
    checkIsInMultiOrPipeline();
    client.pubsubChannels(pattern);
    return client.getMultiBulkReply();
  }

  public Long pubsubNumPat() {
    checkIsInMultiOrPipeline();
    client.pubsubNumPat();
    return client.getIntegerReply();
  }

  public Map<String, String> pubsubNumSub(String... channels) {
    checkIsInMultiOrPipeline();
    client.pubsubNumSub(channels);
    return BuilderFactory.PUBSUB_NUMSUB_MAP.build(client.getBinaryMultiBulkReply());
  }

  @Override
  public void close() {
    if (dataSource != null) {
      JedisPoolAbstract pool = this.dataSource;
      this.dataSource = null;
      if (isBroken()) {
        pool.returnBrokenResource(this);
      } else {
        pool.returnResource(this);
      }
    } else {
      super.close();
    }
  }

  public void setDataSource(JedisPoolAbstract jedisPool) {
    this.dataSource = jedisPool;
  }

  @Override
  public Long pfadd(final String key, final String... elements) {
    checkIsInMultiOrPipeline();
    client.pfadd(key, elements);
    return client.getIntegerReply();
  }

  @Override
  public long pfcount(final String key) {
    checkIsInMultiOrPipeline();
    client.pfcount(key);
    return client.getIntegerReply();
  }

  @Override
  public long pfcount(final String... keys) {
    checkIsInMultiOrPipeline();
    client.pfcount(keys);
    return client.getIntegerReply();
  }

  @Override
  public String pfmerge(final String destkey, final String... sourcekeys) {
    checkIsInMultiOrPipeline();
    client.pfmerge(destkey, sourcekeys);
    return client.getStatusCodeReply();
  }

  @Override
  public List<String> blpop(final int timeout, final String key) {
    return blpop(key, String.valueOf(timeout));
  }

  @Override
  public List<String> brpop(final int timeout, final String key) {
    return brpop(key, String.valueOf(timeout));
  }

  @Override
  public Long geoadd(final String key, final double longitude, final double latitude,
      final String member) {
    checkIsInMultiOrPipeline();
    client.geoadd(key, longitude, latitude, member);
    return client.getIntegerReply();
  }

  @Override
  public Long geoadd(final String key, final Map<String, GeoCoordinate> memberCoordinateMap) {
    checkIsInMultiOrPipeline();
    client.geoadd(key, memberCoordinateMap);
    return client.getIntegerReply();
  }

  @Override
  public Long geoadd(final String key, final GeoAddParams params, final Map<String, GeoCoordinate> memberCoordinateMap) {
    checkIsInMultiOrPipeline();
    client.geoadd(key, params, memberCoordinateMap);
    return client.getIntegerReply();
  }

  @Override
  public Double geodist(final String key, final String member1, final String member2) {
    checkIsInMultiOrPipeline();
    client.geodist(key, member1, member2);
    return BuilderFactory.DOUBLE.build(client.getOne());
  }

  @Override
  public Double geodist(final String key, final String member1, final String member2,
      final GeoUnit unit) {
    checkIsInMultiOrPipeline();
    client.geodist(key, member1, member2, unit);
    return BuilderFactory.DOUBLE.build(client.getOne());
  }

  @Override
  public List<String> geohash(final String key, String... members) {
    checkIsInMultiOrPipeline();
    client.geohash(key, members);
    return client.getMultiBulkReply();
  }

  @Override
  public List<GeoCoordinate> geopos(final String key, String... members) {
    checkIsInMultiOrPipeline();
    client.geopos(key, members);
    return BuilderFactory.GEO_COORDINATE_LIST.build(client.getObjectMultiBulkReply());
  }

  @Override
  public List<GeoRadiusResponse> georadius(final String key, final double longitude,
      final double latitude, final double radius, final GeoUnit unit) {
    checkIsInMultiOrPipeline();
    client.georadius(key, longitude, latitude, radius, unit);
    return BuilderFactory.GEORADIUS_WITH_PARAMS_RESULT.build(client.getObjectMultiBulkReply());
  }

  @Override
  public List<GeoRadiusResponse> georadiusReadonly(final String key, final double longitude,
      final double latitude, final double radius, final GeoUnit unit) {
    checkIsInMultiOrPipeline();
    client.georadiusReadonly(key, longitude, latitude, radius, unit);
    return BuilderFactory.GEORADIUS_WITH_PARAMS_RESULT.build(client.getObjectMultiBulkReply());
  }

  @Override
  public List<GeoRadiusResponse> georadius(final String key, final double longitude,
      final double latitude, final double radius, final GeoUnit unit, final GeoRadiusParam param) {
    checkIsInMultiOrPipeline();
    client.georadius(key, longitude, latitude, radius, unit, param);
    return BuilderFactory.GEORADIUS_WITH_PARAMS_RESULT.build(client.getObjectMultiBulkReply());
  }

  @Override
  public Long georadiusStore(final String key, double longitude, double latitude, double radius,
      GeoUnit unit, GeoRadiusParam param, GeoRadiusStoreParam storeParam) {
    checkIsInMultiOrPipeline();
    client.georadiusStore(key, longitude, latitude, radius, unit, param, storeParam);
    return client.getIntegerReply();
  }

  @Override
  public List<GeoRadiusResponse> georadiusReadonly(final String key, final double longitude,
      final double latitude, final double radius, final GeoUnit unit, final GeoRadiusParam param) {
    checkIsInMultiOrPipeline();
    client.georadiusReadonly(key, longitude, latitude, radius, unit, param);
    return BuilderFactory.GEORADIUS_WITH_PARAMS_RESULT.build(client.getObjectMultiBulkReply());
  }

  @Override
  public List<GeoRadiusResponse> georadiusByMember(final String key, final String member,
      final double radius, final GeoUnit unit) {
    checkIsInMultiOrPipeline();
    client.georadiusByMember(key, member, radius, unit);
    return BuilderFactory.GEORADIUS_WITH_PARAMS_RESULT.build(client.getObjectMultiBulkReply());
  }

  @Override
  public List<GeoRadiusResponse> georadiusByMemberReadonly(final String key, final String member,
      final double radius, final GeoUnit unit) {
    checkIsInMultiOrPipeline();
    client.georadiusByMemberReadonly(key, member, radius, unit);
    return BuilderFactory.GEORADIUS_WITH_PARAMS_RESULT.build(client.getObjectMultiBulkReply());
  }

  @Override
  public List<GeoRadiusResponse> georadiusByMember(final String key, final String member,
      final double radius, final GeoUnit unit, final GeoRadiusParam param) {
    checkIsInMultiOrPipeline();
    client.georadiusByMember(key, member, radius, unit, param);
    return BuilderFactory.GEORADIUS_WITH_PARAMS_RESULT.build(client.getObjectMultiBulkReply());
  }

  @Override
  public Long georadiusByMemberStore(final String key, String member, double radius, GeoUnit unit,
      GeoRadiusParam param, GeoRadiusStoreParam storeParam) {
    checkIsInMultiOrPipeline();
    client.georadiusByMemberStore(key, member, radius, unit, param, storeParam);
    return client.getIntegerReply();
  }

  @Override
  public List<GeoRadiusResponse> georadiusByMemberReadonly(final String key, final String member,
      final double radius, final GeoUnit unit, final GeoRadiusParam param) {
    checkIsInMultiOrPipeline();
    client.georadiusByMemberReadonly(key, member, radius, unit, param);
    return BuilderFactory.GEORADIUS_WITH_PARAMS_RESULT.build(client.getObjectMultiBulkReply());
  }

  @Override
  public String moduleLoad(final String path) {
    checkIsInMultiOrPipeline();
    client.moduleLoad(path);
    return client.getStatusCodeReply();
  }

  @Override
  public String moduleUnload(final String name) {
    checkIsInMultiOrPipeline();
    client.moduleUnload(name);
    return client.getStatusCodeReply();
  }

  @Override
  public List<Module> moduleList() {
    checkIsInMultiOrPipeline();
    client.moduleList();
    return BuilderFactory.MODULE_LIST.build(client.getObjectMultiBulkReply());
  }

  @Override
  public String aclSetUser(final String name) {
    client.aclSetUser(name);
    return client.getStatusCodeReply();
  }

  @Override
  public String aclSetUser(String name, String... params) {
    client.aclSetUser(name, params);
    return client.getStatusCodeReply();
  }

  @Override
  public Long aclDelUser(final String name) {
    client.aclDelUser(name);
    return client.getIntegerReply();
  }

  @Override
  public AccessControlUser aclGetUser(final String name) {
    client.aclGetUser(name);
    return BuilderFactory.ACCESS_CONTROL_USER.build(client.getObjectMultiBulkReply());
  }

  @Override
  public List<String> aclUsers() {
    client.aclUsers();
    return BuilderFactory.STRING_LIST.build(client.getObjectMultiBulkReply());
  }

  @Override
  public List<String> aclList() {
    client.aclList();
    return client.getMultiBulkReply();
  }

  @Override
  public String aclWhoAmI() {
    client.aclWhoAmI();
    return client.getStatusCodeReply();
  }

  @Override
  public List<String> aclCat() {
    client.aclCat();
    return BuilderFactory.STRING_LIST.build(client.getObjectMultiBulkReply());
  }

  @Override
  public List<String> aclCat(String category) {
    client.aclCat(category);
    return BuilderFactory.STRING_LIST.build(client.getObjectMultiBulkReply());
  }

  @Override
  public List<AccessControlLogEntry> aclLog() {
    client.aclLog();
    return BuilderFactory.ACCESS_CONTROL_LOG_ENTRY_LIST.build(client.getObjectMultiBulkReply());
  }

  @Override
  public List<AccessControlLogEntry> aclLog(int limit) {
    client.aclLog(limit);
    return BuilderFactory.ACCESS_CONTROL_LOG_ENTRY_LIST.build(client.getObjectMultiBulkReply());
  }

  @Override
  public String aclLog(String options) {
    client.aclLog(options);
    return client.getStatusCodeReply();
  }

  @Override
  public String aclGenPass() {
    client.aclGenPass();
    return client.getStatusCodeReply();
  }

  @Override
  public String aclLoad() {
    checkIsInMultiOrPipeline();
    client.aclLoad();
    return client.getStatusCodeReply();
  }

  @Override
  public String aclSave() {
    checkIsInMultiOrPipeline();
    client.aclSave();
    return client.getStatusCodeReply();
  }

  @Override
  public List<Long> bitfield(final String key, final String... arguments) {
    checkIsInMultiOrPipeline();
    client.bitfield(key, arguments);
    return client.getIntegerMultiBulkReply();
  }

  @Override
  public List<Long> bitfieldReadonly(final String key, final String... arguments) {
    checkIsInMultiOrPipeline();
    client.bitfieldReadonly(key, arguments);
    return client.getIntegerMultiBulkReply();
  }

  @Override
  public Long hstrlen(final String key, final String field) {
    checkIsInMultiOrPipeline();
    client.hstrlen(key, field);
    return client.getIntegerReply();
  }

  @Override
  public String memoryDoctor() {
    checkIsInMultiOrPipeline();
    client.memoryDoctor();
    return client.getBulkReply();
  }

  @Override
  public Long memoryUsage(final String key) {
    checkIsInMultiOrPipeline();
    client.memoryUsage(key);
    return client.getIntegerReply();
  }

  @Override
  public Long memoryUsage(final String key, final int samples) {
    checkIsInMultiOrPipeline();
    client.memoryUsage(key, samples);
    return client.getIntegerReply();
  }

  @Override
  public StreamEntryID xadd(final String key, final StreamEntryID id, final Map<String, String> hash) {
    return xadd(key, id, hash, Long.MAX_VALUE, false);
  }

  @Override
  public StreamEntryID xadd(final String key, StreamEntryID id, final Map<String, String> hash,
      final long maxLen, final boolean approximateLength) {
    checkIsInMultiOrPipeline();
    client.xadd(key, id, hash, maxLen, approximateLength);
    String result = client.getBulkReply();
    return new StreamEntryID(result);
  }

  @Override
  public Long xlen(final String key) {
    checkIsInMultiOrPipeline();
    client.xlen(key);
    return client.getIntegerReply();
  }

  @Override
  public List<StreamEntry> xrange(final String key, final StreamEntryID start, final StreamEntryID end) {
    checkIsInMultiOrPipeline();
    client.xrange(key, start, end);
    return BuilderFactory.STREAM_ENTRY_LIST.build(client.getObjectMultiBulkReply());
  }

  /**
   * {@inheritDoc}
   */
  @Override
  public List<StreamEntry> xrange(final String key, final StreamEntryID start,
      final StreamEntryID end, final int count) {
    checkIsInMultiOrPipeline();
    client.xrange(key, start, end, count);
    return BuilderFactory.STREAM_ENTRY_LIST.build(client.getObjectMultiBulkReply());
  }

  @Override
  public List<StreamEntry> xrevrange(final String key, final StreamEntryID end,
      final StreamEntryID start) {
    checkIsInMultiOrPipeline();
    client.xrevrange(key, end, start);
    return BuilderFactory.STREAM_ENTRY_LIST.build(client.getObjectMultiBulkReply());
  }

  /**
   * {@inheritDoc}
   */
  @Override
  public List<StreamEntry> xrevrange(final String key, final StreamEntryID end,
      final StreamEntryID start, final int count) {
    checkIsInMultiOrPipeline();
    client.xrevrange(key, end, start, count);
    return BuilderFactory.STREAM_ENTRY_LIST.build(client.getObjectMultiBulkReply());
  }

  /**
   * {@inheritDoc}
   */
  @Override
  public List<Entry<String, List<StreamEntry>>> xread(final int count, final long block,
      final Entry<String, StreamEntryID>... streams) {
    checkIsInMultiOrPipeline();
    client.xread(count, block, streams);
    client.setTimeoutInfinite();

    try {
      List<Object> streamsEntries = client.getObjectMultiBulkReply();
      if (streamsEntries == null) { // backward compatibility
        return new ArrayList<>();
      }

      return BuilderFactory.STREAM_READ_RESPONSE.build(streamsEntries);
    } finally {
      client.rollbackTimeout();
    }
  }

  @Override
  public List<Map.Entry<String, List<StreamEntry>>> xread(final XReadParams xReadParams, final Map<String, StreamEntryID> streams) {
    checkIsInMultiOrPipeline();
    client.xread(xReadParams, streams);

    if (!xReadParams.hasBlock()) {
      return BuilderFactory.STREAM_READ_RESPONSE.build(client.getObjectMultiBulkReply());
    }

    client.setTimeoutInfinite();
    try {
      return BuilderFactory.STREAM_READ_RESPONSE.build(client.getObjectMultiBulkReply());
    } finally {
      client.rollbackTimeout();
    }
  }

  /**
   * {@inheritDoc}
   */
  @Override
  public long xack(final String key, final String group, final StreamEntryID... ids) {
    checkIsInMultiOrPipeline();
    client.xack(key, group, ids);
    return client.getIntegerReply();
  }

  @Override
  public String xgroupCreate(final String key, final String groupname, final StreamEntryID id,
      final boolean makeStream) {
    checkIsInMultiOrPipeline();
    client.xgroupCreate(key, groupname, id, makeStream);
    return client.getStatusCodeReply();
  }

  @Override
  public String xgroupSetID(final String key, final String groupname, final StreamEntryID id) {
    checkIsInMultiOrPipeline();
    client.xgroupSetID(key, groupname, id);
    return client.getStatusCodeReply();
  }

  @Override
  public long xgroupDestroy(final String key, final String groupname) {
    checkIsInMultiOrPipeline();
    client.xgroupDestroy(key, groupname);
    return client.getIntegerReply();
  }

  @Override
  public Long xgroupDelConsumer(final String key, final String groupname, final String consumerName) {
    checkIsInMultiOrPipeline();
    client.xgroupDelConsumer(key, groupname, consumerName);
    return client.getIntegerReply();
  }

  @Override
  public long xdel(final String key, final StreamEntryID... ids) {
    checkIsInMultiOrPipeline();
    client.xdel(key, ids);
    return client.getIntegerReply();
  }

  @Override
  public long xtrim(final String key, final long maxLen, final boolean approximateLength) {
    checkIsInMultiOrPipeline();
    client.xtrim(key, maxLen, approximateLength);
    return client.getIntegerReply();
  }

  /**
   * {@inheritDoc}
   */
  @Override
  public List<Entry<String, List<StreamEntry>>> xreadGroup(final String groupname,
      final String consumer, final int count, final long block, final boolean noAck,
      final Entry<String, StreamEntryID>... streams) {
    checkIsInMultiOrPipeline();
    client.xreadGroup(groupname, consumer, count, block, noAck, streams);
    client.setTimeoutInfinite();

    try {
      return BuilderFactory.STREAM_READ_RESPONSE.build(client.getObjectMultiBulkReply());
    } finally {
      client.rollbackTimeout();
    }
  }

  @Override
  public List<Map.Entry<String, List<StreamEntry>>> xreadGroup(final String groupname,
      final String consumer, final XReadGroupParams xReadGroupParams,
      final Map<String, StreamEntryID> streams) {
    checkIsInMultiOrPipeline();
    client.xreadGroup(groupname, consumer, xReadGroupParams, streams);

    if (!xReadGroupParams.hasBlock()) {
      return BuilderFactory.STREAM_READ_RESPONSE.build(client.getObjectMultiBulkReply());
    }

    client.setTimeoutInfinite();
    try {
      return BuilderFactory.STREAM_READ_RESPONSE.build(client.getObjectMultiBulkReply());
    } finally {
      client.rollbackTimeout();
    }
  }

  @Override
  public StreamPendingSummary xpending(final String key, final String groupname) {
    checkIsInMultiOrPipeline();
    client.xpending(key, groupname);
    return BuilderFactory.STREAM_PENDING_SUMMARY.build(client.getObjectMultiBulkReply());
  }

  @Override
  public List<StreamPendingEntry> xpending(final String key, final String groupname,
      final StreamEntryID start, final StreamEntryID end, final int count, final String consumername) {
    checkIsInMultiOrPipeline();
    client.xpending(key, groupname, start, end, count, consumername);
    return BuilderFactory.STREAM_PENDING_ENTRY_LIST.build(client.getObjectMultiBulkReply());
  }

  @Override
  public List<StreamEntry> xclaim(String key, String group, String consumername, long minIdleTime,
      long newIdleTime, int retries, boolean force, StreamEntryID... ids) {
    checkIsInMultiOrPipeline();
    client.xclaim(key, group, consumername, minIdleTime, newIdleTime, retries, force, ids);

    return BuilderFactory.STREAM_ENTRY_LIST.build(client.getObjectMultiBulkReply());
  }

  @Override
  public List<StreamEntry> xclaim(String key, String group, String consumername, long minIdleTime,
      XClaimParams params, StreamEntryID... ids) {
    checkIsInMultiOrPipeline();
    client.xclaim(key, group, consumername, minIdleTime, params, ids);

    return BuilderFactory.STREAM_ENTRY_LIST.build(client.getObjectMultiBulkReply());
  }

  @Override
  public List<StreamEntryID> xclaimJustId(String key, String group, String consumername,
      long minIdleTime, XClaimParams params, StreamEntryID... ids) {
    checkIsInMultiOrPipeline();
    client.xclaimJustId(key, group, consumername, minIdleTime, params, ids);

    return BuilderFactory.STREAM_ENTRY_ID_LIST.build(client.getObjectMultiBulkReply());
  }

  @Override
  public StreamInfo xinfoStream(String key) {
    client.xinfoStream(key);

    return BuilderFactory.STREAM_INFO.build(client.getObjectMultiBulkReply());

  }

  @Override
  public List<StreamGroupInfo> xinfoGroup(String key) {
    client.xinfoGroup(key);

    return BuilderFactory.STREAM_GROUP_INFO_LIST.build(client.getObjectMultiBulkReply());

  }

  @Override
  public List<StreamConsumersInfo> xinfoConsumers(String key, String group) {
    client.xinfoConsumers(key, group);

    return BuilderFactory.STREAM_CONSUMERS_INFO_LIST.build(client.getObjectMultiBulkReply());

  }

  public Object sendCommand(ProtocolCommand cmd, String... args) {
    checkIsInMultiOrPipeline();
    client.sendCommand(cmd, args);
    return client.getOne();
  }

  public Object sendBlockingCommand(ProtocolCommand cmd, String... args) {
    checkIsInMultiOrPipeline();
    client.sendCommand(cmd, args);
    client.setTimeoutInfinite();
    try {
      return client.getOne();
    } finally {
      client.rollbackTimeout();
    }
  }
}<|MERGE_RESOLUTION|>--- conflicted
+++ resolved
@@ -1674,24 +1674,24 @@
   }
 
   @Override
-<<<<<<< HEAD
+  public Set<String> zdiff(String... keys) {
+    checkIsInMultiOrPipeline();
+    client.zdiff(keys);
+    return SetFromList.of(client.getMultiBulkReply());
+  }
+
+  @Override
+  public Set<Tuple> zdiffWithScores(String... keys) {
+    checkIsInMultiOrPipeline();
+    client.zdiffWithScores(keys);
+    return getTupledSet();
+  }
+
+  @Override
   public Long zdiffstore(final String dstkey, final String... keys) {
     checkIsInMultiOrPipeline();
     client.zdiffstore(dstkey, keys);
     return BuilderFactory.LONG.build(client.getOne());
-=======
-  public Set<String> zdiff(String... keys) {
-    checkIsInMultiOrPipeline();
-    client.zdiff(keys);
-    return SetFromList.of(client.getMultiBulkReply());
-  }
-
-  @Override
-  public Set<Tuple> zdiffWithScores(String... keys) {
-    checkIsInMultiOrPipeline();
-    client.zdiffWithScores(keys);
-    return getTupledSet();
->>>>>>> 308451bd
   }
 
   @Override
