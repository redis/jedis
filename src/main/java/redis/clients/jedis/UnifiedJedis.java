package redis.clients.jedis;

import java.net.URI;
import java.time.Duration;
import java.util.List;
import java.util.Map;
import java.util.Set;
import java.util.regex.Pattern;
import org.apache.commons.pool2.impl.GenericObjectPoolConfig;
import org.json.JSONArray;

import redis.clients.jedis.annots.Experimental;
import redis.clients.jedis.annots.VisibleForTesting;
import redis.clients.jedis.args.*;
import redis.clients.jedis.bloom.*;
import redis.clients.jedis.commands.JedisCommands;
import redis.clients.jedis.commands.JedisBinaryCommands;
import redis.clients.jedis.commands.ProtocolCommand;
import redis.clients.jedis.commands.SampleBinaryKeyedCommands;
import redis.clients.jedis.commands.SampleKeyedCommands;
import redis.clients.jedis.commands.RedisModuleCommands;
import redis.clients.jedis.exceptions.JedisException;
import redis.clients.jedis.executors.*;
import redis.clients.jedis.gears.TFunctionListParams;
import redis.clients.jedis.gears.TFunctionLoadParams;
import redis.clients.jedis.gears.resps.GearsLibraryInfo;
import redis.clients.jedis.graph.GraphCommandObjects;
import redis.clients.jedis.graph.ResultSet;
import redis.clients.jedis.json.JsonSetParams;
import redis.clients.jedis.json.Path;
import redis.clients.jedis.json.Path2;
import redis.clients.jedis.json.JsonObjectMapper;
import redis.clients.jedis.mcf.CircuitBreakerCommandExecutor;
import redis.clients.jedis.mcf.MultiClusterPipeline;
import redis.clients.jedis.mcf.MultiClusterTransaction;
import redis.clients.jedis.params.*;
import redis.clients.jedis.providers.*;
import redis.clients.jedis.resps.*;
import redis.clients.jedis.search.*;
import redis.clients.jedis.search.aggr.AggregationBuilder;
import redis.clients.jedis.search.aggr.AggregationResult;
import redis.clients.jedis.search.aggr.FtAggregateIteration;
import redis.clients.jedis.search.schemafields.SchemaField;
import redis.clients.jedis.timeseries.*;
import redis.clients.jedis.util.IOUtils;
import redis.clients.jedis.util.JedisURIHelper;
import redis.clients.jedis.util.KeyValue;

public class UnifiedJedis implements JedisCommands, JedisBinaryCommands,
    SampleKeyedCommands, SampleBinaryKeyedCommands, RedisModuleCommands,
    AutoCloseable {

  protected RedisProtocol protocol = null;
  protected final ConnectionProvider provider;
  protected final CommandExecutor executor;
  protected final CommandObjects commandObjects;
  private final GraphCommandObjects graphCommandObjects;
  private JedisBroadcastAndRoundRobinConfig broadcastAndRoundRobinConfig = null;

  public UnifiedJedis() {
    this(new HostAndPort(Protocol.DEFAULT_HOST, Protocol.DEFAULT_PORT));
  }

  public UnifiedJedis(HostAndPort hostAndPort) {
    this(new PooledConnectionProvider(hostAndPort), (RedisProtocol) null);
  }

  public UnifiedJedis(final String url) {
    this(URI.create(url));
  }

  public UnifiedJedis(final URI uri) {
    this(JedisURIHelper.getHostAndPort(uri), DefaultJedisClientConfig.builder()
        .user(JedisURIHelper.getUser(uri)).password(JedisURIHelper.getPassword(uri))
        .database(JedisURIHelper.getDBIndex(uri)).protocol(JedisURIHelper.getRedisProtocol(uri))
        .ssl(JedisURIHelper.isRedisSSLScheme(uri)).build());
  }

  public UnifiedJedis(final URI uri, JedisClientConfig config) {
    this(JedisURIHelper.getHostAndPort(uri), DefaultJedisClientConfig.builder()
        .connectionTimeoutMillis(config.getConnectionTimeoutMillis())
        .socketTimeoutMillis(config.getSocketTimeoutMillis())
        .blockingSocketTimeoutMillis(config.getBlockingSocketTimeoutMillis())
        .user(JedisURIHelper.getUser(uri)).password(JedisURIHelper.getPassword(uri))
        .database(JedisURIHelper.getDBIndex(uri)).clientName(config.getClientName())
        .protocol(JedisURIHelper.getRedisProtocol(uri))
        .ssl(JedisURIHelper.isRedisSSLScheme(uri)).sslSocketFactory(config.getSslSocketFactory())
        .sslParameters(config.getSslParameters()).hostnameVerifier(config.getHostnameVerifier())
        .build());
  }

  public UnifiedJedis(HostAndPort hostAndPort, JedisClientConfig clientConfig) {
    this(new PooledConnectionProvider(hostAndPort, clientConfig), clientConfig.getRedisProtocol());
  }

  public UnifiedJedis(ConnectionProvider provider) {
    this(new DefaultCommandExecutor(provider), provider);
  }

  protected UnifiedJedis(ConnectionProvider provider, RedisProtocol protocol) {
    this(new DefaultCommandExecutor(provider), provider, new CommandObjects(), protocol);
  }

  /**
   * The constructor to directly use a custom {@link JedisSocketFactory}.
   * <p>
   * WARNING: Using this constructor means a {@link NullPointerException} will be occurred if
   * {@link UnifiedJedis#provider} is accessed.
   */
  public UnifiedJedis(JedisSocketFactory socketFactory) {
    this(new Connection(socketFactory));
  }

  /**
   * The constructor to directly use a custom {@link JedisSocketFactory}.
   * <p>
   * WARNING: Using this constructor means a {@link NullPointerException} will be occurred if
   * {@link UnifiedJedis#provider} is accessed.
   */
  public UnifiedJedis(JedisSocketFactory socketFactory, JedisClientConfig clientConfig) {
    this(new Connection(socketFactory, clientConfig));
  }

  /**
   * The constructor to directly use a {@link Connection}.
   * <p>
   * WARNING: Using this constructor means a {@link NullPointerException} will be occurred if
   * {@link UnifiedJedis#provider} is accessed.
   */
  public UnifiedJedis(Connection connection) {
    this.provider = null;
    this.executor = new SimpleCommandExecutor(connection);
    this.commandObjects = new CommandObjects();
    RedisProtocol proto = connection.getRedisProtocol();
    if (proto != null) this.commandObjects.setProtocol(proto);
    this.graphCommandObjects = new GraphCommandObjects(this);
  }

  @Deprecated
  public UnifiedJedis(Set<HostAndPort> jedisClusterNodes, JedisClientConfig clientConfig, int maxAttempts) {
    this(jedisClusterNodes, clientConfig, maxAttempts, Duration.ofMillis(maxAttempts * clientConfig.getSocketTimeoutMillis()));
  }

  @Deprecated
  public UnifiedJedis(Set<HostAndPort> jedisClusterNodes, JedisClientConfig clientConfig, int maxAttempts,
      Duration maxTotalRetriesDuration) {
    this(new ClusterConnectionProvider(jedisClusterNodes, clientConfig), maxAttempts, maxTotalRetriesDuration,
        clientConfig.getRedisProtocol());
  }

  @Deprecated
  public UnifiedJedis(Set<HostAndPort> jedisClusterNodes, JedisClientConfig clientConfig,
      GenericObjectPoolConfig<Connection> poolConfig, int maxAttempts, Duration maxTotalRetriesDuration) {
    this(new ClusterConnectionProvider(jedisClusterNodes, clientConfig, poolConfig), maxAttempts,
        maxTotalRetriesDuration, clientConfig.getRedisProtocol());
  }

  // Uses a fetched connection to process protocol. Should be avoided if possible.
  public UnifiedJedis(ClusterConnectionProvider provider, int maxAttempts, Duration maxTotalRetriesDuration) {
    this(new ClusterCommandExecutor(provider, maxAttempts, maxTotalRetriesDuration), provider,
        new ClusterCommandObjects());
  }

  protected UnifiedJedis(ClusterConnectionProvider provider, int maxAttempts, Duration maxTotalRetriesDuration,
      RedisProtocol protocol) {
    this(new ClusterCommandExecutor(provider, maxAttempts, maxTotalRetriesDuration), provider,
        new ClusterCommandObjects(), protocol);
  }

  /**
   * @deprecated Sharding/Sharded feature will be removed in next major release.
   */
  @Deprecated
  public UnifiedJedis(ShardedConnectionProvider provider) {
    this(new DefaultCommandExecutor(provider), provider, new ShardedCommandObjects(provider.getHashingAlgo()));
  }

  /**
   * @deprecated Sharding/Sharded feature will be removed in next major release.
   */
  @Deprecated
  public UnifiedJedis(ShardedConnectionProvider provider, Pattern tagPattern) {
    this(new DefaultCommandExecutor(provider), provider, new ShardedCommandObjects(provider.getHashingAlgo(), tagPattern));
  }

  public UnifiedJedis(ConnectionProvider provider, int maxAttempts, Duration maxTotalRetriesDuration) {
    this(new RetryableCommandExecutor(provider, maxAttempts, maxTotalRetriesDuration), provider);
  }

  /**
   * Constructor which supports multiple cluster/database endpoints each with their own isolated connection pool.
   * <p>
   * With this Constructor users can seamlessly failover to Disaster Recovery (DR), Backup, and Active-Active cluster(s)
   * by using simple configuration which is passed through from Resilience4j - https://resilience4j.readme.io/docs
   * <p>
   */
  @Experimental
  public UnifiedJedis(MultiClusterPooledConnectionProvider provider) {
    this(new CircuitBreakerCommandExecutor(provider), provider);
  }

  /**
   * The constructor to use a custom {@link CommandExecutor}.
   * <p>
   * WARNING: Using this constructor means a {@link NullPointerException} will be occurred if
   * {@link UnifiedJedis#provider} is accessed.
   */
  public UnifiedJedis(CommandExecutor executor) {
    this(executor, (ConnectionProvider) null);
  }

  private UnifiedJedis(CommandExecutor executor, ConnectionProvider provider) {
    this(executor, provider, new CommandObjects());
  }

  // Uses a fetched connection to process protocol. Should be avoided if possible.
  @VisibleForTesting
  public UnifiedJedis(CommandExecutor executor, ConnectionProvider provider, CommandObjects commandObjects) {
    this(executor, provider, commandObjects, null);
    if (this.provider != null) {
      try (Connection conn = this.provider.getConnection()) {
        if (conn != null) {
          RedisProtocol proto = conn.getRedisProtocol();
          if (proto != null) this.commandObjects.setProtocol(proto);
        }
      } catch (JedisException je) { }
    }
  }

  private UnifiedJedis(CommandExecutor executor, ConnectionProvider provider, CommandObjects commandObjects,
      RedisProtocol protocol) {
    this.provider = provider;
    this.executor = executor;

    this.commandObjects = commandObjects;
    if (protocol != null) {
      this.commandObjects.setProtocol(protocol);
    }

    this.graphCommandObjects = new GraphCommandObjects(this);
    this.graphCommandObjects.setBaseCommandArgumentsCreator((comm) -> this.commandObjects.commandArguments(comm));
  }

  @Override
  public void close() {
    IOUtils.closeQuietly(this.executor);
  }

  @Deprecated
  protected final void setProtocol(RedisProtocol protocol) {
    this.protocol = protocol;
    this.commandObjects.setProtocol(this.protocol);
  }

  public final <T> T executeCommand(CommandObject<T> commandObject) {
    return executor.executeCommand(commandObject);
  }

  public final <T> T broadcastCommand(CommandObject<T> commandObject) {
    return executor.broadcastCommand(commandObject);
  }

  private <T> T checkAndBroadcastCommand(CommandObject<T> commandObject) {
    boolean broadcast = true;

    if (broadcastAndRoundRobinConfig == null) {
    } else if (commandObject.getArguments().getCommand() instanceof SearchProtocol.SearchCommand
        && broadcastAndRoundRobinConfig.getRediSearchModeInCluster() == JedisBroadcastAndRoundRobinConfig.RediSearchMode.LIGHT) {
      broadcast = false;
    }

    return broadcast ? broadcastCommand(commandObject) : executeCommand(commandObject);
  }

  public void setBroadcastAndRoundRobinConfig(JedisBroadcastAndRoundRobinConfig config) {
    this.broadcastAndRoundRobinConfig = config;
    this.commandObjects.setBroadcastAndRoundRobinConfig(this.broadcastAndRoundRobinConfig);
  }

  public String ping() {
    return checkAndBroadcastCommand(commandObjects.ping());
  }

  public String flushDB() {
    return checkAndBroadcastCommand(commandObjects.flushDB());
  }

  public String flushAll() {
    return checkAndBroadcastCommand(commandObjects.flushAll());
  }

  public String configSet(String parameter, String value) {
    return checkAndBroadcastCommand(commandObjects.configSet(parameter, value));
  }

  // Key commands
  @Override
  public boolean exists(String key) {
    return executeCommand(commandObjects.exists(key));
  }

  @Override
  public long exists(String... keys) {
    return executeCommand(commandObjects.exists(keys));
  }

  @Override
  public long persist(String key) {
    return executeCommand(commandObjects.persist(key));
  }

  @Override
  public String type(String key) {
    return executeCommand(commandObjects.type(key));
  }

  @Override
  public boolean exists(byte[] key) {
    return executeCommand(commandObjects.exists(key));
  }

  @Override
  public long exists(byte[]... keys) {
    return executeCommand(commandObjects.exists(keys));
  }

  @Override
  public long persist(byte[] key) {
    return executeCommand(commandObjects.persist(key));
  }

  @Override
  public String type(byte[] key) {
    return executeCommand(commandObjects.type(key));
  }

  @Override
  public byte[] dump(String key) {
    return executeCommand(commandObjects.dump(key));
  }

  @Override
  public String restore(String key, long ttl, byte[] serializedValue) {
    return executeCommand(commandObjects.restore(key, ttl, serializedValue));
  }

  @Override
  public String restore(String key, long ttl, byte[] serializedValue, RestoreParams params) {
    return executeCommand(commandObjects.restore(key, ttl, serializedValue, params));
  }

  @Override
  public byte[] dump(byte[] key) {
    return executeCommand(commandObjects.dump(key));
  }

  @Override
  public String restore(byte[] key, long ttl, byte[] serializedValue) {
    return executeCommand(commandObjects.restore(key, ttl, serializedValue));
  }

  @Override
  public String restore(byte[] key, long ttl, byte[] serializedValue, RestoreParams params) {
    return executeCommand(commandObjects.restore(key, ttl, serializedValue, params));
  }

  @Override
  public long expire(String key, long seconds) {
    return executeCommand(commandObjects.expire(key, seconds));
  }

  @Override
  public long expire(String key, long seconds, ExpiryOption expiryOption) {
    return executeCommand(commandObjects.expire(key, seconds, expiryOption));
  }

  @Override
  public long pexpire(String key, long milliseconds) {
    return executeCommand(commandObjects.pexpire(key, milliseconds));
  }

  @Override
  public long pexpire(String key, long milliseconds, ExpiryOption expiryOption) {
    return executeCommand(commandObjects.pexpire(key, milliseconds, expiryOption));
  }

  @Override
  public long expireTime(String key) {
    return executeCommand(commandObjects.expireTime(key));
  }

  @Override
  public long pexpireTime(String key) {
    return executeCommand(commandObjects.pexpireTime(key));
  }

  @Override
  public long expireAt(String key, long unixTime) {
    return executeCommand(commandObjects.expireAt(key, unixTime));
  }

  @Override
  public long expireAt(String key, long unixTime, ExpiryOption expiryOption) {
    return executeCommand(commandObjects.expireAt(key, unixTime, expiryOption));
  }

  @Override
  public long pexpireAt(String key, long millisecondsTimestamp) {
    return executeCommand(commandObjects.pexpireAt(key, millisecondsTimestamp));
  }

  @Override
  public long pexpireAt(String key, long millisecondsTimestamp, ExpiryOption expiryOption) {
    return executeCommand(commandObjects.pexpireAt(key, millisecondsTimestamp, expiryOption));
  }

  @Override
  public long expire(byte[] key, long seconds) {
    return executeCommand(commandObjects.expire(key, seconds));
  }

  @Override
  public long expire(byte[] key, long seconds, ExpiryOption expiryOption) {
    return executeCommand(commandObjects.expire(key, seconds, expiryOption));
  }

  @Override
  public long pexpire(byte[] key, long milliseconds) {
    return executeCommand(commandObjects.pexpire(key, milliseconds));
  }

  @Override
  public long pexpire(byte[] key, long milliseconds, ExpiryOption expiryOption) {
    return executeCommand(commandObjects.pexpire(key, milliseconds, expiryOption));
  }

  @Override
  public long expireTime(byte[] key) {
    return executeCommand(commandObjects.expireTime(key));
  }

  @Override
  public long pexpireTime(byte[] key) {
    return executeCommand(commandObjects.pexpireTime(key));
  }

  @Override
  public long expireAt(byte[] key, long unixTime) {
    return executeCommand(commandObjects.expireAt(key, unixTime));
  }

  @Override
  public long expireAt(byte[] key, long unixTime, ExpiryOption expiryOption) {
    return executeCommand(commandObjects.expireAt(key, unixTime, expiryOption));
  }

  @Override
  public long pexpireAt(byte[] key, long millisecondsTimestamp) {
    return executeCommand(commandObjects.pexpireAt(key, millisecondsTimestamp));
  }

  @Override
  public long pexpireAt(byte[] key, long millisecondsTimestamp, ExpiryOption expiryOption) {
    return executeCommand(commandObjects.pexpireAt(key, millisecondsTimestamp, expiryOption));
  }

  @Override
  public long ttl(String key) {
    return executeCommand(commandObjects.ttl(key));
  }

  @Override
  public long pttl(String key) {
    return executeCommand(commandObjects.pttl(key));
  }

  @Override
  public long touch(String key) {
    return executeCommand(commandObjects.touch(key));
  }

  @Override
  public long touch(String... keys) {
    return executeCommand(commandObjects.touch(keys));
  }

  @Override
  public long ttl(byte[] key) {
    return executeCommand(commandObjects.ttl(key));
  }

  @Override
  public long pttl(byte[] key) {
    return executeCommand(commandObjects.pttl(key));
  }

  @Override
  public long touch(byte[] key) {
    return executeCommand(commandObjects.touch(key));
  }

  @Override
  public long touch(byte[]... keys) {
    return executeCommand(commandObjects.touch(keys));
  }

  @Override
  public List<String> sort(String key) {
    return executeCommand(commandObjects.sort(key));
  }

  @Override
  public List<String> sort(String key, SortingParams sortingParams) {
    return executeCommand(commandObjects.sort(key, sortingParams));
  }

  @Override
  public long sort(String key, String dstkey) {
    return executeCommand(commandObjects.sort(key, dstkey));
  }

  @Override
  public long sort(String key, SortingParams sortingParams, String dstkey) {
    return executeCommand(commandObjects.sort(key, sortingParams, dstkey));
  }

  @Override
  public List<String> sortReadonly(String key, SortingParams sortingParams) {
    return executeCommand(commandObjects.sortReadonly(key, sortingParams));
  }

  @Override
  public List<byte[]> sort(byte[] key) {
    return executeCommand(commandObjects.sort(key));
  }

  @Override
  public List<byte[]> sort(byte[] key, SortingParams sortingParams) {
    return executeCommand(commandObjects.sort(key, sortingParams));
  }

  @Override
  public long sort(byte[] key, byte[] dstkey) {
    return executeCommand(commandObjects.sort(key, dstkey));
  }

  @Override
  public List<byte[]> sortReadonly(byte[] key, SortingParams sortingParams) {
    return executeCommand(commandObjects.sortReadonly(key, sortingParams));
  }

  @Override
  public long sort(byte[] key, SortingParams sortingParams, byte[] dstkey) {
    return executeCommand(commandObjects.sort(key, sortingParams, dstkey));
  }

  @Override
  public long del(String key) {
    return executeCommand(commandObjects.del(key));
  }

  @Override
  public long del(String... keys) {
    return executeCommand(commandObjects.del(keys));
  }

  @Override
  public long unlink(String key) {
    return executeCommand(commandObjects.unlink(key));
  }

  @Override
  public long unlink(String... keys) {
    return executeCommand(commandObjects.unlink(keys));
  }

  @Override
  public long del(byte[] key) {
    return executeCommand(commandObjects.del(key));
  }

  @Override
  public long del(byte[]... keys) {
    return executeCommand(commandObjects.del(keys));
  }

  @Override
  public long unlink(byte[] key) {
    return executeCommand(commandObjects.unlink(key));
  }

  @Override
  public long unlink(byte[]... keys) {
    return executeCommand(commandObjects.unlink(keys));
  }

  @Override
  public Long memoryUsage(String key) {
    return executeCommand(commandObjects.memoryUsage(key));
  }

  @Override
  public Long memoryUsage(String key, int samples) {
    return executeCommand(commandObjects.memoryUsage(key, samples));
  }

  @Override
  public Long memoryUsage(byte[] key) {
    return executeCommand(commandObjects.memoryUsage(key));
  }

  @Override
  public Long memoryUsage(byte[] key, int samples) {
    return executeCommand(commandObjects.memoryUsage(key, samples));
  }

  @Override
  public boolean copy(String srcKey, String dstKey, boolean replace) {
    return executeCommand(commandObjects.copy(srcKey, dstKey, replace));
  }

  @Override
  public String rename(String oldkey, String newkey) {
    return executeCommand(commandObjects.rename(oldkey, newkey));
  }

  @Override
  public long renamenx(String oldkey, String newkey) {
    return executeCommand(commandObjects.renamenx(oldkey, newkey));
  }

  @Override
  public boolean copy(byte[] srcKey, byte[] dstKey, boolean replace) {
    return executeCommand(commandObjects.copy(srcKey, dstKey, replace));
  }

  @Override
  public String rename(byte[] oldkey, byte[] newkey) {
    return executeCommand(commandObjects.rename(oldkey, newkey));
  }

  @Override
  public long renamenx(byte[] oldkey, byte[] newkey) {
    return executeCommand(commandObjects.renamenx(oldkey, newkey));
  }

  public long dbSize() {
    return executeCommand(commandObjects.dbSize());
  }

  @Override
  public Set<String> keys(String pattern) {
    return executeCommand(commandObjects.keys(pattern));
  }

  @Override
  public ScanResult<String> scan(String cursor) {
    return executeCommand(commandObjects.scan(cursor));
  }

  @Override
  public ScanResult<String> scan(String cursor, ScanParams params) {
    return executeCommand(commandObjects.scan(cursor, params));
  }

  @Override
  public ScanResult<String> scan(String cursor, ScanParams params, String type) {
    return executeCommand(commandObjects.scan(cursor, params, type));
  }

  /**
   * @param batchCount COUNT for each batch execution
   * @param match pattern
   * @return scan iteration
   */
  public ScanIteration scanIteration(int batchCount, String match) {
    return new ScanIteration(provider, batchCount, match);
  }

  /**
   * @param batchCount COUNT for each batch execution
   * @param match pattern
   * @param type key type
   * @return scan iteration
   */
  public ScanIteration scanIteration(int batchCount, String match, String type) {
    return new ScanIteration(provider, batchCount, match, type);
  }

  @Override
  public Set<byte[]> keys(byte[] pattern) {
    return executeCommand(commandObjects.keys(pattern));
  }

  @Override
  public ScanResult<byte[]> scan(byte[] cursor) {
    return executeCommand(commandObjects.scan(cursor));
  }

  @Override
  public ScanResult<byte[]> scan(byte[] cursor, ScanParams params) {
    return executeCommand(commandObjects.scan(cursor, params));
  }

  @Override
  public ScanResult<byte[]> scan(byte[] cursor, ScanParams params, byte[] type) {
    return executeCommand(commandObjects.scan(cursor, params, type));
  }

  @Override
  public String randomKey() {
    return executeCommand(commandObjects.randomKey());
  }

  @Override
  public byte[] randomBinaryKey() {
    return executeCommand(commandObjects.randomBinaryKey());
  }
  // Key commands

  // String commands
  @Override
  public String set(String key, String value) {
    return executeCommand(commandObjects.set(key, value));
  }

  @Override
  public String set(String key, String value, SetParams params) {
    return executeCommand(commandObjects.set(key, value, params));
  }

  @Override
  public String get(String key) {
    return executeCommand(commandObjects.get(key));
  }

  @Override
  public String setGet(String key, String value) {
    return executeCommand(commandObjects.setGet(key, value));
  }

  @Override
  public String setGet(String key, String value, SetParams params) {
    return executeCommand(commandObjects.setGet(key, value, params));
  }

  @Override
  public String getDel(String key) {
    return executeCommand(commandObjects.getDel(key));
  }

  @Override
  public String getEx(String key, GetExParams params) {
    return executeCommand(commandObjects.getEx(key, params));
  }

  @Override
  public String set(byte[] key, byte[] value) {
    return executeCommand(commandObjects.set(key, value));
  }

  @Override
  public String set(byte[] key, byte[] value, SetParams params) {
    return executeCommand(commandObjects.set(key, value, params));
  }

  @Override
  public byte[] get(byte[] key) {
    return executeCommand(commandObjects.get(key));
  }

  @Override
  public byte[] setGet(byte[] key, byte[] value) {
    return executeCommand(commandObjects.setGet(key, value));
  }

  @Override
  public byte[] setGet(byte[] key, byte[] value, SetParams params) {
    return executeCommand(commandObjects.setGet(key, value, params));
  }

  @Override
  public byte[] getDel(byte[] key) {
    return executeCommand(commandObjects.getDel(key));
  }

  @Override
  public byte[] getEx(byte[] key, GetExParams params) {
    return executeCommand(commandObjects.getEx(key, params));
  }

  @Override
  public boolean setbit(String key, long offset, boolean value) {
    return executeCommand(commandObjects.setbit(key, offset, value));
  }

  @Override
  public boolean getbit(String key, long offset) {
    return executeCommand(commandObjects.getbit(key, offset));
  }

  @Override
  public long setrange(String key, long offset, String value) {
    return executeCommand(commandObjects.setrange(key, offset, value));
  }

  @Override
  public String getrange(String key, long startOffset, long endOffset) {
    return executeCommand(commandObjects.getrange(key, startOffset, endOffset));
  }

  @Override
  public boolean setbit(byte[] key, long offset, boolean value) {
    return executeCommand(commandObjects.setbit(key, offset, value));
  }

  @Override
  public boolean getbit(byte[] key, long offset) {
    return executeCommand(commandObjects.getbit(key, offset));
  }

  @Override
  public long setrange(byte[] key, long offset, byte[] value) {
    return executeCommand(commandObjects.setrange(key, offset, value));
  }

  @Override
  public byte[] getrange(byte[] key, long startOffset, long endOffset) {
    return executeCommand(commandObjects.getrange(key, startOffset, endOffset));
  }

  /**
   * @deprecated Use {@link UnifiedJedis#setGet(java.lang.String, java.lang.String)}.
   */
  @Deprecated
  @Override
  public String getSet(String key, String value) {
    return executeCommand(commandObjects.getSet(key, value));
  }

  @Override
  public long setnx(String key, String value) {
    return executeCommand(commandObjects.setnx(key, value));
  }

  @Override
  public String setex(String key, long seconds, String value) {
    return executeCommand(commandObjects.setex(key, seconds, value));
  }

  @Override
  public String psetex(String key, long milliseconds, String value) {
    return executeCommand(commandObjects.psetex(key, milliseconds, value));
  }

  /**
   * @deprecated Use {@link UnifiedJedis#setGet(byte[], byte[])}.
   */
  @Deprecated
  @Override
  public byte[] getSet(byte[] key, byte[] value) {
    return executeCommand(commandObjects.getSet(key, value));
  }

  @Override
  public long setnx(byte[] key, byte[] value) {
    return executeCommand(commandObjects.setnx(key, value));
  }

  @Override
  public String setex(byte[] key, long seconds, byte[] value) {
    return executeCommand(commandObjects.setex(key, seconds, value));
  }

  @Override
  public String psetex(byte[] key, long milliseconds, byte[] value) {
    return executeCommand(commandObjects.psetex(key, milliseconds, value));
  }

  @Override
  public long incr(String key) {
    return executeCommand(commandObjects.incr(key));
  }

  @Override
  public long incrBy(String key, long increment) {
    return executeCommand(commandObjects.incrBy(key, increment));
  }

  @Override
  public double incrByFloat(String key, double increment) {
    return executeCommand(commandObjects.incrByFloat(key, increment));
  }

  @Override
  public long decr(String key) {
    return executeCommand(commandObjects.decr(key));
  }

  @Override
  public long decrBy(String key, long decrement) {
    return executeCommand(commandObjects.decrBy(key, decrement));
  }

  @Override
  public long incr(byte[] key) {
    return executeCommand(commandObjects.incr(key));
  }

  @Override
  public long incrBy(byte[] key, long increment) {
    return executeCommand(commandObjects.incrBy(key, increment));
  }

  @Override
  public double incrByFloat(byte[] key, double increment) {
    return executeCommand(commandObjects.incrByFloat(key, increment));
  }

  @Override
  public long decr(byte[] key) {
    return executeCommand(commandObjects.decr(key));
  }

  @Override
  public long decrBy(byte[] key, long decrement) {
    return executeCommand(commandObjects.decrBy(key, decrement));
  }

  @Override
  public List<String> mget(String... keys) {
    return executeCommand(commandObjects.mget(keys));
  }

  @Override
  public String mset(String... keysvalues) {
    return executeCommand(commandObjects.mset(keysvalues));
  }

  @Override
  public long msetnx(String... keysvalues) {
    return executeCommand(commandObjects.msetnx(keysvalues));
  }

  @Override
  public List<byte[]> mget(byte[]... keys) {
    return executeCommand(commandObjects.mget(keys));
  }

  @Override
  public String mset(byte[]... keysvalues) {
    return executeCommand(commandObjects.mset(keysvalues));
  }

  @Override
  public long msetnx(byte[]... keysvalues) {
    return executeCommand(commandObjects.msetnx(keysvalues));
  }

  @Override
  public long append(String key, String value) {
    return executeCommand(commandObjects.append(key, value));
  }

  @Override
  public String substr(String key, int start, int end) {
    return executeCommand(commandObjects.substr(key, start, end));
  }

  @Override
  public long strlen(String key) {
    return executeCommand(commandObjects.strlen(key));
  }

  @Override
  public long append(byte[] key, byte[] value) {
    return executeCommand(commandObjects.append(key, value));
  }

  @Override
  public byte[] substr(byte[] key, int start, int end) {
    return executeCommand(commandObjects.substr(key, start, end));
  }

  @Override
  public long strlen(byte[] key) {
    return executeCommand(commandObjects.strlen(key));
  }

  @Override
  public long bitcount(String key) {
    return executeCommand(commandObjects.bitcount(key));
  }

  @Override
  public long bitcount(String key, long start, long end) {
    return executeCommand(commandObjects.bitcount(key, start, end));
  }

  @Override
  public long bitcount(String key, long start, long end, BitCountOption option) {
    return executeCommand(commandObjects.bitcount(key, start, end, option));
  }

  @Override
  public long bitpos(String key, boolean value) {
    return executeCommand(commandObjects.bitpos(key, value));
  }

  @Override
  public long bitpos(String key, boolean value, BitPosParams params) {
    return executeCommand(commandObjects.bitpos(key, value, params));
  }

  @Override
  public long bitcount(byte[] key) {
    return executeCommand(commandObjects.bitcount(key));
  }

  @Override
  public long bitcount(byte[] key, long start, long end) {
    return executeCommand(commandObjects.bitcount(key, start, end));
  }

  @Override
  public long bitcount(byte[] key, long start, long end, BitCountOption option) {
    return executeCommand(commandObjects.bitcount(key, start, end, option));
  }

  @Override
  public long bitpos(byte[] key, boolean value) {
    return executeCommand(commandObjects.bitpos(key, value));
  }

  @Override
  public long bitpos(byte[] key, boolean value, BitPosParams params) {
    return executeCommand(commandObjects.bitpos(key, value, params));
  }

  @Override
  public List<Long> bitfield(String key, String... arguments) {
    return executeCommand(commandObjects.bitfield(key, arguments));
  }

  @Override
  public List<Long> bitfieldReadonly(String key, String... arguments) {
    return executeCommand(commandObjects.bitfieldReadonly(key, arguments));
  }

  @Override
  public List<Long> bitfield(byte[] key, byte[]... arguments) {
    return executeCommand(commandObjects.bitfield(key, arguments));
  }

  @Override
  public List<Long> bitfieldReadonly(byte[] key, byte[]... arguments) {
    return executeCommand(commandObjects.bitfieldReadonly(key, arguments));
  }

  @Override
  public long bitop(BitOP op, String destKey, String... srcKeys) {
    return executeCommand(commandObjects.bitop(op, destKey, srcKeys));
  }

  @Override
  public long bitop(BitOP op, byte[] destKey, byte[]... srcKeys) {
    return executeCommand(commandObjects.bitop(op, destKey, srcKeys));
  }

  @Override
  public LCSMatchResult lcs(String keyA, String keyB, LCSParams params) {
    return executeCommand(commandObjects.lcs(keyA, keyB, params));
  }

  @Override
  public LCSMatchResult lcs(byte[] keyA, byte[] keyB, LCSParams params) {
    return executeCommand(commandObjects.lcs(keyA, keyB, params));
  }
  // String commands

  // List commands
  @Override
  public long rpush(String key, String... string) {
    return executeCommand(commandObjects.rpush(key, string));
  }

  @Override
  public long lpush(String key, String... string) {
    return executeCommand(commandObjects.lpush(key, string));
  }

  @Override
  public long llen(String key) {
    return executeCommand(commandObjects.llen(key));
  }

  @Override
  public List<String> lrange(String key, long start, long stop) {
    return executeCommand(commandObjects.lrange(key, start, stop));
  }

  @Override
  public String ltrim(String key, long start, long stop) {
    return executeCommand(commandObjects.ltrim(key, start, stop));
  }

  @Override
  public String lindex(String key, long index) {
    return executeCommand(commandObjects.lindex(key, index));
  }

  @Override
  public long rpush(byte[] key, byte[]... args) {
    return executeCommand(commandObjects.rpush(key, args));
  }

  @Override
  public long lpush(byte[] key, byte[]... args) {
    return executeCommand(commandObjects.lpush(key, args));
  }

  @Override
  public long llen(byte[] key) {
    return executeCommand(commandObjects.llen(key));
  }

  @Override
  public List<byte[]> lrange(byte[] key, long start, long stop) {
    return executeCommand(commandObjects.lrange(key, start, stop));
  }

  @Override
  public String ltrim(byte[] key, long start, long stop) {
    return executeCommand(commandObjects.ltrim(key, start, stop));
  }

  @Override
  public byte[] lindex(byte[] key, long index) {
    return executeCommand(commandObjects.lindex(key, index));
  }

  @Override
  public String lset(String key, long index, String value) {
    return executeCommand(commandObjects.lset(key, index, value));
  }

  @Override
  public long lrem(String key, long count, String value) {
    return executeCommand(commandObjects.lrem(key, count, value));
  }

  @Override
  public String lpop(String key) {
    return executeCommand(commandObjects.lpop(key));
  }

  @Override
  public List<String> lpop(String key, int count) {
    return executeCommand(commandObjects.lpop(key, count));
  }

  @Override
  public String lset(byte[] key, long index, byte[] value) {
    return executeCommand(commandObjects.lset(key, index, value));
  }

  @Override
  public long lrem(byte[] key, long count, byte[] value) {
    return executeCommand(commandObjects.lrem(key, count, value));
  }

  @Override
  public byte[] lpop(byte[] key) {
    return executeCommand(commandObjects.lpop(key));
  }

  @Override
  public List<byte[]> lpop(byte[] key, int count) {
    return executeCommand(commandObjects.lpop(key, count));
  }

  @Override
  public Long lpos(String key, String element) {
    return executeCommand(commandObjects.lpos(key, element));
  }

  @Override
  public Long lpos(String key, String element, LPosParams params) {
    return executeCommand(commandObjects.lpos(key, element, params));
  }

  @Override
  public List<Long> lpos(String key, String element, LPosParams params, long count) {
    return executeCommand(commandObjects.lpos(key, element, params, count));
  }

  @Override
  public Long lpos(byte[] key, byte[] element) {
    return executeCommand(commandObjects.lpos(key, element));
  }

  @Override
  public Long lpos(byte[] key, byte[] element, LPosParams params) {
    return executeCommand(commandObjects.lpos(key, element, params));
  }

  @Override
  public List<Long> lpos(byte[] key, byte[] element, LPosParams params, long count) {
    return executeCommand(commandObjects.lpos(key, element, params, count));
  }

  @Override
  public String rpop(String key) {
    return executeCommand(commandObjects.rpop(key));
  }

  @Override
  public List<String> rpop(String key, int count) {
    return executeCommand(commandObjects.rpop(key, count));
  }

  @Override
  public byte[] rpop(byte[] key) {
    return executeCommand(commandObjects.rpop(key));
  }

  @Override
  public List<byte[]> rpop(byte[] key, int count) {
    return executeCommand(commandObjects.rpop(key, count));
  }

  @Override
  public long linsert(String key, ListPosition where, String pivot, String value) {
    return executeCommand(commandObjects.linsert(key, where, pivot, value));
  }

  @Override
  public long lpushx(String key, String... strings) {
    return executeCommand(commandObjects.lpushx(key, strings));
  }

  @Override
  public long rpushx(String key, String... strings) {
    return executeCommand(commandObjects.rpushx(key, strings));
  }

  @Override
  public long linsert(byte[] key, ListPosition where, byte[] pivot, byte[] value) {
    return executeCommand(commandObjects.linsert(key, where, pivot, value));
  }

  @Override
  public long lpushx(byte[] key, byte[]... args) {
    return executeCommand(commandObjects.lpushx(key, args));
  }

  @Override
  public long rpushx(byte[] key, byte[]... args) {
    return executeCommand(commandObjects.rpushx(key, args));
  }

  @Override
  public List<String> blpop(int timeout, String key) {
    return executeCommand(commandObjects.blpop(timeout, key));
  }

  @Override
  public KeyValue<String, String> blpop(double timeout, String key) {
    return executeCommand(commandObjects.blpop(timeout, key));
  }

  @Override
  public List<String> brpop(int timeout, String key) {
    return executeCommand(commandObjects.brpop(timeout, key));
  }

  @Override
  public KeyValue<String, String> brpop(double timeout, String key) {
    return executeCommand(commandObjects.brpop(timeout, key));
  }

  @Override
  public List<String> blpop(int timeout, String... keys) {
    return executeCommand(commandObjects.blpop(timeout, keys));
  }

  @Override
  public KeyValue<String, String> blpop(double timeout, String... keys) {
    return executeCommand(commandObjects.blpop(timeout, keys));
  }

  @Override
  public List<String> brpop(int timeout, String... keys) {
    return executeCommand(commandObjects.brpop(timeout, keys));
  }

  @Override
  public KeyValue<String, String> brpop(double timeout, String... keys) {
    return executeCommand(commandObjects.brpop(timeout, keys));
  }

  @Override
  public List<byte[]> blpop(int timeout, byte[]... keys) {
    return executeCommand(commandObjects.blpop(timeout, keys));
  }

  @Override
  public KeyValue<byte[], byte[]> blpop(double timeout, byte[]... keys) {
    return executeCommand(commandObjects.blpop(timeout, keys));
  }

  @Override
  public List<byte[]> brpop(int timeout, byte[]... keys) {
    return executeCommand(commandObjects.brpop(timeout, keys));
  }

  @Override
  public KeyValue<byte[], byte[]> brpop(double timeout, byte[]... keys) {
    return executeCommand(commandObjects.brpop(timeout, keys));
  }

  @Override
  public String rpoplpush(String srckey, String dstkey) {
    return executeCommand(commandObjects.rpoplpush(srckey, dstkey));
  }

  @Override
  public String brpoplpush(String source, String destination, int timeout) {
    return executeCommand(commandObjects.brpoplpush(source, destination, timeout));
  }

  @Override
  public byte[] rpoplpush(byte[] srckey, byte[] dstkey) {
    return executeCommand(commandObjects.rpoplpush(srckey, dstkey));
  }

  @Override
  public byte[] brpoplpush(byte[] source, byte[] destination, int timeout) {
    return executeCommand(commandObjects.brpoplpush(source, destination, timeout));
  }

  @Override
  public String lmove(String srcKey, String dstKey, ListDirection from, ListDirection to) {
    return executeCommand(commandObjects.lmove(srcKey, dstKey, from, to));
  }

  @Override
  public String blmove(String srcKey, String dstKey, ListDirection from, ListDirection to, double timeout) {
    return executeCommand(commandObjects.blmove(srcKey, dstKey, from, to, timeout));
  }

  @Override
  public byte[] lmove(byte[] srcKey, byte[] dstKey, ListDirection from, ListDirection to) {
    return executeCommand(commandObjects.lmove(srcKey, dstKey, from, to));
  }

  @Override
  public byte[] blmove(byte[] srcKey, byte[] dstKey, ListDirection from, ListDirection to, double timeout) {
    return executeCommand(commandObjects.blmove(srcKey, dstKey, from, to, timeout));
  }

  @Override
  public KeyValue<String, List<String>> lmpop(ListDirection direction, String... keys) {
    return executeCommand(commandObjects.lmpop(direction, keys));
  }

  @Override
  public KeyValue<String, List<String>> lmpop(ListDirection direction, int count, String... keys) {
    return executeCommand(commandObjects.lmpop(direction, count, keys));
  }

  @Override
  public KeyValue<String, List<String>> blmpop(double timeout, ListDirection direction, String... keys) {
    return executeCommand(commandObjects.blmpop(timeout, direction, keys));
  }

  @Override
  public KeyValue<String, List<String>> blmpop(double timeout, ListDirection direction, int count, String... keys) {
    return executeCommand(commandObjects.blmpop(timeout, direction, count, keys));
  }

  @Override
  public KeyValue<byte[], List<byte[]>> lmpop(ListDirection direction, byte[]... keys) {
    return executeCommand(commandObjects.lmpop(direction, keys));
  }

  @Override
  public KeyValue<byte[], List<byte[]>> lmpop(ListDirection direction, int count, byte[]... keys) {
    return executeCommand(commandObjects.lmpop(direction, count, keys));
  }

  @Override
  public KeyValue<byte[], List<byte[]>> blmpop(double timeout, ListDirection direction, byte[]... keys) {
    return executeCommand(commandObjects.blmpop(timeout, direction, keys));
  }

  @Override
  public KeyValue<byte[], List<byte[]>> blmpop(double timeout, ListDirection direction, int count, byte[]... keys) {
    return executeCommand(commandObjects.blmpop(timeout, direction, count, keys));
  }
  // List commands

  // Hash commands
  @Override
  public long hset(String key, String field, String value) {
    return executeCommand(commandObjects.hset(key, field, value));
  }

  @Override
  public long hset(String key, Map<String, String> hash) {
    return executeCommand(commandObjects.hset(key, hash));
  }

  @Override
  public String hget(String key, String field) {
    return executeCommand(commandObjects.hget(key, field));
  }

  @Override
  public long hsetnx(String key, String field, String value) {
    return executeCommand(commandObjects.hsetnx(key, field, value));
  }

  @Override
  public String hmset(String key, Map<String, String> hash) {
    return executeCommand(commandObjects.hmset(key, hash));
  }

  @Override
  public List<String> hmget(String key, String... fields) {
    return executeCommand(commandObjects.hmget(key, fields));
  }

  @Override
  public long hset(byte[] key, byte[] field, byte[] value) {
    return executeCommand(commandObjects.hset(key, field, value));
  }

  @Override
  public long hset(byte[] key, Map<byte[], byte[]> hash) {
    return executeCommand(commandObjects.hset(key, hash));
  }

  @Override
  public byte[] hget(byte[] key, byte[] field) {
    return executeCommand(commandObjects.hget(key, field));
  }

  @Override
  public long hsetnx(byte[] key, byte[] field, byte[] value) {
    return executeCommand(commandObjects.hsetnx(key, field, value));
  }

  @Override
  public String hmset(byte[] key, Map<byte[], byte[]> hash) {
    return executeCommand(commandObjects.hmset(key, hash));
  }

  @Override
  public List<byte[]> hmget(byte[] key, byte[]... fields) {
    return executeCommand(commandObjects.hmget(key, fields));
  }

  @Override
  public long hincrBy(String key, String field, long value) {
    return executeCommand(commandObjects.hincrBy(key, field, value));
  }

  @Override
  public double hincrByFloat(String key, String field, double value) {
    return executeCommand(commandObjects.hincrByFloat(key, field, value));
  }

  @Override
  public boolean hexists(String key, String field) {
    return executeCommand(commandObjects.hexists(key, field));
  }

  @Override
  public long hdel(String key, String... field) {
    return executeCommand(commandObjects.hdel(key, field));
  }

  @Override
  public long hlen(String key) {
    return executeCommand(commandObjects.hlen(key));
  }

  @Override
  public long hincrBy(byte[] key, byte[] field, long value) {
    return executeCommand(commandObjects.hincrBy(key, field, value));
  }

  @Override
  public double hincrByFloat(byte[] key, byte[] field, double value) {
    return executeCommand(commandObjects.hincrByFloat(key, field, value));
  }

  @Override
  public boolean hexists(byte[] key, byte[] field) {
    return executeCommand(commandObjects.hexists(key, field));
  }

  @Override
  public long hdel(byte[] key, byte[]... field) {
    return executeCommand(commandObjects.hdel(key, field));
  }

  @Override
  public long hlen(byte[] key) {
    return executeCommand(commandObjects.hlen(key));
  }

  @Override
  public Set<String> hkeys(String key) {
    return executeCommand(commandObjects.hkeys(key));
  }

  @Override
  public List<String> hvals(String key) {
    return executeCommand(commandObjects.hvals(key));
  }

  @Override
  public Map<String, String> hgetAll(String key) {
    return executeCommand(commandObjects.hgetAll(key));
  }

  @Override
  public Set<byte[]> hkeys(byte[] key) {
    return executeCommand(commandObjects.hkeys(key));
  }

  @Override
  public List<byte[]> hvals(byte[] key) {
    return executeCommand(commandObjects.hvals(key));
  }

  @Override
  public Map<byte[], byte[]> hgetAll(byte[] key) {
    return executeCommand(commandObjects.hgetAll(key));
  }

  @Override
  public String hrandfield(String key) {
    return executeCommand(commandObjects.hrandfield(key));
  }

  @Override
  public List<String> hrandfield(String key, long count) {
    return executeCommand(commandObjects.hrandfield(key, count));
  }

  @Override
  public List<Map.Entry<String, String>> hrandfieldWithValues(String key, long count) {
    return executeCommand(commandObjects.hrandfieldWithValues(key, count));
  }

  @Override
  public ScanResult<Map.Entry<String, String>> hscan(String key, String cursor, ScanParams params) {
    return executeCommand(commandObjects.hscan(key, cursor, params));
  }

  @Override
  public ScanResult<String> hscanNoValues(String key, String cursor, ScanParams params) {
    return executeCommand(commandObjects.hscanNoValues(key, cursor, params));
  }

  @Override
  public long hstrlen(String key, String field) {
    return executeCommand(commandObjects.hstrlen(key, field));
  }

  @Override
  public byte[] hrandfield(byte[] key) {
    return executeCommand(commandObjects.hrandfield(key));
  }

  @Override
  public List<byte[]> hrandfield(byte[] key, long count) {
    return executeCommand(commandObjects.hrandfield(key, count));
  }

  @Override
  public List<Map.Entry<byte[], byte[]>> hrandfieldWithValues(byte[] key, long count) {
    return executeCommand(commandObjects.hrandfieldWithValues(key, count));
  }

  @Override
  public ScanResult<Map.Entry<byte[], byte[]>> hscan(byte[] key, byte[] cursor, ScanParams params) {
    return executeCommand(commandObjects.hscan(key, cursor, params));
  }

  @Override
  public ScanResult<byte[]> hscanNoValues(byte[] key, byte[] cursor, ScanParams params) {
    return executeCommand(commandObjects.hscanNoValues(key, cursor, params));
  }

  @Override
  public long hstrlen(byte[] key, byte[] field) {
    return executeCommand(commandObjects.hstrlen(key, field));
  }
  // Hash commands

  // Set commands
  @Override
  public long sadd(String key, String... members) {
    return executeCommand(commandObjects.sadd(key, members));
  }

  @Override
  public Set<String> smembers(String key) {
    return executeCommand(commandObjects.smembers(key));
  }

  @Override
  public long srem(String key, String... members) {
    return executeCommand(commandObjects.srem(key, members));
  }

  @Override
  public String spop(String key) {
    return executeCommand(commandObjects.spop(key));
  }

  @Override
  public Set<String> spop(String key, long count) {
    return executeCommand(commandObjects.spop(key, count));
  }

  @Override
  public long scard(String key) {
    return executeCommand(commandObjects.scard(key));
  }

  @Override
  public boolean sismember(String key, String member) {
    return executeCommand(commandObjects.sismember(key, member));
  }

  @Override
  public List<Boolean> smismember(String key, String... members) {
    return executeCommand(commandObjects.smismember(key, members));
  }

  @Override
  public long sadd(byte[] key, byte[]... members) {
    return executeCommand(commandObjects.sadd(key, members));
  }

  @Override
  public Set<byte[]> smembers(byte[] key) {
    return executeCommand(commandObjects.smembers(key));
  }

  @Override
  public long srem(byte[] key, byte[]... members) {
    return executeCommand(commandObjects.srem(key, members));
  }

  @Override
  public byte[] spop(byte[] key) {
    return executeCommand(commandObjects.spop(key));
  }

  @Override
  public Set<byte[]> spop(byte[] key, long count) {
    return executeCommand(commandObjects.spop(key, count));
  }

  @Override
  public long scard(byte[] key) {
    return executeCommand(commandObjects.scard(key));
  }

  @Override
  public boolean sismember(byte[] key, byte[] member) {
    return executeCommand(commandObjects.sismember(key, member));
  }

  @Override
  public List<Boolean> smismember(byte[] key, byte[]... members) {
    return executeCommand(commandObjects.smismember(key, members));
  }

  @Override
  public String srandmember(String key) {
    return executeCommand(commandObjects.srandmember(key));
  }

  @Override
  public List<String> srandmember(String key, int count) {
    return executeCommand(commandObjects.srandmember(key, count));
  }

  @Override
  public ScanResult<String> sscan(String key, String cursor, ScanParams params) {
    return executeCommand(commandObjects.sscan(key, cursor, params));
  }

  @Override
  public byte[] srandmember(byte[] key) {
    return executeCommand(commandObjects.srandmember(key));
  }

  @Override
  public List<byte[]> srandmember(byte[] key, int count) {
    return executeCommand(commandObjects.srandmember(key, count));
  }

  @Override
  public ScanResult<byte[]> sscan(byte[] key, byte[] cursor, ScanParams params) {
    return executeCommand(commandObjects.sscan(key, cursor, params));
  }

  @Override
  public Set<String> sdiff(String... keys) {
    return executeCommand(commandObjects.sdiff(keys));
  }

  @Override
  public long sdiffstore(String dstkey, String... keys) {
    return executeCommand(commandObjects.sdiffstore(dstkey, keys));
  }

  @Override
  public Set<String> sinter(String... keys) {
    return executeCommand(commandObjects.sinter(keys));
  }

  @Override
  public long sinterstore(String dstkey, String... keys) {
    return executeCommand(commandObjects.sinterstore(dstkey, keys));
  }

  @Override
  public long sintercard(String... keys) {
    return executeCommand(commandObjects.sintercard(keys));
  }

  @Override
  public long sintercard(int limit, String... keys) {
    return executeCommand(commandObjects.sintercard(limit, keys));
  }

  @Override
  public Set<String> sunion(String... keys) {
    return executeCommand(commandObjects.sunion(keys));
  }

  @Override
  public long sunionstore(String dstkey, String... keys) {
    return executeCommand(commandObjects.sunionstore(dstkey, keys));
  }

  @Override
  public long smove(String srckey, String dstkey, String member) {
    return executeCommand(commandObjects.smove(srckey, dstkey, member));
  }

  @Override
  public Set<byte[]> sdiff(byte[]... keys) {
    return executeCommand(commandObjects.sdiff(keys));
  }

  @Override
  public long sdiffstore(byte[] dstkey, byte[]... keys) {
    return executeCommand(commandObjects.sdiffstore(dstkey, keys));
  }

  @Override
  public Set<byte[]> sinter(byte[]... keys) {
    return executeCommand(commandObjects.sinter(keys));
  }

  @Override
  public long sinterstore(byte[] dstkey, byte[]... keys) {
    return executeCommand(commandObjects.sinterstore(dstkey, keys));
  }

  @Override
  public long sintercard(byte[]... keys) {
    return executeCommand(commandObjects.sintercard(keys));
  }

  @Override
  public long sintercard(int limit, byte[]... keys) {
    return executeCommand(commandObjects.sintercard(limit, keys));
  }

  @Override
  public Set<byte[]> sunion(byte[]... keys) {
    return executeCommand(commandObjects.sunion(keys));
  }

  @Override
  public long sunionstore(byte[] dstkey, byte[]... keys) {
    return executeCommand(commandObjects.sunionstore(dstkey, keys));
  }

  @Override
  public long smove(byte[] srckey, byte[] dstkey, byte[] member) {
    return executeCommand(commandObjects.smove(srckey, dstkey, member));
  }
  // Set commands

  // Sorted Set commands
  @Override
  public long zadd(String key, double score, String member) {
    return executeCommand(commandObjects.zadd(key, score, member));
  }

  @Override
  public long zadd(String key, double score, String member, ZAddParams params) {
    return executeCommand(commandObjects.zadd(key, score, member, params));
  }

  @Override
  public long zadd(String key, Map<String, Double> scoreMembers) {
    return executeCommand(commandObjects.zadd(key, scoreMembers));
  }

  @Override
  public long zadd(String key, Map<String, Double> scoreMembers, ZAddParams params) {
    return executeCommand(commandObjects.zadd(key, scoreMembers, params));
  }

  @Override
  public Double zaddIncr(String key, double score, String member, ZAddParams params) {
    return executeCommand(commandObjects.zaddIncr(key, score, member, params));
  }

  @Override
  public long zadd(byte[] key, double score, byte[] member) {
    return executeCommand(commandObjects.zadd(key, score, member));
  }

  @Override
  public long zadd(byte[] key, double score, byte[] member, ZAddParams params) {
    return executeCommand(commandObjects.zadd(key, score, member, params));
  }

  @Override
  public long zadd(byte[] key, Map<byte[], Double> scoreMembers) {
    return executeCommand(commandObjects.zadd(key, scoreMembers));
  }

  @Override
  public long zadd(byte[] key, Map<byte[], Double> scoreMembers, ZAddParams params) {
    return executeCommand(commandObjects.zadd(key, scoreMembers, params));
  }

  @Override
  public Double zaddIncr(byte[] key, double score, byte[] member, ZAddParams params) {
    return executeCommand(commandObjects.zaddIncr(key, score, member, params));
  }

  @Override
  public long zrem(String key, String... members) {
    return executeCommand(commandObjects.zrem(key, members));
  }

  @Override
  public double zincrby(String key, double increment, String member) {
    return executeCommand(commandObjects.zincrby(key, increment, member));
  }

  @Override
  public Double zincrby(String key, double increment, String member, ZIncrByParams params) {
    return executeCommand(commandObjects.zincrby(key, increment, member, params));
  }

  @Override
  public Long zrank(String key, String member) {
    return executeCommand(commandObjects.zrank(key, member));
  }

  @Override
  public Long zrevrank(String key, String member) {
    return executeCommand(commandObjects.zrevrank(key, member));
  }

  @Override
  public KeyValue<Long, Double> zrankWithScore(String key, String member) {
    return executeCommand(commandObjects.zrankWithScore(key, member));
  }

  @Override
  public KeyValue<Long, Double> zrevrankWithScore(String key, String member) {
    return executeCommand(commandObjects.zrevrankWithScore(key, member));
  }

  @Override
  public long zrem(byte[] key, byte[]... members) {
    return executeCommand(commandObjects.zrem(key, members));
  }

  @Override
  public double zincrby(byte[] key, double increment, byte[] member) {
    return executeCommand(commandObjects.zincrby(key, increment, member));
  }

  @Override
  public Double zincrby(byte[] key, double increment, byte[] member, ZIncrByParams params) {
    return executeCommand(commandObjects.zincrby(key, increment, member, params));
  }

  @Override
  public Long zrank(byte[] key, byte[] member) {
    return executeCommand(commandObjects.zrank(key, member));
  }

  @Override
  public Long zrevrank(byte[] key, byte[] member) {
    return executeCommand(commandObjects.zrevrank(key, member));
  }

  @Override
  public KeyValue<Long, Double> zrankWithScore(byte[] key, byte[] member) {
    return executeCommand(commandObjects.zrankWithScore(key, member));
  }

  @Override
  public KeyValue<Long, Double> zrevrankWithScore(byte[] key, byte[] member) {
    return executeCommand(commandObjects.zrevrankWithScore(key, member));
  }

  @Override
  public String zrandmember(String key) {
    return executeCommand(commandObjects.zrandmember(key));
  }

  @Override
  public List<String> zrandmember(String key, long count) {
    return executeCommand(commandObjects.zrandmember(key, count));
  }

  @Override
  public List<Tuple> zrandmemberWithScores(String key, long count) {
    return executeCommand(commandObjects.zrandmemberWithScores(key, count));
  }

  @Override
  public long zcard(String key) {
    return executeCommand(commandObjects.zcard(key));
  }

  @Override
  public Double zscore(String key, String member) {
    return executeCommand(commandObjects.zscore(key, member));
  }

  @Override
  public List<Double> zmscore(String key, String... members) {
    return executeCommand(commandObjects.zmscore(key, members));
  }

  @Override
  public byte[] zrandmember(byte[] key) {
    return executeCommand(commandObjects.zrandmember(key));
  }

  @Override
  public List<byte[]> zrandmember(byte[] key, long count) {
    return executeCommand(commandObjects.zrandmember(key, count));
  }

  @Override
  public List<Tuple> zrandmemberWithScores(byte[] key, long count) {
    return executeCommand(commandObjects.zrandmemberWithScores(key, count));
  }

  @Override
  public long zcard(byte[] key) {
    return executeCommand(commandObjects.zcard(key));
  }

  @Override
  public Double zscore(byte[] key, byte[] member) {
    return executeCommand(commandObjects.zscore(key, member));
  }

  @Override
  public List<Double> zmscore(byte[] key, byte[]... members) {
    return executeCommand(commandObjects.zmscore(key, members));
  }

  @Override
  public Tuple zpopmax(String key) {
    return executeCommand(commandObjects.zpopmax(key));
  }

  @Override
  public List<Tuple> zpopmax(String key, int count) {
    return executeCommand(commandObjects.zpopmax(key, count));
  }

  @Override
  public Tuple zpopmin(String key) {
    return executeCommand(commandObjects.zpopmin(key));
  }

  @Override
  public List<Tuple> zpopmin(String key, int count) {
    return executeCommand(commandObjects.zpopmin(key, count));
  }

  @Override
  public long zcount(String key, double min, double max) {
    return executeCommand(commandObjects.zcount(key, min, max));
  }

  @Override
  public long zcount(String key, String min, String max) {
    return executeCommand(commandObjects.zcount(key, min, max));
  }

  @Override
  public Tuple zpopmax(byte[] key) {
    return executeCommand(commandObjects.zpopmax(key));
  }

  @Override
  public List<Tuple> zpopmax(byte[] key, int count) {
    return executeCommand(commandObjects.zpopmax(key, count));
  }

  @Override
  public Tuple zpopmin(byte[] key) {
    return executeCommand(commandObjects.zpopmin(key));
  }

  @Override
  public List<Tuple> zpopmin(byte[] key, int count) {
    return executeCommand(commandObjects.zpopmin(key, count));
  }

  @Override
  public long zcount(byte[] key, double min, double max) {
    return executeCommand(commandObjects.zcount(key, min, max));
  }

  @Override
  public long zcount(byte[] key, byte[] min, byte[] max) {
    return executeCommand(commandObjects.zcount(key, min, max));
  }

  @Override
  public List<String> zrange(String key, long start, long stop) {
    return executeCommand(commandObjects.zrange(key, start, stop));
  }

  @Override
  public List<String> zrevrange(String key, long start, long stop) {
    return executeCommand(commandObjects.zrevrange(key, start, stop));
  }

  @Override
  public List<Tuple> zrangeWithScores(String key, long start, long stop) {
    return executeCommand(commandObjects.zrangeWithScores(key, start, stop));
  }

  @Override
  public List<Tuple> zrevrangeWithScores(String key, long start, long stop) {
    return executeCommand(commandObjects.zrevrangeWithScores(key, start, stop));
  }

  @Override
  public List<String> zrange(String key, ZRangeParams zRangeParams) {
    return executeCommand(commandObjects.zrange(key, zRangeParams));
  }

  @Override
  public List<Tuple> zrangeWithScores(String key, ZRangeParams zRangeParams) {
    return executeCommand(commandObjects.zrangeWithScores(key, zRangeParams));
  }

  @Override
  public long zrangestore(String dest, String src, ZRangeParams zRangeParams) {
    return executeCommand(commandObjects.zrangestore(dest, src, zRangeParams));
  }

  @Override
  public List<String> zrangeByScore(String key, double min, double max) {
    return executeCommand(commandObjects.zrangeByScore(key, min, max));
  }

  @Override
  public List<String> zrangeByScore(String key, String min, String max) {
    return executeCommand(commandObjects.zrangeByScore(key, min, max));
  }

  @Override
  public List<String> zrevrangeByScore(String key, double max, double min) {
    return executeCommand(commandObjects.zrevrangeByScore(key, max, min));
  }

  @Override
  public List<String> zrangeByScore(String key, double min, double max, int offset, int count) {
    return executeCommand(commandObjects.zrangeByScore(key, min, max, offset, count));
  }

  @Override
  public List<String> zrevrangeByScore(String key, String max, String min) {
    return executeCommand(commandObjects.zrevrangeByScore(key, max, min));
  }

  @Override
  public List<String> zrangeByScore(String key, String min, String max, int offset, int count) {
    return executeCommand(commandObjects.zrangeByScore(key, min, max, offset, count));
  }

  @Override
  public List<String> zrevrangeByScore(String key, double max, double min, int offset, int count) {
    return executeCommand(commandObjects.zrevrangeByScore(key, max, min, offset, count));
  }

  @Override
  public List<Tuple> zrangeByScoreWithScores(String key, double min, double max) {
    return executeCommand(commandObjects.zrangeByScoreWithScores(key, min, max));
  }

  @Override
  public List<Tuple> zrevrangeByScoreWithScores(String key, double max, double min) {
    return executeCommand(commandObjects.zrevrangeByScoreWithScores(key, max, min));
  }

  @Override
  public List<Tuple> zrangeByScoreWithScores(String key, double min, double max, int offset, int count) {
    return executeCommand(commandObjects.zrangeByScoreWithScores(key, min, max, offset, count));
  }

  @Override
  public List<String> zrevrangeByScore(String key, String max, String min, int offset, int count) {
    return executeCommand(commandObjects.zrevrangeByScore(key, max, min, offset, count));
  }

  @Override
  public List<Tuple> zrangeByScoreWithScores(String key, String min, String max) {
    return executeCommand(commandObjects.zrangeByScoreWithScores(key, min, max));
  }

  @Override
  public List<Tuple> zrevrangeByScoreWithScores(String key, String max, String min) {
    return executeCommand(commandObjects.zrevrangeByScoreWithScores(key, max, min));
  }

  @Override
  public List<Tuple> zrangeByScoreWithScores(String key, String min, String max, int offset, int count) {
    return executeCommand(commandObjects.zrangeByScoreWithScores(key, min, max, offset, count));
  }

  @Override
  public List<Tuple> zrevrangeByScoreWithScores(String key, double max, double min, int offset, int count) {
    return executeCommand(commandObjects.zrevrangeByScoreWithScores(key, max, min, offset, count));
  }

  @Override
  public List<Tuple> zrevrangeByScoreWithScores(String key, String max, String min, int offset, int count) {
    return executeCommand(commandObjects.zrevrangeByScoreWithScores(key, max, min, offset, count));
  }

  @Override
  public List<byte[]> zrange(byte[] key, long start, long stop) {
    return executeCommand(commandObjects.zrange(key, start, stop));
  }

  @Override
  public List<byte[]> zrevrange(byte[] key, long start, long stop) {
    return executeCommand(commandObjects.zrevrange(key, start, stop));
  }

  @Override
  public List<Tuple> zrangeWithScores(byte[] key, long start, long stop) {
    return executeCommand(commandObjects.zrangeWithScores(key, start, stop));
  }

  @Override
  public List<Tuple> zrevrangeWithScores(byte[] key, long start, long stop) {
    return executeCommand(commandObjects.zrevrangeWithScores(key, start, stop));
  }

  @Override
  public List<byte[]> zrange(byte[] key, ZRangeParams zRangeParams) {
    return executeCommand(commandObjects.zrange(key, zRangeParams));
  }

  @Override
  public List<Tuple> zrangeWithScores(byte[] key, ZRangeParams zRangeParams) {
    return executeCommand(commandObjects.zrangeWithScores(key, zRangeParams));
  }

  @Override
  public long zrangestore(byte[] dest, byte[] src, ZRangeParams zRangeParams) {
    return executeCommand(commandObjects.zrangestore(dest, src, zRangeParams));
  }

  @Override
  public List<byte[]> zrangeByScore(byte[] key, double min, double max) {
    return executeCommand(commandObjects.zrangeByScore(key, min, max));
  }

  @Override
  public List<byte[]> zrangeByScore(byte[] key, byte[] min, byte[] max) {
    return executeCommand(commandObjects.zrangeByScore(key, min, max));
  }

  @Override
  public List<byte[]> zrevrangeByScore(byte[] key, double max, double min) {
    return executeCommand(commandObjects.zrevrangeByScore(key, max, min));
  }

  @Override
  public List<byte[]> zrangeByScore(byte[] key, double min, double max, int offset, int count) {
    return executeCommand(commandObjects.zrangeByScore(key, min, max, offset, count));
  }

  @Override
  public List<byte[]> zrevrangeByScore(byte[] key, byte[] max, byte[] min) {
    return executeCommand(commandObjects.zrevrangeByScore(key, max, min));
  }

  @Override
  public List<byte[]> zrangeByScore(byte[] key, byte[] min, byte[] max, int offset, int count) {
    return executeCommand(commandObjects.zrangeByScore(key, min, max, offset, count));
  }

  @Override
  public List<byte[]> zrevrangeByScore(byte[] key, double max, double min, int offset, int count) {
    return executeCommand(commandObjects.zrevrangeByScore(key, max, min, offset, count));
  }

  @Override
  public List<Tuple> zrangeByScoreWithScores(byte[] key, double min, double max) {
    return executeCommand(commandObjects.zrangeByScoreWithScores(key, min, max));
  }

  @Override
  public List<Tuple> zrevrangeByScoreWithScores(byte[] key, double max, double min) {
    return executeCommand(commandObjects.zrevrangeByScoreWithScores(key, max, min));
  }

  @Override
  public List<Tuple> zrangeByScoreWithScores(byte[] key, double min, double max, int offset, int count) {
    return executeCommand(commandObjects.zrangeByScoreWithScores(key, min, max, offset, count));
  }

  @Override
  public List<byte[]> zrevrangeByScore(byte[] key, byte[] max, byte[] min, int offset, int count) {
    return executeCommand(commandObjects.zrevrangeByScore(key, max, min, offset, count));
  }

  @Override
  public List<Tuple> zrangeByScoreWithScores(byte[] key, byte[] min, byte[] max) {
    return executeCommand(commandObjects.zrangeByScoreWithScores(key, min, max));
  }

  @Override
  public List<Tuple> zrevrangeByScoreWithScores(byte[] key, byte[] max, byte[] min) {
    return executeCommand(commandObjects.zrevrangeByScoreWithScores(key, max, min));
  }

  @Override
  public List<Tuple> zrangeByScoreWithScores(byte[] key, byte[] min, byte[] max, int offset, int count) {
    return executeCommand(commandObjects.zrangeByScoreWithScores(key, min, max, offset, count));
  }

  @Override
  public List<Tuple> zrevrangeByScoreWithScores(byte[] key, double max, double min, int offset, int count) {
    return executeCommand(commandObjects.zrevrangeByScoreWithScores(key, max, min, offset, count));
  }

  @Override
  public List<Tuple> zrevrangeByScoreWithScores(byte[] key, byte[] max, byte[] min, int offset, int count) {
    return executeCommand(commandObjects.zrevrangeByScoreWithScores(key, max, min, offset, count));
  }

  @Override
  public long zremrangeByRank(String key, long start, long stop) {
    return executeCommand(commandObjects.zremrangeByRank(key, start, stop));
  }

  @Override
  public long zremrangeByScore(String key, double min, double max) {
    return executeCommand(commandObjects.zremrangeByScore(key, min, max));
  }

  @Override
  public long zremrangeByScore(String key, String min, String max) {
    return executeCommand(commandObjects.zremrangeByScore(key, min, max));
  }

  @Override
  public long zremrangeByRank(byte[] key, long start, long stop) {
    return executeCommand(commandObjects.zremrangeByRank(key, start, stop));
  }

  @Override
  public long zremrangeByScore(byte[] key, double min, double max) {
    return executeCommand(commandObjects.zremrangeByScore(key, min, max));
  }

  @Override
  public long zremrangeByScore(byte[] key, byte[] min, byte[] max) {
    return executeCommand(commandObjects.zremrangeByScore(key, min, max));
  }

  @Override
  public long zlexcount(String key, String min, String max) {
    return executeCommand(commandObjects.zlexcount(key, min, max));
  }

  @Override
  public List<String> zrangeByLex(String key, String min, String max) {
    return executeCommand(commandObjects.zrangeByLex(key, min, max));
  }

  @Override
  public List<String> zrangeByLex(String key, String min, String max, int offset, int count) {
    return executeCommand(commandObjects.zrangeByLex(key, min, max, offset, count));
  }

  @Override
  public List<String> zrevrangeByLex(String key, String max, String min) {
    return executeCommand(commandObjects.zrevrangeByLex(key, max, min));
  }

  @Override
  public List<String> zrevrangeByLex(String key, String max, String min, int offset, int count) {
    return executeCommand(commandObjects.zrevrangeByLex(key, max, min, offset, count));
  }

  @Override
  public long zremrangeByLex(String key, String min, String max) {
    return executeCommand(commandObjects.zremrangeByLex(key, min, max));
  }

  @Override
  public long zlexcount(byte[] key, byte[] min, byte[] max) {
    return executeCommand(commandObjects.zlexcount(key, min, max));
  }

  @Override
  public List<byte[]> zrangeByLex(byte[] key, byte[] min, byte[] max) {
    return executeCommand(commandObjects.zrangeByLex(key, min, max));
  }

  @Override
  public List<byte[]> zrangeByLex(byte[] key, byte[] min, byte[] max, int offset, int count) {
    return executeCommand(commandObjects.zrangeByLex(key, min, max, offset, count));
  }

  @Override
  public List<byte[]> zrevrangeByLex(byte[] key, byte[] max, byte[] min) {
    return executeCommand(commandObjects.zrevrangeByLex(key, max, min));
  }

  @Override
  public List<byte[]> zrevrangeByLex(byte[] key, byte[] max, byte[] min, int offset, int count) {
    return executeCommand(commandObjects.zrevrangeByLex(key, max, min, offset, count));
  }

  @Override
  public long zremrangeByLex(byte[] key, byte[] min, byte[] max) {
    return executeCommand(commandObjects.zremrangeByLex(key, min, max));
  }

  @Override
  public ScanResult<Tuple> zscan(String key, String cursor, ScanParams params) {
    return executeCommand(commandObjects.zscan(key, cursor, params));
  }

  @Override
  public ScanResult<Tuple> zscan(byte[] key, byte[] cursor, ScanParams params) {
    return executeCommand(commandObjects.zscan(key, cursor, params));
  }

  @Override
  public KeyValue<String, Tuple> bzpopmax(double timeout, String... keys) {
    return executeCommand(commandObjects.bzpopmax(timeout, keys));
  }

  @Override
  public KeyValue<String, Tuple> bzpopmin(double timeout, String... keys) {
    return executeCommand(commandObjects.bzpopmin(timeout, keys));
  }

  @Override
  public KeyValue<byte[], Tuple> bzpopmax(double timeout, byte[]... keys) {
    return executeCommand(commandObjects.bzpopmax(timeout, keys));
  }

  @Override
  public KeyValue<byte[], Tuple> bzpopmin(double timeout, byte[]... keys) {
    return executeCommand(commandObjects.bzpopmin(timeout, keys));
  }

  @Override
  public List<String> zdiff(String... keys) {
    return executeCommand(commandObjects.zdiff(keys));
  }

  @Override
  public List<Tuple> zdiffWithScores(String... keys) {
    return executeCommand(commandObjects.zdiffWithScores(keys));
  }

  @Override
  @Deprecated
  public long zdiffStore(String dstkey, String... keys) {
    return executeCommand(commandObjects.zdiffStore(dstkey, keys));
  }

  @Override
  public long zdiffstore(String dstkey, String... keys) {
    return executeCommand(commandObjects.zdiffstore(dstkey, keys));
  }

  @Override
  public List<byte[]> zdiff(byte[]... keys) {
    return executeCommand(commandObjects.zdiff(keys));
  }

  @Override
  public List<Tuple> zdiffWithScores(byte[]... keys) {
    return executeCommand(commandObjects.zdiffWithScores(keys));
  }

  @Override
  @Deprecated
  public long zdiffStore(byte[] dstkey, byte[]... keys) {
    return executeCommand(commandObjects.zdiffStore(dstkey, keys));
  }

  @Override
  public long zdiffstore(byte[] dstkey, byte[]... keys) {
    return executeCommand(commandObjects.zdiffstore(dstkey, keys));
  }

  @Override
  public long zinterstore(String dstkey, String... sets) {
    return executeCommand(commandObjects.zinterstore(dstkey, sets));
  }

  @Override
  public long zinterstore(String dstkey, ZParams params, String... sets) {
    return executeCommand(commandObjects.zinterstore(dstkey, params, sets));
  }

  @Override
  public List<String> zinter(ZParams params, String... keys) {
    return executeCommand(commandObjects.zinter(params, keys));
  }

  @Override
  public List<Tuple> zinterWithScores(ZParams params, String... keys) {
    return executeCommand(commandObjects.zinterWithScores(params, keys));
  }

  @Override
  public long zinterstore(byte[] dstkey, byte[]... sets) {
    return executeCommand(commandObjects.zinterstore(dstkey, sets));
  }

  @Override
  public long zinterstore(byte[] dstkey, ZParams params, byte[]... sets) {
    return executeCommand(commandObjects.zinterstore(dstkey, params, sets));
  }

  @Override
  public long zintercard(byte[]... keys) {
    return executeCommand(commandObjects.zintercard(keys));
  }

  @Override
  public long zintercard(long limit, byte[]... keys) {
    return executeCommand(commandObjects.zintercard(limit, keys));
  }

  @Override
  public long zintercard(String... keys) {
    return executeCommand(commandObjects.zintercard(keys));
  }

  @Override
  public long zintercard(long limit, String... keys) {
    return executeCommand(commandObjects.zintercard(limit, keys));
  }

  @Override
  public List<byte[]> zinter(ZParams params, byte[]... keys) {
    return executeCommand(commandObjects.zinter(params, keys));
  }

  @Override
  public List<Tuple> zinterWithScores(ZParams params, byte[]... keys) {
    return executeCommand(commandObjects.zinterWithScores(params, keys));
  }

  @Override
  public List<String> zunion(ZParams params, String... keys) {
    return executeCommand(commandObjects.zunion(params, keys));
  }

  @Override
  public List<Tuple> zunionWithScores(ZParams params, String... keys) {
    return executeCommand(commandObjects.zunionWithScores(params, keys));
  }

  @Override
  public long zunionstore(String dstkey, String... sets) {
    return executeCommand(commandObjects.zunionstore(dstkey, sets));
  }

  @Override
  public long zunionstore(String dstkey, ZParams params, String... sets) {
    return executeCommand(commandObjects.zunionstore(dstkey, params, sets));
  }

  @Override
  public List<byte[]> zunion(ZParams params, byte[]... keys) {
    return executeCommand(commandObjects.zunion(params, keys));
  }

  @Override
  public List<Tuple> zunionWithScores(ZParams params, byte[]... keys) {
    return executeCommand(commandObjects.zunionWithScores(params, keys));
  }

  @Override
  public long zunionstore(byte[] dstkey, byte[]... sets) {
    return executeCommand(commandObjects.zunionstore(dstkey, sets));
  }

  @Override
  public long zunionstore(byte[] dstkey, ZParams params, byte[]... sets) {
    return executeCommand(commandObjects.zunionstore(dstkey, params, sets));
  }

  @Override
  public KeyValue<String, List<Tuple>> zmpop(SortedSetOption option, String... keys) {
    return executeCommand(commandObjects.zmpop(option, keys));
  }

  @Override
  public KeyValue<String, List<Tuple>> zmpop(SortedSetOption option, int count, String... keys) {
    return executeCommand(commandObjects.zmpop(option, count, keys));
  }

  @Override
  public KeyValue<String, List<Tuple>> bzmpop(double timeout, SortedSetOption option, String... keys) {
    return executeCommand(commandObjects.bzmpop(timeout, option, keys));
  }

  @Override
  public KeyValue<String, List<Tuple>> bzmpop(double timeout, SortedSetOption option, int count, String... keys) {
    return executeCommand(commandObjects.bzmpop(timeout, option, count, keys));
  }

  @Override
  public KeyValue<byte[], List<Tuple>> zmpop(SortedSetOption option, byte[]... keys) {
    return executeCommand(commandObjects.zmpop(option, keys));
  }

  @Override
  public KeyValue<byte[], List<Tuple>> zmpop(SortedSetOption option, int count, byte[]... keys) {
    return executeCommand(commandObjects.zmpop(option, count, keys));
  }

  @Override
  public KeyValue<byte[], List<Tuple>> bzmpop(double timeout, SortedSetOption option, byte[]... keys) {
    return executeCommand(commandObjects.bzmpop(timeout, option, keys));
  }

  @Override
  public KeyValue<byte[], List<Tuple>> bzmpop(double timeout, SortedSetOption option, int count, byte[]... keys) {
    return executeCommand(commandObjects.bzmpop(timeout, option, count, keys));
  }
  // Sorted Set commands

  // Geo commands
  @Override
  public long geoadd(String key, double longitude, double latitude, String member) {
    return executeCommand(commandObjects.geoadd(key, longitude, latitude, member));
  }

  @Override
  public long geoadd(String key, Map<String, GeoCoordinate> memberCoordinateMap) {
    return executeCommand(commandObjects.geoadd(key, memberCoordinateMap));
  }

  @Override
  public long geoadd(String key, GeoAddParams params, Map<String, GeoCoordinate> memberCoordinateMap) {
    return executeCommand(commandObjects.geoadd(key, params, memberCoordinateMap));
  }

  @Override
  public Double geodist(String key, String member1, String member2) {
    return executeCommand(commandObjects.geodist(key, member1, member2));
  }

  @Override
  public Double geodist(String key, String member1, String member2, GeoUnit unit) {
    return executeCommand(commandObjects.geodist(key, member1, member2, unit));
  }

  @Override
  public List<String> geohash(String key, String... members) {
    return executeCommand(commandObjects.geohash(key, members));
  }

  @Override
  public List<GeoCoordinate> geopos(String key, String... members) {
    return executeCommand(commandObjects.geopos(key, members));
  }

  @Override
  public long geoadd(byte[] key, double longitude, double latitude, byte[] member) {
    return executeCommand(commandObjects.geoadd(key, longitude, latitude, member));
  }

  @Override
  public long geoadd(byte[] key, Map<byte[], GeoCoordinate> memberCoordinateMap) {
    return executeCommand(commandObjects.geoadd(key, memberCoordinateMap));
  }

  @Override
  public long geoadd(byte[] key, GeoAddParams params, Map<byte[], GeoCoordinate> memberCoordinateMap) {
    return executeCommand(commandObjects.geoadd(key, params, memberCoordinateMap));
  }

  @Override
  public Double geodist(byte[] key, byte[] member1, byte[] member2) {
    return executeCommand(commandObjects.geodist(key, member1, member2));
  }

  @Override
  public Double geodist(byte[] key, byte[] member1, byte[] member2, GeoUnit unit) {
    return executeCommand(commandObjects.geodist(key, member1, member2, unit));
  }

  @Override
  public List<byte[]> geohash(byte[] key, byte[]... members) {
    return executeCommand(commandObjects.geohash(key, members));
  }

  @Override
  public List<GeoCoordinate> geopos(byte[] key, byte[]... members) {
    return executeCommand(commandObjects.geopos(key, members));
  }

  @Override
  public List<GeoRadiusResponse> georadius(String key, double longitude, double latitude, double radius, GeoUnit unit) {
    return executeCommand(commandObjects.georadius(key, longitude, latitude, radius, unit));
  }

  @Override
  public List<GeoRadiusResponse> georadiusReadonly(String key, double longitude, double latitude, double radius, GeoUnit unit) {
    return executeCommand(commandObjects.georadiusReadonly(key, longitude, latitude, radius, unit));
  }

  @Override
  public List<GeoRadiusResponse> georadius(String key, double longitude, double latitude, double radius, GeoUnit unit, GeoRadiusParam param) {
    return executeCommand(commandObjects.georadius(key, longitude, latitude, radius, unit, param));
  }

  @Override
  public List<GeoRadiusResponse> georadiusReadonly(String key, double longitude, double latitude, double radius, GeoUnit unit, GeoRadiusParam param) {
    return executeCommand(commandObjects.georadiusReadonly(key, longitude, latitude, radius, unit, param));
  }

  @Override
  public List<GeoRadiusResponse> georadiusByMember(String key, String member, double radius, GeoUnit unit) {
    return executeCommand(commandObjects.georadiusByMember(key, member, radius, unit));
  }

  @Override
  public List<GeoRadiusResponse> georadiusByMemberReadonly(String key, String member, double radius, GeoUnit unit) {
    return executeCommand(commandObjects.georadiusByMemberReadonly(key, member, radius, unit));
  }

  @Override
  public List<GeoRadiusResponse> georadiusByMember(String key, String member, double radius, GeoUnit unit, GeoRadiusParam param) {
    return executeCommand(commandObjects.georadiusByMember(key, member, radius, unit, param));
  }

  @Override
  public List<GeoRadiusResponse> georadiusByMemberReadonly(String key, String member, double radius, GeoUnit unit, GeoRadiusParam param) {
    return executeCommand(commandObjects.georadiusByMemberReadonly(key, member, radius, unit, param));
  }

  @Override
  public long georadiusStore(String key, double longitude, double latitude, double radius, GeoUnit unit, GeoRadiusParam param, GeoRadiusStoreParam storeParam) {
    return executeCommand(commandObjects.georadiusStore(key, longitude, latitude, radius, unit, param, storeParam));
  }

  @Override
  public long georadiusByMemberStore(String key, String member, double radius, GeoUnit unit, GeoRadiusParam param, GeoRadiusStoreParam storeParam) {
    return executeCommand(commandObjects.georadiusByMemberStore(key, member, radius, unit, param, storeParam));
  }

  @Override
  public List<GeoRadiusResponse> geosearch(String key, String member, double radius, GeoUnit unit) {
    return executeCommand(commandObjects.geosearch(key, member, radius, unit));
  }

  @Override
  public List<GeoRadiusResponse> geosearch(String key, GeoCoordinate coord, double radius, GeoUnit unit) {
    return executeCommand(commandObjects.geosearch(key, coord, radius, unit));
  }

  @Override
  public List<GeoRadiusResponse> geosearch(String key, String member, double width, double height, GeoUnit unit) {
    return executeCommand(commandObjects.geosearch(key, member, width, height, unit));
  }

  @Override
  public List<GeoRadiusResponse> geosearch(String key, GeoCoordinate coord, double width, double height, GeoUnit unit) {
    return executeCommand(commandObjects.geosearch(key, coord, width, height, unit));
  }

  @Override
  public List<GeoRadiusResponse> geosearch(String key, GeoSearchParam params) {
    return executeCommand(commandObjects.geosearch(key, params));
  }

  @Override
  public long geosearchStore(String dest, String src, String member, double radius, GeoUnit unit) {
    return executeCommand(commandObjects.geosearchStore(dest, src, member, radius, unit));
  }

  @Override
  public long geosearchStore(String dest, String src, GeoCoordinate coord, double radius, GeoUnit unit) {
    return executeCommand(commandObjects.geosearchStore(dest, src, coord, radius, unit));
  }

  @Override
  public long geosearchStore(String dest, String src, String member, double width, double height, GeoUnit unit) {
    return executeCommand(commandObjects.geosearchStore(dest, src, member, width, height, unit));
  }

  @Override
  public long geosearchStore(String dest, String src, GeoCoordinate coord, double width, double height, GeoUnit unit) {
    return executeCommand(commandObjects.geosearchStore(dest, src, coord, width, height, unit));
  }

  @Override
  public long geosearchStore(String dest, String src, GeoSearchParam params) {
    return executeCommand(commandObjects.geosearchStore(dest, src, params));
  }

  @Override
  public long geosearchStoreStoreDist(String dest, String src, GeoSearchParam params) {
    return executeCommand(commandObjects.geosearchStoreStoreDist(dest, src, params));
  }

  @Override
  public List<GeoRadiusResponse> georadius(byte[] key, double longitude, double latitude, double radius, GeoUnit unit) {
    return executeCommand(commandObjects.georadius(key, longitude, latitude, radius, unit));
  }

  @Override
  public List<GeoRadiusResponse> georadiusReadonly(byte[] key, double longitude, double latitude, double radius, GeoUnit unit) {
    return executeCommand(commandObjects.georadiusReadonly(key, longitude, latitude, radius, unit));
  }

  @Override
  public List<GeoRadiusResponse> georadius(byte[] key, double longitude, double latitude, double radius, GeoUnit unit, GeoRadiusParam param) {
    return executeCommand(commandObjects.georadius(key, longitude, latitude, radius, unit, param));
  }

  @Override
  public List<GeoRadiusResponse> georadiusReadonly(byte[] key, double longitude, double latitude, double radius, GeoUnit unit, GeoRadiusParam param) {
    return executeCommand(commandObjects.georadiusReadonly(key, longitude, latitude, radius, unit, param));
  }

  @Override
  public List<GeoRadiusResponse> georadiusByMember(byte[] key, byte[] member, double radius, GeoUnit unit) {
    return executeCommand(commandObjects.georadiusByMember(key, member, radius, unit));
  }

  @Override
  public List<GeoRadiusResponse> georadiusByMemberReadonly(byte[] key, byte[] member, double radius, GeoUnit unit) {
    return executeCommand(commandObjects.georadiusByMemberReadonly(key, member, radius, unit));
  }

  @Override
  public List<GeoRadiusResponse> georadiusByMember(byte[] key, byte[] member, double radius, GeoUnit unit, GeoRadiusParam param) {
    return executeCommand(commandObjects.georadiusByMember(key, member, radius, unit, param));
  }

  @Override
  public List<GeoRadiusResponse> georadiusByMemberReadonly(byte[] key, byte[] member, double radius, GeoUnit unit, GeoRadiusParam param) {
    return executeCommand(commandObjects.georadiusByMemberReadonly(key, member, radius, unit, param));
  }

  @Override
  public long georadiusStore(byte[] key, double longitude, double latitude, double radius, GeoUnit unit, GeoRadiusParam param, GeoRadiusStoreParam storeParam) {
    return executeCommand(commandObjects.georadiusStore(key, longitude, latitude, radius, unit, param, storeParam));
  }

  @Override
  public long georadiusByMemberStore(byte[] key, byte[] member, double radius, GeoUnit unit, GeoRadiusParam param, GeoRadiusStoreParam storeParam) {
    return executeCommand(commandObjects.georadiusByMemberStore(key, member, radius, unit, param, storeParam));
  }

  @Override
  public List<GeoRadiusResponse> geosearch(byte[] key, byte[] member, double radius, GeoUnit unit) {
    return executeCommand(commandObjects.geosearch(key, member, radius, unit));
  }

  @Override
  public List<GeoRadiusResponse> geosearch(byte[] key, GeoCoordinate coord, double radius, GeoUnit unit) {
    return executeCommand(commandObjects.geosearch(key, coord, radius, unit));
  }

  @Override
  public List<GeoRadiusResponse> geosearch(byte[] key, byte[] member, double width, double height, GeoUnit unit) {
    return executeCommand(commandObjects.geosearch(key, member, width, height, unit));
  }

  @Override
  public List<GeoRadiusResponse> geosearch(byte[] key, GeoCoordinate coord, double width, double height, GeoUnit unit) {
    return executeCommand(commandObjects.geosearch(key, coord, width, height, unit));
  }

  @Override
  public List<GeoRadiusResponse> geosearch(byte[] key, GeoSearchParam params) {
    return executeCommand(commandObjects.geosearch(key, params));
  }

  @Override
  public long geosearchStore(byte[] dest, byte[] src, byte[] member, double radius, GeoUnit unit) {
    return executeCommand(commandObjects.geosearchStore(dest, src, member, radius, unit));
  }

  @Override
  public long geosearchStore(byte[] dest, byte[] src, GeoCoordinate coord, double radius, GeoUnit unit) {
    return executeCommand(commandObjects.geosearchStore(dest, src, coord, radius, unit));
  }

  @Override
  public long geosearchStore(byte[] dest, byte[] src, byte[] member, double width, double height, GeoUnit unit) {
    return executeCommand(commandObjects.geosearchStore(dest, src, member, width, height, unit));
  }

  @Override
  public long geosearchStore(byte[] dest, byte[] src, GeoCoordinate coord, double width, double height, GeoUnit unit) {
    return executeCommand(commandObjects.geosearchStore(dest, src, coord, width, height, unit));
  }

  @Override
  public long geosearchStore(byte[] dest, byte[] src, GeoSearchParam params) {
    return executeCommand(commandObjects.geosearchStore(dest, src, params));
  }

  @Override
  public long geosearchStoreStoreDist(byte[] dest, byte[] src, GeoSearchParam params) {
    return executeCommand(commandObjects.geosearchStoreStoreDist(dest, src, params));
  }
  // Geo commands

  // Hyper Log Log commands
  @Override
  public long pfadd(String key, String... elements) {
    return executeCommand(commandObjects.pfadd(key, elements));
  }

  @Override
  public String pfmerge(String destkey, String... sourcekeys) {
    return executeCommand(commandObjects.pfmerge(destkey, sourcekeys));
  }

  @Override
  public long pfcount(String key) {
    return executeCommand(commandObjects.pfcount(key));
  }

  @Override
  public long pfcount(String... keys) {
    return executeCommand(commandObjects.pfcount(keys));
  }

  @Override
  public long pfadd(byte[] key, byte[]... elements) {
    return executeCommand(commandObjects.pfadd(key, elements));
  }

  @Override
  public String pfmerge(byte[] destkey, byte[]... sourcekeys) {
    return executeCommand(commandObjects.pfmerge(destkey, sourcekeys));
  }

  @Override
  public long pfcount(byte[] key) {
    return executeCommand(commandObjects.pfcount(key));
  }

  @Override
  public long pfcount(byte[]... keys) {
    return executeCommand(commandObjects.pfcount(keys));
  }
  // Hyper Log Log commands

  // Stream commands
  @Override
  public StreamEntryID xadd(String key, StreamEntryID id, Map<String, String> hash) {
    return executeCommand(commandObjects.xadd(key, id, hash));
  }

  @Override
  public StreamEntryID xadd(String key, XAddParams params, Map<String, String> hash) {
    return executeCommand(commandObjects.xadd(key, params, hash));
  }

  @Override
  public long xlen(String key) {
    return executeCommand(commandObjects.xlen(key));
  }

  @Override
  public List<StreamEntry> xrange(String key, StreamEntryID start, StreamEntryID end) {
    return executeCommand(commandObjects.xrange(key, start, end));
  }

  @Override
  public List<StreamEntry> xrange(String key, StreamEntryID start, StreamEntryID end, int count) {
    return executeCommand(commandObjects.xrange(key, start, end, count));
  }

  @Override
  public List<StreamEntry> xrevrange(String key, StreamEntryID end, StreamEntryID start) {
    return executeCommand(commandObjects.xrevrange(key, end, start));
  }

  @Override
  public List<StreamEntry> xrevrange(String key, StreamEntryID end, StreamEntryID start, int count) {
    return executeCommand(commandObjects.xrevrange(key, end, start, count));
  }

  @Override
  public List<StreamEntry> xrange(String key, String start, String end) {
    return executeCommand(commandObjects.xrange(key, start, end));
  }

  @Override
  public List<StreamEntry> xrange(String key, String start, String end, int count) {
    return executeCommand(commandObjects.xrange(key, start, end, count));
  }

  @Override
  public List<StreamEntry> xrevrange(String key, String end, String start) {
    return executeCommand(commandObjects.xrevrange(key, end, start));
  }

  @Override
  public List<StreamEntry> xrevrange(String key, String end, String start, int count) {
    return executeCommand(commandObjects.xrevrange(key, end, start, count));
  }

  @Override
  public long xack(String key, String group, StreamEntryID... ids) {
    return executeCommand(commandObjects.xack(key, group, ids));
  }

  @Override
  public String xgroupCreate(String key, String groupName, StreamEntryID id, boolean makeStream) {
    return executeCommand(commandObjects.xgroupCreate(key, groupName, id, makeStream));
  }

  @Override
  public String xgroupSetID(String key, String groupName, StreamEntryID id) {
    return executeCommand(commandObjects.xgroupSetID(key, groupName, id));
  }

  @Override
  public long xgroupDestroy(String key, String groupName) {
    return executeCommand(commandObjects.xgroupDestroy(key, groupName));
  }

  @Override
  public boolean xgroupCreateConsumer(String key, String groupName, String consumerName) {
    return executeCommand(commandObjects.xgroupCreateConsumer(key, groupName, consumerName));
  }

  @Override
  public long xgroupDelConsumer(String key, String groupName, String consumerName) {
    return executeCommand(commandObjects.xgroupDelConsumer(key, groupName, consumerName));
  }

  @Override
  public StreamPendingSummary xpending(String key, String groupName) {
    return executeCommand(commandObjects.xpending(key, groupName));
  }

  @Override
  public List<StreamPendingEntry> xpending(String key, String groupName, XPendingParams params) {
    return executeCommand(commandObjects.xpending(key, groupName, params));
  }

  @Override
  public long xdel(String key, StreamEntryID... ids) {
    return executeCommand(commandObjects.xdel(key, ids));
  }

  @Override
  public long xtrim(String key, long maxLen, boolean approximate) {
    return executeCommand(commandObjects.xtrim(key, maxLen, approximate));
  }

  @Override
  public long xtrim(String key, XTrimParams params) {
    return executeCommand(commandObjects.xtrim(key, params));
  }

  @Override
  public List<StreamEntry> xclaim(String key, String group, String consumerName, long minIdleTime, XClaimParams params, StreamEntryID... ids) {
    return executeCommand(commandObjects.xclaim(key, group, consumerName, minIdleTime, params, ids));
  }

  @Override
  public List<StreamEntryID> xclaimJustId(String key, String group, String consumerName, long minIdleTime, XClaimParams params, StreamEntryID... ids) {
    return executeCommand(commandObjects.xclaimJustId(key, group, consumerName, minIdleTime, params, ids));
  }

  @Override
  public Map.Entry<StreamEntryID, List<StreamEntry>> xautoclaim(String key, String group, String consumerName, long minIdleTime, StreamEntryID start, XAutoClaimParams params) {
    return executeCommand(commandObjects.xautoclaim(key, group, consumerName, minIdleTime, start, params));
  }

  @Override
  public Map.Entry<StreamEntryID, List<StreamEntryID>> xautoclaimJustId(String key, String group, String consumerName, long minIdleTime, StreamEntryID start, XAutoClaimParams params) {
    return executeCommand(commandObjects.xautoclaimJustId(key, group, consumerName, minIdleTime, start, params));
  }

  @Override
  public StreamInfo xinfoStream(String key) {
    return executeCommand(commandObjects.xinfoStream(key));
  }

  @Override
  public StreamFullInfo xinfoStreamFull(String key) {
    return executeCommand(commandObjects.xinfoStreamFull(key));
  }

  @Override
  public StreamFullInfo xinfoStreamFull(String key, int count) {
    return executeCommand(commandObjects.xinfoStreamFull(key, count));
  }

  @Override
  public List<StreamGroupInfo> xinfoGroups(String key) {
    return executeCommand(commandObjects.xinfoGroups(key));
  }

  @Override
  public List<StreamConsumersInfo> xinfoConsumers(String key, String group) {
    return executeCommand(commandObjects.xinfoConsumers(key, group));
  }

  @Override
  public List<StreamConsumerInfo> xinfoConsumers2(String key, String group) {
    return executeCommand(commandObjects.xinfoConsumers2(key, group));
  }

  @Override
  public List<Map.Entry<String, List<StreamEntry>>> xread(XReadParams xReadParams, Map<String, StreamEntryID> streams) {
    return executeCommand(commandObjects.xread(xReadParams, streams));
  }

  @Override
  public Map<String, List<StreamEntry>> xreadAsMap(XReadParams xReadParams, Map<String, StreamEntryID> streams) {
    return executeCommand(commandObjects.xreadAsMap(xReadParams, streams));
  }

  @Override
  public List<Map.Entry<String, List<StreamEntry>>> xreadGroup(String groupName, String consumer,
      XReadGroupParams xReadGroupParams, Map<String, StreamEntryID> streams) {
    return executeCommand(commandObjects.xreadGroup(groupName, consumer, xReadGroupParams, streams));
  }

  @Override
  public Map<String, List<StreamEntry>> xreadGroupAsMap(String groupName, String consumer,
      XReadGroupParams xReadGroupParams, Map<String, StreamEntryID> streams) {
    return executeCommand(commandObjects.xreadGroupAsMap(groupName, consumer, xReadGroupParams, streams));
  }

  @Override
  public byte[] xadd(byte[] key, XAddParams params, Map<byte[], byte[]> hash) {
    return executeCommand(commandObjects.xadd(key, params, hash));
  }

  @Override
  public long xlen(byte[] key) {
    return executeCommand(commandObjects.xlen(key));
  }

  @Override
  public List<Object> xrange(byte[] key, byte[] start, byte[] end) {
    return executeCommand(commandObjects.xrange(key, start, end));
  }

  @Override
  public List<Object> xrange(byte[] key, byte[] start, byte[] end, int count) {
    return executeCommand(commandObjects.xrange(key, start, end, count));
  }

  @Override
  public List<Object> xrevrange(byte[] key, byte[] end, byte[] start) {
    return executeCommand(commandObjects.xrevrange(key, end, start));
  }

  @Override
  public List<Object> xrevrange(byte[] key, byte[] end, byte[] start, int count) {
    return executeCommand(commandObjects.xrevrange(key, end, start, count));
  }

  @Override
  public long xack(byte[] key, byte[] group, byte[]... ids) {
    return executeCommand(commandObjects.xack(key, group, ids));
  }

  @Override
  public String xgroupCreate(byte[] key, byte[] groupName, byte[] id, boolean makeStream) {
    return executeCommand(commandObjects.xgroupCreate(key, groupName, id, makeStream));
  }

  @Override
  public String xgroupSetID(byte[] key, byte[] groupName, byte[] id) {
    return executeCommand(commandObjects.xgroupSetID(key, groupName, id));
  }

  @Override
  public long xgroupDestroy(byte[] key, byte[] groupName) {
    return executeCommand(commandObjects.xgroupDestroy(key, groupName));
  }

  @Override
  public boolean xgroupCreateConsumer(byte[] key, byte[] groupName, byte[] consumerName) {
    return executeCommand(commandObjects.xgroupCreateConsumer(key, groupName, consumerName));
  }

  @Override
  public long xgroupDelConsumer(byte[] key, byte[] groupName, byte[] consumerName) {
    return executeCommand(commandObjects.xgroupDelConsumer(key, groupName, consumerName));
  }

  @Override
  public long xdel(byte[] key, byte[]... ids) {
    return executeCommand(commandObjects.xdel(key, ids));
  }

  @Override
  public long xtrim(byte[] key, long maxLen, boolean approximateLength) {
    return executeCommand(commandObjects.xtrim(key, maxLen, approximateLength));
  }

  @Override
  public long xtrim(byte[] key, XTrimParams params) {
    return executeCommand(commandObjects.xtrim(key, params));
  }

  @Override
  public Object xpending(byte[] key, byte[] groupName) {
    return executeCommand(commandObjects.xpending(key, groupName));
  }

  @Override
  public List<Object> xpending(byte[] key, byte[] groupName, XPendingParams params) {
    return executeCommand(commandObjects.xpending(key, groupName, params));
  }

  @Override
  public List<byte[]> xclaim(byte[] key, byte[] group, byte[] consumerName, long minIdleTime, XClaimParams params, byte[]... ids) {
    return executeCommand(commandObjects.xclaim(key, group, consumerName, minIdleTime, params, ids));
  }

  @Override
  public List<byte[]> xclaimJustId(byte[] key, byte[] group, byte[] consumerName, long minIdleTime, XClaimParams params, byte[]... ids) {
    return executeCommand(commandObjects.xclaimJustId(key, group, consumerName, minIdleTime, params, ids));
  }

  @Override
  public List<Object> xautoclaim(byte[] key, byte[] groupName, byte[] consumerName, long minIdleTime, byte[] start, XAutoClaimParams params) {
    return executeCommand(commandObjects.xautoclaim(key, groupName, consumerName, minIdleTime, start, params));
  }

  @Override
  public List<Object> xautoclaimJustId(byte[] key, byte[] groupName, byte[] consumerName, long minIdleTime, byte[] start, XAutoClaimParams params) {
    return executeCommand(commandObjects.xautoclaimJustId(key, groupName, consumerName, minIdleTime, start, params));
  }

  @Override
  public Object xinfoStream(byte[] key) {
    return executeCommand(commandObjects.xinfoStream(key));
  }

  @Override
  public Object xinfoStreamFull(byte[] key) {
    return executeCommand(commandObjects.xinfoStreamFull(key));
  }

  @Override
  public Object xinfoStreamFull(byte[] key, int count) {
    return executeCommand(commandObjects.xinfoStreamFull(key, count));
  }

  @Override
  public List<Object> xinfoGroups(byte[] key) {
    return executeCommand(commandObjects.xinfoGroups(key));
  }

  @Override
  public List<Object> xinfoConsumers(byte[] key, byte[] group) {
    return executeCommand(commandObjects.xinfoConsumers(key, group));
  }

  @Override
  public List<Object> xread(XReadParams xReadParams, Map.Entry<byte[], byte[]>... streams) {
    return executeCommand(commandObjects.xread(xReadParams, streams));
  }

  @Override
  public List<Object> xreadGroup(byte[] groupName, byte[] consumer, XReadGroupParams xReadGroupParams, Map.Entry<byte[], byte[]>... streams) {
    return executeCommand(commandObjects.xreadGroup(groupName, consumer, xReadGroupParams, streams));
  }
  // Stream commands

  // Scripting commands
  @Override
  public Object eval(String script) {
    return executeCommand(commandObjects.eval(script));
  }

  @Override
  public Object eval(String script, int keyCount, String... params) {
    return executeCommand(commandObjects.eval(script, keyCount, params));
  }

  @Override
  public Object eval(String script, List<String> keys, List<String> args) {
    return executeCommand(commandObjects.eval(script, keys, args));
  }

  @Override
  public Object evalReadonly(String script, List<String> keys, List<String> args) {
    return executeCommand(commandObjects.evalReadonly(script, keys, args));
  }

  @Override
  public Object evalsha(String sha1) {
    return executeCommand(commandObjects.evalsha(sha1));
  }

  @Override
  public Object evalsha(String sha1, int keyCount, String... params) {
    return executeCommand(commandObjects.evalsha(sha1, keyCount, params));
  }

  @Override
  public Object evalsha(String sha1, List<String> keys, List<String> args) {
    return executeCommand(commandObjects.evalsha(sha1, keys, args));
  }

  @Override
  public Object evalshaReadonly(String sha1, List<String> keys, List<String> args) {
    return executeCommand(commandObjects.evalshaReadonly(sha1, keys, args));
  }

  @Override
  public Object eval(byte[] script) {
    return executeCommand(commandObjects.eval(script));
  }

  @Override
  public Object eval(byte[] script, int keyCount, byte[]... params) {
    return executeCommand(commandObjects.eval(script, keyCount, params));
  }

  @Override
  public Object eval(byte[] script, List<byte[]> keys, List<byte[]> args) {
    return executeCommand(commandObjects.eval(script, keys, args));
  }

  @Override
  public Object evalReadonly(byte[] script, List<byte[]> keys, List<byte[]> args) {
    return executeCommand(commandObjects.evalReadonly(script, keys, args));
  }

  @Override
  public Object evalsha(byte[] sha1) {
    return executeCommand(commandObjects.evalsha(sha1));
  }

  @Override
  public Object evalsha(byte[] sha1, int keyCount, byte[]... params) {
    return executeCommand(commandObjects.evalsha(sha1, keyCount, params));
  }

  @Override
  public Object evalsha(byte[] sha1, List<byte[]> keys, List<byte[]> args) {
    return executeCommand(commandObjects.evalsha(sha1, keys, args));
  }

  @Override
  public Object evalshaReadonly(byte[] sha1, List<byte[]> keys, List<byte[]> args) {
    return executeCommand(commandObjects.evalshaReadonly(sha1, keys, args));
  }

  @Override
  public Object fcall(String name, List<String> keys, List<String> args) {
    return executeCommand(commandObjects.fcall(name, keys, args));
  }

  @Override
  public Object fcallReadonly(String name, List<String> keys, List<String> args) {
    return executeCommand(commandObjects.fcallReadonly(name, keys, args));
  }

  @Override
  public String functionDelete(String libraryName) {
    return checkAndBroadcastCommand(commandObjects.functionDelete(libraryName));
  }

  @Override
  public String functionFlush() {
    return checkAndBroadcastCommand(commandObjects.functionFlush());
  }

  @Override
  public String functionFlush(FlushMode mode) {
    return checkAndBroadcastCommand(commandObjects.functionFlush(mode));
  }

  @Override
  public String functionKill() {
    return checkAndBroadcastCommand(commandObjects.functionKill());
  }

  @Override
  public List<LibraryInfo> functionList() {
    return executeCommand(commandObjects.functionList());
  }

  @Override
  public List<LibraryInfo> functionList(String libraryNamePattern) {
    return executeCommand(commandObjects.functionList(libraryNamePattern));
  }

  @Override
  public List<LibraryInfo> functionListWithCode() {
    return executeCommand(commandObjects.functionListWithCode());
  }

  @Override
  public List<LibraryInfo> functionListWithCode(String libraryNamePattern) {
    return executeCommand(commandObjects.functionListWithCode(libraryNamePattern));
  }

  @Override
  public String functionLoad(String functionCode) {
    return checkAndBroadcastCommand(commandObjects.functionLoad(functionCode));
  }

  @Override
  public String functionLoadReplace(String functionCode) {
    return checkAndBroadcastCommand(commandObjects.functionLoadReplace(functionCode));
  }

  @Override
  public FunctionStats functionStats() {
    return executeCommand(commandObjects.functionStats());
  }

  @Override
  public Object fcall(byte[] name, List<byte[]> keys, List<byte[]> args) {
    return executeCommand(commandObjects.fcall(name, keys, args));
  }

  @Override
  public Object fcallReadonly(byte[] name, List<byte[]> keys, List<byte[]> args) {
    return executeCommand(commandObjects.fcallReadonly(name, keys, args));
  }

  @Override
  public String functionDelete(byte[] libraryName) {
    return checkAndBroadcastCommand(commandObjects.functionDelete(libraryName));
  }

  @Override
  public byte[] functionDump() {
    return executeCommand(commandObjects.functionDump());
  }

  @Override
  public List<Object> functionListBinary() {
    return executeCommand(commandObjects.functionListBinary());
  }

  @Override
  public List<Object> functionList(final byte[] libraryNamePattern) {
    return executeCommand(commandObjects.functionList(libraryNamePattern));
  }

  @Override
  public List<Object> functionListWithCodeBinary() {
    return executeCommand(commandObjects.functionListWithCodeBinary());
  }

  @Override
  public List<Object> functionListWithCode(final byte[] libraryNamePattern) {
    return executeCommand(commandObjects.functionListWithCode(libraryNamePattern));
  }

  @Override
  public String functionLoad(byte[] functionCode) {
    return checkAndBroadcastCommand(commandObjects.functionLoad(functionCode));
  }

  @Override
  public String functionLoadReplace(byte[] functionCode) {
    return checkAndBroadcastCommand(commandObjects.functionLoadReplace(functionCode));
  }

  @Override
  public String functionRestore(byte[] serializedValue) {
    return checkAndBroadcastCommand(commandObjects.functionRestore(serializedValue));
  }

  @Override
  public String functionRestore(byte[] serializedValue, FunctionRestorePolicy policy) {
    return checkAndBroadcastCommand(commandObjects.functionRestore(serializedValue, policy));
  }

  @Override
  public Object functionStatsBinary() {
    return executeCommand(commandObjects.functionStatsBinary());
  }
  // Scripting commands

  // Other key commands
  @Override
  public Long objectRefcount(String key) {
    return executeCommand(commandObjects.objectRefcount(key));
  }

  @Override
  public String objectEncoding(String key) {
    return executeCommand(commandObjects.objectEncoding(key));
  }

  @Override
  public Long objectIdletime(String key) {
    return executeCommand(commandObjects.objectIdletime(key));
  }

  @Override
  public Long objectFreq(String key) {
    return executeCommand(commandObjects.objectFreq(key));
  }

  @Override
  public Long objectRefcount(byte[] key) {
    return executeCommand(commandObjects.objectRefcount(key));
  }

  @Override
  public byte[] objectEncoding(byte[] key) {
    return executeCommand(commandObjects.objectEncoding(key));
  }

  @Override
  public Long objectIdletime(byte[] key) {
    return executeCommand(commandObjects.objectIdletime(key));
  }

  @Override
  public Long objectFreq(byte[] key) {
    return executeCommand(commandObjects.objectFreq(key));
  }

  @Override
  public String migrate(String host, int port, String key, int timeout) {
    return executeCommand(commandObjects.migrate(host, port, key, timeout));
  }

  @Override
  public String migrate(String host, int port, int timeout, MigrateParams params, String... keys) {
    return executeCommand(commandObjects.migrate(host, port, timeout, params, keys));
  }

  @Override
  public String migrate(String host, int port, byte[] key, int timeout) {
    return executeCommand(commandObjects.migrate(host, port, key, timeout));
  }

  @Override
  public String migrate(String host, int port, int timeout, MigrateParams params, byte[]... keys) {
    return executeCommand(commandObjects.migrate(host, port, timeout, params, keys));
  }
  // Other key commands

  // Sample key commands
  @Override
  public long waitReplicas(String sampleKey, int replicas, long timeout) {
    return executeCommand(commandObjects.waitReplicas(sampleKey, replicas, timeout));
  }

  @Override
  public long waitReplicas(byte[] sampleKey, int replicas, long timeout) {
    return executeCommand(commandObjects.waitReplicas(sampleKey, replicas, timeout));
  }

  @Override
  public KeyValue<Long, Long> waitAOF(String sampleKey, long numLocal, long numReplicas, long timeout) {
    return executeCommand(commandObjects.waitAOF(sampleKey, numLocal, numReplicas, timeout));
  }

  @Override
  public KeyValue<Long, Long> waitAOF(byte[] sampleKey, long numLocal, long numReplicas, long timeout) {
    return executeCommand(commandObjects.waitAOF(sampleKey, numLocal, numReplicas, timeout));
  }

  @Override
  public Object eval(String script, String sampleKey) {
    return executeCommand(commandObjects.eval(script, sampleKey));
  }

  @Override
  public Object evalsha(String sha1, String sampleKey) {
    return executeCommand(commandObjects.evalsha(sha1, sampleKey));
  }

  @Override
  public Object eval(byte[] script, byte[] sampleKey) {
    return executeCommand(commandObjects.eval(script, sampleKey));
  }

  @Override
  public Object evalsha(byte[] sha1, byte[] sampleKey) {
    return executeCommand(commandObjects.evalsha(sha1, sampleKey));
  }

  public List<Boolean> scriptExists(List<String> sha1s) {
    return checkAndBroadcastCommand(commandObjects.scriptExists(sha1s));
  }

  @Override
  public Boolean scriptExists(String sha1, String sampleKey) {
    return scriptExists(sampleKey, new String[]{sha1}).get(0);
  }

  @Override
  public List<Boolean> scriptExists(String sampleKey, String... sha1s) {
    return executeCommand(commandObjects.scriptExists(sampleKey, sha1s));
  }

  @Override
  public Boolean scriptExists(byte[] sha1, byte[] sampleKey) {
    return scriptExists(sampleKey, new byte[][]{sha1}).get(0);
  }

  @Override
  public List<Boolean> scriptExists(byte[] sampleKey, byte[]... sha1s) {
    return executeCommand(commandObjects.scriptExists(sampleKey, sha1s));
  }

  public String scriptLoad(String script) {
    return checkAndBroadcastCommand(commandObjects.scriptLoad(script));
  }

  @Override
  public String scriptLoad(String script, String sampleKey) {
    return executeCommand(commandObjects.scriptLoad(script, sampleKey));
  }

  public String scriptFlush() {
    return checkAndBroadcastCommand(commandObjects.scriptFlush());
  }

  @Override
  public String scriptFlush(String sampleKey) {
    return executeCommand(commandObjects.scriptFlush(sampleKey));
  }

  @Override
  public String scriptFlush(String sampleKey, FlushMode flushMode) {
    return executeCommand(commandObjects.scriptFlush(sampleKey, flushMode));
  }

  public String scriptKill() {
    return checkAndBroadcastCommand(commandObjects.scriptKill());
  }

  @Override
  public String scriptKill(String sampleKey) {
    return executeCommand(commandObjects.scriptKill(sampleKey));
  }

  @Override
  public byte[] scriptLoad(byte[] script, byte[] sampleKey) {
    return executeCommand(commandObjects.scriptLoad(script, sampleKey));
  }

  @Override
  public String scriptFlush(byte[] sampleKey) {
    return executeCommand(commandObjects.scriptFlush(sampleKey));
  }

  @Override
  public String scriptFlush(byte[] sampleKey, FlushMode flushMode) {
    return executeCommand(commandObjects.scriptFlush(sampleKey, flushMode));
  }

  @Override
  public String scriptKill(byte[] sampleKey) {
    return executeCommand(commandObjects.scriptKill(sampleKey));
  }

  public String slowlogReset() {
    return checkAndBroadcastCommand(commandObjects.slowlogReset());
  }
  // Sample key commands

  // Random node commands
  public long publish(String channel, String message) {
    return executeCommand(commandObjects.publish(channel, message));
  }

  public long publish(byte[] channel, byte[] message) {
    return executeCommand(commandObjects.publish(channel, message));
  }

  public void subscribe(final JedisPubSub jedisPubSub, final String... channels) {
    try (Connection connection = this.provider.getConnection()) {
      jedisPubSub.proceed(connection, channels);
    }
  }

  public void psubscribe(final JedisPubSub jedisPubSub, final String... patterns) {
    try (Connection connection = this.provider.getConnection()) {
      jedisPubSub.proceedWithPatterns(connection, patterns);
    }
  }

  public void subscribe(BinaryJedisPubSub jedisPubSub, final byte[]... channels) {
    try (Connection connection = this.provider.getConnection()) {
      jedisPubSub.proceed(connection, channels);
    }
  }

  public void psubscribe(BinaryJedisPubSub jedisPubSub, final byte[]... patterns) {
    try (Connection connection = this.provider.getConnection()) {
      jedisPubSub.proceedWithPatterns(connection, patterns);
    }
  }
  // Random node commands

  // RediSearch commands
  public long hsetObject(String key, String field, Object value) {
    return executeCommand(commandObjects.hsetObject(key, field, value));
  }

  public long hsetObject(String key, Map<String, Object> hash) {
    return executeCommand(commandObjects.hsetObject(key, hash));
  }

  @Override
  public String ftCreate(String indexName, IndexOptions indexOptions, Schema schema) {
    return checkAndBroadcastCommand(commandObjects.ftCreate(indexName, indexOptions, schema));
  }

  @Override
  public String ftCreate(String indexName, FTCreateParams createParams, Iterable<SchemaField> schemaFields) {
    return checkAndBroadcastCommand(commandObjects.ftCreate(indexName, createParams, schemaFields));
  }

  @Override
  public String ftAlter(String indexName, Schema schema) {
    return checkAndBroadcastCommand(commandObjects.ftAlter(indexName, schema));
  }

  @Override
  public String ftAlter(String indexName, Iterable<SchemaField> schemaFields) {
    return checkAndBroadcastCommand(commandObjects.ftAlter(indexName, schemaFields));
  }

  @Override
  public String ftAliasAdd(String aliasName, String indexName) {
    return checkAndBroadcastCommand(commandObjects.ftAliasAdd(aliasName, indexName));
  }

  @Override
  public String ftAliasUpdate(String aliasName, String indexName) {
    return checkAndBroadcastCommand(commandObjects.ftAliasUpdate(aliasName, indexName));
  }

  @Override
  public String ftAliasDel(String aliasName) {
    return checkAndBroadcastCommand(commandObjects.ftAliasDel(aliasName));
  }

  @Override
  public String ftDropIndex(String indexName) {
    return checkAndBroadcastCommand(commandObjects.ftDropIndex(indexName));
  }

  @Override
  public String ftDropIndexDD(String indexName) {
    return checkAndBroadcastCommand(commandObjects.ftDropIndexDD(indexName));
  }

  @Override
  public SearchResult ftSearch(String indexName, String query) {
    return executeCommand(commandObjects.ftSearch(indexName, query));
  }

  @Override
  public SearchResult ftSearch(String indexName, String query, FTSearchParams params) {
    return executeCommand(commandObjects.ftSearch(indexName, query, params));
  }

  /**
   * {@link FTSearchParams#limit(int, int)} will be ignored.
   * @param batchSize batch size
   * @param indexName index name
   * @param query query
   * @param params limit will be ignored
   * @return search iteration
   */
  public FtSearchIteration ftSearchIteration(int batchSize, String indexName, String query, FTSearchParams params) {
    return new FtSearchIteration(provider, commandObjects.getProtocol(), batchSize, indexName, query, params);
  }

  @Override
  public SearchResult ftSearch(String indexName, Query query) {
    return executeCommand(commandObjects.ftSearch(indexName, query));
  }

  /**
   * {@link Query#limit(java.lang.Integer, java.lang.Integer)} will be ignored.
   * @param batchSize batch size
   * @param indexName index name
   * @param query limit will be ignored
   * @return search iteration
   */
  public FtSearchIteration ftSearchIteration(int batchSize, String indexName, Query query) {
    return new FtSearchIteration(provider, commandObjects.getProtocol(), batchSize, indexName, query);
  }

  @Override
  @Deprecated
  public SearchResult ftSearch(byte[] indexName, Query query) {
    return executeCommand(commandObjects.ftSearch(indexName, query));
  }

  @Override
  public String ftExplain(String indexName, Query query) {
    return executeCommand(commandObjects.ftExplain(indexName, query));
  }

  @Override
  public List<String> ftExplainCLI(String indexName, Query query) {
    return executeCommand(commandObjects.ftExplainCLI(indexName, query));
  }

  @Override
  public AggregationResult ftAggregate(String indexName, AggregationBuilder aggr) {
    return executeCommand(commandObjects.ftAggregate(indexName, aggr));
  }

  @Override
  public AggregationResult ftCursorRead(String indexName, long cursorId, int count) {
    return executeCommand(commandObjects.ftCursorRead(indexName, cursorId, count));
  }

  @Override
  public String ftCursorDel(String indexName, long cursorId) {
    return executeCommand(commandObjects.ftCursorDel(indexName, cursorId));
  }

  /**
   * {@link AggregationBuilder#cursor(int, long) CURSOR} must be set.
   * @param indexName index name
   * @param aggr cursor must be set
   * @return aggregate iteration
   */
  public FtAggregateIteration ftAggregateIteration(String indexName, AggregationBuilder aggr) {
    return new FtAggregateIteration(provider, indexName, aggr);
  }

  @Override
  public Map.Entry<AggregationResult, Map<String, Object>> ftProfileAggregate(String indexName,
      FTProfileParams profileParams, AggregationBuilder aggr) {
    return executeCommand(commandObjects.ftProfileAggregate(indexName, profileParams, aggr));
  }

  @Override
  public Map.Entry<SearchResult, Map<String, Object>> ftProfileSearch(String indexName,
      FTProfileParams profileParams, Query query) {
    return executeCommand(commandObjects.ftProfileSearch(indexName, profileParams, query));
  }

  @Override
  public Map.Entry<SearchResult, Map<String, Object>> ftProfileSearch(String indexName,
      FTProfileParams profileParams, String query, FTSearchParams searchParams) {
    return executeCommand(commandObjects.ftProfileSearch(indexName, profileParams, query, searchParams));
  }

  @Override
  public String ftSynUpdate(String indexName, String synonymGroupId, String... terms) {
    return executeCommand(commandObjects.ftSynUpdate(indexName, synonymGroupId, terms));
  }

  @Override
  public Map<String, List<String>> ftSynDump(String indexName) {
    return executeCommand(commandObjects.ftSynDump(indexName));
  }

  @Override
  public long ftDictAdd(String dictionary, String... terms) {
    return executeCommand(commandObjects.ftDictAdd(dictionary, terms));
  }

  @Override
  public long ftDictDel(String dictionary, String... terms) {
    return executeCommand(commandObjects.ftDictDel(dictionary, terms));
  }

  @Override
  public Set<String> ftDictDump(String dictionary) {
    return executeCommand(commandObjects.ftDictDump(dictionary));
  }

  @Override
  public long ftDictAddBySampleKey(String indexName, String dictionary, String... terms) {
    return executeCommand(commandObjects.ftDictAddBySampleKey(indexName, dictionary, terms));
  }

  @Override
  public long ftDictDelBySampleKey(String indexName, String dictionary, String... terms) {
    return executeCommand(commandObjects.ftDictDelBySampleKey(indexName, dictionary, terms));
  }

  @Override
  public Set<String> ftDictDumpBySampleKey(String indexName, String dictionary) {
    return executeCommand(commandObjects.ftDictDumpBySampleKey(indexName, dictionary));
  }

  @Override
  public Map<String, Map<String, Double>> ftSpellCheck(String index, String query) {
    return executeCommand(commandObjects.ftSpellCheck(index, query));
  }

  @Override
  public Map<String, Map<String, Double>> ftSpellCheck(String index, String query, FTSpellCheckParams spellCheckParams) {
    return executeCommand(commandObjects.ftSpellCheck(index, query, spellCheckParams));
  }

  @Override
  public Map<String, Object> ftInfo(String indexName) {
    return executeCommand(commandObjects.ftInfo(indexName));
  }

  @Override
  public Set<String> ftTagVals(String indexName, String fieldName) {
    return executeCommand(commandObjects.ftTagVals(indexName, fieldName));
  }

  @Override
  public Map<String, Object> ftConfigGet(String option) {
    return executeCommand(commandObjects.ftConfigGet(option));
  }

  @Override
  public Map<String, Object> ftConfigGet(String indexName, String option) {
    return executeCommand(commandObjects.ftConfigGet(indexName, option));
  }

  @Override
  public String ftConfigSet(String option, String value) {
    return executeCommand(commandObjects.ftConfigSet(option, value));
  }

  @Override
  public String ftConfigSet(String indexName, String option, String value) {
    return executeCommand(commandObjects.ftConfigSet(indexName, option, value));
  }

  @Override
  public long ftSugAdd(String key, String string, double score) {
    return executeCommand(commandObjects.ftSugAdd(key, string, score));
  }

  @Override
  public long ftSugAddIncr(String key, String string, double score) {
    return executeCommand(commandObjects.ftSugAddIncr(key, string, score));
  }

  @Override
  public List<String> ftSugGet(String key, String prefix) {
    return executeCommand(commandObjects.ftSugGet(key, prefix));
  }

  @Override
  public List<String> ftSugGet(String key, String prefix, boolean fuzzy, int max) {
    return executeCommand(commandObjects.ftSugGet(key, prefix, fuzzy, max));
  }

  @Override
  public List<Tuple> ftSugGetWithScores(String key, String prefix) {
    return executeCommand(commandObjects.ftSugGetWithScores(key, prefix));
  }

  @Override
  public List<Tuple> ftSugGetWithScores(String key, String prefix, boolean fuzzy, int max) {
    return executeCommand(commandObjects.ftSugGetWithScores(key, prefix, fuzzy, max));
  }

  @Override
  public boolean ftSugDel(String key, String string) {
    return executeCommand(commandObjects.ftSugDel(key, string));
  }

  @Override
  public long ftSugLen(String key) {
    return executeCommand(commandObjects.ftSugLen(key));
  }

  @Override
  public Set<String> ftList() {
    return executeCommand(commandObjects.ftList());
  }
  // RediSearch commands

  // RedisJSON commands
  @Override
  public String jsonSet(String key, Path2 path, Object object) {
    return executeCommand(commandObjects.jsonSet(key, path, object));
  }

  @Override
  public String jsonSetWithEscape(String key, Path2 path, Object object) {
    return executeCommand(commandObjects.jsonSetWithEscape(key, path, object));
  }

  @Override
  @Deprecated
  public String jsonSet(String key, Path path, Object pojo) {
    return executeCommand(commandObjects.jsonSet(key, path, pojo));
  }

  @Override
  @Deprecated
  public String jsonSetWithPlainString(String key, Path path, String string) {
    return executeCommand(commandObjects.jsonSetWithPlainString(key, path, string));
  }

  @Override
  public String jsonSet(String key, Path2 path, Object pojo, JsonSetParams params) {
    return executeCommand(commandObjects.jsonSet(key, path, pojo, params));
  }

  @Override
  public String jsonSetWithEscape(String key, Path2 path, Object pojo, JsonSetParams params) {
    return executeCommand(commandObjects.jsonSetWithEscape(key, path, pojo, params));
  }

  @Override
  @Deprecated
  public String jsonSet(String key, Path path, Object pojo, JsonSetParams params) {
    return executeCommand(commandObjects.jsonSet(key, path, pojo, params));
  }

  @Override
  public String jsonMerge(String key, Path2 path, Object object) {
    return executeCommand(commandObjects.jsonMerge(key, path, object));
  }

  @Override
  @Deprecated
  public String jsonMerge(String key, Path path, Object pojo) {
    return executeCommand(commandObjects.jsonMerge(key, path, pojo));
  }

  @Override
  public Object jsonGet(String key) {
    return executeCommand(commandObjects.jsonGet(key));
  }

  @Override
  @Deprecated
  public <T> T jsonGet(String key, Class<T> clazz) {
    return executeCommand(commandObjects.jsonGet(key, clazz));
  }

  @Override
  public Object jsonGet(String key, Path2... paths) {
    return executeCommand(commandObjects.jsonGet(key, paths));
  }

  @Override
  @Deprecated
  public Object jsonGet(String key, Path... paths) {
    return executeCommand(commandObjects.jsonGet(key, paths));
  }

  @Override
  @Deprecated
  public String jsonGetAsPlainString(String key, Path path) {
    return executeCommand(commandObjects.jsonGetAsPlainString(key, path));
  }

  @Override
  @Deprecated
  public <T> T jsonGet(String key, Class<T> clazz, Path... paths) {
    return executeCommand(commandObjects.jsonGet(key, clazz, paths));
  }

  @Override
  public List<JSONArray> jsonMGet(Path2 path, String... keys) {
    return executeCommand(commandObjects.jsonMGet(path, keys));
  }

  @Override
  @Deprecated
  public <T> List<T> jsonMGet(Path path, Class<T> clazz, String... keys) {
    return executeCommand(commandObjects.jsonMGet(path, clazz, keys));
  }

  @Override
  public long jsonDel(String key) {
    return executeCommand(commandObjects.jsonDel(key));
  }

  @Override
  public long jsonDel(String key, Path2 path) {
    return executeCommand(commandObjects.jsonDel(key, path));
  }

  @Override
  @Deprecated
  public long jsonDel(String key, Path path) {
    return executeCommand(commandObjects.jsonDel(key, path));
  }

  @Override
  public long jsonClear(String key) {
    return executeCommand(commandObjects.jsonClear(key));
  }

  @Override
  public long jsonClear(String key, Path2 path) {
    return executeCommand(commandObjects.jsonClear(key, path));
  }

  @Override
  @Deprecated
  public long jsonClear(String key, Path path) {
    return executeCommand(commandObjects.jsonClear(key, path));
  }

  @Override
  public List<Boolean> jsonToggle(String key, Path2 path) {
    return executeCommand(commandObjects.jsonToggle(key, path));
  }

  @Override
  @Deprecated
  public String jsonToggle(String key, Path path) {
    return executeCommand(commandObjects.jsonToggle(key, path));
  }

  @Override
  @Deprecated
  public Class<?> jsonType(String key) {
    return executeCommand(commandObjects.jsonType(key));
  }

  @Override
  public List<Class<?>> jsonType(String key, Path2 path) {
    return executeCommand(commandObjects.jsonType(key, path));
  }

  @Override
  @Deprecated
  public Class<?> jsonType(String key, Path path) {
    return executeCommand(commandObjects.jsonType(key, path));
  }

  @Override
  @Deprecated
  public long jsonStrAppend(String key, Object string) {
    return executeCommand(commandObjects.jsonStrAppend(key, string));
  }

  @Override
  public List<Long> jsonStrAppend(String key, Path2 path, Object string) {
    return executeCommand(commandObjects.jsonStrAppend(key, path, string));
  }

  @Override
  @Deprecated
  public long jsonStrAppend(String key, Path path, Object string) {
    return executeCommand(commandObjects.jsonStrAppend(key, path, string));
  }

  @Override
  @Deprecated
  public Long jsonStrLen(String key) {
    return executeCommand(commandObjects.jsonStrLen(key));
  }

  @Override
  public List<Long> jsonStrLen(String key, Path2 path) {
    return executeCommand(commandObjects.jsonStrLen(key, path));
  }

  @Override
  @Deprecated
  public Long jsonStrLen(String key, Path path) {
    return executeCommand(commandObjects.jsonStrLen(key, path));
  }

  @Override
  public Object jsonNumIncrBy(String key, Path2 path, double value) {
    return executeCommand(commandObjects.jsonNumIncrBy(key, path, value));
  }

  @Override
  @Deprecated
  public double jsonNumIncrBy(String key, Path path, double value) {
    return executeCommand(commandObjects.jsonNumIncrBy(key, path, value));
  }

  @Override
  public List<Long> jsonArrAppend(String key, Path2 path, Object... objects) {
    return executeCommand(commandObjects.jsonArrAppend(key, path, objects));
  }

  @Override
  public List<Long> jsonArrAppendWithEscape(String key, Path2 path, Object... objects) {
    return executeCommand(commandObjects.jsonArrAppendWithEscape(key, path, objects));
  }

  @Override
  @Deprecated
  public Long jsonArrAppend(String key, Path path, Object... pojos) {
    return executeCommand(commandObjects.jsonArrAppend(key, path, pojos));
  }

  @Override
  public List<Long> jsonArrIndex(String key, Path2 path, Object scalar) {
    return executeCommand(commandObjects.jsonArrIndex(key, path, scalar));
  }

  @Override
  public List<Long> jsonArrIndexWithEscape(String key, Path2 path, Object scalar) {
    return executeCommand(commandObjects.jsonArrIndexWithEscape(key, path, scalar));
  }

  @Override
  @Deprecated
  public long jsonArrIndex(String key, Path path, Object scalar) {
    return executeCommand(commandObjects.jsonArrIndex(key, path, scalar));
  }

  @Override
  public List<Long> jsonArrInsert(String key, Path2 path, int index, Object... objects) {
    return executeCommand(commandObjects.jsonArrInsert(key, path, index, objects));
  }

  @Override
  public List<Long> jsonArrInsertWithEscape(String key, Path2 path, int index, Object... objects) {
    return executeCommand(commandObjects.jsonArrInsertWithEscape(key, path, index, objects));
  }

  @Override
  @Deprecated
  public long jsonArrInsert(String key, Path path, int index, Object... pojos) {
    return executeCommand(commandObjects.jsonArrInsert(key, path, index, pojos));
  }

  @Override
  @Deprecated
  public Object jsonArrPop(String key) {
    return executeCommand(commandObjects.jsonArrPop(key));
  }

  @Override
  @Deprecated
  public <T> T jsonArrPop(String key, Class<T> clazz) {
    return executeCommand(commandObjects.jsonArrPop(key, clazz));
  }

  @Override
  public List<Object> jsonArrPop(String key, Path2 path) {
    return executeCommand(commandObjects.jsonArrPop(key, path));
  }

  @Override
  @Deprecated
  public Object jsonArrPop(String key, Path path) {
    return executeCommand(commandObjects.jsonArrPop(key, path));
  }

  @Override
  @Deprecated
  public <T> T jsonArrPop(String key, Class<T> clazz, Path path) {
    return executeCommand(commandObjects.jsonArrPop(key, clazz, path));
  }

  @Override
  public List<Object> jsonArrPop(String key, Path2 path, int index) {
    return executeCommand(commandObjects.jsonArrPop(key, path, index));
  }

  @Override
  @Deprecated
  public Object jsonArrPop(String key, Path path, int index) {
    return executeCommand(commandObjects.jsonArrPop(key, path, index));
  }

  @Override
  @Deprecated
  public <T> T jsonArrPop(String key, Class<T> clazz, Path path, int index) {
    return executeCommand(commandObjects.jsonArrPop(key, clazz, path, index));
  }

  @Override
  @Deprecated
  public Long jsonArrLen(String key) {
    return executeCommand(commandObjects.jsonArrLen(key));
  }

  @Override
  public List<Long> jsonArrLen(String key, Path2 path) {
    return executeCommand(commandObjects.jsonArrLen(key, path));
  }

  @Override
  @Deprecated
  public Long jsonArrLen(String key, Path path) {
    return executeCommand(commandObjects.jsonArrLen(key, path));
  }

  @Override
  public List<Long> jsonArrTrim(String key, Path2 path, int start, int stop) {
    return executeCommand(commandObjects.jsonArrTrim(key, path, start, stop));
  }

  @Override
  @Deprecated
  public Long jsonArrTrim(String key, Path path, int start, int stop) {
    return executeCommand(commandObjects.jsonArrTrim(key, path, start, stop));
  }

  @Override
  @Deprecated
  public Long jsonObjLen(String key) {
    return executeCommand(commandObjects.jsonObjLen(key));
  }

  @Override
  @Deprecated
  public Long jsonObjLen(String key, Path path) {
    return executeCommand(commandObjects.jsonObjLen(key, path));
  }

  @Override
  public List<Long> jsonObjLen(String key, Path2 path) {
    return executeCommand(commandObjects.jsonObjLen(key, path));
  }

  @Override
  @Deprecated
  public List<String> jsonObjKeys(String key) {
    return executeCommand(commandObjects.jsonObjKeys(key));
  }

  @Override
  @Deprecated
  public List<String> jsonObjKeys(String key, Path path) {
    return executeCommand(commandObjects.jsonObjKeys(key, path));
  }

  @Override
  public List<List<String>> jsonObjKeys(String key, Path2 path) {
    return executeCommand(commandObjects.jsonObjKeys(key, path));
  }

  @Override
  @Deprecated
  public long jsonDebugMemory(String key) {
    return executeCommand(commandObjects.jsonDebugMemory(key));
  }

  @Override
  @Deprecated
  public long jsonDebugMemory(String key, Path path) {
    return executeCommand(commandObjects.jsonDebugMemory(key, path));
  }

  @Override
  public List<Long> jsonDebugMemory(String key, Path2 path) {
    return executeCommand(commandObjects.jsonDebugMemory(key, path));
  }
  // RedisJSON commands

  // RedisTimeSeries commands
  @Override
  public String tsCreate(String key) {
    return executeCommand(commandObjects.tsCreate(key));
  }

  @Override
  public String tsCreate(String key, TSCreateParams createParams) {
    return executeCommand(commandObjects.tsCreate(key, createParams));
  }

  @Override
  public long tsDel(String key, long fromTimestamp, long toTimestamp) {
    return executeCommand(commandObjects.tsDel(key, fromTimestamp, toTimestamp));
  }

  @Override
  public String tsAlter(String key, TSAlterParams alterParams) {
    return executeCommand(commandObjects.tsAlter(key, alterParams));
  }

  @Override
  public long tsAdd(String key, double value) {
    return executeCommand(commandObjects.tsAdd(key, value));
  }

  @Override
  public long tsAdd(String key, long timestamp, double value) {
    return executeCommand(commandObjects.tsAdd(key, timestamp, value));
  }

  @Override
  public long tsAdd(String key, long timestamp, double value, TSCreateParams createParams) {
    return executeCommand(commandObjects.tsAdd(key, timestamp, value, createParams));
  }

  @Override
  public List<Long> tsMAdd(Map.Entry<String, TSElement>... entries) {
    return executeCommand(commandObjects.tsMAdd(entries));
  }

  @Override
  public long tsIncrBy(String key, double value) {
    return executeCommand(commandObjects.tsIncrBy(key, value));
  }

  @Override
  public long tsIncrBy(String key, double value, long timestamp) {
    return executeCommand(commandObjects.tsIncrBy(key, value, timestamp));
  }

  @Override
  public long tsDecrBy(String key, double value) {
    return executeCommand(commandObjects.tsDecrBy(key, value));
  }

  @Override
  public long tsDecrBy(String key, double value, long timestamp) {
    return executeCommand(commandObjects.tsDecrBy(key, value, timestamp));
  }

  @Override
  public List<TSElement> tsRange(String key, long fromTimestamp, long toTimestamp) {
    return executeCommand(commandObjects.tsRange(key, fromTimestamp, toTimestamp));
  }

  @Override
  public List<TSElement> tsRange(String key, TSRangeParams rangeParams) {
    return executeCommand(commandObjects.tsRange(key, rangeParams));
  }

  @Override
  public List<TSElement> tsRevRange(String key, long fromTimestamp, long toTimestamp) {
    return executeCommand(commandObjects.tsRevRange(key, fromTimestamp, toTimestamp));
  }

  @Override
  public List<TSElement> tsRevRange(String key, TSRangeParams rangeParams) {
    return executeCommand(commandObjects.tsRevRange(key, rangeParams));
  }

  @Override
  public Map<String, TSMRangeElements> tsMRange(long fromTimestamp, long toTimestamp, String... filters) {
    return executeCommand(commandObjects.tsMRange(fromTimestamp, toTimestamp, filters));
  }

  @Override
  public Map<String, TSMRangeElements> tsMRange(TSMRangeParams multiRangeParams) {
    return executeCommand(commandObjects.tsMRange(multiRangeParams));
  }

  @Override
  public Map<String, TSMRangeElements> tsMRevRange(long fromTimestamp, long toTimestamp, String... filters) {
    return executeCommand(commandObjects.tsMRevRange(fromTimestamp, toTimestamp, filters));
  }

  @Override
  public Map<String, TSMRangeElements> tsMRevRange(TSMRangeParams multiRangeParams) {
    return executeCommand(commandObjects.tsMRevRange(multiRangeParams));
  }

  @Override
  public TSElement tsGet(String key) {
    return executeCommand(commandObjects.tsGet(key));
  }

  @Override
  public TSElement tsGet(String key, TSGetParams getParams) {
    return executeCommand(commandObjects.tsGet(key, getParams));
  }

  @Override
  public Map<String, TSMGetElement> tsMGet(TSMGetParams multiGetParams, String... filters) {
    return executeCommand(commandObjects.tsMGet(multiGetParams, filters));
  }

  @Override
  public String tsCreateRule(String sourceKey, String destKey, AggregationType aggregationType, long timeBucket) {
    return executeCommand(commandObjects.tsCreateRule(sourceKey, destKey, aggregationType, timeBucket));
  }

  @Override
  public String tsCreateRule(String sourceKey, String destKey, AggregationType aggregationType, long bucketDuration, long alignTimestamp) {
    return executeCommand(commandObjects.tsCreateRule(sourceKey, destKey, aggregationType, bucketDuration, alignTimestamp));
  }

  @Override
  public String tsDeleteRule(String sourceKey, String destKey) {
    return executeCommand(commandObjects.tsDeleteRule(sourceKey, destKey));
  }

  @Override
  public List<String> tsQueryIndex(String... filters) {
    return executeCommand(commandObjects.tsQueryIndex(filters));
  }

  @Override
  public TSInfo tsInfo(String key) {
    return executor.executeCommand(commandObjects.tsInfo(key));
  }

  @Override
  public TSInfo tsInfoDebug(String key) {
    return executeCommand(commandObjects.tsInfoDebug(key));
  }
  // RedisTimeSeries commands

  // RedisBloom commands
  @Override
  public String bfReserve(String key, double errorRate, long capacity) {
    return executeCommand(commandObjects.bfReserve(key, errorRate, capacity));
  }

  @Override
  public String bfReserve(String key, double errorRate, long capacity, BFReserveParams reserveParams) {
    return executeCommand(commandObjects.bfReserve(key, errorRate, capacity, reserveParams));
  }

  @Override
  public boolean bfAdd(String key, String item) {
    return executeCommand(commandObjects.bfAdd(key, item));
  }

  @Override
  public List<Boolean> bfMAdd(String key, String... items) {
    return executeCommand(commandObjects.bfMAdd(key, items));
  }

  @Override
  public List<Boolean> bfInsert(String key, String... items) {
    return executeCommand(commandObjects.bfInsert(key, items));
  }

  @Override
  public List<Boolean> bfInsert(String key, BFInsertParams insertParams, String... items) {
    return executeCommand(commandObjects.bfInsert(key, insertParams, items));
  }

  @Override
  public boolean bfExists(String key, String item) {
    return executeCommand(commandObjects.bfExists(key, item));
  }

  @Override
  public List<Boolean> bfMExists(String key, String... items) {
    return executeCommand(commandObjects.bfMExists(key, items));
  }

  @Override
  public Map.Entry<Long, byte[]> bfScanDump(String key, long iterator) {
    return executeCommand(commandObjects.bfScanDump(key, iterator));
  }

  @Override
  public String bfLoadChunk(String key, long iterator, byte[] data) {
    return executeCommand(commandObjects.bfLoadChunk(key, iterator, data));
  }

  @Override
  public long bfCard(String key) {
    return executeCommand(commandObjects.bfCard(key));
  }

  @Override
  public Map<String, Object> bfInfo(String key) {
    return executeCommand(commandObjects.bfInfo(key));
  }

  @Override
  public String cfReserve(String key, long capacity) {
    return executeCommand(commandObjects.cfReserve(key, capacity));
  }

  @Override
  public String cfReserve(String key, long capacity, CFReserveParams reserveParams) {
    return executeCommand(commandObjects.cfReserve(key, capacity, reserveParams));
  }

  @Override
  public boolean cfAdd(String key, String item) {
    return executeCommand(commandObjects.cfAdd(key, item));
  }

  @Override
  public boolean cfAddNx(String key, String item) {
    return executeCommand(commandObjects.cfAddNx(key, item));
  }

  @Override
  public List<Boolean> cfInsert(String key, String... items) {
    return executeCommand(commandObjects.cfInsert(key, items));
  }

  @Override
  public List<Boolean> cfInsert(String key, CFInsertParams insertParams, String... items) {
    return executeCommand(commandObjects.cfInsert(key, insertParams, items));
  }

  @Override
  public List<Boolean> cfInsertNx(String key, String... items) {
    return executeCommand(commandObjects.cfInsertNx(key, items));
  }

  @Override
  public List<Boolean> cfInsertNx(String key, CFInsertParams insertParams, String... items) {
    return executeCommand(commandObjects.cfInsertNx(key, insertParams, items));
  }

  @Override
  public boolean cfExists(String key, String item) {
    return executeCommand(commandObjects.cfExists(key, item));
  }

  @Override
  public List<Boolean> cfMExists(String key, String... items) {
    return executeCommand(commandObjects.cfMExists(key, items));
  }

  @Override
  public boolean cfDel(String key, String item) {
    return executeCommand(commandObjects.cfDel(key, item));
  }

  @Override
  public long cfCount(String key, String item) {
    return executeCommand(commandObjects.cfCount(key, item));
  }

  @Override
  public Map.Entry<Long, byte[]> cfScanDump(String key, long iterator) {
    return executeCommand(commandObjects.cfScanDump(key, iterator));
  }

  @Override
  public String cfLoadChunk(String key, long iterator, byte[] data) {
    return executeCommand(commandObjects.cfLoadChunk(key, iterator, data));
  }

  @Override
  public Map<String, Object> cfInfo(String key) {
    return executeCommand(commandObjects.cfInfo(key));
  }

  @Override
  public String cmsInitByDim(String key, long width, long depth) {
    return executeCommand(commandObjects.cmsInitByDim(key, width, depth));
  }

  @Override
  public String cmsInitByProb(String key, double error, double probability) {
    return executeCommand(commandObjects.cmsInitByProb(key, error, probability));
  }

  @Override
  public List<Long> cmsIncrBy(String key, Map<String, Long> itemIncrements) {
    return executeCommand(commandObjects.cmsIncrBy(key, itemIncrements));
  }

  @Override
  public List<Long> cmsQuery(String key, String... items) {
    return executeCommand(commandObjects.cmsQuery(key, items));
  }

  @Override
  public String cmsMerge(String destKey, String... keys) {
    return executeCommand(commandObjects.cmsMerge(destKey, keys));
  }

  @Override
  public String cmsMerge(String destKey, Map<String, Long> keysAndWeights) {
    return executeCommand(commandObjects.cmsMerge(destKey, keysAndWeights));
  }

  @Override
  public Map<String, Object> cmsInfo(String key) {
    return executeCommand(commandObjects.cmsInfo(key));
  }

  @Override
  public String topkReserve(String key, long topk) {
    return executeCommand(commandObjects.topkReserve(key, topk));
  }

  @Override
  public String topkReserve(String key, long topk, long width, long depth, double decay) {
    return executeCommand(commandObjects.topkReserve(key, topk, width, depth, decay));
  }

  @Override
  public List<String> topkAdd(String key, String... items) {
    return executeCommand(commandObjects.topkAdd(key, items));
  }

  @Override
  public List<String> topkIncrBy(String key, Map<String, Long> itemIncrements) {
    return executeCommand(commandObjects.topkIncrBy(key, itemIncrements));
  }

  @Override
  public List<Boolean> topkQuery(String key, String... items) {
    return executeCommand(commandObjects.topkQuery(key, items));
  }

  @Override
  public List<String> topkList(String key) {
    return executeCommand(commandObjects.topkList(key));
  }

  @Override
  public Map<String, Long> topkListWithCount(String key) {
    return executeCommand(commandObjects.topkListWithCount(key));
  }

  @Override
  public Map<String, Object> topkInfo(String key) {
    return executeCommand(commandObjects.topkInfo(key));
  }

  @Override
  public String tdigestCreate(String key) {
    return executeCommand(commandObjects.tdigestCreate(key));
  }

  @Override
  public String tdigestCreate(String key, int compression) {
    return executeCommand(commandObjects.tdigestCreate(key, compression));
  }

  @Override
  public String tdigestReset(String key) {
    return executeCommand(commandObjects.tdigestReset(key));
  }

  @Override
  public String tdigestMerge(String destinationKey, String... sourceKeys) {
    return executeCommand(commandObjects.tdigestMerge(destinationKey, sourceKeys));
  }

  @Override
  public String tdigestMerge(TDigestMergeParams mergeParams, String destinationKey, String... sourceKeys) {
    return executeCommand(commandObjects.tdigestMerge(mergeParams, destinationKey, sourceKeys));
  }

  @Override
  public Map<String, Object> tdigestInfo(String key) {
    return executeCommand(commandObjects.tdigestInfo(key));
  }

  @Override
  public String tdigestAdd(String key, double... values) {
    return executeCommand(commandObjects.tdigestAdd(key, values));
  }

  @Override
  public List<Double> tdigestCDF(String key, double... values) {
    return executeCommand(commandObjects.tdigestCDF(key, values));
  }

  @Override
  public List<Double> tdigestQuantile(String key, double... quantiles) {
    return executeCommand(commandObjects.tdigestQuantile(key, quantiles));
  }

  @Override
  public double tdigestMin(String key) {
    return executeCommand(commandObjects.tdigestMin(key));
  }

  @Override
  public double tdigestMax(String key) {
    return executeCommand(commandObjects.tdigestMax(key));
  }

  @Override
  public double tdigestTrimmedMean(String key, double lowCutQuantile, double highCutQuantile) {
    return executeCommand(commandObjects.tdigestTrimmedMean(key, lowCutQuantile, highCutQuantile));
  }

  @Override
  public List<Long> tdigestRank(String key, double... values) {
    return executeCommand(commandObjects.tdigestRank(key, values));
  }

  @Override
  public List<Long> tdigestRevRank(String key, double... values) {
    return executeCommand(commandObjects.tdigestRevRank(key, values));
  }

  @Override
  public List<Double> tdigestByRank(String key, long... ranks) {
    return executeCommand(commandObjects.tdigestByRank(key, ranks));
  }

  @Override
  public List<Double> tdigestByRevRank(String key, long... ranks) {
    return executeCommand(commandObjects.tdigestByRevRank(key, ranks));
  }
  // RedisBloom commands

  // RedisGraph commands
  @Override
  @Deprecated
  public ResultSet graphQuery(String name, String query) {
    return executeCommand(graphCommandObjects.graphQuery(name, query));
  }

  @Override
  @Deprecated
  public ResultSet graphReadonlyQuery(String name, String query) {
    return executeCommand(graphCommandObjects.graphReadonlyQuery(name, query));
  }

  @Override
  @Deprecated
  public ResultSet graphQuery(String name, String query, long timeout) {
    return executeCommand(graphCommandObjects.graphQuery(name, query, timeout));
  }

  @Override
  @Deprecated
  public ResultSet graphReadonlyQuery(String name, String query, long timeout) {
    return executeCommand(graphCommandObjects.graphReadonlyQuery(name, query, timeout));
  }

  @Override
  @Deprecated
  public ResultSet graphQuery(String name, String query, Map<String, Object> params) {
    return executeCommand(graphCommandObjects.graphQuery(name, query, params));
  }

  @Override
  @Deprecated
  public ResultSet graphReadonlyQuery(String name, String query, Map<String, Object> params) {
    return executeCommand(graphCommandObjects.graphReadonlyQuery(name, query, params));
  }

  @Override
  @Deprecated
  public ResultSet graphQuery(String name, String query, Map<String, Object> params, long timeout) {
    return executeCommand(graphCommandObjects.graphQuery(name, query, params, timeout));
  }

  @Override
  @Deprecated
  public ResultSet graphReadonlyQuery(String name, String query, Map<String, Object> params, long timeout) {
    return executeCommand(graphCommandObjects.graphReadonlyQuery(name, query, params, timeout));
  }

  @Override
  @Deprecated
  public String graphDelete(String name) {
    return executeCommand(graphCommandObjects.graphDelete(name));
  }

  @Override
  @Deprecated
  public List<String> graphList() {
    return executeCommand(commandObjects.graphList());
  }

  @Override
  @Deprecated
  public List<String> graphProfile(String graphName, String query) {
    return executeCommand(commandObjects.graphProfile(graphName, query));
  }

  @Override
  @Deprecated
  public List<String> graphExplain(String graphName, String query) {
    return executeCommand(commandObjects.graphExplain(graphName, query));
  }

  @Override
  @Deprecated
  public List<List<Object>> graphSlowlog(String graphName) {
    return executeCommand(commandObjects.graphSlowlog(graphName));
  }

  @Override
  @Deprecated
  public String graphConfigSet(String configName, Object value) {
    return executeCommand(commandObjects.graphConfigSet(configName, value));
  }

  @Override
  @Deprecated
  public Map<String, Object> graphConfigGet(String configName) {
    return executeCommand(commandObjects.graphConfigGet(configName));
  }
  // RedisGraph commands

  // RedisGears commands
  @Override
  public String tFunctionLoad(String libraryCode, TFunctionLoadParams params) {
    return executeCommand(commandObjects.tFunctionLoad(libraryCode, params));
  }

  @Override
  public String tFunctionDelete(String libraryName) {
    return executeCommand(commandObjects.tFunctionDelete(libraryName));
  }

  @Override
  public List<GearsLibraryInfo> tFunctionList(TFunctionListParams params) {
    return executeCommand(commandObjects.tFunctionList(params));
  }

  @Override
  public Object tFunctionCall(String library, String function, List<String> keys, List<String> args) {
    return executeCommand(commandObjects.tFunctionCall(library, function, keys, args));
  }

  @Override
  public Object tFunctionCallAsync(String library, String function, List<String> keys, List<String> args) {
    return executeCommand(commandObjects.tFunctionCallAsync(library, function, keys, args));
  }
  // RedisGears commands

  /**
   * @return pipeline object. Use {@link AbstractPipeline} instead of {@link PipelineBase}.
   */
  public PipelineBase pipelined() {
    if (provider == null) {
      throw new IllegalStateException("It is not allowed to create Pipeline from this " + getClass());
    } else if (provider instanceof MultiClusterPooledConnectionProvider) {
      return new MultiClusterPipeline((MultiClusterPooledConnectionProvider) provider, commandObjects);
    } else {
      return new Pipeline(provider.getConnection(), true, commandObjects);
    }
  }

  /**
   * @return transaction object
   */
  public AbstractTransaction multi() {
    return transaction(true);
  }

  /**
   * @param doMulti {@code false} should be set to enable manual WATCH, UNWATCH and MULTI
   * @return transaction object
   */
  public AbstractTransaction transaction(boolean doMulti) {
    if (provider == null) {
      throw new IllegalStateException("It is not allowed to create Transaction from this " + getClass());
    } else if (provider instanceof MultiClusterPooledConnectionProvider) {
      return new MultiClusterTransaction((MultiClusterPooledConnectionProvider) provider, doMulti, commandObjects);
    } else {
<<<<<<< HEAD
      return new Transaction(provider.getConnection(), true, true, commandObjects);
=======
      return new Transaction(provider.getConnection(), doMulti, true);
>>>>>>> e6075938
    }
  }

  public Object sendCommand(ProtocolCommand cmd) {
    return executeCommand(commandObjects.commandArguments(cmd));
  }

  public Object sendCommand(ProtocolCommand cmd, byte[]... args) {
    return executeCommand(commandObjects.commandArguments(cmd).addObjects((Object[]) args));
  }

  public Object sendBlockingCommand(ProtocolCommand cmd, byte[]... args) {
    return executeCommand(commandObjects.commandArguments(cmd).addObjects((Object[]) args).blocking());
  }

  public Object sendCommand(ProtocolCommand cmd, String... args) {
    return executeCommand(commandObjects.commandArguments(cmd).addObjects((Object[]) args));
  }

  public Object sendBlockingCommand(ProtocolCommand cmd, String... args) {
    return executeCommand(commandObjects.commandArguments(cmd).addObjects((Object[]) args).blocking());
  }

  public Object sendCommand(byte[] sampleKey, ProtocolCommand cmd, byte[]... args) {
    return executeCommand(commandObjects.commandArguments(cmd).addObjects((Object[]) args).processKey(sampleKey));
  }

  public Object sendBlockingCommand(byte[] sampleKey, ProtocolCommand cmd, byte[]... args) {
    return executeCommand(commandObjects.commandArguments(cmd).addObjects((Object[]) args).blocking().processKey(sampleKey));
  }

  public Object sendCommand(String sampleKey, ProtocolCommand cmd, String... args) {
    return executeCommand(commandObjects.commandArguments(cmd).addObjects((Object[]) args).processKey(sampleKey));
  }

  public Object sendBlockingCommand(String sampleKey, ProtocolCommand cmd, String... args) {
    return executeCommand(commandObjects.commandArguments(cmd).addObjects((Object[]) args).blocking().processKey(sampleKey));
  }

  public Object executeCommand(CommandArguments args) {
    return executeCommand(new CommandObject<>(args, BuilderFactory.RAW_OBJECT));
  }

  @Experimental
  public void setKeyArgumentPreProcessor(CommandKeyArgumentPreProcessor keyPreProcessor) {
    this.commandObjects.setKeyArgumentPreProcessor(keyPreProcessor);
  }

  public void setJsonObjectMapper(JsonObjectMapper jsonObjectMapper) {
    this.commandObjects.setJsonObjectMapper(jsonObjectMapper);
  }

  public void setDefaultSearchDialect(int dialect) {
    this.commandObjects.setDefaultSearchDialect(dialect);
  }
}<|MERGE_RESOLUTION|>--- conflicted
+++ resolved
@@ -4895,11 +4895,7 @@
     } else if (provider instanceof MultiClusterPooledConnectionProvider) {
       return new MultiClusterTransaction((MultiClusterPooledConnectionProvider) provider, doMulti, commandObjects);
     } else {
-<<<<<<< HEAD
-      return new Transaction(provider.getConnection(), true, true, commandObjects);
-=======
-      return new Transaction(provider.getConnection(), doMulti, true);
->>>>>>> e6075938
+      return new Transaction(provider.getConnection(), doMulti, true, commandObjects);
     }
   }
 
