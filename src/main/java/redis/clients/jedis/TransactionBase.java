package redis.clients.jedis;

import static redis.clients.jedis.Protocol.Command.DISCARD;
import static redis.clients.jedis.Protocol.Command.EXEC;
import static redis.clients.jedis.Protocol.Command.MULTI;
import static redis.clients.jedis.Protocol.Command.UNWATCH;
import static redis.clients.jedis.Protocol.Command.WATCH;

import java.io.Closeable;
import java.util.ArrayList;
import java.util.List;
import java.util.Map;
import java.util.Set;
import org.json.JSONArray;

import redis.clients.jedis.args.*;
import redis.clients.jedis.commands.PipelineBinaryCommands;
import redis.clients.jedis.commands.PipelineCommands;
import redis.clients.jedis.commands.ProtocolCommand;
import redis.clients.jedis.commands.RedisModulePipelineCommands;
import redis.clients.jedis.exceptions.JedisConnectionException;
import redis.clients.jedis.exceptions.JedisDataException;
import redis.clients.jedis.json.JsonSetParams;
import redis.clients.jedis.json.Path;
import redis.clients.jedis.json.Path2;
import redis.clients.jedis.params.*;
import redis.clients.jedis.resps.*;
import redis.clients.jedis.search.*;
import redis.clients.jedis.search.aggr.AggregationBuilder;
import redis.clients.jedis.search.aggr.AggregationResult;

public abstract class TransactionBase extends Queable implements PipelineCommands,
    PipelineBinaryCommands, RedisModulePipelineCommands, Closeable {

  protected final Connection connection;
  private final CommandObjects commandObjects;

  private boolean broken = false;
  private boolean inWatch = false;
  private boolean inMulti = false;

  public TransactionBase(Connection connection) {
    this(connection, true);
  }

  /**
   * If you want to WATCH/UNWATCH keys before MULTI command you should do {@code doMulti = true}.
   */
  public TransactionBase(Connection connection, boolean doMulti) {
    this.connection = connection;
    this.commandObjects = new CommandObjects();
    if (doMulti) multi();
  }

  public final void multi() {
    connection.sendCommand(MULTI);
    processMultiResponse();
    inMulti = true;
  }

  public String watch(final String... keys) {
    connection.sendCommand(WATCH, keys);
    String status = connection.getStatusCodeReply();
    inWatch = true;
    return status;
  }

  public String watch(final byte[]... keys) {
    connection.sendCommand(WATCH, keys);
    String status = connection.getStatusCodeReply();
    inWatch = true;
    return status;
  }

  public String unwatch() {
    connection.sendCommand(UNWATCH);
    String status = connection.getStatusCodeReply();
    inWatch = false;
    return status;
  }

  protected abstract void processMultiResponse();

  protected abstract void processAppendStatus();

  protected final <T> Response<T> appendCommand(CommandObject<T> commandObject) {
    connection.sendCommand(commandObject.getArguments());
    processAppendStatus();
    return enqueResponse(commandObject.getBuilder());
  }

  @Override
  public final void close() {
    clear();
  }

  public final void clear() {
    if (broken) {
      return;
    }
    if (inMulti) {
      discard();
    } else if (inWatch) {
      unwatch();
    }
  }

  protected abstract void processPipelinedResponses();

  public List<Object> exec() {
    if (!inMulti) {
      throw new IllegalStateException("EXEC without MULTI");
    }

    try {
      processPipelinedResponses();
      connection.sendCommand(EXEC);

      List<Object> unformatted = connection.getObjectMultiBulkReply();
      if (unformatted == null) {
        clean();
        return null;
      }

      List<Object> formatted = new ArrayList<>(unformatted.size());
      for (Object o : unformatted) {
        try {
          formatted.add(generateResponse(o).get());
        } catch (JedisDataException e) {
          formatted.add(e);
        }
      }
      return formatted;
    } catch (JedisConnectionException jce) {
      broken = true;
      throw jce;
    } finally {
      inMulti = false;
      inWatch = false;
      clean();
    }
  }

  public String discard() {
    if (!inMulti) {
      throw new IllegalStateException("DISCARD without MULTI");
    }

    try {
      processPipelinedResponses();
      connection.sendCommand(DISCARD);
      return connection.getStatusCodeReply();
    } catch (JedisConnectionException jce) {
      broken = true;
      throw jce;
    } finally {
      inMulti = false;
      inWatch = false;
      clean();
    }
  }

  @Override
  public Response<Boolean> exists(String key) {
    return appendCommand(commandObjects.exists(key));
  }

  @Override
  public Response<Long> exists(String... keys) {
    return appendCommand(commandObjects.exists(keys));
  }

  @Override
  public Response<Long> persist(String key) {
    return appendCommand(commandObjects.persist(key));
  }

  @Override
  public Response<String> type(String key) {
    return appendCommand(commandObjects.type(key));
  }

  @Override
  public Response<byte[]> dump(String key) {
    return appendCommand(commandObjects.dump(key));
  }

  @Override
  public Response<String> restore(String key, long ttl, byte[] serializedValue) {
    return appendCommand(commandObjects.restore(key, ttl, serializedValue));
  }

  @Override
  public Response<String> restore(String key, long ttl, byte[] serializedValue, RestoreParams params) {
    return appendCommand(commandObjects.restore(key, ttl, serializedValue, params));
  }

  @Override
  public Response<Long> expire(String key, long seconds) {
    return appendCommand(commandObjects.expire(key, seconds));
  }

  @Override
  public Response<Long> pexpire(String key, long milliseconds) {
    return appendCommand(commandObjects.pexpire(key, milliseconds));
  }

  @Override
  public Response<Long> expireAt(String key, long unixTime) {
    return appendCommand(commandObjects.expireAt(key, unixTime));
  }

  @Override
  public Response<Long> pexpireAt(String key, long millisecondsTimestamp) {
    return appendCommand(commandObjects.pexpireAt(key, millisecondsTimestamp));
  }

  @Override
  public Response<Long> ttl(String key) {
    return appendCommand(commandObjects.ttl(key));
  }

  @Override
  public Response<Long> pttl(String key) {
    return appendCommand(commandObjects.pttl(key));
  }

  @Override
  public Response<Long> touch(String key) {
    return appendCommand(commandObjects.touch(key));
  }

  @Override
  public Response<Long> touch(String... keys) {
    return appendCommand(commandObjects.touch(keys));
  }

  @Override
  public Response<List<String>> sort(String key) {
    return appendCommand(commandObjects.sort(key));
  }

  @Override
  public Response<Long> sort(String key, String dstKey) {
    return appendCommand(commandObjects.sort(key, dstKey));
  }

  @Override
  public Response<List<String>> sort(String key, SortingParams sortingParams) {
    return appendCommand(commandObjects.sort(key, sortingParams));
  }

  @Override
  public Response<Long> sort(String key, SortingParams sortingParams, String dstKey) {
    return appendCommand(commandObjects.sort(key, sortingParams, dstKey));
  }

  @Override
  public Response<List<String>> sortReadonly(String key, SortingParams sortingParams) {
    return appendCommand(commandObjects.sortReadonly(key, sortingParams));
  }

  @Override
  public Response<Long> del(String key) {
    return appendCommand(commandObjects.del(key));
  }

  @Override
  public Response<Long> del(String... keys) {
    return appendCommand(commandObjects.del(keys));
  }

  @Override
  public Response<Long> unlink(String key) {
    return appendCommand(commandObjects.unlink(key));
  }

  @Override
  public Response<Long> unlink(String... keys) {
    return appendCommand(commandObjects.unlink(keys));
  }

  @Override
  public Response<Boolean> copy(String srcKey, String dstKey, boolean replace) {
    return appendCommand(commandObjects.copy(srcKey, dstKey, replace));
  }

  @Override
  public Response<String> rename(String oldkey, String newkey) {
    return appendCommand(commandObjects.rename(oldkey, newkey));
  }

  @Override
  public Response<Long> renamenx(String oldkey, String newkey) {
    return appendCommand(commandObjects.renamenx(oldkey, newkey));
  }

  @Override
  public Response<Long> memoryUsage(String key) {
    return appendCommand(commandObjects.memoryUsage(key));
  }

  @Override
  public Response<Long> memoryUsage(String key, int samples) {
    return appendCommand(commandObjects.memoryUsage(key, samples));
  }

  @Override
  public Response<Long> objectRefcount(String key) {
    return appendCommand(commandObjects.objectRefcount(key));
  }

  @Override
  public Response<String> objectEncoding(String key) {
    return appendCommand(commandObjects.objectEncoding(key));
  }

  @Override
  public Response<Long> objectIdletime(String key) {
    return appendCommand(commandObjects.objectIdletime(key));
  }

  @Override
  public Response<Long> objectFreq(String key) {
    return appendCommand(commandObjects.objectFreq(key));
  }

  @Override
  public Response<String> migrate(String host, int port, String key, int timeout) {
    return appendCommand(commandObjects.migrate(host, port, key, timeout));
  }

  @Override
  public Response<String> migrate(String host, int port, int timeout, MigrateParams params, String... keys) {
    return appendCommand(commandObjects.migrate(host, port, timeout, params, keys));
  }

  @Override
  public Response<Set<String>> keys(String pattern) {
    return appendCommand(commandObjects.keys(pattern));
  }

  @Override
  public Response<ScanResult<String>> scan(String cursor) {
    return appendCommand(commandObjects.scan(cursor));
  }

  @Override
  public Response<ScanResult<String>> scan(String cursor, ScanParams params) {
    return appendCommand(commandObjects.scan(cursor, params));
  }

  @Override
  public Response<ScanResult<String>> scan(String cursor, ScanParams params, String type) {
    return appendCommand(commandObjects.scan(cursor, params, type));
  }

  @Override
  public Response<String> randomKey() {
    return appendCommand(commandObjects.randomKey());
  }

  @Override
  public Response<String> get(String key) {
    return appendCommand(commandObjects.get(key));
  }

  @Override
  public Response<String> getDel(String key) {
    return appendCommand(commandObjects.getDel(key));
  }

  @Override
  public Response<String> getEx(String key, GetExParams params) {
    return appendCommand(commandObjects.getEx(key, params));
  }

  @Override
  public Response<Boolean> setbit(String key, long offset, boolean value) {
    return appendCommand(commandObjects.setbit(key, offset, value));
  }

  @Override
  public Response<Boolean> getbit(String key, long offset) {
    return appendCommand(commandObjects.getbit(key, offset));
  }

  @Override
  public Response<Long> setrange(String key, long offset, String value) {
    return appendCommand(commandObjects.setrange(key, offset, value));
  }

  @Override
  public Response<String> getrange(String key, long startOffset, long endOffset) {
    return appendCommand(commandObjects.getrange(key, startOffset, endOffset));
  }

  @Override
  public Response<String> getSet(String key, String value) {
    return appendCommand(commandObjects.getSet(key, value));
  }

  @Override
  public Response<Long> setnx(String key, String value) {
    return appendCommand(commandObjects.setnx(key, value));
  }

  @Override
  public Response<String> setex(String key, long seconds, String value) {
    return appendCommand(commandObjects.setex(key, seconds, value));
  }

  @Override
  public Response<String> psetex(String key, long milliseconds, String value) {
    return appendCommand(commandObjects.psetex(key, milliseconds, value));
  }

  @Override
  public Response<List<String>> mget(String... keys) {
    return appendCommand(commandObjects.mget(keys));
  }

  @Override
  public Response<String> mset(String... keysvalues) {
    return appendCommand(commandObjects.mset(keysvalues));
  }

  @Override
  public Response<Long> msetnx(String... keysvalues) {
    return appendCommand(commandObjects.msetnx(keysvalues));
  }

  @Override
  public Response<Long> incr(String key) {
    return appendCommand(commandObjects.incr(key));
  }

  @Override
  public Response<Long> incrBy(String key, long increment) {
    return appendCommand(commandObjects.incrBy(key, increment));
  }

  @Override
  public Response<Double> incrByFloat(String key, double increment) {
    return appendCommand(commandObjects.incrByFloat(key, increment));
  }

  @Override
  public Response<Long> decr(String key) {
    return appendCommand(commandObjects.decr(key));
  }

  @Override
  public Response<Long> decrBy(String key, long decrement) {
    return appendCommand(commandObjects.decrBy(key, decrement));
  }

  @Override
  public Response<Long> append(String key, String value) {
    return appendCommand(commandObjects.append(key, value));
  }

  @Override
  public Response<String> substr(String key, int start, int end) {
    return appendCommand(commandObjects.substr(key, start, end));
  }

  @Override
  public Response<Long> strlen(String key) {
    return appendCommand(commandObjects.strlen(key));
  }

  @Override
  public Response<Long> bitcount(String key) {
    return appendCommand(commandObjects.bitcount(key));
  }

  @Override
  public Response<Long> bitcount(String key, long start, long end) {
    return appendCommand(commandObjects.bitcount(key, start, end));
  }

  @Override
  public Response<Long> bitcount(String key, long start, long end, BitCountOption option) {
    return appendCommand(commandObjects.bitcount(key, start, end, option));
  }

  @Override
  public Response<Long> bitpos(String key, boolean value) {
    return appendCommand(commandObjects.bitpos(key, value));
  }

  @Override
  public Response<Long> bitpos(String key, boolean value, BitPosParams params) {
    return appendCommand(commandObjects.bitpos(key, value, params));
  }

  @Override
  public Response<List<Long>> bitfield(String key, String... arguments) {
    return appendCommand(commandObjects.bitfield(key, arguments));
  }

  @Override
  public Response<List<Long>> bitfieldReadonly(String key, String... arguments) {
    return appendCommand(commandObjects.bitfieldReadonly(key, arguments));
  }

  @Override
  public Response<Long> bitop(BitOP op, String destKey, String... srcKeys) {
    return appendCommand(commandObjects.bitop(op, destKey, srcKeys));
  }

  @Override
  public Response<LCSMatchResult> strAlgoLCSKeys(String keyA, String keyB, StrAlgoLCSParams params) {
    return appendCommand(commandObjects.strAlgoLCSKeys(keyA, keyB, params));
  }

  @Override
  public Response<String> set(String key, String value) {
    return appendCommand(commandObjects.set(key, value));
  }

  @Override
  public Response<String> set(String key, String value, SetParams params) {
    return appendCommand(commandObjects.set(key, value, params));
  }

  @Override
  public Response<Long> rpush(String key, String... string) {
    return appendCommand(commandObjects.rpush(key, string));

  }

  @Override
  public Response<Long> lpush(String key, String... string) {
    return appendCommand(commandObjects.lpush(key, string));
  }

  @Override
  public Response<Long> llen(String key) {
    return appendCommand(commandObjects.llen(key));
  }

  @Override
  public Response<List<String>> lrange(String key, long start, long stop) {
    return appendCommand(commandObjects.lrange(key, start, stop));
  }

  @Override
  public Response<String> ltrim(String key, long start, long stop) {
    return appendCommand(commandObjects.ltrim(key, start, stop));
  }

  @Override
  public Response<String> lindex(String key, long index) {
    return appendCommand(commandObjects.lindex(key, index));
  }

  @Override
  public Response<String> lset(String key, long index, String value) {
    return appendCommand(commandObjects.lset(key, index, value));
  }

  @Override
  public Response<Long> lrem(String key, long count, String value) {
    return appendCommand(commandObjects.lrem(key, count, value));
  }

  @Override
  public Response<String> lpop(String key) {
    return appendCommand(commandObjects.lpop(key));
  }

  @Override
  public Response<List<String>> lpop(String key, int count) {
    return appendCommand(commandObjects.lpop(key, count));
  }

  @Override
  public Response<Long> lpos(String key, String element) {
    return appendCommand(commandObjects.lpos(key, element));
  }

  @Override
  public Response<Long> lpos(String key, String element, LPosParams params) {
    return appendCommand(commandObjects.lpos(key, element, params));
  }

  @Override
  public Response<List<Long>> lpos(String key, String element, LPosParams params, long count) {
    return appendCommand(commandObjects.lpos(key, element, params, count));
  }

  @Override
  public Response<String> rpop(String key) {
    return appendCommand(commandObjects.rpop(key));
  }

  @Override
  public Response<List<String>> rpop(String key, int count) {
    return appendCommand(commandObjects.rpop(key, count));
  }

  @Override
  public Response<Long> linsert(String key, ListPosition where, String pivot, String value) {
    return appendCommand(commandObjects.linsert(key, where, pivot, value));
  }

  @Override
  public Response<Long> lpushx(String key, String... strings) {
    return appendCommand(commandObjects.lpushx(key, strings));
  }

  @Override
  public Response<Long> rpushx(String key, String... strings) {
    return appendCommand(commandObjects.rpushx(key, strings));
  }

  @Override
  public Response<List<String>> blpop(int timeout, String key) {
    return appendCommand(commandObjects.blpop(timeout, key));
  }

  @Override
  public Response<KeyedListElement> blpop(double timeout, String key) {
    return appendCommand(commandObjects.blpop(timeout, key));
  }

  @Override
  public Response<List<String>> brpop(int timeout, String key) {
    return appendCommand(commandObjects.brpop(timeout, key));
  }

  @Override
  public Response<KeyedListElement> brpop(double timeout, String key) {
    return appendCommand(commandObjects.brpop(timeout, key));
  }

  @Override
  public Response<List<String>> blpop(int timeout, String... keys) {
    return appendCommand(commandObjects.blpop(timeout, keys));
  }

  @Override
  public Response<KeyedListElement> blpop(double timeout, String... keys) {
    return appendCommand(commandObjects.blpop(timeout, keys));
  }

  @Override
  public Response<List<String>> brpop(int timeout, String... keys) {
    return appendCommand(commandObjects.brpop(timeout, keys));
  }

  @Override
  public Response<KeyedListElement> brpop(double timeout, String... keys) {
    return appendCommand(commandObjects.brpop(timeout, keys));
  }

  @Override
  public Response<String> rpoplpush(String srcKey, String dstKey) {
    return appendCommand(commandObjects.rpoplpush(srcKey, dstKey));
  }

  @Override
  public Response<String> brpoplpush(String source, String destination, int timeout) {
    return appendCommand(commandObjects.brpoplpush(source, destination, timeout));
  }

  @Override
  public Response<String> lmove(String srcKey, String dstKey, ListDirection from, ListDirection to) {
    return appendCommand(commandObjects.lmove(srcKey, dstKey, from, to));
  }

  @Override
  public Response<String> blmove(String srcKey, String dstKey, ListDirection from, ListDirection to, double timeout) {
    return appendCommand(commandObjects.blmove(srcKey, dstKey, from, to, timeout));
  }

  @Override
  public Response<Long> hset(String key, String field, String value) {
    return appendCommand(commandObjects.hset(key, field, value));
  }

  @Override
  public Response<Long> hset(String key, Map<String, String> hash) {
    return appendCommand(commandObjects.hset(key, hash));
  }

  @Override
  public Response<String> hget(String key, String field) {
    return appendCommand(commandObjects.hget(key, field));
  }

  @Override
  public Response<Long> hsetnx(String key, String field, String value) {
    return appendCommand(commandObjects.hsetnx(key, field, value));
  }

  @Override
  public Response<String> hmset(String key, Map<String, String> hash) {
    return appendCommand(commandObjects.hmset(key, hash));
  }

  @Override
  public Response<List<String>> hmget(String key, String... fields) {
    return appendCommand(commandObjects.hmget(key, fields));
  }

  @Override
  public Response<Long> hincrBy(String key, String field, long value) {
    return appendCommand(commandObjects.hincrBy(key, field, value));
  }

  @Override
  public Response<Double> hincrByFloat(String key, String field, double value) {
    return appendCommand(commandObjects.hincrByFloat(key, field, value));
  }

  @Override
  public Response<Boolean> hexists(String key, String field) {
    return appendCommand(commandObjects.hexists(key, field));
  }

  @Override
  public Response<Long> hdel(String key, String... field) {
    return appendCommand(commandObjects.hdel(key, field));
  }

  @Override
  public Response<Long> hlen(String key) {
    return appendCommand(commandObjects.hlen(key));
  }

  @Override
  public Response<Set<String>> hkeys(String key) {
    return appendCommand(commandObjects.hkeys(key));
  }

  @Override
  public Response<List<String>> hvals(String key) {
    return appendCommand(commandObjects.hvals(key));
  }

  @Override
  public Response<Map<String, String>> hgetAll(String key) {
    return appendCommand(commandObjects.hgetAll(key));
  }

  @Override
  public Response<String> hrandfield(String key) {
    return appendCommand(commandObjects.hrandfield(key));
  }

  @Override
  public Response<List<String>> hrandfield(String key, long count) {
    return appendCommand(commandObjects.hrandfield(key, count));
  }

  @Override
  public Response<Map<String, String>> hrandfieldWithValues(String key, long count) {
    return appendCommand(commandObjects.hrandfieldWithValues(key, count));
  }

  @Override
  public Response<ScanResult<Map.Entry<String, String>>> hscan(String key, String cursor, ScanParams params) {
    return appendCommand(commandObjects.hscan(key, cursor, params));
  }

  @Override
  public Response<Long> hstrlen(String key, String field) {
    return appendCommand(commandObjects.hstrlen(key, field));
  }

  @Override
  public Response<Long> sadd(String key, String... members) {
    return appendCommand(commandObjects.sadd(key, members));
  }

  @Override
  public Response<Set<String>> smembers(String key) {
    return appendCommand(commandObjects.smembers(key));
  }

  @Override
  public Response<Long> srem(String key, String... members) {
    return appendCommand(commandObjects.srem(key, members));
  }

  @Override
  public Response<String> spop(String key) {
    return appendCommand(commandObjects.spop(key));
  }

  @Override
  public Response<Set<String>> spop(String key, long count) {
    return appendCommand(commandObjects.spop(key, count));
  }

  @Override
  public Response<Long> scard(String key) {
    return appendCommand(commandObjects.scard(key));
  }

  @Override
  public Response<Boolean> sismember(String key, String member) {
    return appendCommand(commandObjects.sismember(key, member));
  }

  @Override
  public Response<List<Boolean>> smismember(String key, String... members) {
    return appendCommand(commandObjects.smismember(key, members));
  }

  @Override
  public Response<String> srandmember(String key) {
    return appendCommand(commandObjects.srandmember(key));
  }

  @Override
  public Response<List<String>> srandmember(String key, int count) {
    return appendCommand(commandObjects.srandmember(key, count));
  }

  @Override
  public Response<ScanResult<String>> sscan(String key, String cursor, ScanParams params) {
    return appendCommand(commandObjects.sscan(key, cursor, params));
  }

  @Override
  public Response<Set<String>> sdiff(String... keys) {
    return appendCommand(commandObjects.sdiff(keys));
  }

  @Override
  public Response<Long> sdiffstore(String dstKey, String... keys) {
    return appendCommand(commandObjects.sdiffstore(dstKey, keys));
  }

  @Override
  public Response<Set<String>> sinter(String... keys) {
    return appendCommand(commandObjects.sinter(keys));
  }

  @Override
  public Response<Long> sinterstore(String dstKey, String... keys) {
    return appendCommand(commandObjects.sinterstore(dstKey, keys));
  }

  @Override
  public Response<Long> sintercard(String... keys) {
    return appendCommand(commandObjects.sintercard(keys));
  }

  @Override
  public Response<Long> sintercard(int limit, String... keys) {
    return appendCommand(commandObjects.sintercard(limit, keys));
  }

  @Override
  public Response<Set<String>> sunion(String... keys) {
    return appendCommand(commandObjects.sunion(keys));
  }

  @Override
  public Response<Long> sunionstore(String dstKey, String... keys) {
    return appendCommand(commandObjects.sunionstore(dstKey, keys));
  }

  @Override
  public Response<Long> smove(String srcKey, String dstKey, String member) {
    return appendCommand(commandObjects.smove(srcKey, dstKey, member));
  }

  @Override
  public Response<Long> zadd(String key, double score, String member) {
    return appendCommand(commandObjects.zadd(key, score, member));
  }

  @Override
  public Response<Long> zadd(String key, double score, String member, ZAddParams params) {
    return appendCommand(commandObjects.zadd(key, score, member, params));
  }

  @Override
  public Response<Long> zadd(String key, Map<String, Double> scoreMembers) {
    return appendCommand(commandObjects.zadd(key, scoreMembers));
  }

  @Override
  public Response<Long> zadd(String key, Map<String, Double> scoreMembers, ZAddParams params) {
    return appendCommand(commandObjects.zadd(key, scoreMembers, params));
  }

  @Override
  public Response<Double> zaddIncr(String key, double score, String member, ZAddParams params) {
    return appendCommand(commandObjects.zaddIncr(key, score, member, params));
  }

  @Override
  public Response<Long> zrem(String key, String... members) {
    return appendCommand(commandObjects.zrem(key, members));
  }

  @Override
  public Response<Double> zincrby(String key, double increment, String member) {
    return appendCommand(commandObjects.zincrby(key, increment, member));
  }

  @Override
  public Response<Double> zincrby(String key, double increment, String member, ZIncrByParams params) {
    return appendCommand(commandObjects.zincrby(key, increment, member, params));
  }

  @Override
  public Response<Long> zrank(String key, String member) {
    return appendCommand(commandObjects.zrank(key, member));
  }

  @Override
  public Response<Long> zrevrank(String key, String member) {
    return appendCommand(commandObjects.zrevrank(key, member));
  }

  @Override
  public Response<List<String>> zrange(String key, long start, long stop) {
    return appendCommand(commandObjects.zrange(key, start, stop));
  }

  @Override
  public Response<List<String>> zrevrange(String key, long start, long stop) {
    return appendCommand(commandObjects.zrevrange(key, start, stop));
  }

  @Override
  public Response<List<Tuple>> zrangeWithScores(String key, long start, long stop) {
    return appendCommand(commandObjects.zrangeWithScores(key, start, stop));
  }

  @Override
  public Response<List<Tuple>> zrevrangeWithScores(String key, long start, long stop) {
    return appendCommand(commandObjects.zrevrangeWithScores(key, start, stop));
  }

  @Override
  public Response<List<String>> zrange(String key, ZRangeParams zRangeParams) {
    return appendCommand(commandObjects.zrange(key, zRangeParams));
  }

  @Override
  public Response<List<Tuple>> zrangeWithScores(String key, ZRangeParams zRangeParams) {
    return appendCommand(commandObjects.zrangeWithScores(key, zRangeParams));
  }

  @Override
  public Response<Long> zrangestore(String dest, String src, ZRangeParams zRangeParams) {
    return appendCommand(commandObjects.zrangestore(dest, src, zRangeParams));
  }

  @Override
  public Response<String> zrandmember(String key) {
    return appendCommand(commandObjects.zrandmember(key));
  }

  @Override
  public Response<List<String>> zrandmember(String key, long count) {
    return appendCommand(commandObjects.zrandmember(key, count));
  }

  @Override
  public Response<List<Tuple>> zrandmemberWithScores(String key, long count) {
    return appendCommand(commandObjects.zrandmemberWithScores(key, count));
  }

  @Override
  public Response<Long> zcard(String key) {
    return appendCommand(commandObjects.zcard(key));
  }

  @Override
  public Response<Double> zscore(String key, String member) {
    return appendCommand(commandObjects.zscore(key, member));
  }

  @Override
  public Response<List<Double>> zmscore(String key, String... members) {
    return appendCommand(commandObjects.zmscore(key, members));
  }

  @Override
  public Response<Tuple> zpopmax(String key) {
    return appendCommand(commandObjects.zpopmax(key));
  }

  @Override
  public Response<List<Tuple>> zpopmax(String key, int count) {
    return appendCommand(commandObjects.zpopmax(key, count));
  }

  @Override
  public Response<Tuple> zpopmin(String key) {
    return appendCommand(commandObjects.zpopmin(key));
  }

  @Override
  public Response<List<Tuple>> zpopmin(String key, int count) {
    return appendCommand(commandObjects.zpopmin(key, count));
  }

  @Override
  public Response<Long> zcount(String key, double min, double max) {
    return appendCommand(commandObjects.zcount(key, min, max));
  }

  @Override
  public Response<Long> zcount(String key, String min, String max) {
    return appendCommand(commandObjects.zcount(key, min, max));
  }

  @Override
  public Response<List<String>> zrangeByScore(String key, double min, double max) {
    return appendCommand(commandObjects.zrangeByScore(key, min, max));
  }

  @Override
  public Response<List<String>> zrangeByScore(String key, String min, String max) {
    return appendCommand(commandObjects.zrangeByScore(key, min, max));
  }

  @Override
  public Response<List<String>> zrevrangeByScore(String key, double max, double min) {
    return appendCommand(commandObjects.zrevrangeByScore(key, max, min));

  }

  @Override
  public Response<List<String>> zrangeByScore(String key, double min, double max, int offset, int count) {
    return appendCommand(commandObjects.zrangeByScore(key, min, max, offset, count));
  }

  @Override
  public Response<List<String>> zrevrangeByScore(String key, String max, String min) {
    return appendCommand(commandObjects.zrevrangeByScore(key, max, min));
  }

  @Override
  public Response<List<String>> zrangeByScore(String key, String min, String max, int offset, int count) {
    return appendCommand(commandObjects.zrangeByScore(key, min, max, offset, count));
  }

  @Override
  public Response<List<String>> zrevrangeByScore(String key, double max, double min, int offset, int count) {
    return appendCommand(commandObjects.zrevrangeByScore(key, max, min, offset, count));
  }

  @Override
  public Response<List<Tuple>> zrangeByScoreWithScores(String key, double min, double max) {
    return appendCommand(commandObjects.zrangeByScoreWithScores(key, min, max));
  }

  @Override
  public Response<List<Tuple>> zrevrangeByScoreWithScores(String key, double max, double min) {
    return appendCommand(commandObjects.zrevrangeByScoreWithScores(key, max, min));
  }

  @Override
  public Response<List<Tuple>> zrangeByScoreWithScores(String key, double min, double max, int offset, int count) {
    return appendCommand(commandObjects.zrangeByScoreWithScores(key, min, max, offset, count));
  }

  @Override
  public Response<List<String>> zrevrangeByScore(String key, String max, String min, int offset, int count) {
    return appendCommand(commandObjects.zrevrangeByScore(key, max, min, offset, count));
  }

  @Override
  public Response<List<Tuple>> zrangeByScoreWithScores(String key, String min, String max) {
    return appendCommand(commandObjects.zrangeByScoreWithScores(key, min, max));
  }

  @Override
  public Response<List<Tuple>> zrevrangeByScoreWithScores(String key, String max, String min) {
    return appendCommand(commandObjects.zrevrangeByScoreWithScores(key, max, min));
  }

  @Override
  public Response<List<Tuple>> zrangeByScoreWithScores(String key, String min, String max, int offset, int count) {
    return appendCommand(commandObjects.zrangeByScoreWithScores(key, min, max, offset, count));
  }

  @Override
  public Response<List<Tuple>> zrevrangeByScoreWithScores(String key, double max, double min, int offset, int count) {
    return appendCommand(commandObjects.zrevrangeByScoreWithScores(key, max, min, offset, count));
  }

  @Override
  public Response<List<Tuple>> zrevrangeByScoreWithScores(String key, String max, String min, int offset, int count) {
    return appendCommand(commandObjects.zrevrangeByScoreWithScores(key, max, min, offset, count));
  }

  @Override
  public Response<Long> zremrangeByRank(String key, long start, long stop) {
    return appendCommand(commandObjects.zremrangeByRank(key, start, stop));
  }

  @Override
  public Response<Long> zremrangeByScore(String key, double min, double max) {
    return appendCommand(commandObjects.zremrangeByScore(key, min, max));
  }

  @Override
  public Response<Long> zremrangeByScore(String key, String min, String max) {
    return appendCommand(commandObjects.zremrangeByScore(key, min, max));
  }

  @Override
  public Response<Long> zlexcount(String key, String min, String max) {
    return appendCommand(commandObjects.zlexcount(key, min, max));
  }

  @Override
  public Response<List<String>> zrangeByLex(String key, String min, String max) {
    return appendCommand(commandObjects.zrangeByLex(key, min, max));
  }

  @Override
  public Response<List<String>> zrangeByLex(String key, String min, String max, int offset, int count) {
    return appendCommand(commandObjects.zrangeByLex(key, min, max, offset, count));
  }

  @Override
  public Response<List<String>> zrevrangeByLex(String key, String max, String min) {
    return appendCommand(commandObjects.zrevrangeByLex(key, max, min));
  }

  @Override
  public Response<List<String>> zrevrangeByLex(String key, String max, String min, int offset, int count) {
    return appendCommand(commandObjects.zrevrangeByLex(key, max, min, offset, count));
  }

  @Override
  public Response<Long> zremrangeByLex(String key, String min, String max) {
    return appendCommand(commandObjects.zremrangeByLex(key, min, max));
  }

  @Override
  public Response<ScanResult<Tuple>> zscan(String key, String cursor, ScanParams params) {
    return appendCommand(commandObjects.zscan(key, cursor, params));
  }

  @Override
  public Response<KeyedZSetElement> bzpopmax(double timeout, String... keys) {
    return appendCommand(commandObjects.bzpopmax(timeout, keys));
  }

  @Override
  public Response<KeyedZSetElement> bzpopmin(double timeout, String... keys) {
    return appendCommand(commandObjects.bzpopmin(timeout, keys));
  }

  @Override
  public Response<Set<String>> zdiff(String... keys) {
    return appendCommand(commandObjects.zdiff(keys));
  }

  @Override
  public Response<Set<Tuple>> zdiffWithScores(String... keys) {
    return appendCommand(commandObjects.zdiffWithScores(keys));
  }

  @Override
  public Response<Long> zdiffStore(String dstKey, String... keys) {
    return appendCommand(commandObjects.zdiffStore(dstKey, keys));
  }

  @Override
  public Response<Long> zinterstore(String dstKey, String... sets) {
    return appendCommand(commandObjects.zinterstore(dstKey, sets));
  }

  @Override
  public Response<Long> zinterstore(String dstKey, ZParams params, String... sets) {
    return appendCommand(commandObjects.zinterstore(dstKey, params, sets));
  }

  @Override
  public Response<Set<String>> zinter(ZParams params, String... keys) {
    return appendCommand(commandObjects.zinter(params, keys));
  }

  @Override
  public Response<Set<Tuple>> zinterWithScores(ZParams params, String... keys) {
    return appendCommand(commandObjects.zinterWithScores(params, keys));
  }

  @Override
  public Response<Set<String>> zunion(ZParams params, String... keys) {
    return appendCommand(commandObjects.zunion(params, keys));
  }

  @Override
  public Response<Set<Tuple>> zunionWithScores(ZParams params, String... keys) {
    return appendCommand(commandObjects.zunionWithScores(params, keys));
  }

  @Override
  public Response<Long> zunionstore(String dstKey, String... sets) {
    return appendCommand(commandObjects.zunionstore(dstKey, sets));
  }

  @Override
  public Response<Long> zunionstore(String dstKey, ZParams params, String... sets) {
    return appendCommand(commandObjects.zunionstore(dstKey, params, sets));
  }

  @Override
  public Response<Long> geoadd(String key, double longitude, double latitude, String member) {
    return appendCommand(commandObjects.geoadd(key, longitude, latitude, member));
  }

  @Override
  public Response<Long> geoadd(String key, Map<String, GeoCoordinate> memberCoordinateMap) {
    return appendCommand(commandObjects.geoadd(key, memberCoordinateMap));
  }

  @Override
  public Response<Long> geoadd(String key, GeoAddParams params, Map<String, GeoCoordinate> memberCoordinateMap) {
    return appendCommand(commandObjects.geoadd(key, params, memberCoordinateMap));
  }

  @Override
  public Response<Double> geodist(String key, String member1, String member2) {
    return appendCommand(commandObjects.geodist(key, member1, member2));
  }

  @Override
  public Response<Double> geodist(String key, String member1, String member2, GeoUnit unit) {
    return appendCommand(commandObjects.geodist(key, member1, member2, unit));
  }

  @Override
  public Response<List<String>> geohash(String key, String... members) {
    return appendCommand(commandObjects.geohash(key, members));
  }

  @Override
  public Response<List<GeoCoordinate>> geopos(String key, String... members) {
    return appendCommand(commandObjects.geopos(key, members));
  }

  @Override
  public Response<List<GeoRadiusResponse>> georadius(String key, double longitude, double latitude, double radius, GeoUnit unit) {
    return appendCommand(commandObjects.georadius(key, longitude, latitude, radius, unit));
  }

  @Override
  public Response<List<GeoRadiusResponse>> georadiusReadonly(String key, double longitude, double latitude, double radius, GeoUnit unit) {
    return appendCommand(commandObjects.georadiusReadonly(key, longitude, latitude, radius, unit));
  }

  @Override
  public Response<List<GeoRadiusResponse>> georadius(String key, double longitude, double latitude, double radius, GeoUnit unit, GeoRadiusParam param) {
    return appendCommand(commandObjects.georadius(key, longitude, latitude, radius, unit, param));
  }

  @Override
  public Response<List<GeoRadiusResponse>> georadiusReadonly(String key, double longitude, double latitude, double radius, GeoUnit unit, GeoRadiusParam param) {
    return appendCommand(commandObjects.georadiusReadonly(key, longitude, latitude, radius, unit, param));
  }

  @Override
  public Response<List<GeoRadiusResponse>> georadiusByMember(String key, String member, double radius, GeoUnit unit) {
    return appendCommand(commandObjects.georadiusByMember(key, member, radius, unit));
  }

  @Override
  public Response<List<GeoRadiusResponse>> georadiusByMemberReadonly(String key, String member, double radius, GeoUnit unit) {
    return appendCommand(commandObjects.georadiusByMemberReadonly(key, member, radius, unit));
  }

  @Override
  public Response<List<GeoRadiusResponse>> georadiusByMember(String key, String member, double radius, GeoUnit unit, GeoRadiusParam param) {
    return appendCommand(commandObjects.georadiusByMember(key, member, radius, unit, param));
  }

  @Override
  public Response<List<GeoRadiusResponse>> georadiusByMemberReadonly(String key, String member, double radius, GeoUnit unit, GeoRadiusParam param) {
    return appendCommand(commandObjects.georadiusByMemberReadonly(key, member, radius, unit, param));
  }

  @Override
  public Response<Long> georadiusStore(String key, double longitude, double latitude, double radius, GeoUnit unit, GeoRadiusParam param, GeoRadiusStoreParam storeParam) {
    return appendCommand(commandObjects.georadiusStore(key, longitude, latitude, radius, unit, param, storeParam));
  }

  @Override
  public Response<Long> georadiusByMemberStore(String key, String member, double radius, GeoUnit unit, GeoRadiusParam param, GeoRadiusStoreParam storeParam) {
    return appendCommand(commandObjects.georadiusByMemberStore(key, member, radius, unit, param, storeParam));
  }

  @Override
  public Response<List<GeoRadiusResponse>> geosearch(String key, String member, double radius, GeoUnit unit) {
    return appendCommand(commandObjects.geosearch(key, member, radius, unit));
  }

  @Override
  public Response<List<GeoRadiusResponse>> geosearch(String key, GeoCoordinate coord, double radius, GeoUnit unit) {
    return appendCommand(commandObjects.geosearch(key, coord, radius, unit));
  }

  @Override
  public Response<List<GeoRadiusResponse>> geosearch(String key, String member, double width, double height, GeoUnit unit) {
    return appendCommand(commandObjects.geosearch(key, member, width, height, unit));
  }

  @Override
  public Response<List<GeoRadiusResponse>> geosearch(String key, GeoCoordinate coord, double width, double height, GeoUnit unit) {
    return appendCommand(commandObjects.geosearch(key, coord, width, height, unit));
  }

  @Override
  public Response<List<GeoRadiusResponse>> geosearch(String key, GeoSearchParam params) {
    return appendCommand(commandObjects.geosearch(key, params));
  }

  @Override
  public Response<Long> geosearchStore(String dest, String src, String member, double radius, GeoUnit unit) {
    return appendCommand(commandObjects.geosearchStore(dest, src, member, radius, unit));
  }

  @Override
  public Response<Long> geosearchStore(String dest, String src, GeoCoordinate coord, double radius, GeoUnit unit) {
    return appendCommand(commandObjects.geosearchStore(dest, src, coord, radius, unit));
  }

  @Override
  public Response<Long> geosearchStore(String dest, String src, String member, double width, double height, GeoUnit unit) {
    return appendCommand(commandObjects.geosearchStore(dest, src, member, width, height, unit));
  }

  @Override
  public Response<Long> geosearchStore(String dest, String src, GeoCoordinate coord, double width, double height, GeoUnit unit) {
    return appendCommand(commandObjects.geosearchStore(dest, src, coord, width, height, unit));
  }

  @Override
  public Response<Long> geosearchStore(String dest, String src, GeoSearchParam params) {
    return appendCommand(commandObjects.geosearchStore(dest, src, params));
  }

  @Override
  public Response<Long> geosearchStoreStoreDist(String dest, String src, GeoSearchParam params) {
    return appendCommand(commandObjects.geosearchStoreStoreDist(dest, src, params));
  }

  @Override
  public Response<Long> pfadd(String key, String... elements) {
    return appendCommand(commandObjects.pfadd(key, elements));
  }

  @Override
  public Response<String> pfmerge(String destkey, String... sourcekeys) {
    return appendCommand(commandObjects.pfmerge(destkey, sourcekeys));
  }

  @Override
  public Response<Long> pfcount(String key) {
    return appendCommand(commandObjects.pfcount(key));
  }

  @Override
  public Response<Long> pfcount(String... keys) {
    return appendCommand(commandObjects.pfcount(keys));
  }

  @Override
  public Response<StreamEntryID> xadd(String key, StreamEntryID id, Map<String, String> hash) {
    return appendCommand(commandObjects.xadd(key, id, hash));
  }

  @Override
  public Response<StreamEntryID> xadd(String key, XAddParams params, Map<String, String> hash) {
    return appendCommand(commandObjects.xadd(key, params, hash));
  }

  @Override
  public Response<Long> xlen(String key) {
    return appendCommand(commandObjects.xlen(key));
  }

  @Override
  public Response<List<StreamEntry>> xrange(String key, StreamEntryID start, StreamEntryID end) {
    return appendCommand(commandObjects.xrange(key, start, end));
  }

  @Override
  public Response<List<StreamEntry>> xrange(String key, StreamEntryID start, StreamEntryID end, int count) {
    return appendCommand(commandObjects.xrange(key, start, end, count));
  }

  @Override
  public Response<List<StreamEntry>> xrevrange(String key, StreamEntryID end, StreamEntryID start) {
    return appendCommand(commandObjects.xrevrange(key, start, end));
  }

  @Override
  public Response<List<StreamEntry>> xrevrange(String key, StreamEntryID end, StreamEntryID start, int count) {
    return appendCommand(commandObjects.xrevrange(key, start, end, count));
  }

  @Override
  public Response<List<StreamEntry>> xrange(String key, String start, String end) {
    return appendCommand(commandObjects.xrange(key, start, end));
  }

  @Override
  public Response<List<StreamEntry>> xrange(String key, String start, String end, int count) {
    return appendCommand(commandObjects.xrange(key, start, end, count));
  }

  @Override
  public Response<List<StreamEntry>> xrevrange(String key, String end, String start) {
    return appendCommand(commandObjects.xrevrange(key, start, end));
  }

  @Override
  public Response<List<StreamEntry>> xrevrange(String key, String end, String start, int count) {
    return appendCommand(commandObjects.xrevrange(key, start, end, count));
  }

  @Override
  public Response<Long> xack(String key, String group, StreamEntryID... ids) {
    return appendCommand(commandObjects.xack(key, group, ids));
  }

  @Override
  public Response<String> xgroupCreate(String key, String groupname, StreamEntryID id, boolean makeStream) {
    return appendCommand(commandObjects.xgroupCreate(key, groupname, id, makeStream));
  }

  @Override
  public Response<String> xgroupSetID(String key, String groupname, StreamEntryID id) {
    return appendCommand(commandObjects.xgroupSetID(key, groupname, id));
  }

  @Override
  public Response<Long> xgroupDestroy(String key, String groupname) {
    return appendCommand(commandObjects.xgroupDestroy(key, groupname));
  }

  @Override
  public Response<Long> xgroupDelConsumer(String key, String groupname, String consumername) {
    return appendCommand(commandObjects.xgroupDelConsumer(key, groupname, consumername));
  }

  @Override
  public Response<StreamPendingSummary> xpending(String key, String groupname) {
    return appendCommand(commandObjects.xpending(key, groupname));
  }

  @Override
  public Response<List<StreamPendingEntry>> xpending(String key, String groupname, StreamEntryID start, StreamEntryID end, int count, String consumername) {
    return appendCommand(commandObjects.xpending(key, groupname, start, end, count, consumername));
  }

  @Override
  public Response<List<StreamPendingEntry>> xpending(String key, String groupname, XPendingParams params) {
    return appendCommand(commandObjects.xpending(key, groupname, params));
  }

  @Override
  public Response<Long> xdel(String key, StreamEntryID... ids) {
    return appendCommand(commandObjects.xdel(key, ids));
  }

  @Override
  public Response<Long> xtrim(String key, long maxLen, boolean approximate) {
    return appendCommand(commandObjects.xtrim(key, maxLen, approximate));
  }

  @Override
  public Response<Long> xtrim(String key, XTrimParams params) {
    return appendCommand(commandObjects.xtrim(key, params));
  }

  @Override
  public Response<List<StreamEntry>> xclaim(String key, String group, String consumername, long minIdleTime, XClaimParams params, StreamEntryID... ids) {
    return appendCommand(commandObjects.xclaim(key, group, consumername, minIdleTime, params, ids));
  }

  @Override
  public Response<List<StreamEntryID>> xclaimJustId(String key, String group, String consumername, long minIdleTime, XClaimParams params, StreamEntryID... ids) {
    return appendCommand(commandObjects.xclaimJustId(key, group, consumername, minIdleTime, params, ids));
  }

  @Override
  public Response<Map.Entry<StreamEntryID, List<StreamEntry>>> xautoclaim(String key, String group, String consumername, long minIdleTime, StreamEntryID start, XAutoClaimParams params) {
    return appendCommand(commandObjects.xautoclaim(key, group, consumername, minIdleTime, start, params));
  }

  @Override
  public Response<Map.Entry<StreamEntryID, List<StreamEntryID>>> xautoclaimJustId(String key, String group, String consumername, long minIdleTime, StreamEntryID start, XAutoClaimParams params) {
    return appendCommand(commandObjects.xautoclaimJustId(key, group, consumername, minIdleTime, start, params));
  }

  @Override
  public Response<StreamInfo> xinfoStream(String key) {
    return appendCommand(commandObjects.xinfoStream(key));
  }

  @Override
  public Response<StreamFullInfo> xinfoStreamFull(String key) {
    return appendCommand(commandObjects.xinfoStreamFull(key));
  }

  @Override
  public Response<StreamFullInfo> xinfoStreamFull(String key, int count) {
    return appendCommand(commandObjects.xinfoStreamFull(key, count));
  }

  @Override
  @Deprecated
  public Response<List<StreamGroupInfo>> xinfoGroup(String key) {
    return appendCommand(commandObjects.xinfoGroup(key));
  }

  @Override
  public Response<List<StreamGroupInfo>> xinfoGroups(String key) {
    return appendCommand(commandObjects.xinfoGroups(key));
  }

  @Override
  public Response<List<StreamConsumersInfo>> xinfoConsumers(String key, String group) {
    return appendCommand(commandObjects.xinfoConsumers(key, group));
  }

  @Override
  public Response<List<Map.Entry<String, List<StreamEntry>>>> xread(XReadParams xReadParams, Map<String, StreamEntryID> streams) {
    return appendCommand(commandObjects.xread(xReadParams, streams));
  }

  @Override
  public Response<List<Map.Entry<String, List<StreamEntry>>>> xreadGroup(String groupname, String consumer, XReadGroupParams xReadGroupParams, Map<String, StreamEntryID> streams) {
    return appendCommand(commandObjects.xreadGroup(groupname, consumer, xReadGroupParams, streams));
  }

  @Override
  public Response<Object> eval(String script) {
    return appendCommand(commandObjects.eval(script));
  }

  @Override
  public Response<Object> eval(String script, int keyCount, String... params) {
    return appendCommand(commandObjects.eval(script, keyCount, params));
  }

  @Override
  public Response<Object> eval(String script, List<String> keys, List<String> args) {
    return appendCommand(commandObjects.eval(script, keys, args));
  }

  @Override
  public Response<Object> evalReadonly(String script, List<String> keys, List<String> args) {
    return appendCommand(commandObjects.evalReadonly(script, keys, args));
  }

  @Override
  public Response<Object> evalsha(String sha1) {
    return appendCommand(commandObjects.evalsha(sha1));
  }

  @Override
  public Response<Object> evalsha(String sha1, int keyCount, String... params) {
    return appendCommand(commandObjects.evalsha(sha1, keyCount, params));
  }

  @Override
  public Response<Object> evalsha(String sha1, List<String> keys, List<String> args) {
    return appendCommand(commandObjects.evalsha(sha1, keys, args));
  }

  @Override
  public Response<Object> evalshaReadonly(String sha1, List<String> keys, List<String> args) {
    return appendCommand(commandObjects.evalshaReadonly(sha1, keys, args));
  }


  @Override
  public Response<Long> waitReplicas(String sampleKey, int replicas, long timeout) {
    return appendCommand(commandObjects.waitReplicas(sampleKey, replicas, timeout));
  }

  @Override
  public Response<Object> eval(String script, String sampleKey) {
    return appendCommand(commandObjects.eval(script, sampleKey));
  }

  @Override
  public Response<Object> evalsha(String sha1, String sampleKey) {
    return appendCommand(commandObjects.evalsha(sha1, sampleKey));
  }

  @Override
  public Response<List<Boolean>> scriptExists(String sampleKey, String... sha1) {
    return appendCommand(commandObjects.scriptExists(sampleKey, sha1));
  }

  @Override
  public Response<String> scriptLoad(String script, String sampleKey) {
    return appendCommand(commandObjects.scriptLoad(script, sampleKey));
  }

  @Override
  public Response<String> scriptFlush(String sampleKey) {
    return appendCommand(commandObjects.scriptFlush(sampleKey));
  }

  @Override
  public Response<String> scriptFlush(String sampleKey, FlushMode flushMode) {
    return appendCommand(commandObjects.scriptFlush(sampleKey, flushMode));
  }

  @Override
  public Response<String> scriptKill(String sampleKey) {
    return appendCommand(commandObjects.scriptKill(sampleKey));
  }

  public Response<Long> publish(String channel, String message) {
    return appendCommand(commandObjects.publish(channel, message));
  }

  public Response<LCSMatchResult> strAlgoLCSStrings(String strA, String strB, StrAlgoLCSParams params) {
    return appendCommand(commandObjects.strAlgoLCSStrings(strA, strB, params));
  }

  @Override
  public Response<Long> geoadd(byte[] key, double longitude, double latitude, byte[] member) {
    return appendCommand(commandObjects.geoadd(key, longitude, latitude, member));
  }

  @Override
  public Response<Long> geoadd(byte[] key, Map<byte[], GeoCoordinate> memberCoordinateMap) {
    return appendCommand(commandObjects.geoadd(key, memberCoordinateMap));
  }

  @Override
  public Response<Long> geoadd(byte[] key, GeoAddParams params, Map<byte[], GeoCoordinate> memberCoordinateMap) {
    return appendCommand(commandObjects.geoadd(key, params, memberCoordinateMap));
  }

  @Override
  public Response<Double> geodist(byte[] key, byte[] member1, byte[] member2) {
    return appendCommand(commandObjects.geodist(key, member1, member2));
  }

  @Override
  public Response<Double> geodist(byte[] key, byte[] member1, byte[] member2, GeoUnit unit) {
    return appendCommand(commandObjects.geodist(key, member1, member2, unit));
  }

  @Override
  public Response<List<byte[]>> geohash(byte[] key, byte[]... members) {
    return appendCommand(commandObjects.geohash(key, members));
  }

  @Override
  public Response<List<GeoCoordinate>> geopos(byte[] key, byte[]... members) {
    return appendCommand(commandObjects.geopos(key, members));
  }

  @Override
  public Response<List<GeoRadiusResponse>> georadius(byte[] key, double longitude, double latitude, double radius, GeoUnit unit) {
    return appendCommand(commandObjects.georadius(key, longitude, latitude, radius, unit));
  }

  @Override
  public Response<List<GeoRadiusResponse>> georadiusReadonly(byte[] key, double longitude, double latitude, double radius, GeoUnit unit) {
    return appendCommand(commandObjects.georadiusReadonly(key, longitude, latitude, radius, unit));
  }

  @Override
  public Response<List<GeoRadiusResponse>> georadius(byte[] key, double longitude, double latitude, double radius, GeoUnit unit, GeoRadiusParam param) {
    return appendCommand(commandObjects.georadius(key, longitude, latitude, radius, unit, param));
  }

  @Override
  public Response<List<GeoRadiusResponse>> georadiusReadonly(byte[] key, double longitude, double latitude, double radius, GeoUnit unit, GeoRadiusParam param) {
    return appendCommand(commandObjects.georadiusReadonly(key, longitude, latitude, radius, unit, param));
  }

  @Override
  public Response<List<GeoRadiusResponse>> georadiusByMember(byte[] key, byte[] member, double radius, GeoUnit unit) {
    return appendCommand(commandObjects.georadiusByMember(key, member, radius, unit));
  }

  @Override
  public Response<List<GeoRadiusResponse>> georadiusByMemberReadonly(byte[] key, byte[] member, double radius, GeoUnit unit) {
    return appendCommand(commandObjects.georadiusByMemberReadonly(key, member, radius, unit));
  }

  @Override
  public Response<List<GeoRadiusResponse>> georadiusByMember(byte[] key, byte[] member, double radius, GeoUnit unit, GeoRadiusParam param) {
    return appendCommand(commandObjects.georadiusByMember(key, member, radius, unit, param));
  }

  @Override
  public Response<List<GeoRadiusResponse>> georadiusByMemberReadonly(byte[] key, byte[] member, double radius, GeoUnit unit, GeoRadiusParam param) {
    return appendCommand(commandObjects.georadiusByMemberReadonly(key, member, radius, unit, param));
  }

  @Override
  public Response<Long> georadiusStore(byte[] key, double longitude, double latitude, double radius, GeoUnit unit, GeoRadiusParam param, GeoRadiusStoreParam storeParam) {
    return appendCommand(commandObjects.georadiusStore(key, longitude, latitude, radius, unit, param, storeParam));
  }

  @Override
  public Response<Long> georadiusByMemberStore(byte[] key, byte[] member, double radius, GeoUnit unit, GeoRadiusParam param, GeoRadiusStoreParam storeParam) {
    return appendCommand(commandObjects.georadiusByMemberStore(key, member, radius, unit, param, storeParam));
  }

  @Override
  public Response<List<GeoRadiusResponse>> geosearch(byte[] key, byte[] member, double radius, GeoUnit unit) {
    return appendCommand(commandObjects.geosearch(key, member, radius, unit));
  }

  @Override
  public Response<List<GeoRadiusResponse>> geosearch(byte[] key, GeoCoordinate coord, double radius, GeoUnit unit) {
    return appendCommand(commandObjects.geosearch(key, coord, radius, unit));
  }

  @Override
  public Response<List<GeoRadiusResponse>> geosearch(byte[] key, byte[] member, double width, double height, GeoUnit unit) {
    return appendCommand(commandObjects.geosearch(key, member, width, height, unit));
  }

  @Override
  public Response<List<GeoRadiusResponse>> geosearch(byte[] key, GeoCoordinate coord, double width, double height, GeoUnit unit) {
    return appendCommand(commandObjects.geosearch(key, coord, width, height, unit));
  }

  @Override
  public Response<List<GeoRadiusResponse>> geosearch(byte[] key, GeoSearchParam params) {
    return appendCommand(commandObjects.geosearch(key, params));
  }

  @Override
  public Response<Long> geosearchStore(byte[] dest, byte[] src, byte[] member, double radius, GeoUnit unit) {
    return appendCommand(commandObjects.geosearchStore(dest, src, member, radius, unit));
  }

  @Override
  public Response<Long> geosearchStore(byte[] dest, byte[] src, GeoCoordinate coord, double radius, GeoUnit unit) {
    return appendCommand(commandObjects.geosearchStore(dest, src, coord, radius, unit));
  }

  @Override
  public Response<Long> geosearchStore(byte[] dest, byte[] src, byte[] member, double width, double height, GeoUnit unit) {
    return appendCommand(commandObjects.geosearchStore(dest, src, member, width, height, unit));
  }

  @Override
  public Response<Long> geosearchStore(byte[] dest, byte[] src, GeoCoordinate coord, double width, double height, GeoUnit unit) {
    return appendCommand(commandObjects.geosearchStore(dest, src, coord, width, height, unit));
  }

  @Override
  public Response<Long> geosearchStore(byte[] dest, byte[] src, GeoSearchParam params) {
    return appendCommand(commandObjects.geosearchStore(dest, src, params));
  }

  @Override
  public Response<Long> geosearchStoreStoreDist(byte[] dest, byte[] src, GeoSearchParam params) {
    return appendCommand(commandObjects.geosearchStoreStoreDist(dest, src, params));
  }

  @Override
  public Response<Long> hset(byte[] key, byte[] field, byte[] value) {
    return appendCommand(commandObjects.hset(key, field, value));
  }

  @Override
  public Response<Long> hset(byte[] key, Map<byte[], byte[]> hash) {
    return appendCommand(commandObjects.hset(key, hash));
  }

  @Override
  public Response<byte[]> hget(byte[] key, byte[] field) {
    return appendCommand(commandObjects.hget(key, field));
  }

  @Override
  public Response<Long> hsetnx(byte[] key, byte[] field, byte[] value) {
    return appendCommand(commandObjects.hsetnx(key, field, value));
  }

  @Override
  public Response<String> hmset(byte[] key, Map<byte[], byte[]> hash) {
    return appendCommand(commandObjects.hmset(key, hash));
  }

  @Override
  public Response<List<byte[]>> hmget(byte[] key, byte[]... fields) {
    return appendCommand(commandObjects.hmget(key, fields));
  }

  @Override
  public Response<Long> hincrBy(byte[] key, byte[] field, long value) {
    return appendCommand(commandObjects.hincrBy(key, field, value));
  }

  @Override
  public Response<Double> hincrByFloat(byte[] key, byte[] field, double value) {
    return appendCommand(commandObjects.hincrByFloat(key, field, value));
  }

  @Override
  public Response<Boolean> hexists(byte[] key, byte[] field) {
    return appendCommand(commandObjects.hexists(key, field));
  }

  @Override
  public Response<Long> hdel(byte[] key, byte[]... field) {
    return appendCommand(commandObjects.hdel(key, field));
  }

  @Override
  public Response<Long> hlen(byte[] key) {
    return appendCommand(commandObjects.hlen(key));
  }

  @Override
  public Response<Set<byte[]>> hkeys(byte[] key) {
    return appendCommand(commandObjects.hkeys(key));
  }

  @Override
  public Response<List<byte[]>> hvals(byte[] key) {
    return appendCommand(commandObjects.hvals(key));
  }

  @Override
  public Response<Map<byte[], byte[]>> hgetAll(byte[] key) {
    return appendCommand(commandObjects.hgetAll(key));
  }

  @Override
  public Response<byte[]> hrandfield(byte[] key) {
    return appendCommand(commandObjects.hrandfield(key));
  }

  @Override
  public Response<List<byte[]>> hrandfield(byte[] key, long count) {
    return appendCommand(commandObjects.hrandfield(key, count));
  }

  @Override
  public Response<Map<byte[], byte[]>> hrandfieldWithValues(byte[] key, long count) {
    return appendCommand(commandObjects.hrandfieldWithValues(key, count));
  }

  @Override
  public Response<ScanResult<Map.Entry<byte[], byte[]>>> hscan(byte[] key, byte[] cursor, ScanParams params) {
    return appendCommand(commandObjects.hscan(key, cursor, params));
  }

  @Override
  public Response<Long> hstrlen(byte[] key, byte[] field) {
    return appendCommand(commandObjects.hstrlen(key, field));
  }

  @Override
  public Response<Long> pfadd(byte[] key, byte[]... elements) {
    return appendCommand(commandObjects.pfadd(key, elements));
  }

  @Override
  public Response<String> pfmerge(byte[] destkey, byte[]... sourcekeys) {
    return appendCommand(commandObjects.pfmerge(destkey, sourcekeys));
  }

  @Override
  public Response<Long> pfcount(byte[] key) {
    return appendCommand(commandObjects.pfcount(key));
  }

  @Override
  public Response<Long> pfcount(byte[]... keys) {
    return appendCommand(commandObjects.pfcount(keys));
  }

  @Override
  public Response<Boolean> exists(byte[] key) {
    return appendCommand(commandObjects.exists(key));
  }

  @Override
  public Response<Long> exists(byte[]... keys) {
    return appendCommand(commandObjects.exists(keys));
  }

  @Override
  public Response<Long> persist(byte[] key) {
    return appendCommand(commandObjects.persist(key));
  }

  @Override
  public Response<String> type(byte[] key) {
    return appendCommand(commandObjects.type(key));
  }

  @Override
  public Response<byte[]> dump(byte[] key) {
    return appendCommand(commandObjects.dump(key));
  }

  @Override
  public Response<String> restore(byte[] key, long ttl, byte[] serializedValue) {
    return appendCommand(commandObjects.restore(key, ttl, serializedValue));
  }

  @Override
  public Response<String> restore(byte[] key, long ttl, byte[] serializedValue, RestoreParams params) {
    return appendCommand(commandObjects.restore(key, ttl, serializedValue, params));
  }

  @Override
  public Response<Long> expire(byte[] key, long seconds) {
    return appendCommand(commandObjects.expire(key, seconds));
  }

  @Override
  public Response<Long> pexpire(byte[] key, long milliseconds) {
    return appendCommand(commandObjects.pexpire(key, milliseconds));
  }

  @Override
  public Response<Long> expireAt(byte[] key, long unixTime) {
    return appendCommand(commandObjects.expireAt(key, unixTime));
  }

  @Override
  public Response<Long> pexpireAt(byte[] key, long millisecondsTimestamp) {
    return appendCommand(commandObjects.pexpireAt(key, millisecondsTimestamp));
  }

  @Override
  public Response<Long> ttl(byte[] key) {
    return appendCommand(commandObjects.ttl(key));
  }

  @Override
  public Response<Long> pttl(byte[] key) {
    return appendCommand(commandObjects.pttl(key));
  }

  @Override
  public Response<Long> touch(byte[] key) {
    return appendCommand(commandObjects.touch(key));
  }

  @Override
  public Response<Long> touch(byte[]... keys) {
    return appendCommand(commandObjects.touch(keys));
  }

  @Override
  public Response<List<byte[]>> sort(byte[] key) {
    return appendCommand(commandObjects.sort(key));
  }

  @Override
  public Response<List<byte[]>> sort(byte[] key, SortingParams sortingParams) {
    return appendCommand(commandObjects.sort(key, sortingParams));
  }

  @Override
  public Response<List<byte[]>> sortReadonly(byte[] key, SortingParams sortingParams) {
    return appendCommand(commandObjects.sortReadonly(key, sortingParams));
  }

  @Override
  public Response<Long> del(byte[] key) {
    return appendCommand(commandObjects.del(key));
  }

  @Override
  public Response<Long> del(byte[]... keys) {
    return appendCommand(commandObjects.del(keys));
  }

  @Override
  public Response<Long> unlink(byte[] key) {
    return appendCommand(commandObjects.unlink(key));
  }

  @Override
  public Response<Long> unlink(byte[]... keys) {
    return appendCommand(commandObjects.unlink(keys));
  }

  @Override
  public Response<Boolean> copy(byte[] srcKey, byte[] dstKey, boolean replace) {
    return appendCommand(commandObjects.copy(srcKey, dstKey, replace));
  }

  @Override
  public Response<String> rename(byte[] oldkey, byte[] newkey) {
    return appendCommand(commandObjects.rename(oldkey, newkey));
  }

  @Override
  public Response<Long> renamenx(byte[] oldkey, byte[] newkey) {
    return appendCommand(commandObjects.renamenx(oldkey, newkey));
  }

  @Override
  public Response<Long> sort(byte[] key, SortingParams sortingParams, byte[] dstkey) {
    return appendCommand(commandObjects.sort(key, sortingParams, dstkey));
  }

  @Override
  public Response<Long> sort(byte[] key, byte[] dstkey) {
    return appendCommand(commandObjects.sort(key, dstkey));
  }

  @Override
  public Response<Long> memoryUsage(byte[] key) {
    return appendCommand(commandObjects.memoryUsage(key));
  }

  @Override
  public Response<Long> memoryUsage(byte[] key, int samples) {
    return appendCommand(commandObjects.memoryUsage(key, samples));
  }

  @Override
  public Response<Long> objectRefcount(byte[] key) {
    return appendCommand(commandObjects.objectRefcount(key));
  }

  @Override
  public Response<byte[]> objectEncoding(byte[] key) {
    return appendCommand(commandObjects.objectEncoding(key));
  }

  @Override
  public Response<Long> objectIdletime(byte[] key) {
    return appendCommand(commandObjects.objectIdletime(key));
  }

  @Override
  public Response<Long> objectFreq(byte[] key) {
    return appendCommand(commandObjects.objectFreq(key));
  }

  @Override
  public Response<String> migrate(String host, int port, byte[] key, int timeout) {
    return appendCommand(commandObjects.migrate(host, port, key, timeout));
  }

  @Override
  public Response<String> migrate(String host, int port, int timeout, MigrateParams params, byte[]... keys) {
    return appendCommand(commandObjects.migrate(host, port, timeout, params, keys));
  }

  @Override
  public Response<Set<byte[]>> keys(byte[] pattern) {
    return appendCommand(commandObjects.keys(pattern));
  }

  @Override
  public Response<ScanResult<byte[]>> scan(byte[] cursor) {
    return appendCommand(commandObjects.scan(cursor));
  }

  @Override
  public Response<ScanResult<byte[]>> scan(byte[] cursor, ScanParams params) {
    return appendCommand(commandObjects.scan(cursor, params));
  }

  @Override
  public Response<ScanResult<byte[]>> scan(byte[] cursor, ScanParams params, byte[] type) {
    return appendCommand(commandObjects.scan(cursor, params, type));
  }

  @Override
  public Response<byte[]> randomBinaryKey() {
    return appendCommand(commandObjects.randomBinaryKey());
  }

  @Override
  public Response<Long> rpush(byte[] key, byte[]... args) {
    return appendCommand(commandObjects.rpush(key, args));
  }

  @Override
  public Response<Long> lpush(byte[] key, byte[]... args) {
    return appendCommand(commandObjects.lpush(key, args));
  }

  @Override
  public Response<Long> llen(byte[] key) {
    return appendCommand(commandObjects.llen(key));
  }

  @Override
  public Response<List<byte[]>> lrange(byte[] key, long start, long stop) {
    return appendCommand(commandObjects.lrange(key, start, stop));
  }

  @Override
  public Response<String> ltrim(byte[] key, long start, long stop) {
    return appendCommand(commandObjects.ltrim(key, start, stop));
  }

  @Override
  public Response<byte[]> lindex(byte[] key, long index) {
    return appendCommand(commandObjects.lindex(key, index));
  }

  @Override
  public Response<String> lset(byte[] key, long index, byte[] value) {
    return appendCommand(commandObjects.lset(key, index, value));
  }

  @Override
  public Response<Long> lrem(byte[] key, long count, byte[] value) {
    return appendCommand(commandObjects.lrem(key, count, value));
  }

  @Override
  public Response<byte[]> lpop(byte[] key) {
    return appendCommand(commandObjects.lpop(key));
  }

  @Override
  public Response<List<byte[]>> lpop(byte[] key, int count) {
    return appendCommand(commandObjects.lpop(key, count));
  }

  @Override
  public Response<Long> lpos(byte[] key, byte[] element) {
    return appendCommand(commandObjects.lpos(key, element));
  }

  @Override
  public Response<Long> lpos(byte[] key, byte[] element, LPosParams params) {
    return appendCommand(commandObjects.lpos(key, element, params));
  }

  @Override
  public Response<List<Long>> lpos(byte[] key, byte[] element, LPosParams params, long count) {
    return appendCommand(commandObjects.lpos(key, element, params, count));
  }

  @Override
  public Response<byte[]> rpop(byte[] key) {
    return appendCommand(commandObjects.rpop(key));
  }

  @Override
  public Response<List<byte[]>> rpop(byte[] key, int count) {
    return appendCommand(commandObjects.rpop(key, count));
  }

  @Override
  public Response<Long> linsert(byte[] key, ListPosition where, byte[] pivot, byte[] value) {
    return appendCommand(commandObjects.linsert(key, where, pivot, value));
  }

  @Override
  public Response<Long> lpushx(byte[] key, byte[]... args) {
    return appendCommand(commandObjects.lpushx(key, args));
  }

  @Override
  public Response<Long> rpushx(byte[] key, byte[]... args) {
    return appendCommand(commandObjects.rpushx(key, args));
  }

  @Override
  public Response<List<byte[]>> blpop(int timeout, byte[]... keys) {
    return appendCommand(commandObjects.blpop(timeout, keys));
  }

  @Override
  public Response<List<byte[]>> blpop(double timeout, byte[]... keys) {
    return appendCommand(commandObjects.blpop(timeout, keys));
  }

  @Override
  public Response<List<byte[]>> brpop(int timeout, byte[]... keys) {
    return appendCommand(commandObjects.brpop(timeout, keys));
  }

  @Override
  public Response<List<byte[]>> brpop(double timeout, byte[]... keys) {
    return appendCommand(commandObjects.brpop(timeout, keys));
  }

  @Override
  public Response<byte[]> rpoplpush(byte[] srckey, byte[] dstkey) {
    return appendCommand(commandObjects.rpoplpush(srckey, dstkey));
  }

  @Override
  public Response<byte[]> brpoplpush(byte[] source, byte[] destination, int timeout) {
    return appendCommand(commandObjects.brpoplpush(source, destination, timeout));
  }

  @Override
  public Response<byte[]> lmove(byte[] srcKey, byte[] dstKey, ListDirection from, ListDirection to) {
    return appendCommand(commandObjects.lmove(srcKey, dstKey, from, to));
  }

  @Override
  public Response<byte[]> blmove(byte[] srcKey, byte[] dstKey, ListDirection from, ListDirection to, double timeout) {
    return appendCommand(commandObjects.blmove(srcKey, dstKey, from, to, timeout));
  }

  public Response<Long> publish(byte[] channel, byte[] message) {
    return appendCommand(commandObjects.publish(channel, message));
  }

  public Response<LCSMatchResult> strAlgoLCSStrings(byte[] strA, byte[] strB, StrAlgoLCSParams params) {
    return appendCommand(commandObjects.strAlgoLCSStrings(strA, strB, params));
  }

  @Override
  public Response<Long> waitReplicas(byte[] sampleKey, int replicas, long timeout) {
    return appendCommand(commandObjects.waitReplicas(sampleKey, replicas, timeout));
  }

  @Override
  public Response<Object> eval(byte[] script, byte[] sampleKey) {
    return appendCommand(commandObjects.eval(script, sampleKey));
  }

  @Override
  public Response<Object> evalsha(byte[] sha1, byte[] sampleKey) {
    return appendCommand(commandObjects.evalsha(sha1, sampleKey));
  }

  @Override
  public Response<List<Boolean>> scriptExists(byte[] sampleKey, byte[]... sha1s) {
    return appendCommand(commandObjects.scriptExists(sampleKey, sha1s));
  }

  @Override
  public Response<byte[]> scriptLoad(byte[] script, byte[] sampleKey) {
    return appendCommand(commandObjects.scriptLoad(script, sampleKey));
  }

  @Override
  public Response<String> scriptFlush(byte[] sampleKey) {
    return appendCommand(commandObjects.scriptFlush(sampleKey));
  }

  @Override
  public Response<String> scriptFlush(byte[] sampleKey, FlushMode flushMode) {
    return appendCommand(commandObjects.scriptFlush(sampleKey, flushMode));
  }

  @Override
  public Response<String> scriptKill(byte[] sampleKey) {
    return appendCommand(commandObjects.scriptKill(sampleKey));
  }

  @Override
  public Response<Object> eval(byte[] script) {
    return appendCommand(commandObjects.eval(script));
  }

  @Override
  public Response<Object> eval(byte[] script, int keyCount, byte[]... params) {
    return appendCommand(commandObjects.eval(script, keyCount, params));
  }

  @Override
  public Response<Object> eval(byte[] script, List<byte[]> keys, List<byte[]> args) {
    return appendCommand(commandObjects.eval(script, keys, args));
  }

  @Override
  public Response<Object> evalReadonly(byte[] script, List<byte[]> keys, List<byte[]> args) {
    return appendCommand(commandObjects.evalReadonly(script, keys, args));
  }

  @Override
  public Response<Object> evalsha(byte[] sha1) {
    return appendCommand(commandObjects.evalsha(sha1));
  }

  @Override
  public Response<Object> evalsha(byte[] sha1, int keyCount, byte[]... params) {
    return appendCommand(commandObjects.evalsha(sha1, keyCount, params));
  }

  @Override
  public Response<Object> evalsha(byte[] sha1, List<byte[]> keys, List<byte[]> args) {
    return appendCommand(commandObjects.evalsha(sha1, keys, args));
  }

  @Override
<<<<<<< HEAD
  public Response<Object> evalshaReadonly(byte[] sha1, List<byte[]> keys, List<byte[]> args) {
    return appendCommand(commandObjects.evalshaReadonly(sha1, keys, args));
  }

  @Override
  public Response<Long> sadd(byte[] key, byte[]... member) {
    return appendCommand(commandObjects.sadd(key, member));
=======
  public Response<Long> sadd(byte[] key, byte[]... members) {
    return appendCommand(commandObjects.sadd(key, members));
>>>>>>> eb621045
  }

  @Override
  public Response<Set<byte[]>> smembers(byte[] key) {
    return appendCommand(commandObjects.smembers(key));
  }

  @Override
  public Response<Long> srem(byte[] key, byte[]... members) {
    return appendCommand(commandObjects.srem(key, members));
  }

  @Override
  public Response<byte[]> spop(byte[] key) {
    return appendCommand(commandObjects.spop(key));
  }

  @Override
  public Response<Set<byte[]>> spop(byte[] key, long count) {
    return appendCommand(commandObjects.spop(key, count));
  }

  @Override
  public Response<Long> scard(byte[] key) {
    return appendCommand(commandObjects.scard(key));
  }

  @Override
  public Response<Boolean> sismember(byte[] key, byte[] member) {
    return appendCommand(commandObjects.sismember(key, member));
  }

  @Override
  public Response<List<Boolean>> smismember(byte[] key, byte[]... members) {
    return appendCommand(commandObjects.smismember(key, members));
  }

  @Override
  public Response<byte[]> srandmember(byte[] key) {
    return appendCommand(commandObjects.srandmember(key));
  }

  @Override
  public Response<List<byte[]>> srandmember(byte[] key, int count) {
    return appendCommand(commandObjects.srandmember(key, count));
  }

  @Override
  public Response<ScanResult<byte[]>> sscan(byte[] key, byte[] cursor, ScanParams params) {
    return appendCommand(commandObjects.sscan(key, cursor, params));
  }

  @Override
  public Response<Set<byte[]>> sdiff(byte[]... keys) {
    return appendCommand(commandObjects.sdiff(keys));
  }

  @Override
  public Response<Long> sdiffstore(byte[] dstkey, byte[]... keys) {
    return appendCommand(commandObjects.sdiffstore(dstkey, keys));
  }

  @Override
  public Response<Set<byte[]>> sinter(byte[]... keys) {
    return appendCommand(commandObjects.sinter(keys));
  }

  @Override
  public Response<Long> sinterstore(byte[] dstkey, byte[]... keys) {
    return appendCommand(commandObjects.sinterstore(dstkey, keys));
  }

  @Override
  public Response<Long> sintercard(byte[]... keys) {
    return appendCommand(commandObjects.sintercard(keys));
  }

  @Override
  public Response<Long> sintercard(int limit, byte[]... keys) {
    return appendCommand(commandObjects.sintercard(limit, keys));
  }

  @Override
  public Response<Set<byte[]>> sunion(byte[]... keys) {
    return appendCommand(commandObjects.sunion(keys));
  }

  @Override
  public Response<Long> sunionstore(byte[] dstkey, byte[]... keys) {
    return appendCommand(commandObjects.sunionstore(dstkey, keys));
  }

  @Override
  public Response<Long> smove(byte[] srckey, byte[] dstkey, byte[] member) {
    return appendCommand(commandObjects.smove(srckey, dstkey, member));
  }

  @Override
  public Response<Long> zadd(byte[] key, double score, byte[] member) {
    return appendCommand(commandObjects.zadd(key, score, member));
  }

  @Override
  public Response<Long> zadd(byte[] key, double score, byte[] member, ZAddParams params) {
    return appendCommand(commandObjects.zadd(key, score, member, params));
  }

  @Override
  public Response<Long> zadd(byte[] key, Map<byte[], Double> scoreMembers) {
    return appendCommand(commandObjects.zadd(key, scoreMembers));
  }

  @Override
  public Response<Long> zadd(byte[] key, Map<byte[], Double> scoreMembers, ZAddParams params) {
    return appendCommand(commandObjects.zadd(key, scoreMembers, params));
  }

  @Override
  public Response<Double> zaddIncr(byte[] key, double score, byte[] member, ZAddParams params) {
    return appendCommand(commandObjects.zaddIncr(key, score, member, params));
  }

  @Override
  public Response<Long> zrem(byte[] key, byte[]... members) {
    return appendCommand(commandObjects.zrem(key, members));
  }

  @Override
  public Response<Double> zincrby(byte[] key, double increment, byte[] member) {
    return appendCommand(commandObjects.zincrby(key, increment, member));
  }

  @Override
  public Response<Double> zincrby(byte[] key, double increment, byte[] member, ZIncrByParams params) {
    return appendCommand(commandObjects.zincrby(key, increment, member, params));
  }

  @Override
  public Response<Long> zrank(byte[] key, byte[] member) {
    return appendCommand(commandObjects.zrank(key, member));
  }

  @Override
  public Response<Long> zrevrank(byte[] key, byte[] member) {
    return appendCommand(commandObjects.zrevrank(key, member));
  }

  @Override
  public Response<List<byte[]>> zrange(byte[] key, long start, long stop) {
    return appendCommand(commandObjects.zrange(key, start, stop));
  }

  @Override
  public Response<List<byte[]>> zrevrange(byte[] key, long start, long stop) {
    return appendCommand(commandObjects.zrevrange(key, start, stop));
  }

  @Override
  public Response<List<Tuple>> zrangeWithScores(byte[] key, long start, long stop) {
    return appendCommand(commandObjects.zrangeWithScores(key, start, stop));
  }

  @Override
  public Response<List<Tuple>> zrevrangeWithScores(byte[] key, long start, long stop) {
    return appendCommand(commandObjects.zrevrangeWithScores(key, start, stop));
  }

  @Override
  public Response<List<byte[]>> zrange(byte[] key, ZRangeParams zRangeParams) {
    return appendCommand(commandObjects.zrange(key, zRangeParams));
  }

  @Override
  public Response<List<Tuple>> zrangeWithScores(byte[] key, ZRangeParams zRangeParams) {
    return appendCommand(commandObjects.zrangeWithScores(key, zRangeParams));
  }

  @Override
  public Response<Long> zrangestore(byte[] dest, byte[] src, ZRangeParams zRangeParams) {
    return appendCommand(commandObjects.zrangestore(dest, src, zRangeParams));
  }

  @Override
  public Response<byte[]> zrandmember(byte[] key) {
    return appendCommand(commandObjects.zrandmember(key));
  }

  @Override
  public Response<List<byte[]>> zrandmember(byte[] key, long count) {
    return appendCommand(commandObjects.zrandmember(key, count));
  }

  @Override
  public Response<List<Tuple>> zrandmemberWithScores(byte[] key, long count) {
    return appendCommand(commandObjects.zrandmemberWithScores(key, count));
  }

  @Override
  public Response<Long> zcard(byte[] key) {
    return appendCommand(commandObjects.zcard(key));
  }

  @Override
  public Response<Double> zscore(byte[] key, byte[] member) {
    return appendCommand(commandObjects.zscore(key, member));
  }

  @Override
  public Response<List<Double>> zmscore(byte[] key, byte[]... members) {
    return appendCommand(commandObjects.zmscore(key, members));
  }

  @Override
  public Response<Tuple> zpopmax(byte[] key) {
    return appendCommand(commandObjects.zpopmax(key));
  }

  @Override
  public Response<List<Tuple>> zpopmax(byte[] key, int count) {
    return appendCommand(commandObjects.zpopmax(key, count));
  }

  @Override
  public Response<Tuple> zpopmin(byte[] key) {
    return appendCommand(commandObjects.zpopmin(key));
  }

  @Override
  public Response<List<Tuple>> zpopmin(byte[] key, int count) {
    return appendCommand(commandObjects.zpopmin(key, count));
  }

  @Override
  public Response<Long> zcount(byte[] key, double min, double max) {
    return appendCommand(commandObjects.zcount(key, min, max));
  }

  @Override
  public Response<Long> zcount(byte[] key, byte[] min, byte[] max) {
    return appendCommand(commandObjects.zcount(key, min, max));
  }

  @Override
  public Response<List<byte[]>> zrangeByScore(byte[] key, double min, double max) {
    return appendCommand(commandObjects.zrangeByScore(key, min, max));
  }

  @Override
  public Response<List<byte[]>> zrangeByScore(byte[] key, byte[] min, byte[] max) {
    return appendCommand(commandObjects.zrangeByScore(key, min, max));
  }

  @Override
  public Response<List<byte[]>> zrevrangeByScore(byte[] key, double max, double min) {
    return appendCommand(commandObjects.zrevrangeByScore(key, max, min));
  }

  @Override
  public Response<List<byte[]>> zrangeByScore(byte[] key, double min, double max, int offset, int count) {
    return appendCommand(commandObjects.zrangeByScore(key, min, max, offset, count));
  }

  @Override
  public Response<List<byte[]>> zrevrangeByScore(byte[] key, byte[] max, byte[] min) {
    return appendCommand(commandObjects.zrevrangeByScore(key, max, min));
  }

  @Override
  public Response<List<byte[]>> zrangeByScore(byte[] key, byte[] min, byte[] max, int offset, int count) {
    return appendCommand(commandObjects.zrangeByScore(key, min, max, offset, count));
  }

  @Override
  public Response<List<byte[]>> zrevrangeByScore(byte[] key, double max, double min, int offset, int count) {
    return appendCommand(commandObjects.zrevrangeByScore(key, max, min, offset, count));
  }

  @Override
  public Response<List<Tuple>> zrangeByScoreWithScores(byte[] key, double min, double max) {
    return appendCommand(commandObjects.zrangeByScoreWithScores(key, min, max));
  }

  @Override
  public Response<List<Tuple>> zrevrangeByScoreWithScores(byte[] key, double max, double min) {
    return appendCommand(commandObjects.zrevrangeByScoreWithScores(key, max, min));
  }

  @Override
  public Response<List<Tuple>> zrangeByScoreWithScores(byte[] key, double min, double max, int offset, int count) {
    return appendCommand(commandObjects.zrangeByScoreWithScores(key, min, max, offset, count));
  }

  @Override
  public Response<List<byte[]>> zrevrangeByScore(byte[] key, byte[] max, byte[] min, int offset, int count) {
    return appendCommand(commandObjects.zrevrangeByScore(key, max, min, offset, count));
  }

  @Override
  public Response<List<Tuple>> zrangeByScoreWithScores(byte[] key, byte[] min, byte[] max) {
    return appendCommand(commandObjects.zrangeByScoreWithScores(key, min, max));
  }

  @Override
  public Response<List<Tuple>> zrevrangeByScoreWithScores(byte[] key, byte[] max, byte[] min) {
    return appendCommand(commandObjects.zrevrangeByScoreWithScores(key, max, min));
  }

  @Override
  public Response<List<Tuple>> zrangeByScoreWithScores(byte[] key, byte[] min, byte[] max, int offset, int count) {
    return appendCommand(commandObjects.zrangeByScoreWithScores(key, min, max, offset, count));
  }

  @Override
  public Response<List<Tuple>> zrevrangeByScoreWithScores(byte[] key, double max, double min, int offset, int count) {
    return appendCommand(commandObjects.zrevrangeByScoreWithScores(key, max, min, offset, count));
  }

  @Override
  public Response<List<Tuple>> zrevrangeByScoreWithScores(byte[] key, byte[] max, byte[] min, int offset, int count) {
    return appendCommand(commandObjects.zrevrangeByScoreWithScores(key, max, min, offset, count));
  }

  @Override
  public Response<Long> zremrangeByRank(byte[] key, long start, long stop) {
    return appendCommand(commandObjects.zremrangeByRank(key, start, stop));
  }

  @Override
  public Response<Long> zremrangeByScore(byte[] key, double min, double max) {
    return appendCommand(commandObjects.zremrangeByScore(key, min, max));
  }

  @Override
  public Response<Long> zremrangeByScore(byte[] key, byte[] min, byte[] max) {
    return appendCommand(commandObjects.zremrangeByScore(key, min, max));
  }

  @Override
  public Response<Long> zlexcount(byte[] key, byte[] min, byte[] max) {
    return appendCommand(commandObjects.zlexcount(key, min, max));
  }

  @Override
  public Response<List<byte[]>> zrangeByLex(byte[] key, byte[] min, byte[] max) {
    return appendCommand(commandObjects.zrangeByLex(key, min, max));
  }

  @Override
  public Response<List<byte[]>> zrangeByLex(byte[] key, byte[] min, byte[] max, int offset, int count) {
    return appendCommand(commandObjects.zrangeByLex(key, min, max, offset, count));
  }

  @Override
  public Response<List<byte[]>> zrevrangeByLex(byte[] key, byte[] max, byte[] min) {
    return appendCommand(commandObjects.zrevrangeByLex(key, min, max));
  }

  @Override
  public Response<List<byte[]>> zrevrangeByLex(byte[] key, byte[] max, byte[] min, int offset, int count) {
    return appendCommand(commandObjects.zrevrangeByLex(key, min, max, offset, count));
  }

  @Override
  public Response<Long> zremrangeByLex(byte[] key, byte[] min, byte[] max) {
    return appendCommand(commandObjects.zremrangeByLex(key, min, max));
  }

  @Override
  public Response<ScanResult<Tuple>> zscan(byte[] key, byte[] cursor, ScanParams params) {
    return appendCommand(commandObjects.zscan(key, cursor, params));
  }

  @Override
  public Response<List<byte[]>> bzpopmax(double timeout, byte[]... keys) {
    return appendCommand(commandObjects.bzpopmax(timeout, keys));
  }

  @Override
  public Response<List<byte[]>> bzpopmin(double timeout, byte[]... keys) {
    return appendCommand(commandObjects.bzpopmin(timeout, keys));
  }

  @Override
  public Response<Set<byte[]>> zdiff(byte[]... keys) {
    return appendCommand(commandObjects.zdiff(keys));
  }

  @Override
  public Response<Set<Tuple>> zdiffWithScores(byte[]... keys) {
    return appendCommand(commandObjects.zdiffWithScores(keys));
  }

  @Override
  public Response<Long> zdiffStore(byte[] dstkey, byte[]... keys) {
    return appendCommand(commandObjects.zdiffStore(dstkey, keys));
  }

  @Override
  public Response<Set<byte[]>> zinter(ZParams params, byte[]... keys) {
    return appendCommand(commandObjects.zinter(params, keys));
  }

  @Override
  public Response<Set<Tuple>> zinterWithScores(ZParams params, byte[]... keys) {
    return appendCommand(commandObjects.zinterWithScores(params, keys));
  }

  @Override
  public Response<Long> zinterstore(byte[] dstkey, byte[]... sets) {
    return appendCommand(commandObjects.zinterstore(dstkey, sets));
  }

  @Override
  public Response<Long> zinterstore(byte[] dstkey, ZParams params, byte[]... sets) {
    return appendCommand(commandObjects.zinterstore(dstkey, params, sets));
  }

  @Override
  public Response<Set<byte[]>> zunion(ZParams params, byte[]... keys) {
    return appendCommand(commandObjects.zunion(params, keys));
  }

  @Override
  public Response<Set<Tuple>> zunionWithScores(ZParams params, byte[]... keys) {
    return appendCommand(commandObjects.zunionWithScores(params, keys));
  }

  @Override
  public Response<Long> zunionstore(byte[] dstkey, byte[]... sets) {
    return appendCommand(commandObjects.zunionstore(dstkey, sets));
  }

  @Override
  public Response<Long> zunionstore(byte[] dstkey, ZParams params, byte[]... sets) {
    return appendCommand(commandObjects.zunionstore(dstkey, params, sets));
  }

  @Override
  public Response<byte[]> xadd(byte[] key, XAddParams params, Map<byte[], byte[]> hash) {
    return appendCommand(commandObjects.xadd(key, params, hash));
  }

  @Override
  public Response<Long> xlen(byte[] key) {
    return appendCommand(commandObjects.xlen(key));
  }

  @Override
  public Response<List<byte[]>> xrange(byte[] key, byte[] start, byte[] end) {
    return appendCommand(commandObjects.xrange(key, start, end));
  }

  @Override
  public Response<List<byte[]>> xrange(byte[] key, byte[] start, byte[] end, int count) {
    return appendCommand(commandObjects.xrange(key, start, end, count));
  }

  @Override
  public Response<List<byte[]>> xrevrange(byte[] key, byte[] end, byte[] start) {
    return appendCommand(commandObjects.xrevrange(key, end, start));
  }

  @Override
  public Response<List<byte[]>> xrevrange(byte[] key, byte[] end, byte[] start, int count) {
    return appendCommand(commandObjects.xrevrange(key, end, start, count));
  }

  @Override
  public Response<Long> xack(byte[] key, byte[] group, byte[]... ids) {
    return appendCommand(commandObjects.xack(key, group, ids));
  }

  @Override
  public Response<String> xgroupCreate(byte[] key, byte[] groupname, byte[] id, boolean makeStream) {
    return appendCommand(commandObjects.xgroupCreate(key, groupname, id, makeStream));
  }

  @Override
  public Response<String> xgroupSetID(byte[] key, byte[] groupname, byte[] id) {
    return appendCommand(commandObjects.xgroupSetID(key, groupname, id));
  }

  @Override
  public Response<Long> xgroupDestroy(byte[] key, byte[] groupname) {
    return appendCommand(commandObjects.xgroupDestroy(key, groupname));
  }

  @Override
  public Response<Long> xgroupDelConsumer(byte[] key, byte[] groupname, byte[] consumerName) {
    return appendCommand(commandObjects.xgroupDelConsumer(key, groupname, consumerName));
  }

  @Override
  public Response<Long> xdel(byte[] key, byte[]... ids) {
    return appendCommand(commandObjects.xdel(key, ids));
  }

  @Override
  public Response<Long> xtrim(byte[] key, long maxLen, boolean approximateLength) {
    return appendCommand(commandObjects.xtrim(key, maxLen, approximateLength));
  }

  @Override
  public Response<Long> xtrim(byte[] key, XTrimParams params) {
    return appendCommand(commandObjects.xtrim(key, params));
  }

  @Override
  public Response<Object> xpending(byte[] key, byte[] groupname) {
    return appendCommand(commandObjects.xpending(key, groupname));
  }

  @Override
  public Response<List<Object>> xpending(byte[] key, byte[] groupname, byte[] start, byte[] end, int count, byte[] consumername) {
    return appendCommand(commandObjects.xpending(key, groupname, start, end, count, consumername));
  }

  @Override
  public Response<List<Object>> xpending(byte[] key, byte[] groupname, XPendingParams params) {
    return appendCommand(commandObjects.xpending(key, groupname, params));
  }

  @Override
  public Response<List<byte[]>> xclaim(byte[] key, byte[] group, byte[] consumername, long minIdleTime, XClaimParams params, byte[]... ids) {
    return appendCommand(commandObjects.xclaim(key, group, consumername, minIdleTime, params, ids));
  }

  @Override
  public Response<List<byte[]>> xclaimJustId(byte[] key, byte[] group, byte[] consumername, long minIdleTime, XClaimParams params, byte[]... ids) {
    return appendCommand(commandObjects.xclaimJustId(key, group, consumername, minIdleTime, params, ids));
  }

  @Override
  public Response<List<Object>> xautoclaim(byte[] key, byte[] groupName, byte[] consumerName, long minIdleTime, byte[] start, XAutoClaimParams params) {
    return appendCommand(commandObjects.xautoclaim(key, groupName, consumerName, minIdleTime, start, params));
  }

  @Override
  public Response<List<Object>> xautoclaimJustId(byte[] key, byte[] groupName, byte[] consumerName, long minIdleTime, byte[] start, XAutoClaimParams params) {
    return appendCommand(commandObjects.xautoclaimJustId(key, groupName, consumerName, minIdleTime, start, params));
  }

  @Override
  public Response<Object> xinfoStream(byte[] key) {
    return appendCommand(commandObjects.xinfoStream(key));
  }

  @Override
  public Response<Object> xinfoStreamFull(byte[] key) {
    return appendCommand(commandObjects.xinfoStreamFull(key));
  }

  @Override
  public Response<Object> xinfoStreamFull(byte[] key, int count) {
    return appendCommand(commandObjects.xinfoStreamFull(key, count));
  }

  @Override
  @Deprecated
  public Response<List<Object>> xinfoGroup(byte[] key) {
    return appendCommand(commandObjects.xinfoGroup(key));
  }

  @Override
  public Response<List<Object>> xinfoGroups(byte[] key) {
    return appendCommand(commandObjects.xinfoGroups(key));
  }

  @Override
  public Response<List<Object>> xinfoConsumers(byte[] key, byte[] group) {
    return appendCommand(commandObjects.xinfoConsumers(key, group));
  }

  @Override
  public Response<List<byte[]>> xread(XReadParams xReadParams, Map.Entry<byte[], byte[]>... streams) {
    return appendCommand(commandObjects.xread(xReadParams, streams));
  }

  @Override
  public Response<List<byte[]>> xreadGroup(byte[] groupname, byte[] consumer, XReadGroupParams xReadGroupParams, Map.Entry<byte[], byte[]>... streams) {
    return appendCommand(commandObjects.xreadGroup(groupname, consumer, xReadGroupParams, streams));
  }

  @Override
  public Response<String> set(byte[] key, byte[] value) {
    return appendCommand(commandObjects.set(key, value));
  }

  @Override
  public Response<String> set(byte[] key, byte[] value, SetParams params) {
    return appendCommand(commandObjects.set(key, value, params));
  }

  @Override
  public Response<byte[]> get(byte[] key) {
    return appendCommand(commandObjects.get(key));
  }

  @Override
  public Response<byte[]> getDel(byte[] key) {
    return appendCommand(commandObjects.getDel(key));
  }

  @Override
  public Response<byte[]> getEx(byte[] key, GetExParams params) {
    return appendCommand(commandObjects.getEx(key, params));
  }

  @Override
  public Response<Boolean> setbit(byte[] key, long offset, boolean value) {
    return appendCommand(commandObjects.setbit(key, offset, value));
  }

  @Override
  public Response<Boolean> getbit(byte[] key, long offset) {
    return appendCommand(commandObjects.getbit(key, offset));
  }

  @Override
  public Response<Long> setrange(byte[] key, long offset, byte[] value) {
    return appendCommand(commandObjects.setrange(key, offset, value));
  }

  @Override
  public Response<byte[]> getrange(byte[] key, long startOffset, long endOffset) {
    return appendCommand(commandObjects.getrange(key, startOffset, endOffset));
  }

  @Override
  public Response<byte[]> getSet(byte[] key, byte[] value) {
    return appendCommand(commandObjects.getSet(key, value));
  }

  @Override
  public Response<Long> setnx(byte[] key, byte[] value) {
    return appendCommand(commandObjects.setnx(key, value));
  }

  @Override
  public Response<String> setex(byte[] key, long seconds, byte[] value) {
    return appendCommand(commandObjects.setex(key, seconds, value));
  }

  @Override
  public Response<String> psetex(byte[] key, long milliseconds, byte[] value) {
    return appendCommand(commandObjects.psetex(key, milliseconds, value));
  }

  @Override
  public Response<List<byte[]>> mget(byte[]... keys) {
    return appendCommand(commandObjects.mget(keys));
  }

  @Override
  public Response<String> mset(byte[]... keysvalues) {
    return appendCommand(commandObjects.mset(keysvalues));
  }

  @Override
  public Response<Long> msetnx(byte[]... keysvalues) {
    return appendCommand(commandObjects.msetnx(keysvalues));
  }

  @Override
  public Response<Long> incr(byte[] key) {
    return appendCommand(commandObjects.incr(key));
  }

  @Override
  public Response<Long> incrBy(byte[] key, long increment) {
    return appendCommand(commandObjects.incrBy(key, increment));
  }

  @Override
  public Response<Double> incrByFloat(byte[] key, double increment) {
    return appendCommand(commandObjects.incrByFloat(key, increment));
  }

  @Override
  public Response<Long> decr(byte[] key) {
    return appendCommand(commandObjects.decr(key));
  }

  @Override
  public Response<Long> decrBy(byte[] key, long decrement) {
    return appendCommand(commandObjects.decrBy(key, decrement));
  }

  @Override
  public Response<Long> append(byte[] key, byte[] value) {
    return appendCommand(commandObjects.append(key, value));
  }

  @Override
  public Response<byte[]> substr(byte[] key, int start, int end) {
    return appendCommand(commandObjects.substr(key, start, end));
  }

  @Override
  public Response<Long> strlen(byte[] key) {
    return appendCommand(commandObjects.strlen(key));
  }

  @Override
  public Response<Long> bitcount(byte[] key) {
    return appendCommand(commandObjects.bitcount(key));
  }

  @Override
  public Response<Long> bitcount(byte[] key, long start, long end) {
    return appendCommand(commandObjects.bitcount(key, start, end));
  }

  @Override
  public Response<Long> bitcount(byte[] key, long start, long end, BitCountOption option) {
    return appendCommand(commandObjects.bitcount(key, start, end, option));
  }

  @Override
  public Response<Long> bitpos(byte[] key, boolean value) {
    return appendCommand(commandObjects.bitpos(key, value));
  }

  @Override
  public Response<Long> bitpos(byte[] key, boolean value, BitPosParams params) {
    return appendCommand(commandObjects.bitpos(key, value, params));
  }

  @Override
  public Response<List<Long>> bitfield(byte[] key, byte[]... arguments) {
    return appendCommand(commandObjects.bitfield(key, arguments));
  }

  @Override
  public Response<List<Long>> bitfieldReadonly(byte[] key, byte[]... arguments) {
    return appendCommand(commandObjects.bitfieldReadonly(key, arguments));
  }

  @Override
  public Response<Long> bitop(BitOP op, byte[] destKey, byte[]... srcKeys) {
    return appendCommand(commandObjects.bitop(op, destKey, srcKeys));
  }

  @Override
  public Response<LCSMatchResult> strAlgoLCSKeys(byte[] keyA, byte[] keyB, StrAlgoLCSParams params) {
    return appendCommand(commandObjects.strAlgoLCSStrings(keyA, keyB, params));
  }

  @Override
  public Response<String> jsonSet(String key, Path2 path, Object object) {
    return appendCommand(commandObjects.jsonSet(key, path, object));
  }

  @Override
  public Response<String> jsonSetWithEscape(String key, Path2 path, Object object) {
    return appendCommand(commandObjects.jsonSetWithEscape(key, path, object));
  }

  @Override
  public Response<String> jsonSet(String key, Path path, Object object) {
    return appendCommand(commandObjects.jsonSet(key, path, object));
  }

  @Override
  public Response<String> jsonSet(String key, Path2 path, Object object, JsonSetParams params) {
    return appendCommand(commandObjects.jsonSet(key, path, object, params));
  }

  @Override
  public Response<String> jsonSetWithEscape(String key, Path2 path, Object object, JsonSetParams params) {
    return appendCommand(commandObjects.jsonSetWithEscape(key, path, object, params));
  }

  @Override
  public Response<String> jsonSet(String key, Path path, Object object, JsonSetParams params) {
    return appendCommand(commandObjects.jsonSet(key, path, object, params));
  }

  @Override
  public Response<Object> jsonGet(String key) {
    return appendCommand(commandObjects.jsonGet(key));
  }

  @Override
  public <T> Response<T> jsonGet(String key, Class<T> clazz) {
    return appendCommand(commandObjects.jsonGet(key, clazz));
  }

  @Override
  public Response<Object> jsonGet(String key, Path2... paths) {
    return appendCommand(commandObjects.jsonGet(key, paths));
  }

  @Override
  public Response<Object> jsonGet(String key, Path... paths) {
    return appendCommand(commandObjects.jsonGet(key, paths));
  }

  @Override
  public <T> Response<T> jsonGet(String key, Class<T> clazz, Path... paths) {
    return appendCommand(commandObjects.jsonGet(key, clazz, paths));
  }

  @Override
  public Response<List<JSONArray>> jsonMGet(Path2 path, String... keys) {
    return appendCommand(commandObjects.jsonMGet(path, keys));
  }

  @Override
  public <T> Response<List<T>> jsonMGet(Path path, Class<T> clazz, String... keys) {
    return appendCommand(commandObjects.jsonMGet(path, clazz, keys));
  }

  @Override
  public Response<Long> jsonDel(String key) {
    return appendCommand(commandObjects.jsonDel(key));
  }

  @Override
  public Response<Long> jsonDel(String key, Path2 path) {
    return appendCommand(commandObjects.jsonDel(key, path));
  }

  @Override
  public Response<Long> jsonDel(String key, Path path) {
    return appendCommand(commandObjects.jsonDel(key, path));
  }

  @Override
  public Response<Long> jsonClear(String key) {
    return appendCommand(commandObjects.jsonClear(key));
  }

  @Override
  public Response<Long> jsonClear(String key, Path2 path) {
    return appendCommand(commandObjects.jsonClear(key, path));
  }

  @Override
  public Response<Long> jsonClear(String key, Path path) {
    return appendCommand(commandObjects.jsonClear(key, path));
  }

  @Override
  public Response<List<Boolean>> jsonToggle(String key, Path2 path) {
    return appendCommand(commandObjects.jsonToggle(key, path));
  }

  @Override
  public Response<String> jsonToggle(String key, Path path) {
    return appendCommand(commandObjects.jsonToggle(key, path));
  }

  @Override
  public Response<Class<?>> jsonType(String key) {
    return appendCommand(commandObjects.jsonType(key));
  }

  @Override
  public Response<List<Class<?>>> jsonType(String key, Path2 path) {
    return appendCommand(commandObjects.jsonType(key, path));
  }

  @Override
  public Response<Class<?>> jsonType(String key, Path path) {
    return appendCommand(commandObjects.jsonType(key, path));
  }

  @Override
  public Response<Long> jsonStrAppend(String key, Object string) {
    return appendCommand(commandObjects.jsonStrAppend(key, string));
  }

  @Override
  public Response<List<Long>> jsonStrAppend(String key, Path2 path, Object string) {
    return appendCommand(commandObjects.jsonStrAppend(key, path, string));
  }

  @Override
  public Response<Long> jsonStrAppend(String key, Path path, Object string) {
    return appendCommand(commandObjects.jsonStrAppend(key, path, string));
  }

  @Override
  public Response<Long> jsonStrLen(String key) {
    return appendCommand(commandObjects.jsonStrLen(key));
  }

  @Override
  public Response<List<Long>> jsonStrLen(String key, Path2 path) {
    return appendCommand(commandObjects.jsonStrLen(key, path));
  }

  @Override
  public Response<Long> jsonStrLen(String key, Path path) {
    return appendCommand(commandObjects.jsonStrLen(key, path));
  }

  @Override
  public Response<List<Long>> jsonArrAppend(String key, Path2 path, Object... objects) {
    return appendCommand(commandObjects.jsonArrAppend(key, path, objects));
  }

  @Override
  public Response<List<Long>> jsonArrAppendWithEscape(String key, Path2 path, Object... objects) {
    return appendCommand(commandObjects.jsonArrAppendWithEscape(key, path, objects));
  }

  @Override
  public Response<Long> jsonArrAppend(String key, Path path, Object... objects) {
    return appendCommand(commandObjects.jsonArrAppend(key, path, objects));
  }

  @Override
  public Response<List<Long>> jsonArrIndex(String key, Path2 path, Object scalar) {
    return appendCommand(commandObjects.jsonArrIndex(key, path, scalar));
  }

  @Override
  public Response<List<Long>> jsonArrIndexWithEscape(String key, Path2 path, Object scalar) {
    return appendCommand(commandObjects.jsonArrIndexWithEscape(key, path, scalar));
  }

  @Override
  public Response<Long> jsonArrIndex(String key, Path path, Object scalar) {
    return appendCommand(commandObjects.jsonArrIndex(key, path, scalar));
  }

  @Override
  public Response<List<Long>> jsonArrInsert(String key, Path2 path, int index, Object... objects) {
    return appendCommand(commandObjects.jsonArrInsert(key, path, index, objects));
  }

  @Override
  public Response<List<Long>> jsonArrInsertWithEscape(String key, Path2 path, int index, Object... objects) {
    return appendCommand(commandObjects.jsonArrInsertWithEscape(key, path, index, objects));
  }

  @Override
  public Response<Long> jsonArrInsert(String key, Path path, int index, Object... pojos) {
    return appendCommand(commandObjects.jsonArrInsert(key, path, index, pojos));
  }

  @Override
  public Response<Object> jsonArrPop(String key) {
    return appendCommand(commandObjects.jsonArrPop(key));
  }

  @Override
  public Response<Long> jsonArrLen(String key, Path path) {
    return appendCommand(commandObjects.jsonArrLen(key, path));
  }

  @Override
  public Response<List<Long>> jsonArrTrim(String key, Path2 path, int start, int stop) {
    return appendCommand(commandObjects.jsonArrTrim(key, path, start, stop));
  }

  @Override
  public Response<Long> jsonArrTrim(String key, Path path, int start, int stop) {
    return appendCommand(commandObjects.jsonArrTrim(key, path, start, stop));
  }

  @Override
  public <T> Response<T> jsonArrPop(String key, Class<T> clazz, Path path) {
    return appendCommand(commandObjects.jsonArrPop(key, clazz, path));
  }

  @Override
  public Response<List<Object>> jsonArrPop(String key, Path2 path, int index) {
    return appendCommand(commandObjects.jsonArrPop(key, path, index));
  }

  @Override
  public Response<Object> jsonArrPop(String key, Path path, int index) {
    return appendCommand(commandObjects.jsonArrPop(key, path, index));
  }

  @Override
  public <T> Response<T> jsonArrPop(String key, Class<T> clazz, Path path, int index) {
    return appendCommand(commandObjects.jsonArrPop(key, clazz, path, index));
  }

  @Override
  public Response<Long> jsonArrLen(String key) {
    return appendCommand(commandObjects.jsonArrLen(key));
  }

  @Override
  public Response<List<Long>> jsonArrLen(String key, Path2 path) {
    return appendCommand(commandObjects.jsonArrLen(key, path));
  }

  @Override
  public <T> Response<T> jsonArrPop(String key, Class<T> clazz) {
    return appendCommand(commandObjects.jsonArrPop(key, clazz));
  }

  @Override
  public Response<List<Object>> jsonArrPop(String key, Path2 path) {
    return appendCommand(commandObjects.jsonArrPop(key, path));
  }

  @Override
  public Response<Object> jsonArrPop(String key, Path path) {
    return appendCommand(commandObjects.jsonArrPop(key, path));
  }

  @Override
  public Response<String> ftCreate(String indexName, IndexOptions indexOptions, Schema schema) {
    return appendCommand(commandObjects.ftCreate(indexName, indexOptions, schema));
  }

  @Override
  public Response<String> ftAlter(String indexName, Schema schema) {
    return appendCommand(commandObjects.ftAlter(indexName, schema));
  }

  @Override
  public Response<SearchResult> ftSearch(String indexName, Query query) {
    return appendCommand(commandObjects.ftSearch(indexName, query));
  }

  @Override
  public Response<SearchResult> ftSearch(byte[] indexName, Query query) {
    return appendCommand(commandObjects.ftSearch(indexName, query));
  }

  @Override
  public Response<String> ftExplain(String indexName, Query query) {
    return appendCommand(commandObjects.ftExplain(indexName, query));
  }

  @Override
  public Response<List<String>> ftExplainCLI(String indexName, Query query) {
    return appendCommand(commandObjects.ftExplainCLI(indexName, query));
  }

  @Override
  public Response<AggregationResult> ftAggregate(String indexName, AggregationBuilder aggr) {
    return appendCommand(commandObjects.ftAggregate(indexName, aggr));
  }

  @Override
  public Response<AggregationResult> ftCursorRead(String indexName, long cursorId, int count) {
    return appendCommand(commandObjects.ftCursorRead(indexName, cursorId, count));
  }

  @Override
  public Response<String> ftCursorDel(String indexName, long cursorId) {
    return appendCommand(commandObjects.ftCursorDel(indexName, cursorId));
  }

  @Override
  public Response<String> ftDropIndex(String indexName) {
    return appendCommand(commandObjects.ftDropIndex(indexName));
  }

  @Override
  public Response<String> ftDropIndexDD(String indexName) {
    return appendCommand(commandObjects.ftDropIndexDD(indexName));
  }

  @Override
  public Response<String> ftSynUpdate(String indexName, String synonymGroupId, String... terms) {
    return appendCommand(commandObjects.ftSynUpdate(indexName, synonymGroupId, terms));
  }

  @Override
  public Response<Map<String, List<String>>> ftSynDump(String indexName) {
    return appendCommand(commandObjects.ftSynDump(indexName));
  }

  @Override
  public Response<Map<String, Object>> ftInfo(String indexName) {
    return appendCommand(commandObjects.ftInfo(indexName));
  }

  @Override
  public Response<String> ftAliasAdd(String aliasName, String indexName) {
    return appendCommand(commandObjects.ftAliasAdd(aliasName, indexName));
  }

  @Override
  public Response<String> ftAliasUpdate(String aliasName, String indexName) {
    return appendCommand(commandObjects.ftAliasUpdate(aliasName, indexName));
  }

  @Override
  public Response<String> ftAliasDel(String aliasName) {
    return appendCommand(commandObjects.ftAliasDel(aliasName));
  }

  @Override
  public Response<Map<String, String>> ftConfigGet(String option) {
    return appendCommand(commandObjects.ftConfigGet(option));
  }

  @Override
  public Response<Map<String, String>> ftConfigGet(String indexName, String option) {
    return appendCommand(commandObjects.ftConfigGet(indexName, option));
  }

  @Override
  public Response<String> ftConfigSet(String option, String value) {
    return appendCommand(commandObjects.ftConfigSet(option, value));
  }

  @Override
  public Response<String> ftConfigSet(String indexName, String option, String value) {
    return appendCommand(commandObjects.ftConfigSet(indexName, option, value));
  }

  public Response<Long> waitReplicas(int replicas, long timeout) {
    return appendCommand(commandObjects.waitReplicas(replicas, timeout));
  }

  public Response<Object> sendCommand(ProtocolCommand cmd, String... args) {
    return sendCommand(new CommandArguments(cmd).addObjects((Object[]) args));
  }

  public Response<Object> sendCommand(ProtocolCommand cmd, byte[]... args) {
    return sendCommand(new CommandArguments(cmd).addObjects((Object[]) args));
  }

  public Response<Object> sendCommand(CommandArguments args) {
    return executeCommand(new CommandObject<>(args, BuilderFactory.RAW_OBJECT));
  }

  public <T> Response<T> executeCommand(CommandObject<T> command) {
    return appendCommand(command);
  }
}<|MERGE_RESOLUTION|>--- conflicted
+++ resolved
@@ -2301,18 +2301,13 @@
   }
 
   @Override
-<<<<<<< HEAD
   public Response<Object> evalshaReadonly(byte[] sha1, List<byte[]> keys, List<byte[]> args) {
     return appendCommand(commandObjects.evalshaReadonly(sha1, keys, args));
   }
 
   @Override
-  public Response<Long> sadd(byte[] key, byte[]... member) {
-    return appendCommand(commandObjects.sadd(key, member));
-=======
   public Response<Long> sadd(byte[] key, byte[]... members) {
     return appendCommand(commandObjects.sadd(key, members));
->>>>>>> eb621045
   }
 
   @Override
