--- conflicted
+++ resolved
@@ -109,9 +109,6 @@
     }
   }
 
-<<<<<<< HEAD
-  public void sendCommand(final ProtocolCommand cmd, final String... args) {
-=======
   public void setCommandListener(CommandListener listener) {
     this.commandListener = listener;
   }
@@ -120,8 +117,7 @@
     this.commandListener = null;
   }
 
-  public Connection sendCommand(final ProtocolCommand cmd, final String... args) {
->>>>>>> 32eb30d5
+  public void sendCommand(final ProtocolCommand cmd, final String... args) {
     final byte[][] bargs = new byte[args.length][];
     for (int i = 0; i < args.length; i++) {
       bargs[i] = SafeEncoder.encode(args[i]);
@@ -137,16 +133,11 @@
     try {
       connect();
       Protocol.sendCommand(outputStream, cmd, args);
-<<<<<<< HEAD
-=======
 
       // Record commands sent, for retrying in cluster pipeline.
       if (commandListener != null) {
         commandListener.afterCommand(this, cmd, args);
       }
-
-      return this;
->>>>>>> 32eb30d5
     } catch (JedisConnectionException ex) {
       /*
        * When client send request which formed by invalid protocol, Redis send back error message
