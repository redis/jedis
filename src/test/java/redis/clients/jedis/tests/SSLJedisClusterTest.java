--- conflicted
+++ resolved
@@ -109,11 +109,7 @@
         sslParameters, null, portMap)) {
       jc.get("foo");
       Assert.fail("It should fail after all cluster attempts.");
-<<<<<<< HEAD
-    } catch (JedisClusterOperationException e) {
-=======
-    } catch (JedisClusterMaxAttemptsException e) {
->>>>>>> ec49cd73
+    } catch (JedisClusterOperationException e) {
       // initial connection to localhost works, but subsequent connections to nodes use 127.0.0.1
       // and fail hostname verification
       assertEquals("No more cluster attempts left.", e.getMessage());
@@ -142,11 +138,7 @@
         sslParameters, null, hostAndPortMap)) {
       jc.get("key");
       Assert.fail("There should be no reachable node in cluster.");
-<<<<<<< HEAD
-    } catch (JedisClusterOperationException e) {
-=======
-    } catch (JedisNoReachableClusterNodeException e) {
->>>>>>> ec49cd73
+    } catch (JedisClusterOperationException e) {
       assertEquals("No reachable node in cluster.", e.getMessage());
     }
   }
@@ -161,11 +153,7 @@
         null, hostnameVerifier, portMap)) {
       jc.get("foo");
       Assert.fail("It should fail after all cluster attempts.");
-<<<<<<< HEAD
-    } catch (JedisClusterOperationException e) {
-=======
-    } catch (JedisClusterMaxAttemptsException e) {
->>>>>>> ec49cd73
+    } catch (JedisClusterOperationException e) {
       // initial connection made with 'localhost' but subsequent connections to nodes use 127.0.0.1
       // which causes custom hostname verification to fail
       assertEquals("No more cluster attempts left.", e.getMessage());
@@ -176,15 +164,9 @@
         null, hostnameVerifier, portMap)) {
       jc2.get("foo");
       Assert.fail("There should be no reachable node in cluster.");
-<<<<<<< HEAD
     } catch (JedisClusterOperationException e) {
       // JedisClusterOperationException exception occurs from not being able to connect since
       // the socket factory fails the hostname verification
-=======
-    } catch (JedisNoReachableClusterNodeException e) {
-      // JedisNoReachableClusterNodeException exception occurs from not being able to connect
-      // since the socket factory fails the hostname verification
->>>>>>> ec49cd73
       assertEquals("No reachable node in cluster.", e.getMessage());
     }
     
@@ -215,11 +197,7 @@
         sslSocketFactory, null, null, null)) {
       jc.get("key");
       Assert.fail("There should be no reachable node in cluster.");
-<<<<<<< HEAD
-    } catch (JedisClusterOperationException e) {
-=======
-    } catch (JedisNoReachableClusterNodeException e) {
->>>>>>> ec49cd73
+    } catch (JedisClusterOperationException e) {
       assertEquals("No reachable node in cluster.", e.getMessage());
     }
   }
