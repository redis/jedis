package redis.clients.jedis.csc;

import java.nio.ByteBuffer;
import java.util.List;
import java.util.Map;
import java.util.Objects;
import java.util.Set;
import java.util.concurrent.ConcurrentHashMap;
import java.util.function.Function;

import redis.clients.jedis.CommandObject;
import redis.clients.jedis.annots.Experimental;
import redis.clients.jedis.util.SafeEncoder;

/**
 * The class to manage the client-side caching. User can provide any of implementation of this class to the client
 * object; e.g. {@link redis.clients.jedis.csc.CaffeineClientSideCache CaffeineClientSideCache} or
 * {@link redis.clients.jedis.csc.GuavaClientSideCache GuavaClientSideCache} or a custom implementation of their own.
 */
@Experimental
public abstract class ClientSideCache {

  protected static final int DEFAULT_MAXIMUM_SIZE = 10_000;
  protected static final int DEFAULT_EXPIRE_SECONDS = 100;

<<<<<<< HEAD
  private final Map<ByteBuffer, Set<CommandObject<?>>> keyToCommandHashes = new ConcurrentHashMap<>();
  private final ClientSideCacheable cacheable;

  protected ClientSideCache() {
    this(DefaultClientSideCacheable.INSTANCE);
  }

  protected ClientSideCache(ClientSideCacheable cacheable) {
    this.cacheable = cacheable;
=======
  private final Map<ByteBuffer, Set<Long>> keyToCommandHashes = new ConcurrentHashMap<>();
  private final CommandLongHasher commandHasher;
  private ClientSideCacheable cacheable = DefaultClientSideCacheable.INSTANCE; // TODO: volatile

  protected ClientSideCache(CommandLongHasher commandHasher) {
    this.commandHasher = commandHasher;
  }

  public void setCacheable(ClientSideCacheable cacheable) {
    this.cacheable = Objects.requireNonNull(cacheable, "'cacheable' must not be null");
>>>>>>> 819447c3
  }

  protected abstract void invalidateFullCache();

  protected abstract void invalidateCache(Iterable<CommandObject<?>> commands);

  protected abstract <T> void putValue(CommandObject<T> command, T value);

  protected abstract <T> T getValue(CommandObject<T> command);

  public final void clear() {
    invalidateAllKeysAndCommandHashes();
  }

  public final void removeKey(Object key) {
    invalidateKeyAndRespectiveCommandHashes(key);
  }

  public final void invalidate(List list) {
    if (list == null) {
      invalidateAllKeysAndCommandHashes();
      return;
    }

    list.forEach(this::invalidateKeyAndRespectiveCommandHashes);
  }

  private void invalidateAllKeysAndCommandHashes() {
    invalidateFullCache();
    keyToCommandHashes.clear();
  }

  private void invalidateKeyAndRespectiveCommandHashes(Object key) {
//    if (!(key instanceof byte[])) {
//      // This should be called internally. That's why throwing AssertionError instead of IllegalArgumentException.
//      throw new AssertionError("" + key.getClass().getSimpleName() + " is not supported. Value: " + String.valueOf(key));
//    }
//
//    final ByteBuffer mapKey = makeKeyForKeyToCommandHashes((byte[]) key);
    final ByteBuffer mapKey = makeKeyForKeyToCommandHashes(key);

    Set<CommandObject<?>> commands = keyToCommandHashes.get(mapKey);
    if (commands != null) {
      invalidateCache(commands);
      keyToCommandHashes.remove(mapKey);
    }
  }

  public final <T> T get(Function<CommandObject<T>, T> loader, CommandObject<T> command, Object... keys) {

    if (!cacheable.isCacheable(command.getArguments().getCommand(), keys)) {
      return loader.apply(command);
    }

    T value = getValue(command);
    if (value != null) {
      return value;
    }

    value = loader.apply(command);
    if (value != null) {
      putValue(command, value);
      for (Object key : keys) {
        ByteBuffer mapKey = makeKeyForKeyToCommandHashes(key);
        if (keyToCommandHashes.containsKey(mapKey)) {
          keyToCommandHashes.get(mapKey).add(command);
        } else {
          Set<CommandObject<?>> set = ConcurrentHashMap.newKeySet();
          set.add(command);
          keyToCommandHashes.put(mapKey, set);
        }
      }
    }

    return value;
  }

  private ByteBuffer makeKeyForKeyToCommandHashes(Object key) {
    if (key instanceof byte[]) return makeKeyForKeyToCommandHashes((byte[]) key);
    else if (key instanceof String) return makeKeyForKeyToCommandHashes(SafeEncoder.encode((String) key));
    else throw new IllegalArgumentException("" + key.getClass().getSimpleName() + " is not supported. Value: " + String.valueOf(key));
  }

  private static ByteBuffer makeKeyForKeyToCommandHashes(byte[] b) {
    return ByteBuffer.wrap(b);
  }
}<|MERGE_RESOLUTION|>--- conflicted
+++ resolved
@@ -23,28 +23,14 @@
   protected static final int DEFAULT_MAXIMUM_SIZE = 10_000;
   protected static final int DEFAULT_EXPIRE_SECONDS = 100;
 
-<<<<<<< HEAD
   private final Map<ByteBuffer, Set<CommandObject<?>>> keyToCommandHashes = new ConcurrentHashMap<>();
-  private final ClientSideCacheable cacheable;
+  private ClientSideCacheable cacheable = DefaultClientSideCacheable.INSTANCE; // TODO: volatile
 
   protected ClientSideCache() {
-    this(DefaultClientSideCacheable.INSTANCE);
-  }
-
-  protected ClientSideCache(ClientSideCacheable cacheable) {
-    this.cacheable = cacheable;
-=======
-  private final Map<ByteBuffer, Set<Long>> keyToCommandHashes = new ConcurrentHashMap<>();
-  private final CommandLongHasher commandHasher;
-  private ClientSideCacheable cacheable = DefaultClientSideCacheable.INSTANCE; // TODO: volatile
-
-  protected ClientSideCache(CommandLongHasher commandHasher) {
-    this.commandHasher = commandHasher;
   }
 
   public void setCacheable(ClientSideCacheable cacheable) {
     this.cacheable = Objects.requireNonNull(cacheable, "'cacheable' must not be null");
->>>>>>> 819447c3
   }
 
   protected abstract void invalidateFullCache();
