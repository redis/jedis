--- conflicted
+++ resolved
@@ -4112,9 +4112,6 @@
     client.setTimeoutInfinite();
 
     try {
-<<<<<<< HEAD
-      return BuilderFactory.STREAM_MAP_ENTRY_LIST.build(client.getObjectMultiBulkReply());
-=======
       List<Object> streamsEntries = client.getObjectMultiBulkReply();
       if (streamsEntries == null) { // backward compatibility
         return new ArrayList<>();
@@ -4138,7 +4135,6 @@
     client.setTimeoutInfinite();
     try {
       return BuilderFactory.STREAM_READ_RESPONSE.build(client.getObjectMultiBulkReply());
->>>>>>> d269818b
     } finally {
       client.rollbackTimeout();
     }
@@ -4209,9 +4205,6 @@
     client.setTimeoutInfinite();
 
     try {
-<<<<<<< HEAD
-      return BuilderFactory.STREAM_MAP_ENTRY_LIST.build(client.getObjectMultiBulkReply());
-=======
       return BuilderFactory.STREAM_READ_RESPONSE.build(client.getObjectMultiBulkReply());
     } finally {
       client.rollbackTimeout();
@@ -4232,7 +4225,6 @@
     client.setTimeoutInfinite();
     try {
       return BuilderFactory.STREAM_READ_RESPONSE.build(client.getObjectMultiBulkReply());
->>>>>>> d269818b
     } finally {
       client.rollbackTimeout();
     }
