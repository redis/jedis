--- conflicted
+++ resolved
@@ -112,19 +112,11 @@
          * Secondarily, this class is typically used to create a connection once
          * at the beginning of processing and then not used again.  So even if the DNS
          * lookup needs to be done then the cost is miniscule.
-<<<<<<< HEAD
          */
       InetAddress.getByName(host);
 
       // isLoopbackAddress() handles both IPV4 and IPV6
-      if (host.equals("0.0.0.0") || host.startsWith("169.254"))
-=======
-       */
-      InetAddress inetAddress = InetAddress.getByName(host);
-
-      // isLoopbackAddress() handles both IPV4 and IPV6
-      if (inetAddress.isLoopbackAddress() || host.equals("0.0.0.0") || host.startsWith("169.254")) {
->>>>>>> df784356
+      if (host.equals("0.0.0.0") || host.startsWith("169.254")) {
         return getLocalhost();
       }
     } catch (Exception e) {
