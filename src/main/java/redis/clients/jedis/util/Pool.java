--- conflicted
+++ resolved
@@ -14,20 +14,15 @@
 public abstract class Pool<T> implements Closeable {
 
   /**
-<<<<<<< HEAD
-   * This will be private in future update.
-   */
-=======
    * @deprecated This will be private in future.
    */
   @Deprecated
->>>>>>> c9ba33b9
   protected GenericObjectPool<T> internalPool;
 
   /**
    * Using this constructor means you have to set and initialize the internalPool yourself.
    *
-   * @deprecated
+   * @deprecated This will be removed in future.
    */
   @Deprecated
   public Pool() {
@@ -46,17 +41,13 @@
     return this.internalPool.isClosed();
   }
 
-<<<<<<< HEAD
   /**
    * @param poolConfig
    * @param factory
-   * @deprecated This could be private in future.
+   * @deprecated This will be private in future.
    */
   @Deprecated
-  public void initPool(final GenericObjectPoolConfig poolConfig, PooledObjectFactory<T> factory) {
-=======
   public void initPool(final GenericObjectPoolConfig<T> poolConfig, PooledObjectFactory<T> factory) {
->>>>>>> c9ba33b9
 
     if (this.internalPool != null) {
       try {
@@ -68,7 +59,6 @@
     this.internalPool = new GenericObjectPool<>(factory, poolConfig);
   }
 
-<<<<<<< HEAD
   /**
    * This call only clears idle instances, not borrowed instances.
    */
@@ -77,11 +67,6 @@
       this.internalPool.clear();
     } catch (Exception e) {
       throw new JedisException("Could not clear the pool", e);
-=======
-  protected void clearInternalPool() {
-    if (internalPool != null) {
-      internalPool.clear();
->>>>>>> c9ba33b9
     }
   }
 
