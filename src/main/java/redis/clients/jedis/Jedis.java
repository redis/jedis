--- conflicted
+++ resolved
@@ -135,15 +135,14 @@
     super(uri, connectionTimeout, soTimeout, sslSocketFactory, sslParameters, hostnameVerifier);
   }
 
-<<<<<<< HEAD
   public Jedis(final URI uri, final int connectionTimeout, final int soTimeout,
       final int infiniteSoTimeout, final SSLSocketFactory sslSocketFactory,
       final SSLParameters sslParameters, final HostnameVerifier hostnameVerifier) {
     super(uri, connectionTimeout, soTimeout, infiniteSoTimeout, sslSocketFactory, sslParameters, hostnameVerifier);
-=======
+  }
+
   public Jedis(final JedisSocketFactory jedisSocketFactory) {
     super(jedisSocketFactory);
->>>>>>> 5ca75a24
   }
 
   /**
