--- conflicted
+++ resolved
@@ -15,10 +15,6 @@
 
 public class JedisSentinelPool extends JedisPoolAbstract {
 
-<<<<<<< HEAD
-  protected final GenericObjectPoolConfig poolConfig;
-  protected final JedisFactory factory;
-=======
   /**
    * @deprecated This will be private in future.
    */
@@ -26,16 +22,7 @@
   protected static Logger log = LoggerFactory.getLogger(JedisSentinelPool.class);
 
   protected final GenericObjectPoolConfig<Jedis> poolConfig;
-
-  protected final int connectionTimeout;
-  protected final int soTimeout;
-  protected final int infiniteSoTimeout;
-
-  protected final String user;
-  protected final String password;
-  protected final int database;
-  protected final String clientName;
->>>>>>> c9ba33b9
+  protected final JedisFactory factory;
 
   protected int sentinelConnectionTimeout;
   protected int sentinelSoTimeout;
@@ -206,23 +193,10 @@
     synchronized (initPoolLock) {
       if (!master.equals(currentHostMaster)) {
         currentHostMaster = master;
-<<<<<<< HEAD
         factory.setHostAndPort(currentHostMaster);
         // although we clear the pool, we still have to check the returned object in getResource,
         // this call only clears idle instances, not borrowed instances
         clearInternalPool();
-=======
-        if (factory == null) {
-          factory = new JedisFactory(master.getHost(), master.getPort(), connectionTimeout,
-              soTimeout, infiniteSoTimeout, user, password, database, clientName);
-          initPool(poolConfig, factory);
-        } else {
-          factory.setHostAndPort(currentHostMaster);
-          // although we clear the pool, we still have to check the returned object in getResource,
-          // this call only clears idle instances, not borrowed instances
-          clearInternalPool();
-        }
->>>>>>> c9ba33b9
 
         log.info("Created JedisSentinelPool to master at {}", master);
       }
@@ -241,12 +215,7 @@
 
       log.debug("Connecting to Sentinel {}", hap);
 
-<<<<<<< HEAD
       try (Jedis jedis = new Jedis(hap.getHost(), hap.getPort(), sentinelConnectionTimeout, sentinelSoTimeout)) {
-=======
-      
-      try (Jedis jedis = new Jedis(hap.getHost(), hap.getPort(), sentinelConnectionTimeout, sentinelSoTimeout)){
->>>>>>> c9ba33b9
         if (sentinelUser != null) {
           jedis.auth(sentinelUser, sentinelPassword);
         } else if (sentinelPassword != null) {
@@ -270,15 +239,8 @@
         log.debug("Found Redis master at {}", master);
         break;
       } catch (JedisException e) {
-<<<<<<< HEAD
         // resolves #1036, it should handle JedisException there's another chance of raising JedisDataException
         log.warn("Cannot get master address from sentinel running @ {}. Reason: {}. Trying next one.", hap, e);
-=======
-        // resolves #1036, it should handle JedisException there's another chance
-        // of raising JedisDataException
-        log.warn(
-          "Cannot get master address from sentinel running @ {}. Reason: {}. Trying next one.", hap, e);
->>>>>>> c9ba33b9
       }
     }
 
