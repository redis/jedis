package redis.clients.jedis;

import redis.clients.jedis.commands.ProtocolCommand;
import redis.clients.jedis.params.GeoRadiusParam;
import redis.clients.jedis.params.GeoRadiusStoreParam;
import redis.clients.jedis.params.SetParams;
import redis.clients.jedis.params.ZAddParams;
import redis.clients.jedis.params.ZIncrByParams;
import redis.clients.jedis.params.LPosParams;
import redis.clients.jedis.commands.JedisClusterCommands;
import redis.clients.jedis.commands.JedisClusterScriptingCommands;
import redis.clients.jedis.commands.MultiKeyJedisClusterCommands;
import redis.clients.jedis.util.JedisClusterHashTagUtil;
import redis.clients.jedis.util.KeyMergeUtil;

import java.util.Collections;
import java.util.List;
import java.util.Map;
import java.util.Map.Entry;
import java.util.Set;
import javax.net.ssl.HostnameVerifier;
import javax.net.ssl.SSLParameters;
import javax.net.ssl.SSLSocketFactory;

import org.apache.commons.pool2.impl.GenericObjectPoolConfig;

public class JedisCluster extends BinaryJedisCluster implements JedisClusterCommands,
    MultiKeyJedisClusterCommands, JedisClusterScriptingCommands {

  public JedisCluster(HostAndPort node) {
    this(Collections.singleton(node));
  }

  public JedisCluster(HostAndPort node, int timeout) {
    this(Collections.singleton(node), timeout);
  }

  public JedisCluster(HostAndPort node, int timeout, int maxAttempts) {
    this(Collections.singleton(node), timeout, maxAttempts);
  }

  public JedisCluster(HostAndPort node, final GenericObjectPoolConfig<Jedis> poolConfig) {
    this(Collections.singleton(node), poolConfig);
  }

  public JedisCluster(HostAndPort node, int timeout, final GenericObjectPoolConfig<Jedis> poolConfig) {
    this(Collections.singleton(node), timeout, poolConfig);
  }

  public JedisCluster(HostAndPort node, int timeout, int maxAttempts,
      final GenericObjectPoolConfig<Jedis> poolConfig) {
    this(Collections.singleton(node), timeout, maxAttempts, poolConfig);
  }

  public JedisCluster(HostAndPort node, int connectionTimeout, int soTimeout, int maxAttempts,
      final GenericObjectPoolConfig<Jedis> poolConfig) {
    this(Collections.singleton(node), connectionTimeout, soTimeout, maxAttempts, poolConfig);
  }

  public JedisCluster(HostAndPort node, int connectionTimeout, int soTimeout, int maxAttempts,
      String password, final GenericObjectPoolConfig<Jedis> poolConfig) {
    this(Collections.singleton(node), connectionTimeout, soTimeout, maxAttempts, password,
        poolConfig);
  }

  public JedisCluster(HostAndPort node, int connectionTimeout, int soTimeout, int maxAttempts,
      String password, String clientName, final GenericObjectPoolConfig<Jedis> poolConfig) {
    this(Collections.singleton(node), connectionTimeout, soTimeout, maxAttempts, password,
        clientName, poolConfig);
  }

  public JedisCluster(HostAndPort node, int connectionTimeout, int soTimeout, int maxAttempts,
      String user, String password, String clientName,
      final GenericObjectPoolConfig<Jedis> poolConfig) {
    this(Collections.singleton(node), connectionTimeout, soTimeout, maxAttempts, user, password,
        clientName, poolConfig);
  }

  public JedisCluster(HostAndPort node, int connectionTimeout, int soTimeout, int maxAttempts,
      String password, String clientName, final GenericObjectPoolConfig<Jedis> poolConfig,
      boolean ssl) {
    this(Collections.singleton(node), connectionTimeout, soTimeout, maxAttempts, password,
        clientName, poolConfig, ssl);
  }

  public JedisCluster(HostAndPort node, int connectionTimeout, int soTimeout, int maxAttempts,
      String user, String password, String clientName,
      final GenericObjectPoolConfig<Jedis> poolConfig, boolean ssl) {
    this(Collections.singleton(node), connectionTimeout, soTimeout, maxAttempts, user, password,
        clientName, poolConfig, ssl);
  }

  /**
   * @deprecated This constructor will be removed in future.
   */
  @Deprecated
  public JedisCluster(HostAndPort node, int connectionTimeout, int soTimeout, int maxAttempts,
      String password, String clientName, final GenericObjectPoolConfig<Jedis> poolConfig,
      boolean ssl, SSLSocketFactory sslSocketFactory, SSLParameters sslParameters,
      HostnameVerifier hostnameVerifier, JedisClusterHostAndPortMap hostAndPortMap) {
    this(Collections.singleton(node), connectionTimeout, soTimeout, maxAttempts, password,
        clientName, poolConfig, ssl, sslSocketFactory, sslParameters, hostnameVerifier,
        hostAndPortMap);
  }

  /**
   * @deprecated This constructor will be removed in future.
   */
  @Deprecated
  public JedisCluster(HostAndPort node, int connectionTimeout, int soTimeout, int maxAttempts,
      String user, String password, String clientName,
      final GenericObjectPoolConfig<Jedis> poolConfig, boolean ssl,
      SSLSocketFactory sslSocketFactory, SSLParameters sslParameters,
      HostnameVerifier hostnameVerifier, JedisClusterHostAndPortMap hostAndPortMap) {
    this(Collections.singleton(node), connectionTimeout, soTimeout, maxAttempts, user, password,
        clientName, poolConfig, ssl, sslSocketFactory, sslParameters, hostnameVerifier,
        hostAndPortMap);
  }

  public JedisCluster(HostAndPort node, final JedisClientConfig clientConfig, int maxAttempts,
      final GenericObjectPoolConfig<Jedis> poolConfig) {
    this(Collections.singleton(node), clientConfig, maxAttempts, poolConfig);
  }

  public JedisCluster(Set<HostAndPort> nodes) {
    this(nodes, DEFAULT_TIMEOUT);
  }

  public JedisCluster(Set<HostAndPort> nodes, int timeout) {
    this(nodes, timeout, DEFAULT_MAX_ATTEMPTS);
  }

  public JedisCluster(Set<HostAndPort> nodes, int timeout, int maxAttempts) {
    this(nodes, timeout, maxAttempts, new GenericObjectPoolConfig<Jedis>());
  }

  public JedisCluster(Set<HostAndPort> nodes, final GenericObjectPoolConfig<Jedis> poolConfig) {
    this(nodes, DEFAULT_TIMEOUT, DEFAULT_MAX_ATTEMPTS, poolConfig);
  }

  public JedisCluster(Set<HostAndPort> nodes, int timeout,
      final GenericObjectPoolConfig<Jedis> poolConfig) {
    this(nodes, timeout, DEFAULT_MAX_ATTEMPTS, poolConfig);
  }

  public JedisCluster(Set<HostAndPort> jedisClusterNode, int timeout, int maxAttempts,
      final GenericObjectPoolConfig<Jedis> poolConfig) {
    super(jedisClusterNode, timeout, maxAttempts, poolConfig);
  }

  public JedisCluster(Set<HostAndPort> jedisClusterNode, int connectionTimeout, int soTimeout,
      int maxAttempts, final GenericObjectPoolConfig<Jedis> poolConfig) {
    super(jedisClusterNode, connectionTimeout, soTimeout, maxAttempts, poolConfig);
  }

  public JedisCluster(Set<HostAndPort> jedisClusterNode, int connectionTimeout, int soTimeout,
      int maxAttempts, String password, final GenericObjectPoolConfig<Jedis> poolConfig) {
    super(jedisClusterNode, connectionTimeout, soTimeout, maxAttempts, password, poolConfig);
  }

  public JedisCluster(Set<HostAndPort> jedisClusterNode, int connectionTimeout, int soTimeout,
      int maxAttempts, String password, String clientName,
      final GenericObjectPoolConfig<Jedis> poolConfig) {
    super(jedisClusterNode, connectionTimeout, soTimeout, maxAttempts, password, clientName,
        poolConfig);
  }

  public JedisCluster(Set<HostAndPort> jedisClusterNode, int connectionTimeout, int soTimeout,
      int maxAttempts, String user, String password, String clientName,
      final GenericObjectPoolConfig<Jedis> poolConfig) {
    super(jedisClusterNode, connectionTimeout, soTimeout, maxAttempts, user, password, clientName,
        poolConfig);
  }

  public JedisCluster(Set<HostAndPort> jedisClusterNode, int connectionTimeout, int soTimeout,
      int infiniteSoTimeout, int maxAttempts, String user, String password, String clientName,
      final GenericObjectPoolConfig<Jedis> poolConfig) {
    super(jedisClusterNode, connectionTimeout, soTimeout, infiniteSoTimeout, maxAttempts, user,
        password, clientName, poolConfig);
  }

  public JedisCluster(Set<HostAndPort> jedisClusterNode, int connectionTimeout, int soTimeout,
      int maxAttempts, String password, String clientName,
      final GenericObjectPoolConfig<Jedis> poolConfig, boolean ssl) {
    super(jedisClusterNode, connectionTimeout, soTimeout, maxAttempts, password, clientName,
        poolConfig, ssl);
  }

  public JedisCluster(Set<HostAndPort> jedisClusterNode, int connectionTimeout, int soTimeout,
      int maxAttempts, String user, String password, String clientName,
      final GenericObjectPoolConfig<Jedis> poolConfig, boolean ssl) {
    super(jedisClusterNode, connectionTimeout, soTimeout, maxAttempts, user, password, clientName,
        poolConfig, ssl);
  }

  /**
   * @deprecated This constructor will be removed in future.
   */
  @Deprecated
  public JedisCluster(Set<HostAndPort> jedisClusterNode, int connectionTimeout, int soTimeout,
      int maxAttempts, String password, String clientName,
      final GenericObjectPoolConfig<Jedis> poolConfig, boolean ssl,
      SSLSocketFactory sslSocketFactory, SSLParameters sslParameters,
      HostnameVerifier hostnameVerifier, JedisClusterHostAndPortMap hostAndPortMap) {
    super(jedisClusterNode, connectionTimeout, soTimeout, maxAttempts, password, clientName,
        poolConfig, ssl, sslSocketFactory, sslParameters, hostnameVerifier, hostAndPortMap);
  }

  /**
   * @deprecated This constructor will be removed in future.
   */
  @Deprecated
  public JedisCluster(Set<HostAndPort> jedisClusterNode, int connectionTimeout, int soTimeout,
      int infiniteSoTimeout, int maxAttempts, String password, String clientName,
      final GenericObjectPoolConfig<Jedis> poolConfig, boolean ssl,
      SSLSocketFactory sslSocketFactory, SSLParameters sslParameters,
      HostnameVerifier hostnameVerifier, JedisClusterHostAndPortMap hostAndPortMap) {
    this(jedisClusterNode, connectionTimeout, soTimeout, infiniteSoTimeout, maxAttempts, null,
        password, clientName, poolConfig, ssl, sslSocketFactory, sslParameters, hostnameVerifier,
        hostAndPortMap);
  }

  /**
   * @deprecated This constructor will be removed in future.
   */
  @Deprecated
  public JedisCluster(Set<HostAndPort> jedisClusterNode, int connectionTimeout, int soTimeout,
      int maxAttempts, String user, String password, String clientName,
      final GenericObjectPoolConfig<Jedis> poolConfig, boolean ssl,
      SSLSocketFactory sslSocketFactory, SSLParameters sslParameters,
      HostnameVerifier hostnameVerifier, JedisClusterHostAndPortMap hostAndPortMap) {
    super(jedisClusterNode, connectionTimeout, soTimeout, maxAttempts, user, password, clientName,
        poolConfig, ssl, sslSocketFactory, sslParameters, hostnameVerifier, hostAndPortMap);
  }

  /**
   * @deprecated This constructor will be removed in future.
   */
  @Deprecated
  public JedisCluster(Set<HostAndPort> jedisClusterNode, int connectionTimeout, int soTimeout,
      int infiniteSoTimeout, int maxAttempts, String user, String password, String clientName,
      final GenericObjectPoolConfig<Jedis> poolConfig, boolean ssl,
      SSLSocketFactory sslSocketFactory, SSLParameters sslParameters,
      HostnameVerifier hostnameVerifier, JedisClusterHostAndPortMap hostAndPortMap) {
    super(jedisClusterNode, connectionTimeout, soTimeout, infiniteSoTimeout, maxAttempts, user,
        password, clientName, poolConfig, ssl, sslSocketFactory, sslParameters, hostnameVerifier,
        hostAndPortMap);
  }

  public JedisCluster(Set<HostAndPort> nodes, final JedisClientConfig clientConfig,
      int maxAttempts, final GenericObjectPoolConfig<Jedis> poolConfig) {
    super(nodes, clientConfig, maxAttempts, poolConfig);
  }

  @Override
  public String set(final String key, final String value) {
    return new JedisClusterCommand<String>(connectionHandler, maxAttempts, this.maxTotalRetriesDuration) {
      @Override
      public String execute(Jedis connection) {
        return connection.set(key, value);
      }
    }.run(key);
  }

  @Override
  public String set(final String key, final String value, final SetParams params) {
    return new JedisClusterCommand<String>(connectionHandler, maxAttempts, this.maxTotalRetriesDuration) {
      @Override
      public String execute(Jedis connection) {
        return connection.set(key, value, params);
      }
    }.run(key);
  }

  @Override
  public String get(final String key) {
    return new JedisClusterCommand<String>(connectionHandler, maxAttempts, this.maxTotalRetriesDuration) {
      @Override
      public String execute(Jedis connection) {
        return connection.get(key);
      }
    }.run(key);
  }

  @Override
  public String getDel(final String key) {
    return new JedisClusterCommand<String>(connectionHandler, maxAttempts) {
      @Override
      public String execute(Jedis connection) {
        return connection.getDel(key);
      }
    }.run(key);
  }

  @Override
  public Boolean exists(final String key) {
    return new JedisClusterCommand<Boolean>(connectionHandler, maxAttempts, this.maxTotalRetriesDuration) {
      @Override
      public Boolean execute(Jedis connection) {
        return connection.exists(key);
      }
    }.run(key);
  }

  @Override
  public Long exists(final String... keys) {
    return new JedisClusterCommand<Long>(connectionHandler, maxAttempts, this.maxTotalRetriesDuration) {
      @Override
      public Long execute(Jedis connection) {
        return connection.exists(keys);
      }
    }.run(keys.length, keys);
  }

  @Override
  public Long persist(final String key) {
    return new JedisClusterCommand<Long>(connectionHandler, maxAttempts, this.maxTotalRetriesDuration) {
      @Override
      public Long execute(Jedis connection) {
        return connection.persist(key);
      }
    }.run(key);
  }

  @Override
  public String type(final String key) {
    return new JedisClusterCommand<String>(connectionHandler, maxAttempts, this.maxTotalRetriesDuration) {
      @Override
      public String execute(Jedis connection) {
        return connection.type(key);
      }
    }.run(key);
  }

  @Override
  public byte[] dump(final String key) {
    return new JedisClusterCommand<byte[]>(connectionHandler, maxAttempts, this.maxTotalRetriesDuration) {
      @Override
      public byte[] execute(Jedis connection) {
        return connection.dump(key);
      }
    }.run(key);
  }

  @Override
  public String restore(final String key, final long ttl, final byte[] serializedValue) {
    return new JedisClusterCommand<String>(connectionHandler, maxAttempts, this.maxTotalRetriesDuration) {
      @Override
      public String execute(Jedis connection) {
        return connection.restore(key, ttl, serializedValue);
      }
    }.run(key);
  }

  @Override
  public Long expire(final String key, final long seconds) {
    return new JedisClusterCommand<Long>(connectionHandler, maxAttempts, this.maxTotalRetriesDuration) {
      @Override
      public Long execute(Jedis connection) {
        return connection.expire(key, seconds);
      }
    }.run(key);
  }

  @Override
  public Long pexpire(final String key, final long milliseconds) {
    return new JedisClusterCommand<Long>(connectionHandler, maxAttempts, this.maxTotalRetriesDuration) {
      @Override
      public Long execute(Jedis connection) {
        return connection.pexpire(key, milliseconds);
      }
    }.run(key);
  }

  @Override
  public Long expireAt(final String key, final long unixTime) {
    return new JedisClusterCommand<Long>(connectionHandler, maxAttempts, this.maxTotalRetriesDuration) {
      @Override
      public Long execute(Jedis connection) {
        return connection.expireAt(key, unixTime);
      }
    }.run(key);
  }

  @Override
  public Long pexpireAt(final String key, final long millisecondsTimestamp) {
    return new JedisClusterCommand<Long>(connectionHandler, maxAttempts, this.maxTotalRetriesDuration) {
      @Override
      public Long execute(Jedis connection) {
        return connection.pexpireAt(key, millisecondsTimestamp);
      }
    }.run(key);
  }

  @Override
  public Long ttl(final String key) {
    return new JedisClusterCommand<Long>(connectionHandler, maxAttempts, this.maxTotalRetriesDuration) {
      @Override
      public Long execute(Jedis connection) {
        return connection.ttl(key);
      }
    }.run(key);
  }

  @Override
  public Long pttl(final String key) {
    return new JedisClusterCommand<Long>(connectionHandler, maxAttempts, this.maxTotalRetriesDuration) {
      @Override
      public Long execute(Jedis connection) {
        return connection.pttl(key);
      }
    }.run(key);
  }

  @Override
  public Long touch(final String key) {
    return new JedisClusterCommand<Long>(connectionHandler, maxAttempts, this.maxTotalRetriesDuration) {
      @Override
      public Long execute(Jedis connection) {
        return connection.touch(key);
      }
    }.run(key);
  }

  @Override
  public Long touch(final String... keys) {
    return new JedisClusterCommand<Long>(connectionHandler, maxAttempts, this.maxTotalRetriesDuration) {
      @Override
      public Long execute(Jedis connection) {
        return connection.touch(keys);
      }
    }.run(keys.length, keys);
  }

  @Override
  public Boolean setbit(final String key, final long offset, final boolean value) {
    return new JedisClusterCommand<Boolean>(connectionHandler, maxAttempts, this.maxTotalRetriesDuration) {
      @Override
      public Boolean execute(Jedis connection) {
        return connection.setbit(key, offset, value);
      }
    }.run(key);
  }

  @Override
  public Boolean setbit(final String key, final long offset, final String value) {
    return new JedisClusterCommand<Boolean>(connectionHandler, maxAttempts, this.maxTotalRetriesDuration) {
      @Override
      public Boolean execute(Jedis connection) {
        return connection.setbit(key, offset, value);
      }
    }.run(key);
  }

  @Override
  public Boolean getbit(final String key, final long offset) {
    return new JedisClusterCommand<Boolean>(connectionHandler, maxAttempts, this.maxTotalRetriesDuration) {
      @Override
      public Boolean execute(Jedis connection) {
        return connection.getbit(key, offset);
      }
    }.run(key);
  }

  @Override
  public Long setrange(final String key, final long offset, final String value) {
    return new JedisClusterCommand<Long>(connectionHandler, maxAttempts, this.maxTotalRetriesDuration) {
      @Override
      public Long execute(Jedis connection) {
        return connection.setrange(key, offset, value);
      }
    }.run(key);
  }

  @Override
  public String getrange(final String key, final long startOffset, final long endOffset) {
    return new JedisClusterCommand<String>(connectionHandler, maxAttempts, this.maxTotalRetriesDuration) {
      @Override
      public String execute(Jedis connection) {
        return connection.getrange(key, startOffset, endOffset);
      }
    }.run(key);
  }

  @Override
  public String getSet(final String key, final String value) {
    return new JedisClusterCommand<String>(connectionHandler, maxAttempts, this.maxTotalRetriesDuration) {
      @Override
      public String execute(Jedis connection) {
        return connection.getSet(key, value);
      }
    }.run(key);
  }

  @Override
  public Long setnx(final String key, final String value) {
    return new JedisClusterCommand<Long>(connectionHandler, maxAttempts, this.maxTotalRetriesDuration) {
      @Override
      public Long execute(Jedis connection) {
        return connection.setnx(key, value);
      }
    }.run(key);
  }

  @Override
  public String setex(final String key, final long seconds, final String value) {
    return new JedisClusterCommand<String>(connectionHandler, maxAttempts, this.maxTotalRetriesDuration) {
      @Override
      public String execute(Jedis connection) {
        return connection.setex(key, seconds, value);
      }
    }.run(key);
  }

  @Override
  public String psetex(final String key, final long milliseconds, final String value) {
    return new JedisClusterCommand<String>(connectionHandler, maxAttempts, this.maxTotalRetriesDuration) {
      @Override
      public String execute(Jedis connection) {
        return connection.psetex(key, milliseconds, value);
      }
    }.run(key);
  }

  @Override
  public Long decrBy(final String key, final long decrement) {
    return new JedisClusterCommand<Long>(connectionHandler, maxAttempts, this.maxTotalRetriesDuration) {
      @Override
      public Long execute(Jedis connection) {
        return connection.decrBy(key, decrement);
      }
    }.run(key);
  }

  @Override
  public Long decr(final String key) {
    return new JedisClusterCommand<Long>(connectionHandler, maxAttempts, this.maxTotalRetriesDuration) {
      @Override
      public Long execute(Jedis connection) {
        return connection.decr(key);
      }
    }.run(key);
  }

  @Override
  public Long incrBy(final String key, final long increment) {
    return new JedisClusterCommand<Long>(connectionHandler, maxAttempts, this.maxTotalRetriesDuration) {
      @Override
      public Long execute(Jedis connection) {
        return connection.incrBy(key, increment);
      }
    }.run(key);
  }

  @Override
  public Double incrByFloat(final String key, final double increment) {
    return new JedisClusterCommand<Double>(connectionHandler, maxAttempts, this.maxTotalRetriesDuration) {
      @Override
      public Double execute(Jedis connection) {
        return connection.incrByFloat(key, increment);
      }
    }.run(key);
  }

  @Override
  public Long incr(final String key) {
    return new JedisClusterCommand<Long>(connectionHandler, maxAttempts, this.maxTotalRetriesDuration) {
      @Override
      public Long execute(Jedis connection) {
        return connection.incr(key);
      }
    }.run(key);
  }

  @Override
  public Long append(final String key, final String value) {
    return new JedisClusterCommand<Long>(connectionHandler, maxAttempts, this.maxTotalRetriesDuration) {
      @Override
      public Long execute(Jedis connection) {
        return connection.append(key, value);
      }
    }.run(key);
  }

  @Override
  public String substr(final String key, final int start, final int end) {
    return new JedisClusterCommand<String>(connectionHandler, maxAttempts, this.maxTotalRetriesDuration) {
      @Override
      public String execute(Jedis connection) {
        return connection.substr(key, start, end);
      }
    }.run(key);
  }

  @Override
  public Long hset(final String key, final String field, final String value) {
    return new JedisClusterCommand<Long>(connectionHandler, maxAttempts, this.maxTotalRetriesDuration) {
      @Override
      public Long execute(Jedis connection) {
        return connection.hset(key, field, value);
      }
    }.run(key);
  }

  @Override
  public Long hset(final String key, final Map<String, String> hash) {
    return new JedisClusterCommand<Long>(connectionHandler, maxAttempts, this.maxTotalRetriesDuration) {
      @Override
      public Long execute(Jedis connection) {
        return connection.hset(key, hash);
      }
    }.run(key);
  }

  @Override
  public String hget(final String key, final String field) {
    return new JedisClusterCommand<String>(connectionHandler, maxAttempts, this.maxTotalRetriesDuration) {
      @Override
      public String execute(Jedis connection) {
        return connection.hget(key, field);
      }
    }.run(key);
  }

  @Override
  public Long hsetnx(final String key, final String field, final String value) {
    return new JedisClusterCommand<Long>(connectionHandler, maxAttempts, this.maxTotalRetriesDuration) {
      @Override
      public Long execute(Jedis connection) {
        return connection.hsetnx(key, field, value);
      }
    }.run(key);
  }

  @Override
  public String hmset(final String key, final Map<String, String> hash) {
    return new JedisClusterCommand<String>(connectionHandler, maxAttempts, this.maxTotalRetriesDuration) {
      @Override
      public String execute(Jedis connection) {
        return connection.hmset(key, hash);
      }
    }.run(key);
  }

  @Override
  public List<String> hmget(final String key, final String... fields) {
    return new JedisClusterCommand<List<String>>(connectionHandler, maxAttempts, this.maxTotalRetriesDuration) {
      @Override
      public List<String> execute(Jedis connection) {
        return connection.hmget(key, fields);
      }
    }.run(key);
  }

  @Override
  public Long hincrBy(final String key, final String field, final long value) {
    return new JedisClusterCommand<Long>(connectionHandler, maxAttempts, this.maxTotalRetriesDuration) {
      @Override
      public Long execute(Jedis connection) {
        return connection.hincrBy(key, field, value);
      }
    }.run(key);
  }

  @Override
  public Double hincrByFloat(final String key, final String field, final double value) {
    return new JedisClusterCommand<Double>(connectionHandler, maxAttempts, this.maxTotalRetriesDuration) {
      @Override
      public Double execute(Jedis connection) {
        return connection.hincrByFloat(key, field, value);
      }
    }.run(key);
  }

  @Override
  public Boolean hexists(final String key, final String field) {
    return new JedisClusterCommand<Boolean>(connectionHandler, maxAttempts, this.maxTotalRetriesDuration) {
      @Override
      public Boolean execute(Jedis connection) {
        return connection.hexists(key, field);
      }
    }.run(key);
  }

  @Override
  public Long hdel(final String key, final String... field) {
    return new JedisClusterCommand<Long>(connectionHandler, maxAttempts, this.maxTotalRetriesDuration) {
      @Override
      public Long execute(Jedis connection) {
        return connection.hdel(key, field);
      }
    }.run(key);
  }

  @Override
  public Long hlen(final String key) {
    return new JedisClusterCommand<Long>(connectionHandler, maxAttempts, this.maxTotalRetriesDuration) {
      @Override
      public Long execute(Jedis connection) {
        return connection.hlen(key);
      }
    }.run(key);
  }

  @Override
  public Set<String> hkeys(final String key) {
    return new JedisClusterCommand<Set<String>>(connectionHandler, maxAttempts, this.maxTotalRetriesDuration) {
      @Override
      public Set<String> execute(Jedis connection) {
        return connection.hkeys(key);
      }
    }.run(key);
  }

  @Override
  public List<String> hvals(final String key) {
    return new JedisClusterCommand<List<String>>(connectionHandler, maxAttempts, this.maxTotalRetriesDuration) {
      @Override
      public List<String> execute(Jedis connection) {
        return connection.hvals(key);
      }
    }.run(key);
  }

  @Override
  public Map<String, String> hgetAll(final String key) {
    return new JedisClusterCommand<Map<String, String>>(connectionHandler, maxAttempts, this.maxTotalRetriesDuration) {
      @Override
      public Map<String, String> execute(Jedis connection) {
        return connection.hgetAll(key);
      }
    }.run(key);
  }

  @Override
  public Long rpush(final String key, final String... string) {
    return new JedisClusterCommand<Long>(connectionHandler, maxAttempts, this.maxTotalRetriesDuration) {
      @Override
      public Long execute(Jedis connection) {
        return connection.rpush(key, string);
      }
    }.run(key);
  }

  @Override
  public Long lpush(final String key, final String... string) {
    return new JedisClusterCommand<Long>(connectionHandler, maxAttempts, this.maxTotalRetriesDuration) {
      @Override
      public Long execute(Jedis connection) {
        return connection.lpush(key, string);
      }
    }.run(key);
  }

  @Override
  public Long llen(final String key) {
    return new JedisClusterCommand<Long>(connectionHandler, maxAttempts, this.maxTotalRetriesDuration) {
      @Override
      public Long execute(Jedis connection) {
        return connection.llen(key);
      }
    }.run(key);
  }

  @Override
  public List<String> lrange(final String key, final long start, final long stop) {
    return new JedisClusterCommand<List<String>>(connectionHandler, maxAttempts, this.maxTotalRetriesDuration) {
      @Override
      public List<String> execute(Jedis connection) {
        return connection.lrange(key, start, stop);
      }
    }.run(key);
  }

  @Override
  public String ltrim(final String key, final long start, final long stop) {
    return new JedisClusterCommand<String>(connectionHandler, maxAttempts, this.maxTotalRetriesDuration) {
      @Override
      public String execute(Jedis connection) {
        return connection.ltrim(key, start, stop);
      }
    }.run(key);
  }

  @Override
  public String lindex(final String key, final long index) {
    return new JedisClusterCommand<String>(connectionHandler, maxAttempts, this.maxTotalRetriesDuration) {
      @Override
      public String execute(Jedis connection) {
        return connection.lindex(key, index);
      }
    }.run(key);
  }

  @Override
  public String lset(final String key, final long index, final String value) {
    return new JedisClusterCommand<String>(connectionHandler, maxAttempts, this.maxTotalRetriesDuration) {
      @Override
      public String execute(Jedis connection) {
        return connection.lset(key, index, value);
      }
    }.run(key);
  }

  @Override
  public Long lrem(final String key, final long count, final String value) {
    return new JedisClusterCommand<Long>(connectionHandler, maxAttempts, this.maxTotalRetriesDuration) {
      @Override
      public Long execute(Jedis connection) {
        return connection.lrem(key, count, value);
      }
    }.run(key);
  }

  @Override
  public String lpop(final String key) {
    return new JedisClusterCommand<String>(connectionHandler, maxAttempts, this.maxTotalRetriesDuration) {
      @Override
      public String execute(Jedis connection) {
        return connection.lpop(key);
      }
    }.run(key);
  }

  @Override
  public List<String> lpop(final String key, final int count) {
    return new JedisClusterCommand<List<String>>(connectionHandler, maxAttempts, this.maxTotalRetriesDuration) {
      @Override
      public List<String> execute(Jedis connection) {
        return connection.lpop(key, count);
      }
    }.run(key);
  }

  @Override
  public Long lpos(final String key, final String element) {
    return new JedisClusterCommand<Long>(connectionHandler, maxAttempts, this.maxTotalRetriesDuration) {
      @Override
      public Long execute(Jedis connection) {
        return connection.lpos(key, element);
      }
    }.run(key);
  }

  @Override
  public Long lpos(final String key, final String element, final LPosParams params) {
    return new JedisClusterCommand<Long>(connectionHandler, maxAttempts, this.maxTotalRetriesDuration) {
      @Override
      public Long execute(Jedis connection) {
        return connection.lpos(key, element, params);
      }
    }.run(key);
  }

  @Override
<<<<<<< HEAD
  public List<Long> lpos(final String key, final String element, final LPosParams params, final long count) {
    return new JedisClusterCommand<List<Long>>(connectionHandler, maxAttempts, this.maxTotalRetriesDuration) {
=======
  public List<Long> lpos(final String key, final String element, final LPosParams params,
      final long count) {
    return new JedisClusterCommand<List<Long>>(connectionHandler, maxAttempts) {
>>>>>>> 844477cb
      @Override
      public List<Long> execute(Jedis connection) {
        return connection.lpos(key, element, params, count);
      }
    }.run(key);
  }

  @Override
  public String rpop(final String key) {
    return new JedisClusterCommand<String>(connectionHandler, maxAttempts, this.maxTotalRetriesDuration) {
      @Override
      public String execute(Jedis connection) {
        return connection.rpop(key);
      }
    }.run(key);
  }

  @Override
  public List<String> rpop(final String key, final int count) {
    return new JedisClusterCommand<List<String>>(connectionHandler, maxAttempts, this.maxTotalRetriesDuration) {
      @Override
      public List<String> execute(Jedis connection) {
        return connection.rpop(key, count);
      }
    }.run(key);
  }

  @Override
  public Long sadd(final String key, final String... member) {
    return new JedisClusterCommand<Long>(connectionHandler, maxAttempts, this.maxTotalRetriesDuration) {
      @Override
      public Long execute(Jedis connection) {
        return connection.sadd(key, member);
      }
    }.run(key);
  }

  @Override
  public Set<String> smembers(final String key) {
    return new JedisClusterCommand<Set<String>>(connectionHandler, maxAttempts, this.maxTotalRetriesDuration) {
      @Override
      public Set<String> execute(Jedis connection) {
        return connection.smembers(key);
      }
    }.run(key);
  }

  @Override
  public Long srem(final String key, final String... member) {
    return new JedisClusterCommand<Long>(connectionHandler, maxAttempts, this.maxTotalRetriesDuration) {
      @Override
      public Long execute(Jedis connection) {
        return connection.srem(key, member);
      }
    }.run(key);
  }

  @Override
  public String spop(final String key) {
    return new JedisClusterCommand<String>(connectionHandler, maxAttempts, this.maxTotalRetriesDuration) {
      @Override
      public String execute(Jedis connection) {
        return connection.spop(key);
      }
    }.run(key);
  }

  @Override
  public Set<String> spop(final String key, final long count) {
    return new JedisClusterCommand<Set<String>>(connectionHandler, maxAttempts, this.maxTotalRetriesDuration) {
      @Override
      public Set<String> execute(Jedis connection) {
        return connection.spop(key, count);
      }
    }.run(key);
  }

  @Override
  public Long scard(final String key) {
    return new JedisClusterCommand<Long>(connectionHandler, maxAttempts, this.maxTotalRetriesDuration) {
      @Override
      public Long execute(Jedis connection) {
        return connection.scard(key);
      }
    }.run(key);
  }

  @Override
  public Boolean sismember(final String key, final String member) {
    return new JedisClusterCommand<Boolean>(connectionHandler, maxAttempts, this.maxTotalRetriesDuration) {
      @Override
      public Boolean execute(Jedis connection) {
        return connection.sismember(key, member);
      }
    }.run(key);
  }

  @Override
  public List<Boolean> smismember(final String key, final String... members) {
    return new JedisClusterCommand<List<Boolean>>(connectionHandler, maxAttempts, this.maxTotalRetriesDuration) {
      @Override
      public List<Boolean> execute(Jedis connection) {
        return connection.smismember(key, members);
      }
    }.run(key);
  }

  @Override
  public String srandmember(final String key) {
    return new JedisClusterCommand<String>(connectionHandler, maxAttempts, this.maxTotalRetriesDuration) {
      @Override
      public String execute(Jedis connection) {
        return connection.srandmember(key);
      }
    }.run(key);
  }

  @Override
  public List<String> srandmember(final String key, final int count) {
    return new JedisClusterCommand<List<String>>(connectionHandler, maxAttempts, this.maxTotalRetriesDuration) {
      @Override
      public List<String> execute(Jedis connection) {
        return connection.srandmember(key, count);
      }
    }.run(key);
  }

  @Override
  public Long strlen(final String key) {
    return new JedisClusterCommand<Long>(connectionHandler, maxAttempts, this.maxTotalRetriesDuration) {
      @Override
      public Long execute(Jedis connection) {
        return connection.strlen(key);
      }
    }.run(key);
  }

  @Override
  public Long zadd(final String key, final double score, final String member) {
    return new JedisClusterCommand<Long>(connectionHandler, maxAttempts, this.maxTotalRetriesDuration) {
      @Override
      public Long execute(Jedis connection) {
        return connection.zadd(key, score, member);
      }
    }.run(key);
  }

  @Override
  public Long zadd(final String key, final double score, final String member,
      final ZAddParams params) {
    return new JedisClusterCommand<Long>(connectionHandler, maxAttempts, this.maxTotalRetriesDuration) {
      @Override
      public Long execute(Jedis connection) {
        return connection.zadd(key, score, member, params);
      }
    }.run(key);
  }

  @Override
  public Long zadd(final String key, final Map<String, Double> scoreMembers) {
    return new JedisClusterCommand<Long>(connectionHandler, maxAttempts, this.maxTotalRetriesDuration) {
      @Override
      public Long execute(Jedis connection) {
        return connection.zadd(key, scoreMembers);
      }
    }.run(key);
  }

  @Override
  public Long zadd(final String key, final Map<String, Double> scoreMembers, final ZAddParams params) {
    return new JedisClusterCommand<Long>(connectionHandler, maxAttempts, this.maxTotalRetriesDuration) {
      @Override
      public Long execute(Jedis connection) {
        return connection.zadd(key, scoreMembers, params);
      }
    }.run(key);
  }

  @Override
  public Set<String> zrange(final String key, final long start, final long stop) {
    return new JedisClusterCommand<Set<String>>(connectionHandler, maxAttempts, this.maxTotalRetriesDuration) {
      @Override
      public Set<String> execute(Jedis connection) {
        return connection.zrange(key, start, stop);
      }
    }.run(key);
  }

  @Override
  public Long zrem(final String key, final String... members) {
    return new JedisClusterCommand<Long>(connectionHandler, maxAttempts, this.maxTotalRetriesDuration) {
      @Override
      public Long execute(Jedis connection) {
        return connection.zrem(key, members);
      }
    }.run(key);
  }

  @Override
  public Double zincrby(final String key, final double increment, final String member) {
    return new JedisClusterCommand<Double>(connectionHandler, maxAttempts, this.maxTotalRetriesDuration) {
      @Override
      public Double execute(Jedis connection) {
        return connection.zincrby(key, increment, member);
      }
    }.run(key);
  }

  @Override
  public Double zincrby(final String key, final double increment, final String member,
      final ZIncrByParams params) {
    return new JedisClusterCommand<Double>(connectionHandler, maxAttempts, this.maxTotalRetriesDuration) {
      @Override
      public Double execute(Jedis connection) {
        return connection.zincrby(key, increment, member, params);
      }
    }.run(key);
  }

  @Override
  public Long zrank(final String key, final String member) {
    return new JedisClusterCommand<Long>(connectionHandler, maxAttempts, this.maxTotalRetriesDuration) {
      @Override
      public Long execute(Jedis connection) {
        return connection.zrank(key, member);
      }
    }.run(key);
  }

  @Override
  public Long zrevrank(final String key, final String member) {
    return new JedisClusterCommand<Long>(connectionHandler, maxAttempts, this.maxTotalRetriesDuration) {
      @Override
      public Long execute(Jedis connection) {
        return connection.zrevrank(key, member);
      }
    }.run(key);
  }

  @Override
  public Set<String> zrevrange(final String key, final long start, final long stop) {
    return new JedisClusterCommand<Set<String>>(connectionHandler, maxAttempts, this.maxTotalRetriesDuration) {
      @Override
      public Set<String> execute(Jedis connection) {
        return connection.zrevrange(key, start, stop);
      }
    }.run(key);
  }

  @Override
  public Set<Tuple> zrangeWithScores(final String key, final long start, final long stop) {
    return new JedisClusterCommand<Set<Tuple>>(connectionHandler, maxAttempts, this.maxTotalRetriesDuration) {
      @Override
      public Set<Tuple> execute(Jedis connection) {
        return connection.zrangeWithScores(key, start, stop);
      }
    }.run(key);
  }

  @Override
  public Set<Tuple> zrevrangeWithScores(final String key, final long start, final long stop) {
    return new JedisClusterCommand<Set<Tuple>>(connectionHandler, maxAttempts, this.maxTotalRetriesDuration) {
      @Override
      public Set<Tuple> execute(Jedis connection) {
        return connection.zrevrangeWithScores(key, start, stop);
      }
    }.run(key);
  }

  @Override
  public Long zcard(final String key) {
    return new JedisClusterCommand<Long>(connectionHandler, maxAttempts, this.maxTotalRetriesDuration) {
      @Override
      public Long execute(Jedis connection) {
        return connection.zcard(key);
      }
    }.run(key);
  }

  @Override
  public Double zscore(final String key, final String member) {
    return new JedisClusterCommand<Double>(connectionHandler, maxAttempts, this.maxTotalRetriesDuration) {
      @Override
      public Double execute(Jedis connection) {
        return connection.zscore(key, member);
      }
    }.run(key);
  }

  @Override
  public List<Double> zmscore(final String key, final String... members) {
    return new JedisClusterCommand<List<Double>>(connectionHandler, maxAttempts, this.maxTotalRetriesDuration) {
      @Override
      public List<Double> execute(Jedis connection) {
        return connection.zmscore(key, members);
      }
    }.run(key);
  }

  @Override
  public Tuple zpopmax(final String key) {
    return new JedisClusterCommand<Tuple>(connectionHandler, maxAttempts, this.maxTotalRetriesDuration) {
      @Override
      public Tuple execute(Jedis connection) {
        return connection.zpopmax(key);
      }
    }.run(key);
  }

  @Override
  public Set<Tuple> zpopmax(final String key, final int count) {
    return new JedisClusterCommand<Set<Tuple>>(connectionHandler, maxAttempts, this.maxTotalRetriesDuration) {
      @Override
      public Set<Tuple> execute(Jedis connection) {
        return connection.zpopmax(key, count);
      }
    }.run(key);
  }

  @Override
  public Tuple zpopmin(final String key) {
    return new JedisClusterCommand<Tuple>(connectionHandler, maxAttempts, this.maxTotalRetriesDuration) {
      @Override
      public Tuple execute(Jedis connection) {
        return connection.zpopmin(key);
      }
    }.run(key);
  }

  @Override
  public Set<Tuple> zpopmin(final String key, final int count) {
    return new JedisClusterCommand<Set<Tuple>>(connectionHandler, maxAttempts, this.maxTotalRetriesDuration) {
      @Override
      public Set<Tuple> execute(Jedis connection) {
        return connection.zpopmin(key, count);
      }
    }.run(key);
  }

  @Override
  public List<String> sort(final String key) {
    return new JedisClusterCommand<List<String>>(connectionHandler, maxAttempts, this.maxTotalRetriesDuration) {
      @Override
      public List<String> execute(Jedis connection) {
        return connection.sort(key);
      }
    }.run(key);
  }

  @Override
  public List<String> sort(final String key, final SortingParams sortingParameters) {
    return new JedisClusterCommand<List<String>>(connectionHandler, maxAttempts, this.maxTotalRetriesDuration) {
      @Override
      public List<String> execute(Jedis connection) {
        return connection.sort(key, sortingParameters);
      }
    }.run(key);
  }

  @Override
  public Long zcount(final String key, final double min, final double max) {
    return new JedisClusterCommand<Long>(connectionHandler, maxAttempts, this.maxTotalRetriesDuration) {
      @Override
      public Long execute(Jedis connection) {
        return connection.zcount(key, min, max);
      }
    }.run(key);
  }

  @Override
  public Long zcount(final String key, final String min, final String max) {
    return new JedisClusterCommand<Long>(connectionHandler, maxAttempts, this.maxTotalRetriesDuration) {
      @Override
      public Long execute(Jedis connection) {
        return connection.zcount(key, min, max);
      }
    }.run(key);
  }

  @Override
  public Set<String> zrangeByScore(final String key, final double min, final double max) {
    return new JedisClusterCommand<Set<String>>(connectionHandler, maxAttempts, this.maxTotalRetriesDuration) {
      @Override
      public Set<String> execute(Jedis connection) {
        return connection.zrangeByScore(key, min, max);
      }
    }.run(key);
  }

  @Override
  public Set<String> zrangeByScore(final String key, final String min, final String max) {
    return new JedisClusterCommand<Set<String>>(connectionHandler, maxAttempts, this.maxTotalRetriesDuration) {
      @Override
      public Set<String> execute(Jedis connection) {
        return connection.zrangeByScore(key, min, max);
      }
    }.run(key);
  }

  @Override
  public Set<String> zrevrangeByScore(final String key, final double max, final double min) {
    return new JedisClusterCommand<Set<String>>(connectionHandler, maxAttempts, this.maxTotalRetriesDuration) {
      @Override
      public Set<String> execute(Jedis connection) {
        return connection.zrevrangeByScore(key, max, min);
      }
    }.run(key);
  }

  @Override
  public Set<String> zrangeByScore(final String key, final double min, final double max,
      final int offset, final int count) {
    return new JedisClusterCommand<Set<String>>(connectionHandler, maxAttempts, this.maxTotalRetriesDuration) {
      @Override
      public Set<String> execute(Jedis connection) {
        return connection.zrangeByScore(key, min, max, offset, count);
      }
    }.run(key);
  }

  @Override
  public Set<String> zrevrangeByScore(final String key, final String max, final String min) {
    return new JedisClusterCommand<Set<String>>(connectionHandler, maxAttempts, this.maxTotalRetriesDuration) {
      @Override
      public Set<String> execute(Jedis connection) {
        return connection.zrevrangeByScore(key, max, min);
      }
    }.run(key);
  }

  @Override
  public Set<String> zrangeByScore(final String key, final String min, final String max,
      final int offset, final int count) {
    return new JedisClusterCommand<Set<String>>(connectionHandler, maxAttempts, this.maxTotalRetriesDuration) {
      @Override
      public Set<String> execute(Jedis connection) {
        return connection.zrangeByScore(key, min, max, offset, count);
      }
    }.run(key);
  }

  @Override
  public Set<String> zrevrangeByScore(final String key, final double max, final double min,
      final int offset, final int count) {
    return new JedisClusterCommand<Set<String>>(connectionHandler, maxAttempts, this.maxTotalRetriesDuration) {
      @Override
      public Set<String> execute(Jedis connection) {
        return connection.zrevrangeByScore(key, max, min, offset, count);
      }
    }.run(key);
  }

  @Override
  public Set<Tuple> zrangeByScoreWithScores(final String key, final double min, final double max) {
    return new JedisClusterCommand<Set<Tuple>>(connectionHandler, maxAttempts, this.maxTotalRetriesDuration) {
      @Override
      public Set<Tuple> execute(Jedis connection) {
        return connection.zrangeByScoreWithScores(key, min, max);
      }
    }.run(key);
  }

  @Override
  public Set<Tuple> zrevrangeByScoreWithScores(final String key, final double max, final double min) {
    return new JedisClusterCommand<Set<Tuple>>(connectionHandler, maxAttempts, this.maxTotalRetriesDuration) {
      @Override
      public Set<Tuple> execute(Jedis connection) {
        return connection.zrevrangeByScoreWithScores(key, max, min);
      }
    }.run(key);
  }

  @Override
  public Set<Tuple> zrangeByScoreWithScores(final String key, final double min, final double max,
      final int offset, final int count) {
    return new JedisClusterCommand<Set<Tuple>>(connectionHandler, maxAttempts, this.maxTotalRetriesDuration) {
      @Override
      public Set<Tuple> execute(Jedis connection) {
        return connection.zrangeByScoreWithScores(key, min, max, offset, count);
      }
    }.run(key);
  }

  @Override
  public Set<String> zrevrangeByScore(final String key, final String max, final String min,
      final int offset, final int count) {
    return new JedisClusterCommand<Set<String>>(connectionHandler, maxAttempts, this.maxTotalRetriesDuration) {
      @Override
      public Set<String> execute(Jedis connection) {
        return connection.zrevrangeByScore(key, max, min, offset, count);
      }
    }.run(key);
  }

  @Override
  public Set<Tuple> zrangeByScoreWithScores(final String key, final String min, final String max) {
    return new JedisClusterCommand<Set<Tuple>>(connectionHandler, maxAttempts, this.maxTotalRetriesDuration) {
      @Override
      public Set<Tuple> execute(Jedis connection) {
        return connection.zrangeByScoreWithScores(key, min, max);
      }
    }.run(key);
  }

  @Override
  public Set<Tuple> zrevrangeByScoreWithScores(final String key, final String max, final String min) {
    return new JedisClusterCommand<Set<Tuple>>(connectionHandler, maxAttempts, this.maxTotalRetriesDuration) {
      @Override
      public Set<Tuple> execute(Jedis connection) {
        return connection.zrevrangeByScoreWithScores(key, max, min);
      }
    }.run(key);
  }

  @Override
  public Set<Tuple> zrangeByScoreWithScores(final String key, final String min, final String max,
      final int offset, final int count) {
    return new JedisClusterCommand<Set<Tuple>>(connectionHandler, maxAttempts, this.maxTotalRetriesDuration) {
      @Override
      public Set<Tuple> execute(Jedis connection) {
        return connection.zrangeByScoreWithScores(key, min, max, offset, count);
      }
    }.run(key);
  }

  @Override
  public Set<Tuple> zrevrangeByScoreWithScores(final String key, final double max,
      final double min, final int offset, final int count) {
    return new JedisClusterCommand<Set<Tuple>>(connectionHandler, maxAttempts, this.maxTotalRetriesDuration) {
      @Override
      public Set<Tuple> execute(Jedis connection) {
        return connection.zrevrangeByScoreWithScores(key, max, min, offset, count);
      }
    }.run(key);
  }

  @Override
  public Set<Tuple> zrevrangeByScoreWithScores(final String key, final String max,
      final String min, final int offset, final int count) {
    return new JedisClusterCommand<Set<Tuple>>(connectionHandler, maxAttempts, this.maxTotalRetriesDuration) {
      @Override
      public Set<Tuple> execute(Jedis connection) {
        return connection.zrevrangeByScoreWithScores(key, max, min, offset, count);
      }
    }.run(key);
  }

  @Override
  public Long zremrangeByRank(final String key, final long start, final long stop) {
    return new JedisClusterCommand<Long>(connectionHandler, maxAttempts, this.maxTotalRetriesDuration) {
      @Override
      public Long execute(Jedis connection) {
        return connection.zremrangeByRank(key, start, stop);
      }
    }.run(key);
  }

  @Override
  public Long zremrangeByScore(final String key, final double min, final double max) {
    return new JedisClusterCommand<Long>(connectionHandler, maxAttempts, this.maxTotalRetriesDuration) {
      @Override
      public Long execute(Jedis connection) {
        return connection.zremrangeByScore(key, min, max);
      }
    }.run(key);
  }

  @Override
  public Long zremrangeByScore(final String key, final String min, final String max) {
    return new JedisClusterCommand<Long>(connectionHandler, maxAttempts, this.maxTotalRetriesDuration) {
      @Override
      public Long execute(Jedis connection) {
        return connection.zremrangeByScore(key, min, max);
      }
    }.run(key);
  }

  @Override
  public Long zlexcount(final String key, final String min, final String max) {
    return new JedisClusterCommand<Long>(connectionHandler, maxAttempts, this.maxTotalRetriesDuration) {
      @Override
      public Long execute(Jedis connection) {
        return connection.zlexcount(key, min, max);
      }
    }.run(key);
  }

  @Override
  public Set<String> zrangeByLex(final String key, final String min, final String max) {
    return new JedisClusterCommand<Set<String>>(connectionHandler, maxAttempts, this.maxTotalRetriesDuration) {
      @Override
      public Set<String> execute(Jedis connection) {
        return connection.zrangeByLex(key, min, max);
      }
    }.run(key);
  }

  @Override
  public Set<String> zrangeByLex(final String key, final String min, final String max,
      final int offset, final int count) {
    return new JedisClusterCommand<Set<String>>(connectionHandler, maxAttempts, this.maxTotalRetriesDuration) {
      @Override
      public Set<String> execute(Jedis connection) {
        return connection.zrangeByLex(key, min, max, offset, count);
      }
    }.run(key);
  }

  @Override
  public Set<String> zrevrangeByLex(final String key, final String max, final String min) {
    return new JedisClusterCommand<Set<String>>(connectionHandler, maxAttempts, this.maxTotalRetriesDuration) {
      @Override
      public Set<String> execute(Jedis connection) {
        return connection.zrevrangeByLex(key, max, min);
      }
    }.run(key);
  }

  @Override
  public Set<String> zrevrangeByLex(final String key, final String max, final String min,
      final int offset, final int count) {
    return new JedisClusterCommand<Set<String>>(connectionHandler, maxAttempts, this.maxTotalRetriesDuration) {
      @Override
      public Set<String> execute(Jedis connection) {
        return connection.zrevrangeByLex(key, max, min, offset, count);
      }
    }.run(key);
  }

  @Override
  public Long zremrangeByLex(final String key, final String min, final String max) {
    return new JedisClusterCommand<Long>(connectionHandler, maxAttempts, this.maxTotalRetriesDuration) {
      @Override
      public Long execute(Jedis connection) {
        return connection.zremrangeByLex(key, min, max);
      }
    }.run(key);
  }

  @Override
  public Long linsert(final String key, final ListPosition where, final String pivot,
      final String value) {
    return new JedisClusterCommand<Long>(connectionHandler, maxAttempts, this.maxTotalRetriesDuration) {
      @Override
      public Long execute(Jedis connection) {
        return connection.linsert(key, where, pivot, value);
      }
    }.run(key);
  }

  @Override
  public Long lpushx(final String key, final String... string) {
    return new JedisClusterCommand<Long>(connectionHandler, maxAttempts, this.maxTotalRetriesDuration) {
      @Override
      public Long execute(Jedis connection) {
        return connection.lpushx(key, string);
      }
    }.run(key);
  }

  @Override
  public Long rpushx(final String key, final String... string) {
    return new JedisClusterCommand<Long>(connectionHandler, maxAttempts, this.maxTotalRetriesDuration) {
      @Override
      public Long execute(Jedis connection) {
        return connection.rpushx(key, string);
      }
    }.run(key);
  }

  @Override
  public Long del(final String key) {
    return new JedisClusterCommand<Long>(connectionHandler, maxAttempts, this.maxTotalRetriesDuration) {
      @Override
      public Long execute(Jedis connection) {
        return connection.del(key);
      }
    }.run(key);
  }

  @Override
  public Long unlink(final String key) {
    return new JedisClusterCommand<Long>(connectionHandler, maxAttempts, this.maxTotalRetriesDuration) {
      @Override
      public Long execute(Jedis connection) {
        return connection.unlink(key);
      }
    }.run(key);
  }

  @Override
  public Long unlink(final String... keys) {
    return new JedisClusterCommand<Long>(connectionHandler, maxAttempts, this.maxTotalRetriesDuration) {
      @Override
      public Long execute(Jedis connection) {
        return connection.unlink(keys);
      }
    }.run(keys.length, keys);
  }

  @Override
  public String echo(final String string) {
    // note that it'll be run from arbitrary node
    return new JedisClusterCommand<String>(connectionHandler, maxAttempts, this.maxTotalRetriesDuration) {
      @Override
      public String execute(Jedis connection) {
        return connection.echo(string);
      }
    }.run(string);
  }

  @Override
  public Long bitcount(final String key) {
    return new JedisClusterCommand<Long>(connectionHandler, maxAttempts, this.maxTotalRetriesDuration) {
      @Override
      public Long execute(Jedis connection) {
        return connection.bitcount(key);
      }
    }.run(key);
  }

  @Override
  public Long bitcount(final String key, final long start, final long end) {
    return new JedisClusterCommand<Long>(connectionHandler, maxAttempts, this.maxTotalRetriesDuration) {
      @Override
      public Long execute(Jedis connection) {
        return connection.bitcount(key, start, end);
      }
    }.run(key);
  }

  @Override
  public Set<String> keys(final String pattern) {
    if (pattern == null || pattern.isEmpty()) {
      throw new IllegalArgumentException(this.getClass().getSimpleName()
          + " only supports KEYS commands with non-empty patterns");
    }
    if (!JedisClusterHashTagUtil.isClusterCompliantMatchPattern(pattern)) {
      throw new IllegalArgumentException(
          this.getClass().getSimpleName()
          + " only supports KEYS commands with patterns containing hash-tags"
          + " ( curly-brackets enclosed strings )");
    }
    return new JedisClusterCommand<Set<String>>(connectionHandler, maxAttempts, this.maxTotalRetriesDuration) {
      @Override
      public Set<String> execute(Jedis connection) {
        return connection.keys(pattern);
      }
    }.run(pattern);
  }

  @Override
  public ScanResult<String> scan(final String cursor, final ScanParams params) {

    String matchPattern = null;

    if (params == null || (matchPattern = params.match()) == null || matchPattern.isEmpty()) {
      throw new IllegalArgumentException(JedisCluster.class.getSimpleName()
          + " only supports SCAN commands with non-empty MATCH patterns");
    }

    if (!JedisClusterHashTagUtil.isClusterCompliantMatchPattern(matchPattern)) {
      throw new IllegalArgumentException(
          JedisCluster.class.getSimpleName()
          + " only supports SCAN commands with MATCH patterns containing hash-tags"
          + " ( curly-brackets enclosed strings )");
    }

<<<<<<< HEAD
    return new JedisClusterCommand< ScanResult<String>>(connectionHandler, maxAttempts, this.maxTotalRetriesDuration) {
=======
    return new JedisClusterCommand<ScanResult<String>>(connectionHandler, maxAttempts) {
>>>>>>> 844477cb
      @Override
      public ScanResult<String> execute(Jedis connection) {
        return connection.scan(cursor, params);
      }
    }.run(matchPattern);
  }

  @Override
  public ScanResult<Entry<String, String>> hscan(final String key, final String cursor) {
    return new JedisClusterCommand<ScanResult<Entry<String, String>>>(connectionHandler,
<<<<<<< HEAD
                                                                      maxAttempts,
                                                                      this.maxTotalRetriesDuration) {
=======
        maxAttempts) {
>>>>>>> 844477cb
      @Override
      public ScanResult<Entry<String, String>> execute(Jedis connection) {
        return connection.hscan(key, cursor);
      }
    }.run(key);
  }

  @Override
  public ScanResult<String> sscan(final String key, final String cursor) {
    return new JedisClusterCommand<ScanResult<String>>(connectionHandler, maxAttempts, this.maxTotalRetriesDuration) {
      @Override
      public ScanResult<String> execute(Jedis connection) {
        return connection.sscan(key, cursor);
      }
    }.run(key);
  }

  @Override
  public ScanResult<Tuple> zscan(final String key, final String cursor) {
    return new JedisClusterCommand<ScanResult<Tuple>>(connectionHandler, maxAttempts, this.maxTotalRetriesDuration) {
      @Override
      public ScanResult<Tuple> execute(Jedis connection) {
        return connection.zscan(key, cursor);
      }
    }.run(key);
  }

  @Override
  public Long pfadd(final String key, final String... elements) {
    return new JedisClusterCommand<Long>(connectionHandler, maxAttempts, this.maxTotalRetriesDuration) {
      @Override
      public Long execute(Jedis connection) {
        return connection.pfadd(key, elements);
      }
    }.run(key);
  }

  @Override
  public long pfcount(final String key) {
    return new JedisClusterCommand<Long>(connectionHandler, maxAttempts, this.maxTotalRetriesDuration) {
      @Override
      public Long execute(Jedis connection) {
        return connection.pfcount(key);
      }
    }.run(key);
  }

  @Override
  public List<String> blpop(final int timeout, final String key) {
    return new JedisClusterCommand<List<String>>(connectionHandler, maxAttempts, this.maxTotalRetriesDuration) {
      @Override
      public List<String> execute(Jedis connection) {
        return connection.blpop(timeout, key);
      }
    }.run(key);
  }

  @Override
  public List<String> brpop(final int timeout, final String key) {
    return new JedisClusterCommand<List<String>>(connectionHandler, maxAttempts, this.maxTotalRetriesDuration) {
      @Override
      public List<String> execute(Jedis connection) {
        return connection.brpop(timeout, key);
      }
    }.run(key);
  }

  @Override
  public Long del(final String... keys) {
    return new JedisClusterCommand<Long>(connectionHandler, maxAttempts, this.maxTotalRetriesDuration) {
      @Override
      public Long execute(Jedis connection) {
        return connection.del(keys);
      }
    }.run(keys.length, keys);
  }

  @Override
  public List<String> blpop(final int timeout, final String... keys) {
    return new JedisClusterCommand<List<String>>(connectionHandler, maxAttempts, this.maxTotalRetriesDuration) {
      @Override
      public List<String> execute(Jedis connection) {
        return connection.blpop(timeout, keys);
      }
    }.run(keys.length, keys);

  }

  @Override
  public List<String> brpop(final int timeout, final String... keys) {
    return new JedisClusterCommand<List<String>>(connectionHandler, maxAttempts, this.maxTotalRetriesDuration) {
      @Override
      public List<String> execute(Jedis connection) {
        return connection.brpop(timeout, keys);
      }
    }.run(keys.length, keys);
  }

  @Override
  public List<String> mget(final String... keys) {
    return new JedisClusterCommand<List<String>>(connectionHandler, maxAttempts, this.maxTotalRetriesDuration) {
      @Override
      public List<String> execute(Jedis connection) {
        return connection.mget(keys);
      }
    }.run(keys.length, keys);
  }

  @Override
  public String mset(final String... keysvalues) {
    String[] keys = new String[keysvalues.length / 2];

    for (int keyIdx = 0; keyIdx < keys.length; keyIdx++) {
      keys[keyIdx] = keysvalues[keyIdx * 2];
    }

    return new JedisClusterCommand<String>(connectionHandler, maxAttempts, this.maxTotalRetriesDuration) {
      @Override
      public String execute(Jedis connection) {
        return connection.mset(keysvalues);
      }
    }.run(keys.length, keys);
  }

  @Override
  public Long msetnx(final String... keysvalues) {
    String[] keys = new String[keysvalues.length / 2];

    for (int keyIdx = 0; keyIdx < keys.length; keyIdx++) {
      keys[keyIdx] = keysvalues[keyIdx * 2];
    }

    return new JedisClusterCommand<Long>(connectionHandler, maxAttempts, this.maxTotalRetriesDuration) {
      @Override
      public Long execute(Jedis connection) {
        return connection.msetnx(keysvalues);
      }
    }.run(keys.length, keys);
  }

  @Override
  public String rename(final String oldkey, final String newkey) {
    return new JedisClusterCommand<String>(connectionHandler, maxAttempts, this.maxTotalRetriesDuration) {
      @Override
      public String execute(Jedis connection) {
        return connection.rename(oldkey, newkey);
      }
    }.run(2, oldkey, newkey);
  }

  @Override
  public Long renamenx(final String oldkey, final String newkey) {
    return new JedisClusterCommand<Long>(connectionHandler, maxAttempts, this.maxTotalRetriesDuration) {
      @Override
      public Long execute(Jedis connection) {
        return connection.renamenx(oldkey, newkey);
      }
    }.run(2, oldkey, newkey);
  }

  @Override
  public String rpoplpush(final String srckey, final String dstkey) {
    return new JedisClusterCommand<String>(connectionHandler, maxAttempts, this.maxTotalRetriesDuration) {
      @Override
      public String execute(Jedis connection) {
        return connection.rpoplpush(srckey, dstkey);
      }
    }.run(2, srckey, dstkey);
  }

  @Override
  public Set<String> sdiff(final String... keys) {
    return new JedisClusterCommand<Set<String>>(connectionHandler, maxAttempts, this.maxTotalRetriesDuration) {
      @Override
      public Set<String> execute(Jedis connection) {
        return connection.sdiff(keys);
      }
    }.run(keys.length, keys);
  }

  @Override
  public Long sdiffstore(final String dstkey, final String... keys) {
    String[] mergedKeys = KeyMergeUtil.merge(dstkey, keys);

    return new JedisClusterCommand<Long>(connectionHandler, maxAttempts, this.maxTotalRetriesDuration) {
      @Override
      public Long execute(Jedis connection) {
        return connection.sdiffstore(dstkey, keys);
      }
    }.run(mergedKeys.length, mergedKeys);
  }

  @Override
  public Set<String> sinter(final String... keys) {
    return new JedisClusterCommand<Set<String>>(connectionHandler, maxAttempts, this.maxTotalRetriesDuration) {
      @Override
      public Set<String> execute(Jedis connection) {
        return connection.sinter(keys);
      }
    }.run(keys.length, keys);
  }

  @Override
  public Long sinterstore(final String dstkey, final String... keys) {
    String[] mergedKeys = KeyMergeUtil.merge(dstkey, keys);

    return new JedisClusterCommand<Long>(connectionHandler, maxAttempts, this.maxTotalRetriesDuration) {
      @Override
      public Long execute(Jedis connection) {
        return connection.sinterstore(dstkey, keys);
      }
    }.run(mergedKeys.length, mergedKeys);
  }

  @Override
  public Long smove(final String srckey, final String dstkey, final String member) {
    return new JedisClusterCommand<Long>(connectionHandler, maxAttempts, this.maxTotalRetriesDuration) {
      @Override
      public Long execute(Jedis connection) {
        return connection.smove(srckey, dstkey, member);
      }
    }.run(2, srckey, dstkey);
  }

  @Override
  public Long sort(final String key, final SortingParams sortingParameters, final String dstkey) {
    return new JedisClusterCommand<Long>(connectionHandler, maxAttempts, this.maxTotalRetriesDuration) {
      @Override
      public Long execute(Jedis connection) {
        return connection.sort(key, sortingParameters, dstkey);
      }
    }.run(2, key, dstkey);
  }

  @Override
  public Long sort(final String key, final String dstkey) {
    return new JedisClusterCommand<Long>(connectionHandler, maxAttempts, this.maxTotalRetriesDuration) {
      @Override
      public Long execute(Jedis connection) {
        return connection.sort(key, dstkey);
      }
    }.run(2, key, dstkey);
  }

  @Override
  public Set<String> sunion(final String... keys) {
    return new JedisClusterCommand<Set<String>>(connectionHandler, maxAttempts, this.maxTotalRetriesDuration) {
      @Override
      public Set<String> execute(Jedis connection) {
        return connection.sunion(keys);
      }
    }.run(keys.length, keys);
  }

  @Override
  public Long sunionstore(final String dstkey, final String... keys) {
    String[] wholeKeys = KeyMergeUtil.merge(dstkey, keys);

    return new JedisClusterCommand<Long>(connectionHandler, maxAttempts, this.maxTotalRetriesDuration) {
      @Override
      public Long execute(Jedis connection) {
        return connection.sunionstore(dstkey, keys);
      }
    }.run(wholeKeys.length, wholeKeys);
  }

  @Override
  public Long zinterstore(final String dstkey, final String... sets) {
    String[] wholeKeys = KeyMergeUtil.merge(dstkey, sets);

    return new JedisClusterCommand<Long>(connectionHandler, maxAttempts, this.maxTotalRetriesDuration) {
      @Override
      public Long execute(Jedis connection) {
        return connection.zinterstore(dstkey, sets);
      }
    }.run(wholeKeys.length, wholeKeys);
  }

  @Override
  public Long zinterstore(final String dstkey, final ZParams params, final String... sets) {
    String[] mergedKeys = KeyMergeUtil.merge(dstkey, sets);

    return new JedisClusterCommand<Long>(connectionHandler, maxAttempts, this.maxTotalRetriesDuration) {
      @Override
      public Long execute(Jedis connection) {
        return connection.zinterstore(dstkey, params, sets);
      }
    }.run(mergedKeys.length, mergedKeys);
  }

  @Override
  public Long zunionstore(final String dstkey, final String... sets) {
    String[] mergedKeys = KeyMergeUtil.merge(dstkey, sets);

    return new JedisClusterCommand<Long>(connectionHandler, maxAttempts, this.maxTotalRetriesDuration) {
      @Override
      public Long execute(Jedis connection) {
        return connection.zunionstore(dstkey, sets);
      }
    }.run(mergedKeys.length, mergedKeys);
  }

  @Override
  public Long zunionstore(final String dstkey, final ZParams params, final String... sets) {
    String[] mergedKeys = KeyMergeUtil.merge(dstkey, sets);

    return new JedisClusterCommand<Long>(connectionHandler, maxAttempts, this.maxTotalRetriesDuration) {
      @Override
      public Long execute(Jedis connection) {
        return connection.zunionstore(dstkey, params, sets);
      }
    }.run(mergedKeys.length, mergedKeys);
  }

  @Override
  public String brpoplpush(final String source, final String destination, final int timeout) {
    return new JedisClusterCommand<String>(connectionHandler, maxAttempts, this.maxTotalRetriesDuration) {
      @Override
      public String execute(Jedis connection) {
        return connection.brpoplpush(source, destination, timeout);
      }
    }.run(2, source, destination);
  }

  @Override
  public Long publish(final String channel, final String message) {
    return new JedisClusterCommand<Long>(connectionHandler, maxAttempts, this.maxTotalRetriesDuration) {
      @Override
      public Long execute(Jedis connection) {
        return connection.publish(channel, message);
      }
    }.runWithAnyNode();
  }

  @Override
  public void subscribe(final JedisPubSub jedisPubSub, final String... channels) {
    new JedisClusterCommand<Integer>(connectionHandler, maxAttempts, this.maxTotalRetriesDuration) {
      @Override
      public Integer execute(Jedis connection) {
        connection.subscribe(jedisPubSub, channels);
        return 0;
      }
    }.runWithAnyNode();
  }

  @Override
  public void psubscribe(final JedisPubSub jedisPubSub, final String... patterns) {
    new JedisClusterCommand<Integer>(connectionHandler, maxAttempts, this.maxTotalRetriesDuration) {
      @Override
      public Integer execute(Jedis connection) {
        connection.psubscribe(jedisPubSub, patterns);
        return 0;
      }
    }.runWithAnyNode();
  }

  @Override
  public Long bitop(final BitOP op, final String destKey, final String... srcKeys) {
    String[] mergedKeys = KeyMergeUtil.merge(destKey, srcKeys);

    return new JedisClusterCommand<Long>(connectionHandler, maxAttempts, this.maxTotalRetriesDuration) {
      @Override
      public Long execute(Jedis connection) {
        return connection.bitop(op, destKey, srcKeys);
      }
    }.run(mergedKeys.length, mergedKeys);
  }

  @Override
  public String pfmerge(final String destkey, final String... sourcekeys) {
    String[] mergedKeys = KeyMergeUtil.merge(destkey, sourcekeys);

    return new JedisClusterCommand<String>(connectionHandler, maxAttempts, this.maxTotalRetriesDuration) {
      @Override
      public String execute(Jedis connection) {
        return connection.pfmerge(destkey, sourcekeys);
      }
    }.run(mergedKeys.length, mergedKeys);
  }

  @Override
  public long pfcount(final String... keys) {
    return new JedisClusterCommand<Long>(connectionHandler, maxAttempts, this.maxTotalRetriesDuration) {
      @Override
      public Long execute(Jedis connection) {
        return connection.pfcount(keys);
      }
    }.run(keys.length, keys);
  }

  @Override
  public Object eval(final String script, final int keyCount, final String... params) {
    return new JedisClusterCommand<Object>(connectionHandler, maxAttempts, this.maxTotalRetriesDuration) {
      @Override
      public Object execute(Jedis connection) {
        return connection.eval(script, keyCount, params);
      }
    }.run(keyCount, params);
  }

  @Override
  public Object eval(final String script, final String sampleKey) {
    return new JedisClusterCommand<Object>(connectionHandler, maxAttempts, this.maxTotalRetriesDuration) {
      @Override
      public Object execute(Jedis connection) {
        return connection.eval(script);
      }
    }.run(sampleKey);
  }

  @Override
  public Object eval(final String script, final List<String> keys, final List<String> args) {
    return new JedisClusterCommand<Object>(connectionHandler, maxAttempts, this.maxTotalRetriesDuration) {
      @Override
      public Object execute(Jedis connection) {
        return connection.eval(script, keys, args);
      }
    }.run(keys.size(), keys.toArray(new String[keys.size()]));
  }

  @Override
  public Object evalsha(final String sha1, final int keyCount, final String... params) {
    return new JedisClusterCommand<Object>(connectionHandler, maxAttempts, this.maxTotalRetriesDuration) {
      @Override
      public Object execute(Jedis connection) {
        return connection.evalsha(sha1, keyCount, params);
      }
    }.run(keyCount, params);
  }

  @Override
  public Object evalsha(final String sha1, final List<String> keys, final List<String> args) {
    return new JedisClusterCommand<Object>(connectionHandler, maxAttempts, this.maxTotalRetriesDuration) {
      @Override
      public Object execute(Jedis connection) {
        return connection.evalsha(sha1, keys, args);
      }
    }.run(keys.size(), keys.toArray(new String[keys.size()]));
  }

  @Override
  public Object evalsha(final String sha1, final String sampleKey) {
    return new JedisClusterCommand<Object>(connectionHandler, maxAttempts, this.maxTotalRetriesDuration) {
      @Override
      public Object execute(Jedis connection) {
        return connection.evalsha(sha1);
      }
    }.run(sampleKey);
  }

  @Override
  public Boolean scriptExists(final String sha1, final String sampleKey) {
    return new JedisClusterCommand<Boolean>(connectionHandler, maxAttempts, this.maxTotalRetriesDuration) {
      @Override
      public Boolean execute(Jedis connection) {
        return connection.scriptExists(sha1);
      }
    }.run(sampleKey);
  }

  @Override
  public List<Boolean> scriptExists(final String sampleKey, final String... sha1) {
    return new JedisClusterCommand<List<Boolean>>(connectionHandler, maxAttempts, this.maxTotalRetriesDuration) {
      @Override
      public List<Boolean> execute(Jedis connection) {
        return connection.scriptExists(sha1);
      }
    }.run(sampleKey);
  }

  @Override
  public String scriptLoad(final String script, final String sampleKey) {
    return new JedisClusterCommand<String>(connectionHandler, maxAttempts, this.maxTotalRetriesDuration) {
      @Override
      public String execute(Jedis connection) {
        return connection.scriptLoad(script);
      }
    }.run(sampleKey);
  }

  @Override
  public String scriptFlush(final String sampleKey) {
    return new JedisClusterCommand<String>(connectionHandler, maxAttempts, this.maxTotalRetriesDuration) {
      @Override
      public String execute(Jedis connection) {
        return connection.scriptFlush();
      }
    }.run(sampleKey);
  }

  @Override
  public String scriptKill(final String sampleKey) {
    return new JedisClusterCommand<String>(connectionHandler, maxAttempts, this.maxTotalRetriesDuration) {
      @Override
      public String execute(Jedis connection) {
        return connection.scriptKill();
      }
    }.run(sampleKey);
  }

  @Override
  public Long geoadd(final String key, final double longitude, final double latitude,
      final String member) {
    return new JedisClusterCommand<Long>(connectionHandler, maxAttempts, this.maxTotalRetriesDuration) {
      @Override
      public Long execute(Jedis connection) {
        return connection.geoadd(key, longitude, latitude, member);
      }
    }.run(key);
  }

  @Override
  public Long geoadd(final String key, final Map<String, GeoCoordinate> memberCoordinateMap) {
    return new JedisClusterCommand<Long>(connectionHandler, maxAttempts, this.maxTotalRetriesDuration) {
      @Override
      public Long execute(Jedis connection) {
        return connection.geoadd(key, memberCoordinateMap);
      }
    }.run(key);
  }

  @Override
  public Double geodist(final String key, final String member1, final String member2) {
    return new JedisClusterCommand<Double>(connectionHandler, maxAttempts, this.maxTotalRetriesDuration) {
      @Override
      public Double execute(Jedis connection) {
        return connection.geodist(key, member1, member2);
      }
    }.run(key);
  }

  @Override
  public Double geodist(final String key, final String member1, final String member2,
      final GeoUnit unit) {
    return new JedisClusterCommand<Double>(connectionHandler, maxAttempts, this.maxTotalRetriesDuration) {
      @Override
      public Double execute(Jedis connection) {
        return connection.geodist(key, member1, member2, unit);
      }
    }.run(key);
  }

  @Override
  public List<String> geohash(final String key, final String... members) {
    return new JedisClusterCommand<List<String>>(connectionHandler, maxAttempts, this.maxTotalRetriesDuration) {
      @Override
      public List<String> execute(Jedis connection) {
        return connection.geohash(key, members);
      }
    }.run(key);
  }

  @Override
  public List<GeoCoordinate> geopos(final String key, final String... members) {
    return new JedisClusterCommand<List<GeoCoordinate>>(connectionHandler, maxAttempts, this.maxTotalRetriesDuration) {
      @Override
      public List<GeoCoordinate> execute(Jedis connection) {
        return connection.geopos(key, members);
      }
    }.run(key);
  }

  @Override
  public List<GeoRadiusResponse> georadius(final String key, final double longitude,
      final double latitude, final double radius, final GeoUnit unit) {
    return new JedisClusterCommand<List<GeoRadiusResponse>>(connectionHandler, maxAttempts, this.maxTotalRetriesDuration) {
      @Override
      public List<GeoRadiusResponse> execute(Jedis connection) {
        return connection.georadius(key, longitude, latitude, radius, unit);
      }
    }.run(key);
  }

  @Override
  public List<GeoRadiusResponse> georadiusReadonly(final String key, final double longitude,
      final double latitude, final double radius, final GeoUnit unit) {
    return new JedisClusterCommand<List<GeoRadiusResponse>>(connectionHandler, maxAttempts, this.maxTotalRetriesDuration) {
      @Override
      public List<GeoRadiusResponse> execute(Jedis connection) {
        return connection.georadiusReadonly(key, longitude, latitude, radius, unit);
      }
    }.run(key);
  }

  @Override
  public List<GeoRadiusResponse> georadius(final String key, final double longitude,
      final double latitude, final double radius, final GeoUnit unit, final GeoRadiusParam param) {
    return new JedisClusterCommand<List<GeoRadiusResponse>>(connectionHandler, maxAttempts, this.maxTotalRetriesDuration) {
      @Override
      public List<GeoRadiusResponse> execute(Jedis connection) {
        return connection.georadius(key, longitude, latitude, radius, unit, param);
      }
    }.run(key);
  }

  @Override
  public Long georadiusStore(final String key, final double longitude, final double latitude,
      final double radius, final GeoUnit unit, final GeoRadiusParam param,
      final GeoRadiusStoreParam storeParam) {
    String[] keys = storeParam.getStringKeys(key);
    return new JedisClusterCommand<Long>(connectionHandler, maxAttempts, this.maxTotalRetriesDuration) {
      @Override
      public Long execute(Jedis connection) {
        return connection.georadiusStore(key, longitude, latitude, radius, unit, param, storeParam);
      }
    }.run(keys.length, keys);
  }

  @Override
  public List<GeoRadiusResponse> georadiusReadonly(final String key, final double longitude,
      final double latitude, final double radius, final GeoUnit unit, final GeoRadiusParam param) {
    return new JedisClusterCommand<List<GeoRadiusResponse>>(connectionHandler, maxAttempts, this.maxTotalRetriesDuration) {
      @Override
      public List<GeoRadiusResponse> execute(Jedis connection) {
        return connection.georadiusReadonly(key, longitude, latitude, radius, unit, param);
      }
    }.run(key);
  }

  @Override
  public List<GeoRadiusResponse> georadiusByMember(final String key, final String member,
      final double radius, final GeoUnit unit) {
    return new JedisClusterCommand<List<GeoRadiusResponse>>(connectionHandler, maxAttempts, this.maxTotalRetriesDuration) {
      @Override
      public List<GeoRadiusResponse> execute(Jedis connection) {
        return connection.georadiusByMember(key, member, radius, unit);
      }
    }.run(key);
  }

  @Override
  public List<GeoRadiusResponse> georadiusByMemberReadonly(final String key, final String member,
      final double radius, final GeoUnit unit) {
    return new JedisClusterCommand<List<GeoRadiusResponse>>(connectionHandler, maxAttempts, this.maxTotalRetriesDuration) {
      @Override
      public List<GeoRadiusResponse> execute(Jedis connection) {
        return connection.georadiusByMemberReadonly(key, member, radius, unit);
      }
    }.run(key);
  }

  @Override
  public List<GeoRadiusResponse> georadiusByMember(final String key, final String member,
      final double radius, final GeoUnit unit, final GeoRadiusParam param) {
    return new JedisClusterCommand<List<GeoRadiusResponse>>(connectionHandler, maxAttempts, this.maxTotalRetriesDuration) {
      @Override
      public List<GeoRadiusResponse> execute(Jedis connection) {
        return connection.georadiusByMember(key, member, radius, unit, param);
      }
    }.run(key);
  }

  @Override
  public Long georadiusByMemberStore(final String key, final String member, final double radius,
      final GeoUnit unit, final GeoRadiusParam param, final GeoRadiusStoreParam storeParam) {
    String[] keys = storeParam.getStringKeys(key);
    return new JedisClusterCommand<Long>(connectionHandler, maxAttempts, this.maxTotalRetriesDuration) {
      @Override
      public Long execute(Jedis connection) {
        return connection.georadiusByMemberStore(key, member, radius, unit, param, storeParam);
      }
    }.run(keys.length, keys);
  }

  @Override
  public List<GeoRadiusResponse> georadiusByMemberReadonly(final String key, final String member,
      final double radius, final GeoUnit unit, final GeoRadiusParam param) {
    return new JedisClusterCommand<List<GeoRadiusResponse>>(connectionHandler, maxAttempts, this.maxTotalRetriesDuration) {
      @Override
      public List<GeoRadiusResponse> execute(Jedis connection) {
        return connection.georadiusByMemberReadonly(key, member, radius, unit, param);
      }
    }.run(key);
  }

  @Override
  public List<Long> bitfield(final String key, final String... arguments) {
    return new JedisClusterCommand<List<Long>>(connectionHandler, maxAttempts, this.maxTotalRetriesDuration) {
      @Override
      public List<Long> execute(Jedis connection) {
        return connection.bitfield(key, arguments);
      }
    }.run(key);
  }

  @Override
  public List<Long> bitfieldReadonly(final String key, final String... arguments) {
    return new JedisClusterCommand<List<Long>>(connectionHandler, maxAttempts, this.maxTotalRetriesDuration) {
      @Override
      public List<Long> execute(Jedis connection) {
        return connection.bitfieldReadonly(key, arguments);
      }
    }.run(key);
  }

  @Override
  public Long hstrlen(final String key, final String field) {
    return new JedisClusterCommand<Long>(connectionHandler, maxAttempts, this.maxTotalRetriesDuration) {
      @Override
      public Long execute(Jedis connection) {
        return connection.hstrlen(key, field);
      }
    }.run(key);
  }

  @Override
  public Long memoryUsage(final String key) {
    return new JedisClusterCommand<Long>(connectionHandler, maxAttempts, this.maxTotalRetriesDuration) {
      @Override
      public Long execute(Jedis connection) {
        return connection.memoryUsage(key);
      }
    }.run(key);
  }

  @Override
  public Long memoryUsage(final String key, final int samples) {
    return new JedisClusterCommand<Long>(connectionHandler, maxAttempts, this.maxTotalRetriesDuration) {
      @Override
      public Long execute(Jedis connection) {
        return connection.memoryUsage(key, samples);
      }
    }.run(key);
  }

  @Override
  public StreamEntryID xadd(final String key, final StreamEntryID id, final Map<String, String> hash) {
    return new JedisClusterCommand<StreamEntryID>(connectionHandler, maxAttempts, this.maxTotalRetriesDuration) {
      @Override
      public StreamEntryID execute(Jedis connection) {
        return connection.xadd(key, id, hash);
      }
    }.run(key);
  }

  @Override
<<<<<<< HEAD
  public StreamEntryID xadd(final String key, final StreamEntryID id, final Map<String, String> hash, final long maxLen, final boolean approximateLength) {
    return new JedisClusterCommand<StreamEntryID>(connectionHandler, maxAttempts, this.maxTotalRetriesDuration) {
=======
  public StreamEntryID xadd(final String key, final StreamEntryID id,
      final Map<String, String> hash, final long maxLen, final boolean approximateLength) {
    return new JedisClusterCommand<StreamEntryID>(connectionHandler, maxAttempts) {
>>>>>>> 844477cb
      @Override
      public StreamEntryID execute(Jedis connection) {
        return connection.xadd(key, id, hash, maxLen, approximateLength);
      }
    }.run(key);
  }

  @Override
  public Long xlen(final String key) {
    return new JedisClusterCommand<Long>(connectionHandler, maxAttempts, this.maxTotalRetriesDuration) {
      @Override
      public Long execute(Jedis connection) {
        return connection.xlen(key);
      }
    }.run(key);
  }

  @Override
<<<<<<< HEAD
  public List<StreamEntry> xrange(final String key, final StreamEntryID start, final StreamEntryID end, final int count) {
    return new JedisClusterCommand<List<StreamEntry>>(connectionHandler, maxAttempts, this.maxTotalRetriesDuration) {
=======
  public List<StreamEntry> xrange(final String key, final StreamEntryID start,
      final StreamEntryID end, final int count) {
    return new JedisClusterCommand<List<StreamEntry>>(connectionHandler, maxAttempts) {
>>>>>>> 844477cb
      @Override
      public List<StreamEntry> execute(Jedis connection) {
        return connection.xrange(key, start, end, count);
      }
    }.run(key);
  }

  @Override
<<<<<<< HEAD
  public List<StreamEntry> xrevrange(final String key, final StreamEntryID end, final StreamEntryID start, final int count) {
    return new JedisClusterCommand<List<StreamEntry>>(connectionHandler, maxAttempts, this.maxTotalRetriesDuration) {
=======
  public List<StreamEntry> xrevrange(final String key, final StreamEntryID end,
      final StreamEntryID start, final int count) {
    return new JedisClusterCommand<List<StreamEntry>>(connectionHandler, maxAttempts) {
>>>>>>> 844477cb
      @Override
      public List<StreamEntry> execute(Jedis connection) {
        return connection.xrevrange(key, end, start, count);
      }
    }.run(key);
  }

  @Override
  public List<Entry<String, List<StreamEntry>>> xread(final int count, final long block,
      final Entry<String, StreamEntryID>... streams) {
    String[] keys = new String[streams.length];
    for (int i = 0; i < streams.length; ++i) {
      keys[i] = streams[i].getKey();
    }
<<<<<<< HEAD
    
    return new JedisClusterCommand<List<Entry<String, List<StreamEntry>>>>(connectionHandler, maxAttempts, this.maxTotalRetriesDuration) {
=======

    return new JedisClusterCommand<List<Entry<String, List<StreamEntry>>>>(connectionHandler,
        maxAttempts) {
>>>>>>> 844477cb
      @Override
      public List<Entry<String, List<StreamEntry>>> execute(Jedis connection) {
        return connection.xread(count, block, streams);
      }
    }.run(keys.length, keys);
  }

  @Override
  public Long xack(final String key, final String group, final StreamEntryID... ids) {
    return new JedisClusterCommand<Long>(connectionHandler, maxAttempts, this.maxTotalRetriesDuration) {
      @Override
      public Long execute(Jedis connection) {
        return connection.xack(key, group, ids);
      }
    }.run(key);
  }

  @Override
<<<<<<< HEAD
  public String xgroupCreate(final String key, final String groupname, final StreamEntryID id, final boolean makeStream) {
    return new JedisClusterCommand<String>(connectionHandler, maxAttempts, this.maxTotalRetriesDuration) {
=======
  public String xgroupCreate(final String key, final String groupname, final StreamEntryID id,
      final boolean makeStream) {
    return new JedisClusterCommand<String>(connectionHandler, maxAttempts) {
>>>>>>> 844477cb
      @Override
      public String execute(Jedis connection) {
        return connection.xgroupCreate(key, groupname, id, makeStream);
      }
    }.run(key);
  }

  @Override
  public String xgroupSetID(final String key, final String groupname, final StreamEntryID id) {
    return new JedisClusterCommand<String>(connectionHandler, maxAttempts, this.maxTotalRetriesDuration) {
      @Override
      public String execute(Jedis connection) {
        return connection.xgroupSetID(key, groupname, id);
      }
    }.run(key);
  }

  @Override
  public Long xgroupDestroy(final String key, final String groupname) {
    return new JedisClusterCommand<Long>(connectionHandler, maxAttempts, this.maxTotalRetriesDuration) {
      @Override
      public Long execute(Jedis connection) {
        return connection.xgroupDestroy(key, groupname);
      }
    }.run(key);
  }

  @Override
  public Long xgroupDelConsumer(final String key, final String groupname, final String consumername) {
    return new JedisClusterCommand<Long>(connectionHandler, maxAttempts, this.maxTotalRetriesDuration) {
      @Override
      public Long execute(Jedis connection) {
        return connection.xgroupDelConsumer(key, groupname, consumername);
      }
    }.run(key);
  }

  @Override
  public List<Entry<String, List<StreamEntry>>> xreadGroup(final String groupname,
      final String consumer, final int count, final long block, final boolean noAck,
      final Entry<String, StreamEntryID>... streams) {

    String[] keys = new String[streams.length];
    for (int i = 0; i < streams.length; ++i) {
      keys[i] = streams[i].getKey();
    }
<<<<<<< HEAD
    
    return new JedisClusterCommand<List<Entry<String, List<StreamEntry>>>>(connectionHandler, maxAttempts, this.maxTotalRetriesDuration) {
=======

    return new JedisClusterCommand<List<Entry<String, List<StreamEntry>>>>(connectionHandler,
        maxAttempts) {
>>>>>>> 844477cb
      @Override
      public List<Entry<String, List<StreamEntry>>> execute(Jedis connection) {
        return connection.xreadGroup(groupname, consumer, count, block, noAck, streams);
      }
    }.run(keys.length, keys);
  }

  @Override
<<<<<<< HEAD
  public List<StreamPendingEntry> xpending(final String key, final String groupname, final StreamEntryID start, final StreamEntryID end, final int count,
      final String consumername) {
    return new JedisClusterCommand<List<StreamPendingEntry>>(connectionHandler, maxAttempts, this.maxTotalRetriesDuration) {
=======
  public List<StreamPendingEntry> xpending(final String key, final String groupname,
      final StreamEntryID start, final StreamEntryID end, final int count, final String consumername) {
    return new JedisClusterCommand<List<StreamPendingEntry>>(connectionHandler, maxAttempts) {
>>>>>>> 844477cb
      @Override
      public List<StreamPendingEntry> execute(Jedis connection) {
        return connection.xpending(key, groupname, start, end, count, consumername);
      }
    }.run(key);
  }

  @Override
  public Long xdel(final String key, final StreamEntryID... ids) {
    return new JedisClusterCommand<Long>(connectionHandler, maxAttempts, this.maxTotalRetriesDuration) {
      @Override
      public Long execute(Jedis connection) {
        return connection.xdel(key, ids);
      }
    }.run(key);
  }

  @Override
<<<<<<< HEAD
  public Long xtrim(final  String key, final long maxLen, final boolean approximateLength) {
    return new JedisClusterCommand<Long>(connectionHandler, maxAttempts, this.maxTotalRetriesDuration) {
=======
  public Long xtrim(final String key, final long maxLen, final boolean approximateLength) {
    return new JedisClusterCommand<Long>(connectionHandler, maxAttempts) {
>>>>>>> 844477cb
      @Override
      public Long execute(Jedis connection) {
        return connection.xtrim(key, maxLen, approximateLength);
      }
    }.run(key);
  }

  @Override
<<<<<<< HEAD
  public List<StreamEntry> xclaim(final String key, final String group, final String consumername, final long minIdleTime, final long newIdleTime,
      final int retries, final boolean force, final StreamEntryID... ids) {
    return new JedisClusterCommand<List<StreamEntry>>(connectionHandler, maxAttempts, this.maxTotalRetriesDuration) {
=======
  public List<StreamEntry> xclaim(final String key, final String group, final String consumername,
      final long minIdleTime, final long newIdleTime, final int retries, final boolean force,
      final StreamEntryID... ids) {
    return new JedisClusterCommand<List<StreamEntry>>(connectionHandler, maxAttempts) {
>>>>>>> 844477cb
      @Override
      public List<StreamEntry> execute(Jedis connection) {
        return connection.xclaim(key, group, consumername, minIdleTime, newIdleTime, retries,
          force, ids);
      }
    }.run(key);
  }

  public Long waitReplicas(final String key, final int replicas, final long timeout) {
    return new JedisClusterCommand<Long>(connectionHandler, maxAttempts, this.maxTotalRetriesDuration) {
      @Override
      public Long execute(Jedis connection) {
        return connection.waitReplicas(replicas, timeout);
      }
    }.run(key);
  }

  public Object sendCommand(final String sampleKey, final ProtocolCommand cmd, final String... args) {
    return new JedisClusterCommand<Object>(connectionHandler, maxAttempts, this.maxTotalRetriesDuration) {
      @Override
      public Object execute(Jedis connection) {
        return connection.sendCommand(cmd, args);
      }
    }.run(sampleKey);
  }

<<<<<<< HEAD
  public Object sendBlockingCommand(final String sampleKey, final ProtocolCommand cmd, final String... args) {
    return new JedisClusterCommand<Object>(connectionHandler, maxAttempts, this.maxTotalRetriesDuration) {
=======
  public Object sendBlockingCommand(final String sampleKey, final ProtocolCommand cmd,
      final String... args) {
    return new JedisClusterCommand<Object>(connectionHandler, maxAttempts) {
>>>>>>> 844477cb
      @Override
      public Object execute(Jedis connection) {
        return connection.sendBlockingCommand(cmd, args);
      }
    }.run(sampleKey);
  }

}<|MERGE_RESOLUTION|>--- conflicted
+++ resolved
@@ -853,14 +853,9 @@
   }
 
   @Override
-<<<<<<< HEAD
-  public List<Long> lpos(final String key, final String element, final LPosParams params, final long count) {
-    return new JedisClusterCommand<List<Long>>(connectionHandler, maxAttempts, this.maxTotalRetriesDuration) {
-=======
   public List<Long> lpos(final String key, final String element, final LPosParams params,
       final long count) {
-    return new JedisClusterCommand<List<Long>>(connectionHandler, maxAttempts) {
->>>>>>> 844477cb
+    return new JedisClusterCommand<List<Long>>(connectionHandler, maxAttempts, this.maxTotalRetriesDuration) {
       @Override
       public List<Long> execute(Jedis connection) {
         return connection.lpos(key, element, params, count);
@@ -1629,11 +1624,8 @@
           + " ( curly-brackets enclosed strings )");
     }
 
-<<<<<<< HEAD
-    return new JedisClusterCommand< ScanResult<String>>(connectionHandler, maxAttempts, this.maxTotalRetriesDuration) {
-=======
-    return new JedisClusterCommand<ScanResult<String>>(connectionHandler, maxAttempts) {
->>>>>>> 844477cb
+    return new JedisClusterCommand< ScanResult<String>>(connectionHandler, maxAttempts,
+                                                        this.maxTotalRetriesDuration) {
       @Override
       public ScanResult<String> execute(Jedis connection) {
         return connection.scan(cursor, params);
@@ -1644,12 +1636,8 @@
   @Override
   public ScanResult<Entry<String, String>> hscan(final String key, final String cursor) {
     return new JedisClusterCommand<ScanResult<Entry<String, String>>>(connectionHandler,
-<<<<<<< HEAD
                                                                       maxAttempts,
                                                                       this.maxTotalRetriesDuration) {
-=======
-        maxAttempts) {
->>>>>>> 844477cb
       @Override
       public ScanResult<Entry<String, String>> execute(Jedis connection) {
         return connection.hscan(key, cursor);
@@ -2386,14 +2374,9 @@
   }
 
   @Override
-<<<<<<< HEAD
-  public StreamEntryID xadd(final String key, final StreamEntryID id, final Map<String, String> hash, final long maxLen, final boolean approximateLength) {
-    return new JedisClusterCommand<StreamEntryID>(connectionHandler, maxAttempts, this.maxTotalRetriesDuration) {
-=======
   public StreamEntryID xadd(final String key, final StreamEntryID id,
       final Map<String, String> hash, final long maxLen, final boolean approximateLength) {
-    return new JedisClusterCommand<StreamEntryID>(connectionHandler, maxAttempts) {
->>>>>>> 844477cb
+    return new JedisClusterCommand<StreamEntryID>(connectionHandler, maxAttempts, this.maxTotalRetriesDuration) {
       @Override
       public StreamEntryID execute(Jedis connection) {
         return connection.xadd(key, id, hash, maxLen, approximateLength);
@@ -2412,14 +2395,9 @@
   }
 
   @Override
-<<<<<<< HEAD
-  public List<StreamEntry> xrange(final String key, final StreamEntryID start, final StreamEntryID end, final int count) {
-    return new JedisClusterCommand<List<StreamEntry>>(connectionHandler, maxAttempts, this.maxTotalRetriesDuration) {
-=======
   public List<StreamEntry> xrange(final String key, final StreamEntryID start,
       final StreamEntryID end, final int count) {
-    return new JedisClusterCommand<List<StreamEntry>>(connectionHandler, maxAttempts) {
->>>>>>> 844477cb
+    return new JedisClusterCommand<List<StreamEntry>>(connectionHandler, maxAttempts, this.maxTotalRetriesDuration) {
       @Override
       public List<StreamEntry> execute(Jedis connection) {
         return connection.xrange(key, start, end, count);
@@ -2428,14 +2406,9 @@
   }
 
   @Override
-<<<<<<< HEAD
-  public List<StreamEntry> xrevrange(final String key, final StreamEntryID end, final StreamEntryID start, final int count) {
-    return new JedisClusterCommand<List<StreamEntry>>(connectionHandler, maxAttempts, this.maxTotalRetriesDuration) {
-=======
   public List<StreamEntry> xrevrange(final String key, final StreamEntryID end,
       final StreamEntryID start, final int count) {
-    return new JedisClusterCommand<List<StreamEntry>>(connectionHandler, maxAttempts) {
->>>>>>> 844477cb
+    return new JedisClusterCommand<List<StreamEntry>>(connectionHandler, maxAttempts, this.maxTotalRetriesDuration) {
       @Override
       public List<StreamEntry> execute(Jedis connection) {
         return connection.xrevrange(key, end, start, count);
@@ -2450,14 +2423,9 @@
     for (int i = 0; i < streams.length; ++i) {
       keys[i] = streams[i].getKey();
     }
-<<<<<<< HEAD
-    
-    return new JedisClusterCommand<List<Entry<String, List<StreamEntry>>>>(connectionHandler, maxAttempts, this.maxTotalRetriesDuration) {
-=======
 
     return new JedisClusterCommand<List<Entry<String, List<StreamEntry>>>>(connectionHandler,
-        maxAttempts) {
->>>>>>> 844477cb
+                                                                           maxAttempts, this.maxTotalRetriesDuration) {
       @Override
       public List<Entry<String, List<StreamEntry>>> execute(Jedis connection) {
         return connection.xread(count, block, streams);
@@ -2476,14 +2444,9 @@
   }
 
   @Override
-<<<<<<< HEAD
-  public String xgroupCreate(final String key, final String groupname, final StreamEntryID id, final boolean makeStream) {
-    return new JedisClusterCommand<String>(connectionHandler, maxAttempts, this.maxTotalRetriesDuration) {
-=======
   public String xgroupCreate(final String key, final String groupname, final StreamEntryID id,
       final boolean makeStream) {
-    return new JedisClusterCommand<String>(connectionHandler, maxAttempts) {
->>>>>>> 844477cb
+    return new JedisClusterCommand<String>(connectionHandler, maxAttempts, this.maxTotalRetriesDuration) {
       @Override
       public String execute(Jedis connection) {
         return connection.xgroupCreate(key, groupname, id, makeStream);
@@ -2530,14 +2493,9 @@
     for (int i = 0; i < streams.length; ++i) {
       keys[i] = streams[i].getKey();
     }
-<<<<<<< HEAD
-    
-    return new JedisClusterCommand<List<Entry<String, List<StreamEntry>>>>(connectionHandler, maxAttempts, this.maxTotalRetriesDuration) {
-=======
 
     return new JedisClusterCommand<List<Entry<String, List<StreamEntry>>>>(connectionHandler,
-        maxAttempts) {
->>>>>>> 844477cb
+                                                                           maxAttempts, this.maxTotalRetriesDuration) {
       @Override
       public List<Entry<String, List<StreamEntry>>> execute(Jedis connection) {
         return connection.xreadGroup(groupname, consumer, count, block, noAck, streams);
@@ -2546,15 +2504,9 @@
   }
 
   @Override
-<<<<<<< HEAD
-  public List<StreamPendingEntry> xpending(final String key, final String groupname, final StreamEntryID start, final StreamEntryID end, final int count,
-      final String consumername) {
-    return new JedisClusterCommand<List<StreamPendingEntry>>(connectionHandler, maxAttempts, this.maxTotalRetriesDuration) {
-=======
   public List<StreamPendingEntry> xpending(final String key, final String groupname,
       final StreamEntryID start, final StreamEntryID end, final int count, final String consumername) {
-    return new JedisClusterCommand<List<StreamPendingEntry>>(connectionHandler, maxAttempts) {
->>>>>>> 844477cb
+    return new JedisClusterCommand<List<StreamPendingEntry>>(connectionHandler, maxAttempts, this.maxTotalRetriesDuration) {
       @Override
       public List<StreamPendingEntry> execute(Jedis connection) {
         return connection.xpending(key, groupname, start, end, count, consumername);
@@ -2573,13 +2525,8 @@
   }
 
   @Override
-<<<<<<< HEAD
-  public Long xtrim(final  String key, final long maxLen, final boolean approximateLength) {
-    return new JedisClusterCommand<Long>(connectionHandler, maxAttempts, this.maxTotalRetriesDuration) {
-=======
   public Long xtrim(final String key, final long maxLen, final boolean approximateLength) {
-    return new JedisClusterCommand<Long>(connectionHandler, maxAttempts) {
->>>>>>> 844477cb
+    return new JedisClusterCommand<Long>(connectionHandler, maxAttempts, this.maxTotalRetriesDuration) {
       @Override
       public Long execute(Jedis connection) {
         return connection.xtrim(key, maxLen, approximateLength);
@@ -2588,16 +2535,10 @@
   }
 
   @Override
-<<<<<<< HEAD
-  public List<StreamEntry> xclaim(final String key, final String group, final String consumername, final long minIdleTime, final long newIdleTime,
-      final int retries, final boolean force, final StreamEntryID... ids) {
-    return new JedisClusterCommand<List<StreamEntry>>(connectionHandler, maxAttempts, this.maxTotalRetriesDuration) {
-=======
   public List<StreamEntry> xclaim(final String key, final String group, final String consumername,
       final long minIdleTime, final long newIdleTime, final int retries, final boolean force,
       final StreamEntryID... ids) {
-    return new JedisClusterCommand<List<StreamEntry>>(connectionHandler, maxAttempts) {
->>>>>>> 844477cb
+    return new JedisClusterCommand<List<StreamEntry>>(connectionHandler, maxAttempts, this.maxTotalRetriesDuration) {
       @Override
       public List<StreamEntry> execute(Jedis connection) {
         return connection.xclaim(key, group, consumername, minIdleTime, newIdleTime, retries,
@@ -2624,14 +2565,9 @@
     }.run(sampleKey);
   }
 
-<<<<<<< HEAD
-  public Object sendBlockingCommand(final String sampleKey, final ProtocolCommand cmd, final String... args) {
-    return new JedisClusterCommand<Object>(connectionHandler, maxAttempts, this.maxTotalRetriesDuration) {
-=======
   public Object sendBlockingCommand(final String sampleKey, final ProtocolCommand cmd,
       final String... args) {
-    return new JedisClusterCommand<Object>(connectionHandler, maxAttempts) {
->>>>>>> 844477cb
+    return new JedisClusterCommand<Object>(connectionHandler, maxAttempts, this.maxTotalRetriesDuration) {
       @Override
       public Object execute(Jedis connection) {
         return connection.sendBlockingCommand(cmd, args);
