--- conflicted
+++ resolved
@@ -11,23 +11,15 @@
 
   List<byte[]> configGet(byte[] pattern);
 
-<<<<<<< HEAD
   String configSet(byte[] parameter, byte[] value);
-=======
+
   /**
-   * @param parameter
-   * @param value
-   * @return OK
-   * @deprecated The return type will be changed to {@link String}, representing {@code OK} response,
-   * in next major release. If you are not checking you continue using this method. Otherwise, you
-   * can choose to use either {@link #configSet(byte[], byte[]) this method} or
-   * {@link #configSetBinary(byte[], byte[])}.
+   * @deprecated Use {@link #configSet(byte[], byte[])}.
    */
   @Deprecated
-  byte[] configSet(byte[] parameter, byte[] value);
->>>>>>> 7b82418f
-
-  String configSetBinary(byte[] parameter, byte[] value);
+  default String configSetBinary(byte[] parameter, byte[] value) {
+    return configSet(parameter, value);
+  }
 
   String slowlogReset();
 
