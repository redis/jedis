--- conflicted
+++ resolved
@@ -127,13 +127,8 @@
       // It can't guaranteed to get valid connection because of node assignment
       return connectionPool.getResource();
     } else {
-<<<<<<< HEAD
-      // It's abnormal situation for cluster mode that we have nothing for slot,
-      // try to rediscover state
-=======
-      // It's abnormal situation for cluster mode, that we have just nothing for slot.
+      // It's abnormal situation for cluster mode that we have just nothing for slot.
       // Try to rediscover state
->>>>>>> 844477cb
       renewSlotCache();
       connectionPool = cache.getSlotPool(slot);
       if (connectionPool != null) {
