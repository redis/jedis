--- conflicted
+++ resolved
@@ -3,13 +3,9 @@
 import redis.clients.jedis.Jedis;
 
 public class RedisVersionUtil {
-<<<<<<< HEAD
-    private String completeVersion = null;
-=======
 
   public static int getRedisMajorVersionNumber() {
     String completeVersion = null;
->>>>>>> ac096931
 
     try (Jedis jedis = new Jedis()) {
       jedis.auth("foobared");
@@ -20,21 +16,12 @@
           completeVersion = splitted[i + 1];
           break;
         }
-<<<<<<< HEAD
-    }
 
-    public int getRedisMajorVersionNumber() {
-        if (completeVersion == null) {
-            return 0;
-        }
-        return Integer.parseInt(completeVersion.substring(0, completeVersion.indexOf(".")));
-=======
       }
     }
 
     if (completeVersion == null) {
       return 0;
->>>>>>> ac096931
     }
     return Integer.parseInt(completeVersion.substring(0, completeVersion.indexOf(".")));
   }
