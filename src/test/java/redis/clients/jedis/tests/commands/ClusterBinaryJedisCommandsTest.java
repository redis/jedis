package redis.clients.jedis.tests.commands;

import static org.junit.Assert.assertArrayEquals;
import static org.junit.Assert.assertEquals;
import static org.junit.Assert.assertTrue;

import java.util.ArrayList;
import java.util.HashMap;
import java.util.HashSet;
import java.util.List;
import java.util.Set;

import org.junit.After;
import org.junit.AfterClass;
import org.junit.Before;
import org.junit.Test;

import redis.clients.jedis.HostAndPort;
import redis.clients.jedis.Jedis;
import redis.clients.jedis.JedisCluster;
import redis.clients.jedis.JedisPoolConfig;
import redis.clients.jedis.tests.HostAndPortUtil;
import redis.clients.jedis.util.JedisClusterCRC16;

public class ClusterBinaryJedisCommandsTest {
  private Jedis node1;
  private static Jedis node2;
  private static Jedis node3;

  private HostAndPort nodeInfo1 = HostAndPortUtil.getClusterServers().get(0);
  private HostAndPort nodeInfo2 = HostAndPortUtil.getClusterServers().get(1);
  private HostAndPort nodeInfo3 = HostAndPortUtil.getClusterServers().get(2);
  private final Set<HostAndPort> jedisClusterNode = new HashSet<HostAndPort>();
  JedisCluster jedisCluster;

  @Before
  public void setUp() throws InterruptedException {
    node1 = new Jedis(nodeInfo1);
    node1.auth("cluster");
    node1.flushAll();

    node2 = new Jedis(nodeInfo2);
    node2.auth("cluster");
    node2.flushAll();

    node3 = new Jedis(nodeInfo3);
    node3.auth("cluster");
    node3.flushAll();

    // ---- configure cluster

    // add nodes to cluster
    node1.clusterMeet("127.0.0.1", nodeInfo2.getPort());
    node1.clusterMeet("127.0.0.1", nodeInfo3.getPort());

    // split available slots across the three nodes
    int slotsPerNode = JedisCluster.HASHSLOTS / 3;
    int[] node1Slots = new int[slotsPerNode];
    int[] node2Slots = new int[slotsPerNode + 1];
    int[] node3Slots = new int[slotsPerNode];
    for (int i = 0, slot1 = 0, slot2 = 0, slot3 = 0; i < JedisCluster.HASHSLOTS; i++) {
      if (i < slotsPerNode) {
        node1Slots[slot1++] = i;
      } else if (i > slotsPerNode * 2) {
        node3Slots[slot3++] = i;
      } else {
        node2Slots[slot2++] = i;
      }
    }

    node1.clusterAddSlots(node1Slots);
    node2.clusterAddSlots(node2Slots);
    node3.clusterAddSlots(node3Slots);

    waitForClusterReady();

    jedisClusterNode.add(new HostAndPort("127.0.0.1", 7379));
    jedisCluster = new JedisCluster(jedisClusterNode, 2000, 2000, 5, "cluster", new JedisPoolConfig());

  }

  @AfterClass
  public static void cleanUp() {
    int slotTest = JedisClusterCRC16.getSlot("test");
    int slot51 = JedisClusterCRC16.getSlot("51");
    String node3Id = getNodeId(node3.clusterNodes());
    node2.clusterSetSlotNode(slotTest, node3Id);
    node2.clusterSetSlotNode(slot51, node3Id);
    node2.clusterDelSlots(slotTest, slot51);
  }

  @After
  public void tearDown() {
    // clear all slots
    int[] slotsToDelete = new int[JedisCluster.HASHSLOTS];
    for (int i = 0; i < JedisCluster.HASHSLOTS; i++) {
      slotsToDelete[i] = i;
    }
    node1.clusterDelSlots(slotsToDelete);
    node2.clusterDelSlots(slotsToDelete);
    node3.clusterDelSlots(slotsToDelete);
  }

  @SuppressWarnings("unchecked")
  @Test
  public void testBinaryGetAndSet() {
    byte[] byteKey = "foo".getBytes();
    byte[] byteValue = "2".getBytes();
    jedisCluster.set(byteKey, byteValue);
    assertArrayEquals(byteValue, jedisCluster.get(byteKey));
  }

  @SuppressWarnings("unchecked")
  @Test
  public void testIncr() {
    byte[] byteKey = "foo".getBytes();
    byte[] byteValue = "2".getBytes();
    jedisCluster.set(byteKey, byteValue);
    jedisCluster.incr(byteKey);
    assertArrayEquals("3".getBytes(), jedisCluster.get(byteKey));
  }

  @SuppressWarnings("unchecked")
  @Test
  public void testSadd() {
    byte[] byteKey = "languages".getBytes();
    byte[] firstLanguage = "java".getBytes();
    byte[] secondLanguage = "python".getBytes();
    byte[][] listLanguages = { firstLanguage, secondLanguage };
    jedisCluster.sadd(byteKey, listLanguages);
    Set<byte[]> setLanguages = jedisCluster.smembers(byteKey);
    List<String> languages = new ArrayList<String>();
    for (byte[] language : setLanguages) {
      languages.add(new String(language));
    }
    assertTrue(languages.contains("java"));
    assertTrue(languages.contains("python"));
  }

  @SuppressWarnings("unchecked")
  @Test
  public void testHmset() {
    byte[] key = "jedis".getBytes();
    byte[] field = "language".getBytes();
    byte[] value = "java".getBytes();
    HashMap<byte[], byte[]> map = new HashMap();
    map.put(field, value);
    jedisCluster.hmset(key, map);
    List<byte[]> listResults = jedisCluster.hmget(key, field);
    for (byte[] result : listResults) {
      assertArrayEquals(value, result);
    }
  }

  @SuppressWarnings("unchecked")
  @Test
  public void testRpush() {
    byte[] value1 = "value1".getBytes();
    byte[] value2 = "value2".getBytes();
    byte[] key = "key1".getBytes();
    jedisCluster.del(key);
    jedisCluster.rpush(key, value1);
    jedisCluster.rpush(key, value2);
    long num = 2L;
    assertEquals(2, (long) jedisCluster.llen(key));
  }

  @Test
  public void testKeys() {
    assertEquals(0, jedisCluster.keys("{f}o*".getBytes()).size());
    jedisCluster.set("{f}oo1".getBytes(), "bar".getBytes());
    jedisCluster.set("{f}oo2".getBytes(), "bar".getBytes());
    jedisCluster.set("{f}oo3".getBytes(), "bar".getBytes());
    assertEquals(3, jedisCluster.keys("{f}o*".getBytes()).size());
  }

  @Test(expected = IllegalArgumentException.class)
  public void failKeys() {
    jedisCluster.keys("*".getBytes());
  }

<<<<<<< HEAD
=======
  @Test
  public void testGetSlot() {
    assertEquals(JedisClusterCRC16.getSlot("{user1000}.following".getBytes()),
      JedisClusterCRC16.getSlot("{user1000}.followers".getBytes()));
    assertEquals(JedisClusterCRC16.getSlot("bar".getBytes()),
        JedisClusterCRC16.getSlot("foo{bar}{zap}".getBytes()));
    assertNotEquals(JedisClusterCRC16.getSlot("bar".getBytes()),
        JedisClusterCRC16.getSlot("foo{}{bar}".getBytes()));
    assertNotEquals(JedisClusterCRC16.getSlot(new byte[0]),
        JedisClusterCRC16.getSlot("foo{}{bar}".getBytes()));
    assertEquals(JedisClusterCRC16.getSlot("{bar".getBytes()),
        JedisClusterCRC16.getSlot("foo{{bar}}zap".getBytes()));
  }

>>>>>>> c0b8ac07
  private static String getNodeId(String infoOutput) {
    for (String infoLine : infoOutput.split("\n")) {
      if (infoLine.contains("myself")) {
        return infoLine.split(" ")[0];
      }
    }
    return "";
  }

  private void waitForClusterReady() throws InterruptedException {
    boolean clusterOk = false;
    while (!clusterOk) {
      if (node1.clusterInfo().split("\n")[0].contains("ok")
          && node2.clusterInfo().split("\n")[0].contains("ok")
          && node3.clusterInfo().split("\n")[0].contains("ok")) {
        clusterOk = true;
      }
      Thread.sleep(50);
    }
  }
}<|MERGE_RESOLUTION|>--- conflicted
+++ resolved
@@ -179,23 +179,6 @@
     jedisCluster.keys("*".getBytes());
   }
 
-<<<<<<< HEAD
-=======
-  @Test
-  public void testGetSlot() {
-    assertEquals(JedisClusterCRC16.getSlot("{user1000}.following".getBytes()),
-      JedisClusterCRC16.getSlot("{user1000}.followers".getBytes()));
-    assertEquals(JedisClusterCRC16.getSlot("bar".getBytes()),
-        JedisClusterCRC16.getSlot("foo{bar}{zap}".getBytes()));
-    assertNotEquals(JedisClusterCRC16.getSlot("bar".getBytes()),
-        JedisClusterCRC16.getSlot("foo{}{bar}".getBytes()));
-    assertNotEquals(JedisClusterCRC16.getSlot(new byte[0]),
-        JedisClusterCRC16.getSlot("foo{}{bar}".getBytes()));
-    assertEquals(JedisClusterCRC16.getSlot("{bar".getBytes()),
-        JedisClusterCRC16.getSlot("foo{{bar}}zap".getBytes()));
-  }
-
->>>>>>> c0b8ac07
   private static String getNodeId(String infoOutput) {
     for (String infoLine : infoOutput.split("\n")) {
       if (infoLine.contains("myself")) {
