--- conflicted
+++ resolved
@@ -54,11 +54,7 @@
     }
   }
 
-<<<<<<< HEAD
-  private void connectToFirstSuccessfulHost(Socket socket, HostAndPort hostAndPort) throws Exception {
-=======
-  private Socket connectToFirstSuccsefulHost(HostAndPort hostAndPort) throws Exception {
->>>>>>> 9d668d77
+  private Socket connectToFirstSuccessfulHost(HostAndPort hostAndPort) throws Exception {
     List<InetAddress> hosts = Arrays.asList(InetAddress.getAllByName(hostAndPort.getHost()));
     if (hosts.size() > 1) {
       Collections.shuffle(hosts);
@@ -88,11 +84,7 @@
     Socket socket = null;
     try {
       HostAndPort _hostAndPort = getSocketHostAndPort();
-<<<<<<< HEAD
-      connectToFirstSuccessfulHost(socket, _hostAndPort);
-=======
-      socket = connectToFirstSuccsefulHost(_hostAndPort);
->>>>>>> 9d668d77
+      socket = connectToFirstSuccessfulHost(_hostAndPort);
       socket.setSoTimeout(socketTimeout);
 
       if (ssl) {
