package redis.clients.jedis;

import redis.clients.jedis.args.*;
import redis.clients.jedis.commands.JedisClusterCommands;
import redis.clients.jedis.commands.JedisClusterScriptingCommands;
import redis.clients.jedis.commands.MultiKeyJedisClusterCommands;
import redis.clients.jedis.commands.ProtocolCommand;
import redis.clients.jedis.params.*;
import redis.clients.jedis.resps.*;
import redis.clients.jedis.util.JedisClusterHashTagUtil;
import redis.clients.jedis.util.KeyMergeUtil;

import java.time.Duration;
import java.util.Collections;
import java.util.List;
import java.util.Map;
import java.util.Map.Entry;
import java.util.Set;
import javax.net.ssl.HostnameVerifier;
import javax.net.ssl.SSLParameters;
import javax.net.ssl.SSLSocketFactory;

import org.apache.commons.pool2.impl.GenericObjectPoolConfig;

public class JedisCluster extends BinaryJedisCluster implements JedisClusterCommands,
    MultiKeyJedisClusterCommands, JedisClusterScriptingCommands {

  public JedisCluster(HostAndPort node) {
    this(Collections.singleton(node));
  }

  public JedisCluster(HostAndPort node, int timeout) {
    this(Collections.singleton(node), timeout);
  }

  public JedisCluster(HostAndPort node, int timeout, int maxAttempts) {
    this(Collections.singleton(node), timeout, maxAttempts);
  }

  public JedisCluster(HostAndPort node, final GenericObjectPoolConfig<Jedis> poolConfig) {
    this(Collections.singleton(node), poolConfig);
  }

  public JedisCluster(HostAndPort node, int timeout, final GenericObjectPoolConfig<Jedis> poolConfig) {
    this(Collections.singleton(node), timeout, poolConfig);
  }

  public JedisCluster(HostAndPort node, int timeout, int maxAttempts,
      final GenericObjectPoolConfig<Jedis> poolConfig) {
    this(Collections.singleton(node), timeout, maxAttempts, poolConfig);
  }

  public JedisCluster(HostAndPort node, int connectionTimeout, int soTimeout, int maxAttempts,
      final GenericObjectPoolConfig<Jedis> poolConfig) {
    this(Collections.singleton(node), connectionTimeout, soTimeout, maxAttempts, poolConfig);
  }

  public JedisCluster(HostAndPort node, int connectionTimeout, int soTimeout, int maxAttempts,
      String password, final GenericObjectPoolConfig<Jedis> poolConfig) {
    this(Collections.singleton(node), connectionTimeout, soTimeout, maxAttempts, password,
        poolConfig);
  }

  public JedisCluster(HostAndPort node, int connectionTimeout, int soTimeout, int maxAttempts,
      String password, String clientName, final GenericObjectPoolConfig<Jedis> poolConfig) {
    this(Collections.singleton(node), connectionTimeout, soTimeout, maxAttempts, password,
        clientName, poolConfig);
  }

  public JedisCluster(HostAndPort node, int connectionTimeout, int soTimeout, int maxAttempts,
      String user, String password, String clientName,
      final GenericObjectPoolConfig<Jedis> poolConfig) {
    this(Collections.singleton(node), connectionTimeout, soTimeout, maxAttempts, user, password,
        clientName, poolConfig);
  }

  public JedisCluster(HostAndPort node, int connectionTimeout, int soTimeout, int maxAttempts,
      String password, String clientName, final GenericObjectPoolConfig<Jedis> poolConfig,
      boolean ssl) {
    this(Collections.singleton(node), connectionTimeout, soTimeout, maxAttempts, password,
        clientName, poolConfig, ssl);
  }

  public JedisCluster(HostAndPort node, int connectionTimeout, int soTimeout, int maxAttempts,
      String user, String password, String clientName,
      final GenericObjectPoolConfig<Jedis> poolConfig, boolean ssl) {
    this(Collections.singleton(node), connectionTimeout, soTimeout, maxAttempts, user, password,
        clientName, poolConfig, ssl);
  }

  /**
   * @deprecated This constructor will be removed in future.
   */
  @Deprecated
  public JedisCluster(HostAndPort node, int connectionTimeout, int soTimeout, int maxAttempts,
      String password, String clientName, final GenericObjectPoolConfig<Jedis> poolConfig,
      boolean ssl, SSLSocketFactory sslSocketFactory, SSLParameters sslParameters,
      HostnameVerifier hostnameVerifier, JedisClusterHostAndPortMap hostAndPortMap) {
    this(Collections.singleton(node), connectionTimeout, soTimeout, maxAttempts, password,
        clientName, poolConfig, ssl, sslSocketFactory, sslParameters, hostnameVerifier,
        hostAndPortMap);
  }

  /**
   * @deprecated This constructor will be removed in future.
   */
  @Deprecated
  public JedisCluster(HostAndPort node, int connectionTimeout, int soTimeout, int maxAttempts,
      String user, String password, String clientName,
      final GenericObjectPoolConfig<Jedis> poolConfig, boolean ssl,
      SSLSocketFactory sslSocketFactory, SSLParameters sslParameters,
      HostnameVerifier hostnameVerifier, JedisClusterHostAndPortMap hostAndPortMap) {
    this(Collections.singleton(node), connectionTimeout, soTimeout, maxAttempts, user, password,
        clientName, poolConfig, ssl, sslSocketFactory, sslParameters, hostnameVerifier,
        hostAndPortMap);
  }

  public JedisCluster(HostAndPort node, final JedisClientConfig clientConfig, int maxAttempts,
      final GenericObjectPoolConfig<Jedis> poolConfig) {
    this(Collections.singleton(node), clientConfig, maxAttempts, poolConfig);
  }

  public JedisCluster(Set<HostAndPort> nodes) {
    this(nodes, DEFAULT_TIMEOUT);
  }

  public JedisCluster(Set<HostAndPort> nodes, int timeout) {
    this(nodes, timeout, DEFAULT_MAX_ATTEMPTS);
  }

  public JedisCluster(Set<HostAndPort> nodes, int timeout, int maxAttempts) {
    this(nodes, timeout, maxAttempts, new GenericObjectPoolConfig<Jedis>());
  }

  public JedisCluster(Set<HostAndPort> nodes, final GenericObjectPoolConfig<Jedis> poolConfig) {
    this(nodes, DEFAULT_TIMEOUT, DEFAULT_MAX_ATTEMPTS, poolConfig);
  }

  public JedisCluster(Set<HostAndPort> nodes, int timeout,
      final GenericObjectPoolConfig<Jedis> poolConfig) {
    this(nodes, timeout, DEFAULT_MAX_ATTEMPTS, poolConfig);
  }

  public JedisCluster(Set<HostAndPort> jedisClusterNode, int timeout, int maxAttempts,
      final GenericObjectPoolConfig<Jedis> poolConfig) {
    super(jedisClusterNode, timeout, maxAttempts, poolConfig);
  }

  public JedisCluster(Set<HostAndPort> jedisClusterNode, int connectionTimeout, int soTimeout,
      int maxAttempts, final GenericObjectPoolConfig<Jedis> poolConfig) {
    super(jedisClusterNode, connectionTimeout, soTimeout, maxAttempts, poolConfig);
  }

  public JedisCluster(Set<HostAndPort> jedisClusterNode, int connectionTimeout, int soTimeout,
      int maxAttempts, String password, final GenericObjectPoolConfig<Jedis> poolConfig) {
    super(jedisClusterNode, connectionTimeout, soTimeout, maxAttempts, password, poolConfig);
  }

  public JedisCluster(Set<HostAndPort> jedisClusterNode, int connectionTimeout, int soTimeout,
      int maxAttempts, String password, String clientName,
      final GenericObjectPoolConfig<Jedis> poolConfig) {
    super(jedisClusterNode, connectionTimeout, soTimeout, maxAttempts, password, clientName,
        poolConfig);
  }

  public JedisCluster(Set<HostAndPort> jedisClusterNode, int connectionTimeout, int soTimeout,
      int maxAttempts, String user, String password, String clientName,
      final GenericObjectPoolConfig<Jedis> poolConfig) {
    super(jedisClusterNode, connectionTimeout, soTimeout, maxAttempts, user, password, clientName,
        poolConfig);
  }

  public JedisCluster(Set<HostAndPort> jedisClusterNode, int connectionTimeout, int soTimeout,
      int infiniteSoTimeout, int maxAttempts, String user, String password, String clientName,
      final GenericObjectPoolConfig<Jedis> poolConfig) {
    super(jedisClusterNode, connectionTimeout, soTimeout, infiniteSoTimeout, maxAttempts, user,
        password, clientName, poolConfig);
  }

  public JedisCluster(Set<HostAndPort> jedisClusterNode, int connectionTimeout, int soTimeout,
      int maxAttempts, String password, String clientName,
      final GenericObjectPoolConfig<Jedis> poolConfig, boolean ssl) {
    super(jedisClusterNode, connectionTimeout, soTimeout, maxAttempts, password, clientName,
        poolConfig, ssl);
  }

  public JedisCluster(Set<HostAndPort> jedisClusterNode, int connectionTimeout, int soTimeout,
      int maxAttempts, String user, String password, String clientName,
      final GenericObjectPoolConfig<Jedis> poolConfig, boolean ssl) {
    super(jedisClusterNode, connectionTimeout, soTimeout, maxAttempts, user, password, clientName,
        poolConfig, ssl);
  }

  /**
   * @deprecated This constructor will be removed in future.
   */
  @Deprecated
  public JedisCluster(Set<HostAndPort> jedisClusterNode, int connectionTimeout, int soTimeout,
      int maxAttempts, String password, String clientName,
      final GenericObjectPoolConfig<Jedis> poolConfig, boolean ssl,
      SSLSocketFactory sslSocketFactory, SSLParameters sslParameters,
      HostnameVerifier hostnameVerifier, JedisClusterHostAndPortMap hostAndPortMap) {
    super(jedisClusterNode, connectionTimeout, soTimeout, maxAttempts, password, clientName,
        poolConfig, ssl, sslSocketFactory, sslParameters, hostnameVerifier, hostAndPortMap);
  }

  /**
   * @deprecated This constructor will be removed in future.
   */
  @Deprecated
  public JedisCluster(Set<HostAndPort> jedisClusterNode, int connectionTimeout, int soTimeout,
      int infiniteSoTimeout, int maxAttempts, String password, String clientName,
      final GenericObjectPoolConfig<Jedis> poolConfig, boolean ssl,
      SSLSocketFactory sslSocketFactory, SSLParameters sslParameters,
      HostnameVerifier hostnameVerifier, JedisClusterHostAndPortMap hostAndPortMap) {
    this(jedisClusterNode, connectionTimeout, soTimeout, infiniteSoTimeout, maxAttempts, null,
        password, clientName, poolConfig, ssl, sslSocketFactory, sslParameters, hostnameVerifier,
        hostAndPortMap);
  }

  /**
   * @deprecated This constructor will be removed in future.
   */
  @Deprecated
  public JedisCluster(Set<HostAndPort> jedisClusterNode, int connectionTimeout, int soTimeout,
      int maxAttempts, String user, String password, String clientName,
      final GenericObjectPoolConfig<Jedis> poolConfig, boolean ssl,
      SSLSocketFactory sslSocketFactory, SSLParameters sslParameters,
      HostnameVerifier hostnameVerifier, JedisClusterHostAndPortMap hostAndPortMap) {
    super(jedisClusterNode, connectionTimeout, soTimeout, maxAttempts, user, password, clientName,
        poolConfig, ssl, sslSocketFactory, sslParameters, hostnameVerifier, hostAndPortMap);
  }

  /**
   * @deprecated This constructor will be removed in future.
   */
  @Deprecated
  public JedisCluster(Set<HostAndPort> jedisClusterNode, int connectionTimeout, int soTimeout,
      int infiniteSoTimeout, int maxAttempts, String user, String password, String clientName,
      final GenericObjectPoolConfig<Jedis> poolConfig, boolean ssl,
      SSLSocketFactory sslSocketFactory, SSLParameters sslParameters,
      HostnameVerifier hostnameVerifier, JedisClusterHostAndPortMap hostAndPortMap) {
    super(jedisClusterNode, connectionTimeout, soTimeout, infiniteSoTimeout, maxAttempts, user,
        password, clientName, poolConfig, ssl, sslSocketFactory, sslParameters, hostnameVerifier,
        hostAndPortMap);
  }

  /**
   * @param maxTotalRetriesDuration After this amount of time we will do no more retries and report
   * the operation as failed.
   * @deprecated This constructor will be removed in future.
   */
  @Deprecated
  public JedisCluster(Set<HostAndPort> jedisClusterNode, int connectionTimeout, int soTimeout,
      int infiniteSoTimeout, int maxAttempts, String user, String password, String clientName,
      final GenericObjectPoolConfig<Jedis> poolConfig, boolean ssl,
      SSLSocketFactory sslSocketFactory, SSLParameters sslParameters,
      HostnameVerifier hostnameVerifier, JedisClusterHostAndPortMap hostAndPortMap,
      Duration maxTotalRetriesDuration) {
    super(jedisClusterNode, connectionTimeout, soTimeout, infiniteSoTimeout, maxAttempts, user,
        password, clientName, poolConfig, ssl, sslSocketFactory, sslParameters, hostnameVerifier,
        hostAndPortMap, maxTotalRetriesDuration);
  }

  public JedisCluster(Set<HostAndPort> nodes, final JedisClientConfig clientConfig,
      int maxAttempts, final GenericObjectPoolConfig<Jedis> poolConfig) {
    super(nodes, clientConfig, maxAttempts, poolConfig);
  }

  public JedisCluster(Set<HostAndPort> nodes, final JedisClientConfig clientConfig,
      int maxAttempts, Duration maxTotalRetriesDuration,
      final GenericObjectPoolConfig<Jedis> poolConfig) {
    super(nodes, clientConfig, maxAttempts, maxTotalRetriesDuration, poolConfig);
  }

  @Override
  public Boolean copy(String srcKey, String dstKey, boolean replace) {
    return new JedisClusterCommand<Boolean>(connectionHandler, maxAttempts, maxTotalRetriesDuration) {
      @Override
      public Boolean execute(Jedis connection) {
        return connection.copy(srcKey, dstKey, replace);
      }
    }.run(2, srcKey, dstKey);
  }

  @Override
  public String set(final String key, final String value) {
    return new JedisClusterCommand<String>(connectionHandler, maxAttempts, maxTotalRetriesDuration) {
      @Override
      public String execute(Jedis connection) {
        return connection.set(key, value);
      }
    }.run(key);
  }

  @Override
  public String set(final String key, final String value, final SetParams params) {
    return new JedisClusterCommand<String>(connectionHandler, maxAttempts, maxTotalRetriesDuration) {
      @Override
      public String execute(Jedis connection) {
        return connection.set(key, value, params);
      }
    }.run(key);
  }

  @Override
  public String get(final String key) {
    return new JedisClusterCommand<String>(connectionHandler, maxAttempts, maxTotalRetriesDuration) {
      @Override
      public String execute(Jedis connection) {
        return connection.get(key);
      }
    }.run(key);
  }

  @Override
  public String getDel(final String key) {
    return new JedisClusterCommand<String>(connectionHandler, maxAttempts, maxTotalRetriesDuration) {
      @Override
      public String execute(Jedis connection) {
        return connection.getDel(key);
      }
    }.run(key);
  }

  @Override
  public String getEx(String key, GetExParams params) {
    return new JedisClusterCommand<String>(connectionHandler, maxAttempts, maxTotalRetriesDuration) {
      @Override
      public String execute(Jedis connection) {
        return connection.getEx(key, params);
      }
    }.run(key);
  }

  @Override
  public Boolean exists(final String key) {
    return new JedisClusterCommand<Boolean>(connectionHandler, maxAttempts, maxTotalRetriesDuration) {
      @Override
      public Boolean execute(Jedis connection) {
        return connection.exists(key);
      }
    }.run(key);
  }

  @Override
  public Long exists(final String... keys) {
    return new JedisClusterCommand<Long>(connectionHandler, maxAttempts, maxTotalRetriesDuration) {
      @Override
      public Long execute(Jedis connection) {
        return connection.exists(keys);
      }
    }.run(keys.length, keys);
  }

  @Override
  public Long persist(final String key) {
    return new JedisClusterCommand<Long>(connectionHandler, maxAttempts, maxTotalRetriesDuration) {
      @Override
      public Long execute(Jedis connection) {
        return connection.persist(key);
      }
    }.run(key);
  }

  @Override
  public String type(final String key) {
    return new JedisClusterCommand<String>(connectionHandler, maxAttempts, maxTotalRetriesDuration) {
      @Override
      public String execute(Jedis connection) {
        return connection.type(key);
      }
    }.run(key);
  }

  @Override
  public byte[] dump(final String key) {
    return new JedisClusterCommand<byte[]>(connectionHandler, maxAttempts, maxTotalRetriesDuration) {
      @Override
      public byte[] execute(Jedis connection) {
        return connection.dump(key);
      }
    }.run(key);
  }

  @Override
  public String restore(final String key, final long ttl, final byte[] serializedValue) {
    return new JedisClusterCommand<String>(connectionHandler, maxAttempts, maxTotalRetriesDuration) {
      @Override
      public String execute(Jedis connection) {
        return connection.restore(key, ttl, serializedValue);
      }
    }.run(key);
  }

  @Override
  public String restore(final String key, final long ttl, final byte[] serializedValue,
      final RestoreParams params) {
    return new JedisClusterCommand<String>(connectionHandler, maxAttempts, maxTotalRetriesDuration) {
      @Override
      public String execute(Jedis connection) {
        return connection.restore(key, ttl, serializedValue, params);
      }
    }.run(key);
  }

  @Override
  public Long expire(final String key, final long seconds) {
    return new JedisClusterCommand<Long>(connectionHandler, maxAttempts, maxTotalRetriesDuration) {
      @Override
      public Long execute(Jedis connection) {
        return connection.expire(key, seconds);
      }
    }.run(key);
  }

  @Override
  public Long pexpire(final String key, final long milliseconds) {
    return new JedisClusterCommand<Long>(connectionHandler, maxAttempts, maxTotalRetriesDuration) {
      @Override
      public Long execute(Jedis connection) {
        return connection.pexpire(key, milliseconds);
      }
    }.run(key);
  }

  @Override
  public Long expireAt(final String key, final long unixTime) {
    return new JedisClusterCommand<Long>(connectionHandler, maxAttempts, maxTotalRetriesDuration) {
      @Override
      public Long execute(Jedis connection) {
        return connection.expireAt(key, unixTime);
      }
    }.run(key);
  }

  @Override
  public Long pexpireAt(final String key, final long millisecondsTimestamp) {
    return new JedisClusterCommand<Long>(connectionHandler, maxAttempts, maxTotalRetriesDuration) {
      @Override
      public Long execute(Jedis connection) {
        return connection.pexpireAt(key, millisecondsTimestamp);
      }
    }.run(key);
  }

  @Override
  public Long ttl(final String key) {
    return new JedisClusterCommand<Long>(connectionHandler, maxAttempts, maxTotalRetriesDuration) {
      @Override
      public Long execute(Jedis connection) {
        return connection.ttl(key);
      }
    }.run(key);
  }

  @Override
  public Long pttl(final String key) {
    return new JedisClusterCommand<Long>(connectionHandler, maxAttempts, maxTotalRetriesDuration) {
      @Override
      public Long execute(Jedis connection) {
        return connection.pttl(key);
      }
    }.run(key);
  }

  @Override
  public Long touch(final String key) {
    return new JedisClusterCommand<Long>(connectionHandler, maxAttempts, maxTotalRetriesDuration) {
      @Override
      public Long execute(Jedis connection) {
        return connection.touch(key);
      }
    }.run(key);
  }

  @Override
  public Long touch(final String... keys) {
    return new JedisClusterCommand<Long>(connectionHandler, maxAttempts, maxTotalRetriesDuration) {
      @Override
      public Long execute(Jedis connection) {
        return connection.touch(keys);
      }
    }.run(keys.length, keys);
  }

  @Override
  public Boolean setbit(final String key, final long offset, final boolean value) {
    return new JedisClusterCommand<Boolean>(connectionHandler, maxAttempts, maxTotalRetriesDuration) {
      @Override
      public Boolean execute(Jedis connection) {
        return connection.setbit(key, offset, value);
      }
    }.run(key);
  }

  @Override
  public Boolean setbit(final String key, final long offset, final String value) {
    return new JedisClusterCommand<Boolean>(connectionHandler, maxAttempts, maxTotalRetriesDuration) {
      @Override
      public Boolean execute(Jedis connection) {
        return connection.setbit(key, offset, value);
      }
    }.run(key);
  }

  @Override
  public Boolean getbit(final String key, final long offset) {
    return new JedisClusterCommand<Boolean>(connectionHandler, maxAttempts, maxTotalRetriesDuration) {
      @Override
      public Boolean execute(Jedis connection) {
        return connection.getbit(key, offset);
      }
    }.run(key);
  }

  @Override
  public Long setrange(final String key, final long offset, final String value) {
    return new JedisClusterCommand<Long>(connectionHandler, maxAttempts, maxTotalRetriesDuration) {
      @Override
      public Long execute(Jedis connection) {
        return connection.setrange(key, offset, value);
      }
    }.run(key);
  }

  @Override
  public String getrange(final String key, final long startOffset, final long endOffset) {
    return new JedisClusterCommand<String>(connectionHandler, maxAttempts, maxTotalRetriesDuration) {
      @Override
      public String execute(Jedis connection) {
        return connection.getrange(key, startOffset, endOffset);
      }
    }.run(key);
  }

  @Override
  public String getSet(final String key, final String value) {
    return new JedisClusterCommand<String>(connectionHandler, maxAttempts, maxTotalRetriesDuration) {
      @Override
      public String execute(Jedis connection) {
        return connection.getSet(key, value);
      }
    }.run(key);
  }

  @Override
  public Long setnx(final String key, final String value) {
    return new JedisClusterCommand<Long>(connectionHandler, maxAttempts, maxTotalRetriesDuration) {
      @Override
      public Long execute(Jedis connection) {
        return connection.setnx(key, value);
      }
    }.run(key);
  }

  @Override
  public String setex(final String key, final long seconds, final String value) {
    return new JedisClusterCommand<String>(connectionHandler, maxAttempts, maxTotalRetriesDuration) {
      @Override
      public String execute(Jedis connection) {
        return connection.setex(key, seconds, value);
      }
    }.run(key);
  }

  @Override
  public String psetex(final String key, final long milliseconds, final String value) {
    return new JedisClusterCommand<String>(connectionHandler, maxAttempts, maxTotalRetriesDuration) {
      @Override
      public String execute(Jedis connection) {
        return connection.psetex(key, milliseconds, value);
      }
    }.run(key);
  }

  @Override
  public Long decrBy(final String key, final long decrement) {
    return new JedisClusterCommand<Long>(connectionHandler, maxAttempts, maxTotalRetriesDuration) {
      @Override
      public Long execute(Jedis connection) {
        return connection.decrBy(key, decrement);
      }
    }.run(key);
  }

  @Override
  public Long decr(final String key) {
    return new JedisClusterCommand<Long>(connectionHandler, maxAttempts, maxTotalRetriesDuration) {
      @Override
      public Long execute(Jedis connection) {
        return connection.decr(key);
      }
    }.run(key);
  }

  @Override
  public Long incrBy(final String key, final long increment) {
    return new JedisClusterCommand<Long>(connectionHandler, maxAttempts, maxTotalRetriesDuration) {
      @Override
      public Long execute(Jedis connection) {
        return connection.incrBy(key, increment);
      }
    }.run(key);
  }

  @Override
  public Double incrByFloat(final String key, final double increment) {
    return new JedisClusterCommand<Double>(connectionHandler, maxAttempts, maxTotalRetriesDuration) {
      @Override
      public Double execute(Jedis connection) {
        return connection.incrByFloat(key, increment);
      }
    }.run(key);
  }

  @Override
  public Long incr(final String key) {
    return new JedisClusterCommand<Long>(connectionHandler, maxAttempts, maxTotalRetriesDuration) {
      @Override
      public Long execute(Jedis connection) {
        return connection.incr(key);
      }
    }.run(key);
  }

  @Override
  public Long append(final String key, final String value) {
    return new JedisClusterCommand<Long>(connectionHandler, maxAttempts, maxTotalRetriesDuration) {
      @Override
      public Long execute(Jedis connection) {
        return connection.append(key, value);
      }
    }.run(key);
  }

  @Override
  public String substr(final String key, final int start, final int end) {
    return new JedisClusterCommand<String>(connectionHandler, maxAttempts, maxTotalRetriesDuration) {
      @Override
      public String execute(Jedis connection) {
        return connection.substr(key, start, end);
      }
    }.run(key);
  }

  @Override
  public Long hset(final String key, final String field, final String value) {
    return new JedisClusterCommand<Long>(connectionHandler, maxAttempts, maxTotalRetriesDuration) {
      @Override
      public Long execute(Jedis connection) {
        return connection.hset(key, field, value);
      }
    }.run(key);
  }

  @Override
  public Long hset(final String key, final Map<String, String> hash) {
    return new JedisClusterCommand<Long>(connectionHandler, maxAttempts, maxTotalRetriesDuration) {
      @Override
      public Long execute(Jedis connection) {
        return connection.hset(key, hash);
      }
    }.run(key);
  }

  @Override
  public String hget(final String key, final String field) {
    return new JedisClusterCommand<String>(connectionHandler, maxAttempts, maxTotalRetriesDuration) {
      @Override
      public String execute(Jedis connection) {
        return connection.hget(key, field);
      }
    }.run(key);
  }

  @Override
  public Long hsetnx(final String key, final String field, final String value) {
    return new JedisClusterCommand<Long>(connectionHandler, maxAttempts, maxTotalRetriesDuration) {
      @Override
      public Long execute(Jedis connection) {
        return connection.hsetnx(key, field, value);
      }
    }.run(key);
  }

  @Override
  public String hmset(final String key, final Map<String, String> hash) {
    return new JedisClusterCommand<String>(connectionHandler, maxAttempts, maxTotalRetriesDuration) {
      @Override
      public String execute(Jedis connection) {
        return connection.hmset(key, hash);
      }
    }.run(key);
  }

  @Override
  public List<String> hmget(final String key, final String... fields) {
    return new JedisClusterCommand<List<String>>(connectionHandler, maxAttempts, maxTotalRetriesDuration) {
      @Override
      public List<String> execute(Jedis connection) {
        return connection.hmget(key, fields);
      }
    }.run(key);
  }

  @Override
  public Long hincrBy(final String key, final String field, final long value) {
    return new JedisClusterCommand<Long>(connectionHandler, maxAttempts, maxTotalRetriesDuration) {
      @Override
      public Long execute(Jedis connection) {
        return connection.hincrBy(key, field, value);
      }
    }.run(key);
  }

  @Override
  public Double hincrByFloat(final String key, final String field, final double value) {
    return new JedisClusterCommand<Double>(connectionHandler, maxAttempts, maxTotalRetriesDuration) {
      @Override
      public Double execute(Jedis connection) {
        return connection.hincrByFloat(key, field, value);
      }
    }.run(key);
  }

  @Override
  public Boolean hexists(final String key, final String field) {
    return new JedisClusterCommand<Boolean>(connectionHandler, maxAttempts, maxTotalRetriesDuration) {
      @Override
      public Boolean execute(Jedis connection) {
        return connection.hexists(key, field);
      }
    }.run(key);
  }

  @Override
  public Long hdel(final String key, final String... field) {
    return new JedisClusterCommand<Long>(connectionHandler, maxAttempts, maxTotalRetriesDuration) {
      @Override
      public Long execute(Jedis connection) {
        return connection.hdel(key, field);
      }
    }.run(key);
  }

  @Override
  public Long hlen(final String key) {
    return new JedisClusterCommand<Long>(connectionHandler, maxAttempts, maxTotalRetriesDuration) {
      @Override
      public Long execute(Jedis connection) {
        return connection.hlen(key);
      }
    }.run(key);
  }

  @Override
  public Set<String> hkeys(final String key) {
    return new JedisClusterCommand<Set<String>>(connectionHandler, maxAttempts, maxTotalRetriesDuration) {
      @Override
      public Set<String> execute(Jedis connection) {
        return connection.hkeys(key);
      }
    }.run(key);
  }

  @Override
  public List<String> hvals(final String key) {
    return new JedisClusterCommand<List<String>>(connectionHandler, maxAttempts, maxTotalRetriesDuration) {
      @Override
      public List<String> execute(Jedis connection) {
        return connection.hvals(key);
      }
    }.run(key);
  }

  @Override
  public Map<String, String> hgetAll(final String key) {
    return new JedisClusterCommand<Map<String, String>>(connectionHandler, maxAttempts, maxTotalRetriesDuration) {
      @Override
      public Map<String, String> execute(Jedis connection) {
        return connection.hgetAll(key);
      }
    }.run(key);
  }

  @Override
  public String hrandfield(final String key) {
    return new JedisClusterCommand<String>(connectionHandler, maxAttempts, maxTotalRetriesDuration) {
      @Override
      public String execute(Jedis connection) {
        return connection.hrandfield(key);
      }
    }.run(key);
  }

  @Override
  public List<String> hrandfield(final String key, final long count) {
    return new JedisClusterCommand<List<String>>(connectionHandler, maxAttempts, maxTotalRetriesDuration) {
      @Override
      public List<String> execute(Jedis connection) {
        return connection.hrandfield(key, count);
      }
    }.run(key);
  }

  @Override
  public Map<String, String> hrandfieldWithValues(final String key, final long count) {
    return new JedisClusterCommand<Map<String, String>>(connectionHandler, maxAttempts, maxTotalRetriesDuration) {
      @Override
      public Map<String, String> execute(Jedis connection) {
        return connection.hrandfieldWithValues(key, count);
      }
    }.run(key);
  }

  @Override
  public Long rpush(final String key, final String... string) {
    return new JedisClusterCommand<Long>(connectionHandler, maxAttempts, maxTotalRetriesDuration) {
      @Override
      public Long execute(Jedis connection) {
        return connection.rpush(key, string);
      }
    }.run(key);
  }

  @Override
  public Long lpush(final String key, final String... string) {
    return new JedisClusterCommand<Long>(connectionHandler, maxAttempts, maxTotalRetriesDuration) {
      @Override
      public Long execute(Jedis connection) {
        return connection.lpush(key, string);
      }
    }.run(key);
  }

  @Override
  public Long llen(final String key) {
    return new JedisClusterCommand<Long>(connectionHandler, maxAttempts, maxTotalRetriesDuration) {
      @Override
      public Long execute(Jedis connection) {
        return connection.llen(key);
      }
    }.run(key);
  }

  @Override
  public List<String> lrange(final String key, final long start, final long stop) {
    return new JedisClusterCommand<List<String>>(connectionHandler, maxAttempts, maxTotalRetriesDuration) {
      @Override
      public List<String> execute(Jedis connection) {
        return connection.lrange(key, start, stop);
      }
    }.run(key);
  }

  @Override
  public String ltrim(final String key, final long start, final long stop) {
    return new JedisClusterCommand<String>(connectionHandler, maxAttempts, maxTotalRetriesDuration) {
      @Override
      public String execute(Jedis connection) {
        return connection.ltrim(key, start, stop);
      }
    }.run(key);
  }

  @Override
  public String lindex(final String key, final long index) {
    return new JedisClusterCommand<String>(connectionHandler, maxAttempts, maxTotalRetriesDuration) {
      @Override
      public String execute(Jedis connection) {
        return connection.lindex(key, index);
      }
    }.run(key);
  }

  @Override
  public String lset(final String key, final long index, final String value) {
    return new JedisClusterCommand<String>(connectionHandler, maxAttempts, maxTotalRetriesDuration) {
      @Override
      public String execute(Jedis connection) {
        return connection.lset(key, index, value);
      }
    }.run(key);
  }

  @Override
  public Long lrem(final String key, final long count, final String value) {
    return new JedisClusterCommand<Long>(connectionHandler, maxAttempts, maxTotalRetriesDuration) {
      @Override
      public Long execute(Jedis connection) {
        return connection.lrem(key, count, value);
      }
    }.run(key);
  }

  @Override
  public String lpop(final String key) {
    return new JedisClusterCommand<String>(connectionHandler, maxAttempts, maxTotalRetriesDuration) {
      @Override
      public String execute(Jedis connection) {
        return connection.lpop(key);
      }
    }.run(key);
  }

  @Override
  public List<String> lpop(final String key, final int count) {
    return new JedisClusterCommand<List<String>>(connectionHandler, maxAttempts, maxTotalRetriesDuration) {
      @Override
      public List<String> execute(Jedis connection) {
        return connection.lpop(key, count);
      }
    }.run(key);
  }

  @Override
  public Long lpos(final String key, final String element) {
    return new JedisClusterCommand<Long>(connectionHandler, maxAttempts, maxTotalRetriesDuration) {
      @Override
      public Long execute(Jedis connection) {
        return connection.lpos(key, element);
      }
    }.run(key);
  }

  @Override
  public Long lpos(final String key, final String element, final LPosParams params) {
    return new JedisClusterCommand<Long>(connectionHandler, maxAttempts, maxTotalRetriesDuration) {
      @Override
      public Long execute(Jedis connection) {
        return connection.lpos(key, element, params);
      }
    }.run(key);
  }

  @Override
  public List<Long> lpos(final String key, final String element, final LPosParams params,
      final long count) {
    return new JedisClusterCommand<List<Long>>(connectionHandler, maxAttempts, maxTotalRetriesDuration) {
      @Override
      public List<Long> execute(Jedis connection) {
        return connection.lpos(key, element, params, count);
      }
    }.run(key);
  }

  @Override
  public String rpop(final String key) {
    return new JedisClusterCommand<String>(connectionHandler, maxAttempts, maxTotalRetriesDuration) {
      @Override
      public String execute(Jedis connection) {
        return connection.rpop(key);
      }
    }.run(key);
  }

  @Override
  public List<String> rpop(final String key, final int count) {
    return new JedisClusterCommand<List<String>>(connectionHandler, maxAttempts, maxTotalRetriesDuration) {
      @Override
      public List<String> execute(Jedis connection) {
        return connection.rpop(key, count);
      }
    }.run(key);
  }

  @Override
  public Long sadd(final String key, final String... member) {
    return new JedisClusterCommand<Long>(connectionHandler, maxAttempts, maxTotalRetriesDuration) {
      @Override
      public Long execute(Jedis connection) {
        return connection.sadd(key, member);
      }
    }.run(key);
  }

  @Override
  public Set<String> smembers(final String key) {
    return new JedisClusterCommand<Set<String>>(connectionHandler, maxAttempts, maxTotalRetriesDuration) {
      @Override
      public Set<String> execute(Jedis connection) {
        return connection.smembers(key);
      }
    }.run(key);
  }

  @Override
  public Long srem(final String key, final String... member) {
    return new JedisClusterCommand<Long>(connectionHandler, maxAttempts, maxTotalRetriesDuration) {
      @Override
      public Long execute(Jedis connection) {
        return connection.srem(key, member);
      }
    }.run(key);
  }

  @Override
  public String spop(final String key) {
    return new JedisClusterCommand<String>(connectionHandler, maxAttempts, maxTotalRetriesDuration) {
      @Override
      public String execute(Jedis connection) {
        return connection.spop(key);
      }
    }.run(key);
  }

  @Override
  public Set<String> spop(final String key, final long count) {
    return new JedisClusterCommand<Set<String>>(connectionHandler, maxAttempts, maxTotalRetriesDuration) {
      @Override
      public Set<String> execute(Jedis connection) {
        return connection.spop(key, count);
      }
    }.run(key);
  }

  @Override
  public Long scard(final String key) {
    return new JedisClusterCommand<Long>(connectionHandler, maxAttempts, maxTotalRetriesDuration) {
      @Override
      public Long execute(Jedis connection) {
        return connection.scard(key);
      }
    }.run(key);
  }

  @Override
  public Boolean sismember(final String key, final String member) {
    return new JedisClusterCommand<Boolean>(connectionHandler, maxAttempts, maxTotalRetriesDuration) {
      @Override
      public Boolean execute(Jedis connection) {
        return connection.sismember(key, member);
      }
    }.run(key);
  }

  @Override
  public List<Boolean> smismember(final String key, final String... members) {
    return new JedisClusterCommand<List<Boolean>>(connectionHandler, maxAttempts, maxTotalRetriesDuration) {
      @Override
      public List<Boolean> execute(Jedis connection) {
        return connection.smismember(key, members);
      }
    }.run(key);
  }

  @Override
  public String srandmember(final String key) {
    return new JedisClusterCommand<String>(connectionHandler, maxAttempts, maxTotalRetriesDuration) {
      @Override
      public String execute(Jedis connection) {
        return connection.srandmember(key);
      }
    }.run(key);
  }

  @Override
  public List<String> srandmember(final String key, final int count) {
    return new JedisClusterCommand<List<String>>(connectionHandler, maxAttempts, maxTotalRetriesDuration) {
      @Override
      public List<String> execute(Jedis connection) {
        return connection.srandmember(key, count);
      }
    }.run(key);
  }

  @Override
  public Long strlen(final String key) {
    return new JedisClusterCommand<Long>(connectionHandler, maxAttempts, maxTotalRetriesDuration) {
      @Override
      public Long execute(Jedis connection) {
        return connection.strlen(key);
      }
    }.run(key);
  }

  @Override
  public Long zadd(final String key, final double score, final String member) {
    return new JedisClusterCommand<Long>(connectionHandler, maxAttempts, maxTotalRetriesDuration) {
      @Override
      public Long execute(Jedis connection) {
        return connection.zadd(key, score, member);
      }
    }.run(key);
  }

  @Override
  public Long zadd(final String key, final double score, final String member,
      final ZAddParams params) {
    return new JedisClusterCommand<Long>(connectionHandler, maxAttempts, maxTotalRetriesDuration) {
      @Override
      public Long execute(Jedis connection) {
        return connection.zadd(key, score, member, params);
      }
    }.run(key);
  }

  @Override
  public Long zadd(final String key, final Map<String, Double> scoreMembers) {
    return new JedisClusterCommand<Long>(connectionHandler, maxAttempts, maxTotalRetriesDuration) {
      @Override
      public Long execute(Jedis connection) {
        return connection.zadd(key, scoreMembers);
      }
    }.run(key);
  }

  @Override
  public Long zadd(final String key, final Map<String, Double> scoreMembers, final ZAddParams params) {
    return new JedisClusterCommand<Long>(connectionHandler, maxAttempts, maxTotalRetriesDuration) {
      @Override
      public Long execute(Jedis connection) {
        return connection.zadd(key, scoreMembers, params);
      }
    }.run(key);
  }

  @Override
  public Double zaddIncr(String key, double score, String member, ZAddParams params) {
    return new JedisClusterCommand<Double>(connectionHandler, maxAttempts, maxTotalRetriesDuration) {
      @Override
      public Double execute(Jedis connection) {
        return connection.zaddIncr(key, score, member, params);
      }
    }.run(key);
  }

  @Override
  public Set<String> zdiff(String... keys) {
    return new JedisClusterCommand<Set<String>>(connectionHandler, maxAttempts, maxTotalRetriesDuration) {
      @Override
      public Set<String> execute(Jedis connection) {
        return connection.zdiff(keys);
      }
    }.run(keys.length, keys);
  }

  @Override
  public Set<Tuple> zdiffWithScores(String... keys) {
    return new JedisClusterCommand<Set<Tuple>>(connectionHandler, maxAttempts, maxTotalRetriesDuration) {
      @Override
      public Set<Tuple> execute(Jedis connection) {
        return connection.zdiffWithScores(keys);
      }
    }.run(keys.length, keys);
  }

  @Override
  public Long zdiffStore(final String dstkey, final String... keys) {
    String[] wholeKeys = KeyMergeUtil.merge(dstkey, keys);
    return new JedisClusterCommand<Long>(connectionHandler, maxAttempts, maxTotalRetriesDuration) {
      @Override
      public Long execute(Jedis connection) {
        return connection.zdiffStore(dstkey, keys);
      }
    }.run(wholeKeys.length, wholeKeys);
  }

  @Override
  public Set<String> zrange(final String key, final long start, final long stop) {
    return new JedisClusterCommand<Set<String>>(connectionHandler, maxAttempts, maxTotalRetriesDuration) {
      @Override
      public Set<String> execute(Jedis connection) {
        return connection.zrange(key, start, stop);
      }
    }.run(key);
  }

  @Override
  public Long zrem(final String key, final String... members) {
    return new JedisClusterCommand<Long>(connectionHandler, maxAttempts, maxTotalRetriesDuration) {
      @Override
      public Long execute(Jedis connection) {
        return connection.zrem(key, members);
      }
    }.run(key);
  }

  @Override
  public Double zincrby(final String key, final double increment, final String member) {
    return new JedisClusterCommand<Double>(connectionHandler, maxAttempts, maxTotalRetriesDuration) {
      @Override
      public Double execute(Jedis connection) {
        return connection.zincrby(key, increment, member);
      }
    }.run(key);
  }

  @Override
  public Double zincrby(final String key, final double increment, final String member,
      final ZIncrByParams params) {
    return new JedisClusterCommand<Double>(connectionHandler, maxAttempts, maxTotalRetriesDuration) {
      @Override
      public Double execute(Jedis connection) {
        return connection.zincrby(key, increment, member, params);
      }
    }.run(key);
  }

  @Override
  public Long zrank(final String key, final String member) {
    return new JedisClusterCommand<Long>(connectionHandler, maxAttempts, maxTotalRetriesDuration) {
      @Override
      public Long execute(Jedis connection) {
        return connection.zrank(key, member);
      }
    }.run(key);
  }

  @Override
  public Long zrevrank(final String key, final String member) {
    return new JedisClusterCommand<Long>(connectionHandler, maxAttempts, maxTotalRetriesDuration) {
      @Override
      public Long execute(Jedis connection) {
        return connection.zrevrank(key, member);
      }
    }.run(key);
  }

  @Override
  public Set<String> zrevrange(final String key, final long start, final long stop) {
    return new JedisClusterCommand<Set<String>>(connectionHandler, maxAttempts, maxTotalRetriesDuration) {
      @Override
      public Set<String> execute(Jedis connection) {
        return connection.zrevrange(key, start, stop);
      }
    }.run(key);
  }

  @Override
  public Set<Tuple> zrangeWithScores(final String key, final long start, final long stop) {
    return new JedisClusterCommand<Set<Tuple>>(connectionHandler, maxAttempts, maxTotalRetriesDuration) {
      @Override
      public Set<Tuple> execute(Jedis connection) {
        return connection.zrangeWithScores(key, start, stop);
      }
    }.run(key);
  }

  @Override
  public Set<Tuple> zrevrangeWithScores(final String key, final long start, final long stop) {
    return new JedisClusterCommand<Set<Tuple>>(connectionHandler, maxAttempts, maxTotalRetriesDuration) {
      @Override
      public Set<Tuple> execute(Jedis connection) {
        return connection.zrevrangeWithScores(key, start, stop);
      }
    }.run(key);
  }

  @Override
  public String zrandmember(final String key) {
    return new JedisClusterCommand<String>(connectionHandler, maxAttempts, maxTotalRetriesDuration) {
      @Override
      public String execute(Jedis connection) {
        return connection.zrandmember(key);
      }
    }.run(key);
  }

  @Override
  public Set<String> zrandmember(final String key, final long count) {
    return new JedisClusterCommand<Set<String>>(connectionHandler, maxAttempts, maxTotalRetriesDuration) {
      @Override
      public Set<String> execute(Jedis connection) {
        return connection.zrandmember(key, count);
      }
    }.run(key);
  }

  @Override
  public Set<Tuple> zrandmemberWithScores(final String key, final long count) {
    return new JedisClusterCommand<Set<Tuple>>(connectionHandler, maxAttempts, maxTotalRetriesDuration) {
      @Override
      public Set<Tuple> execute(Jedis connection) {
        return connection.zrandmemberWithScores(key, count);
      }
    }.run(key);
  }

  @Override
  public Long zcard(final String key) {
    return new JedisClusterCommand<Long>(connectionHandler, maxAttempts, maxTotalRetriesDuration) {
      @Override
      public Long execute(Jedis connection) {
        return connection.zcard(key);
      }
    }.run(key);
  }

  @Override
  public Double zscore(final String key, final String member) {
    return new JedisClusterCommand<Double>(connectionHandler, maxAttempts, maxTotalRetriesDuration) {
      @Override
      public Double execute(Jedis connection) {
        return connection.zscore(key, member);
      }
    }.run(key);
  }

  @Override
  public List<Double> zmscore(final String key, final String... members) {
    return new JedisClusterCommand<List<Double>>(connectionHandler, maxAttempts, maxTotalRetriesDuration) {
      @Override
      public List<Double> execute(Jedis connection) {
        return connection.zmscore(key, members);
      }
    }.run(key);
  }

  @Override
  public Tuple zpopmax(final String key) {
    return new JedisClusterCommand<Tuple>(connectionHandler, maxAttempts, maxTotalRetriesDuration) {
      @Override
      public Tuple execute(Jedis connection) {
        return connection.zpopmax(key);
      }
    }.run(key);
  }

  @Override
  public Set<Tuple> zpopmax(final String key, final int count) {
    return new JedisClusterCommand<Set<Tuple>>(connectionHandler, maxAttempts, maxTotalRetriesDuration) {
      @Override
      public Set<Tuple> execute(Jedis connection) {
        return connection.zpopmax(key, count);
      }
    }.run(key);
  }

  @Override
  public Tuple zpopmin(final String key) {
    return new JedisClusterCommand<Tuple>(connectionHandler, maxAttempts, maxTotalRetriesDuration) {
      @Override
      public Tuple execute(Jedis connection) {
        return connection.zpopmin(key);
      }
    }.run(key);
  }

  @Override
  public Set<Tuple> zpopmin(final String key, final int count) {
    return new JedisClusterCommand<Set<Tuple>>(connectionHandler, maxAttempts, maxTotalRetriesDuration) {
      @Override
      public Set<Tuple> execute(Jedis connection) {
        return connection.zpopmin(key, count);
      }
    }.run(key);
  }

  @Override
  public List<String> sort(final String key) {
    return new JedisClusterCommand<List<String>>(connectionHandler, maxAttempts, maxTotalRetriesDuration) {
      @Override
      public List<String> execute(Jedis connection) {
        return connection.sort(key);
      }
    }.run(key);
  }

  @Override
  public List<String> sort(final String key, final SortingParams sortingParameters) {
    return new JedisClusterCommand<List<String>>(connectionHandler, maxAttempts, maxTotalRetriesDuration) {
      @Override
      public List<String> execute(Jedis connection) {
        return connection.sort(key, sortingParameters);
      }
    }.run(key);
  }

  @Override
  public Long zcount(final String key, final double min, final double max) {
    return new JedisClusterCommand<Long>(connectionHandler, maxAttempts, maxTotalRetriesDuration) {
      @Override
      public Long execute(Jedis connection) {
        return connection.zcount(key, min, max);
      }
    }.run(key);
  }

  @Override
  public Long zcount(final String key, final String min, final String max) {
    return new JedisClusterCommand<Long>(connectionHandler, maxAttempts, maxTotalRetriesDuration) {
      @Override
      public Long execute(Jedis connection) {
        return connection.zcount(key, min, max);
      }
    }.run(key);
  }

  @Override
  public Set<String> zrangeByScore(final String key, final double min, final double max) {
    return new JedisClusterCommand<Set<String>>(connectionHandler, maxAttempts, maxTotalRetriesDuration) {
      @Override
      public Set<String> execute(Jedis connection) {
        return connection.zrangeByScore(key, min, max);
      }
    }.run(key);
  }

  @Override
  public Set<String> zrangeByScore(final String key, final String min, final String max) {
    return new JedisClusterCommand<Set<String>>(connectionHandler, maxAttempts, maxTotalRetriesDuration) {
      @Override
      public Set<String> execute(Jedis connection) {
        return connection.zrangeByScore(key, min, max);
      }
    }.run(key);
  }

  @Override
  public Set<String> zrevrangeByScore(final String key, final double max, final double min) {
    return new JedisClusterCommand<Set<String>>(connectionHandler, maxAttempts, maxTotalRetriesDuration) {
      @Override
      public Set<String> execute(Jedis connection) {
        return connection.zrevrangeByScore(key, max, min);
      }
    }.run(key);
  }

  @Override
  public Set<String> zrangeByScore(final String key, final double min, final double max,
      final int offset, final int count) {
    return new JedisClusterCommand<Set<String>>(connectionHandler, maxAttempts, maxTotalRetriesDuration) {
      @Override
      public Set<String> execute(Jedis connection) {
        return connection.zrangeByScore(key, min, max, offset, count);
      }
    }.run(key);
  }

  @Override
  public Set<String> zrevrangeByScore(final String key, final String max, final String min) {
    return new JedisClusterCommand<Set<String>>(connectionHandler, maxAttempts, maxTotalRetriesDuration) {
      @Override
      public Set<String> execute(Jedis connection) {
        return connection.zrevrangeByScore(key, max, min);
      }
    }.run(key);
  }

  @Override
  public Set<String> zrangeByScore(final String key, final String min, final String max,
      final int offset, final int count) {
    return new JedisClusterCommand<Set<String>>(connectionHandler, maxAttempts, maxTotalRetriesDuration) {
      @Override
      public Set<String> execute(Jedis connection) {
        return connection.zrangeByScore(key, min, max, offset, count);
      }
    }.run(key);
  }

  @Override
  public Set<String> zrevrangeByScore(final String key, final double max, final double min,
      final int offset, final int count) {
    return new JedisClusterCommand<Set<String>>(connectionHandler, maxAttempts, maxTotalRetriesDuration) {
      @Override
      public Set<String> execute(Jedis connection) {
        return connection.zrevrangeByScore(key, max, min, offset, count);
      }
    }.run(key);
  }

  @Override
  public Set<Tuple> zrangeByScoreWithScores(final String key, final double min, final double max) {
    return new JedisClusterCommand<Set<Tuple>>(connectionHandler, maxAttempts, maxTotalRetriesDuration) {
      @Override
      public Set<Tuple> execute(Jedis connection) {
        return connection.zrangeByScoreWithScores(key, min, max);
      }
    }.run(key);
  }

  @Override
  public Set<Tuple> zrevrangeByScoreWithScores(final String key, final double max, final double min) {
    return new JedisClusterCommand<Set<Tuple>>(connectionHandler, maxAttempts, maxTotalRetriesDuration) {
      @Override
      public Set<Tuple> execute(Jedis connection) {
        return connection.zrevrangeByScoreWithScores(key, max, min);
      }
    }.run(key);
  }

  @Override
  public Set<Tuple> zrangeByScoreWithScores(final String key, final double min, final double max,
      final int offset, final int count) {
    return new JedisClusterCommand<Set<Tuple>>(connectionHandler, maxAttempts, maxTotalRetriesDuration) {
      @Override
      public Set<Tuple> execute(Jedis connection) {
        return connection.zrangeByScoreWithScores(key, min, max, offset, count);
      }
    }.run(key);
  }

  @Override
  public Set<String> zrevrangeByScore(final String key, final String max, final String min,
      final int offset, final int count) {
    return new JedisClusterCommand<Set<String>>(connectionHandler, maxAttempts, maxTotalRetriesDuration) {
      @Override
      public Set<String> execute(Jedis connection) {
        return connection.zrevrangeByScore(key, max, min, offset, count);
      }
    }.run(key);
  }

  @Override
  public Set<Tuple> zrangeByScoreWithScores(final String key, final String min, final String max) {
    return new JedisClusterCommand<Set<Tuple>>(connectionHandler, maxAttempts, maxTotalRetriesDuration) {
      @Override
      public Set<Tuple> execute(Jedis connection) {
        return connection.zrangeByScoreWithScores(key, min, max);
      }
    }.run(key);
  }

  @Override
  public Set<Tuple> zrevrangeByScoreWithScores(final String key, final String max, final String min) {
    return new JedisClusterCommand<Set<Tuple>>(connectionHandler, maxAttempts, maxTotalRetriesDuration) {
      @Override
      public Set<Tuple> execute(Jedis connection) {
        return connection.zrevrangeByScoreWithScores(key, max, min);
      }
    }.run(key);
  }

  @Override
  public Set<Tuple> zrangeByScoreWithScores(final String key, final String min, final String max,
      final int offset, final int count) {
    return new JedisClusterCommand<Set<Tuple>>(connectionHandler, maxAttempts, maxTotalRetriesDuration) {
      @Override
      public Set<Tuple> execute(Jedis connection) {
        return connection.zrangeByScoreWithScores(key, min, max, offset, count);
      }
    }.run(key);
  }

  @Override
  public Set<Tuple> zrevrangeByScoreWithScores(final String key, final double max,
      final double min, final int offset, final int count) {
    return new JedisClusterCommand<Set<Tuple>>(connectionHandler, maxAttempts, maxTotalRetriesDuration) {
      @Override
      public Set<Tuple> execute(Jedis connection) {
        return connection.zrevrangeByScoreWithScores(key, max, min, offset, count);
      }
    }.run(key);
  }

  @Override
  public Set<Tuple> zrevrangeByScoreWithScores(final String key, final String max,
      final String min, final int offset, final int count) {
    return new JedisClusterCommand<Set<Tuple>>(connectionHandler, maxAttempts, maxTotalRetriesDuration) {
      @Override
      public Set<Tuple> execute(Jedis connection) {
        return connection.zrevrangeByScoreWithScores(key, max, min, offset, count);
      }
    }.run(key);
  }

  @Override
  public Long zremrangeByRank(final String key, final long start, final long stop) {
    return new JedisClusterCommand<Long>(connectionHandler, maxAttempts, maxTotalRetriesDuration) {
      @Override
      public Long execute(Jedis connection) {
        return connection.zremrangeByRank(key, start, stop);
      }
    }.run(key);
  }

  @Override
  public Long zremrangeByScore(final String key, final double min, final double max) {
    return new JedisClusterCommand<Long>(connectionHandler, maxAttempts, maxTotalRetriesDuration) {
      @Override
      public Long execute(Jedis connection) {
        return connection.zremrangeByScore(key, min, max);
      }
    }.run(key);
  }

  @Override
  public Long zremrangeByScore(final String key, final String min, final String max) {
    return new JedisClusterCommand<Long>(connectionHandler, maxAttempts, maxTotalRetriesDuration) {
      @Override
      public Long execute(Jedis connection) {
        return connection.zremrangeByScore(key, min, max);
      }
    }.run(key);
  }

  @Override
  public Long zlexcount(final String key, final String min, final String max) {
    return new JedisClusterCommand<Long>(connectionHandler, maxAttempts, maxTotalRetriesDuration) {
      @Override
      public Long execute(Jedis connection) {
        return connection.zlexcount(key, min, max);
      }
    }.run(key);
  }

  @Override
  public Set<String> zrangeByLex(final String key, final String min, final String max) {
    return new JedisClusterCommand<Set<String>>(connectionHandler, maxAttempts, maxTotalRetriesDuration) {
      @Override
      public Set<String> execute(Jedis connection) {
        return connection.zrangeByLex(key, min, max);
      }
    }.run(key);
  }

  @Override
  public Set<String> zrangeByLex(final String key, final String min, final String max,
      final int offset, final int count) {
    return new JedisClusterCommand<Set<String>>(connectionHandler, maxAttempts, maxTotalRetriesDuration) {
      @Override
      public Set<String> execute(Jedis connection) {
        return connection.zrangeByLex(key, min, max, offset, count);
      }
    }.run(key);
  }

  @Override
  public Set<String> zrevrangeByLex(final String key, final String max, final String min) {
    return new JedisClusterCommand<Set<String>>(connectionHandler, maxAttempts, maxTotalRetriesDuration) {
      @Override
      public Set<String> execute(Jedis connection) {
        return connection.zrevrangeByLex(key, max, min);
      }
    }.run(key);
  }

  @Override
  public Set<String> zrevrangeByLex(final String key, final String max, final String min,
      final int offset, final int count) {
    return new JedisClusterCommand<Set<String>>(connectionHandler, maxAttempts, maxTotalRetriesDuration) {
      @Override
      public Set<String> execute(Jedis connection) {
        return connection.zrevrangeByLex(key, max, min, offset, count);
      }
    }.run(key);
  }

  @Override
  public Long zremrangeByLex(final String key, final String min, final String max) {
    return new JedisClusterCommand<Long>(connectionHandler, maxAttempts, maxTotalRetriesDuration) {
      @Override
      public Long execute(Jedis connection) {
        return connection.zremrangeByLex(key, min, max);
      }
    }.run(key);
  }

  @Override
  public Long linsert(final String key, final ListPosition where, final String pivot,
      final String value) {
    return new JedisClusterCommand<Long>(connectionHandler, maxAttempts, maxTotalRetriesDuration) {
      @Override
      public Long execute(Jedis connection) {
        return connection.linsert(key, where, pivot, value);
      }
    }.run(key);
  }

  @Override
  public Long lpushx(final String key, final String... string) {
    return new JedisClusterCommand<Long>(connectionHandler, maxAttempts, maxTotalRetriesDuration) {
      @Override
      public Long execute(Jedis connection) {
        return connection.lpushx(key, string);
      }
    }.run(key);
  }

  @Override
  public Long rpushx(final String key, final String... string) {
    return new JedisClusterCommand<Long>(connectionHandler, maxAttempts, maxTotalRetriesDuration) {
      @Override
      public Long execute(Jedis connection) {
        return connection.rpushx(key, string);
      }
    }.run(key);
  }

  @Override
  public Long del(final String key) {
    return new JedisClusterCommand<Long>(connectionHandler, maxAttempts, maxTotalRetriesDuration) {
      @Override
      public Long execute(Jedis connection) {
        return connection.del(key);
      }
    }.run(key);
  }

  @Override
  public Long unlink(final String key) {
    return new JedisClusterCommand<Long>(connectionHandler, maxAttempts, maxTotalRetriesDuration) {
      @Override
      public Long execute(Jedis connection) {
        return connection.unlink(key);
      }
    }.run(key);
  }

  @Override
  public Long unlink(final String... keys) {
    return new JedisClusterCommand<Long>(connectionHandler, maxAttempts, maxTotalRetriesDuration) {
      @Override
      public Long execute(Jedis connection) {
        return connection.unlink(keys);
      }
    }.run(keys.length, keys);
  }

  @Override
  public String echo(final String string) {
    // note that it'll be run from arbitrary node
    return new JedisClusterCommand<String>(connectionHandler, maxAttempts, maxTotalRetriesDuration) {
      @Override
      public String execute(Jedis connection) {
        return connection.echo(string);
      }
    }.run(string);
  }

  @Override
  public Long bitcount(final String key) {
    return new JedisClusterCommand<Long>(connectionHandler, maxAttempts, maxTotalRetriesDuration) {
      @Override
      public Long execute(Jedis connection) {
        return connection.bitcount(key);
      }
    }.run(key);
  }

  @Override
  public Long bitcount(final String key, final long start, final long end) {
    return new JedisClusterCommand<Long>(connectionHandler, maxAttempts, maxTotalRetriesDuration) {
      @Override
      public Long execute(Jedis connection) {
        return connection.bitcount(key, start, end);
      }
    }.run(key);
  }

  @Override
  public Set<String> keys(final String pattern) {
    if (pattern == null || pattern.isEmpty()) {
      throw new IllegalArgumentException(this.getClass().getSimpleName()
          + " only supports KEYS commands with non-empty patterns");
    }
    if (!JedisClusterHashTagUtil.isClusterCompliantMatchPattern(pattern)) {
      throw new IllegalArgumentException(
          this.getClass().getSimpleName()
          + " only supports KEYS commands with patterns containing hash-tags"
          + " ( curly-brackets enclosed strings )");
    }
    return new JedisClusterCommand<Set<String>>(connectionHandler, maxAttempts, maxTotalRetriesDuration) {
      @Override
      public Set<String> execute(Jedis connection) {
        return connection.keys(pattern);
      }
    }.run(pattern);
  }

  @Override
  public ScanResult<String> scan(final String cursor, final ScanParams params) {

    String matchPattern = null;

    if (params == null || (matchPattern = params.match()) == null || matchPattern.isEmpty()) {
      throw new IllegalArgumentException(JedisCluster.class.getSimpleName()
          + " only supports SCAN commands with non-empty MATCH patterns");
    }

    if (!JedisClusterHashTagUtil.isClusterCompliantMatchPattern(matchPattern)) {
      throw new IllegalArgumentException(
          JedisCluster.class.getSimpleName()
          + " only supports SCAN commands with MATCH patterns containing hash-tags"
          + " ( curly-brackets enclosed strings )");
    }

    return new JedisClusterCommand< ScanResult<String>>(connectionHandler, maxAttempts,
        maxTotalRetriesDuration) {
      @Override
      public ScanResult<String> execute(Jedis connection) {
        return connection.scan(cursor, params);
      }
    }.run(matchPattern);
  }

  @Override
  public ScanResult<Entry<String, String>> hscan(final String key, final String cursor) {
    return new JedisClusterCommand<ScanResult<Entry<String, String>>>(connectionHandler,
        maxAttempts, maxTotalRetriesDuration) {
      @Override
      public ScanResult<Entry<String, String>> execute(Jedis connection) {
        return connection.hscan(key, cursor);
      }
    }.run(key);
  }

  @Override
  public ScanResult<String> sscan(final String key, final String cursor) {
    return new JedisClusterCommand<ScanResult<String>>(connectionHandler, maxAttempts, maxTotalRetriesDuration) {
      @Override
      public ScanResult<String> execute(Jedis connection) {
        return connection.sscan(key, cursor);
      }
    }.run(key);
  }

  @Override
  public ScanResult<Tuple> zscan(final String key, final String cursor) {
    return new JedisClusterCommand<ScanResult<Tuple>>(connectionHandler, maxAttempts, maxTotalRetriesDuration) {
      @Override
      public ScanResult<Tuple> execute(Jedis connection) {
        return connection.zscan(key, cursor);
      }
    }.run(key);
  }

  @Override
  public Long pfadd(final String key, final String... elements) {
    return new JedisClusterCommand<Long>(connectionHandler, maxAttempts, maxTotalRetriesDuration) {
      @Override
      public Long execute(Jedis connection) {
        return connection.pfadd(key, elements);
      }
    }.run(key);
  }

  @Override
  public long pfcount(final String key) {
    return new JedisClusterCommand<Long>(connectionHandler, maxAttempts, maxTotalRetriesDuration) {
      @Override
      public Long execute(Jedis connection) {
        return connection.pfcount(key);
      }
    }.run(key);
  }

  @Override
<<<<<<< HEAD
  public List<String> blpop(final int timeout, final String key) {
    return new JedisClusterCommand<List<String>>(connectionHandler, maxAttempts, maxTotalRetriesDuration) {
      @Override
      public List<String> execute(Jedis connection) {
        return connection.blpop(timeout, key);
      }
    }.run(key);
  }

  @Override
  public List<String> brpop(final int timeout, final String key) {
    return new JedisClusterCommand<List<String>>(connectionHandler, maxAttempts, maxTotalRetriesDuration) {
      @Override
      public List<String> execute(Jedis connection) {
        return connection.brpop(timeout, key);
      }
    }.run(key);
  }

  @Override
=======
>>>>>>> 71dac369
  public Long del(final String... keys) {
    return new JedisClusterCommand<Long>(connectionHandler, maxAttempts, maxTotalRetriesDuration) {
      @Override
      public Long execute(Jedis connection) {
        return connection.del(keys);
      }
    }.run(keys.length, keys);
  }

  @Override
  public String lmove(String srcKey, String dstKey, ListDirection from, ListDirection to) {
    return new JedisClusterCommand<String>(connectionHandler, maxAttempts, maxTotalRetriesDuration) {
      @Override
      public String execute(Jedis connection) {
        return connection.lmove(srcKey, dstKey, from, to);
      }
    }.run(2, srcKey, dstKey);
  }

  @Override
  public String blmove(String srcKey, String dstKey, ListDirection from, ListDirection to,
<<<<<<< HEAD
      int timeout) {
    return new JedisClusterCommand<String>(connectionHandler, maxAttempts, maxTotalRetriesDuration) {
=======
      double timeout) {
    return new JedisClusterCommand<String>(connectionHandler, maxAttempts) {
>>>>>>> 71dac369
      @Override
      public String execute(Jedis connection) {
        return connection.blmove(srcKey, dstKey, from, to, timeout);
      }
    }.run(2, srcKey, dstKey);
  }

  @Override
  public List<String> blpop(final int timeout, final String... keys) {
    return new JedisClusterCommand<List<String>>(connectionHandler, maxAttempts, maxTotalRetriesDuration) {
      @Override
      public List<String> execute(Jedis connection) {
        return connection.blpop(timeout, keys);
      }
    }.run(keys.length, keys);

  }

  @Override
  public KeyedListElement blpop(final double timeout, final String... keys) {
    return new JedisClusterCommand<KeyedListElement>(connectionHandler, maxAttempts) {
      @Override
      public KeyedListElement execute(Jedis connection) {
        return connection.blpop(timeout, keys);
      }
    }.run(keys.length, keys);

  }

  @Override
  public List<String> brpop(final int timeout, final String... keys) {
    return new JedisClusterCommand<List<String>>(connectionHandler, maxAttempts, maxTotalRetriesDuration) {
      @Override
      public List<String> execute(Jedis connection) {
        return connection.brpop(timeout, keys);
      }
    }.run(keys.length, keys);
  }

  @Override
<<<<<<< HEAD
  public KeyedTuple bzpopmax(int timeout, String... keys) {
    return new JedisClusterCommand<KeyedTuple>(connectionHandler, maxAttempts, maxTotalRetriesDuration) {
=======
  public KeyedListElement brpop(final double timeout, final String... keys) {
    return new JedisClusterCommand<KeyedListElement>(connectionHandler, maxAttempts) {
      @Override
      public KeyedListElement execute(Jedis connection) {
        return connection.brpop(timeout, keys);
      }
    }.run(keys.length, keys);
  }

  @Override
  public KeyedZSetElement bzpopmax(double timeout, String... keys) {
    return new JedisClusterCommand<KeyedZSetElement>(connectionHandler, maxAttempts) {
>>>>>>> 71dac369
      @Override
      public KeyedZSetElement execute(Jedis connection) {
        return connection.bzpopmax(timeout, keys);
      }
    }.run(keys.length, keys);
  }

  @Override
<<<<<<< HEAD
  public KeyedTuple bzpopmin(int timeout, String... keys) {
    return new JedisClusterCommand<KeyedTuple>(connectionHandler, maxAttempts, maxTotalRetriesDuration) {
=======
  public KeyedZSetElement bzpopmin(double timeout, String... keys) {
    return new JedisClusterCommand<KeyedZSetElement>(connectionHandler, maxAttempts) {
>>>>>>> 71dac369
      @Override
      public KeyedZSetElement execute(Jedis connection) {
        return connection.bzpopmin(timeout, keys);
      }
    }.run(keys.length, keys);
  }

  @Override
  public List<String> blpop(final int timeout, final String key) {
    return new JedisClusterCommand<List<String>>(connectionHandler, maxAttempts) {
      @Override
      public List<String> execute(Jedis connection) {
        return connection.blpop(timeout, key);
      }
    }.run(key);
  }

  @Override
  public KeyedListElement blpop(double timeout, String key) {
    return new JedisClusterCommand<KeyedListElement>(connectionHandler, maxAttempts) {
      @Override
      public KeyedListElement execute(Jedis connection) {
        return connection.blpop(timeout, key);
      }
    }.run(key);
  }

  @Override
  public List<String> brpop(final int timeout, final String key) {
    return new JedisClusterCommand<List<String>>(connectionHandler, maxAttempts) {
      @Override
      public List<String> execute(Jedis connection) {
        return connection.brpop(timeout, key);
      }
    }.run(key);
  }

  @Override
  public KeyedListElement brpop(double timeout, String key) {
    return new JedisClusterCommand<KeyedListElement>(connectionHandler, maxAttempts) {
      @Override
      public KeyedListElement execute(Jedis connection) {
        return connection.brpop(timeout, key);
      }
    }.run(key);
  }

  @Override
  public List<String> mget(final String... keys) {
    return new JedisClusterCommand<List<String>>(connectionHandler, maxAttempts, maxTotalRetriesDuration) {
      @Override
      public List<String> execute(Jedis connection) {
        return connection.mget(keys);
      }
    }.run(keys.length, keys);
  }

  @Override
  public String mset(final String... keysvalues) {
    String[] keys = new String[keysvalues.length / 2];

    for (int keyIdx = 0; keyIdx < keys.length; keyIdx++) {
      keys[keyIdx] = keysvalues[keyIdx * 2];
    }

    return new JedisClusterCommand<String>(connectionHandler, maxAttempts, maxTotalRetriesDuration) {
      @Override
      public String execute(Jedis connection) {
        return connection.mset(keysvalues);
      }
    }.run(keys.length, keys);
  }

  @Override
  public Long msetnx(final String... keysvalues) {
    String[] keys = new String[keysvalues.length / 2];

    for (int keyIdx = 0; keyIdx < keys.length; keyIdx++) {
      keys[keyIdx] = keysvalues[keyIdx * 2];
    }

    return new JedisClusterCommand<Long>(connectionHandler, maxAttempts, maxTotalRetriesDuration) {
      @Override
      public Long execute(Jedis connection) {
        return connection.msetnx(keysvalues);
      }
    }.run(keys.length, keys);
  }

  @Override
  public String rename(final String oldkey, final String newkey) {
    return new JedisClusterCommand<String>(connectionHandler, maxAttempts, maxTotalRetriesDuration) {
      @Override
      public String execute(Jedis connection) {
        return connection.rename(oldkey, newkey);
      }
    }.run(2, oldkey, newkey);
  }

  @Override
  public Long renamenx(final String oldkey, final String newkey) {
    return new JedisClusterCommand<Long>(connectionHandler, maxAttempts, maxTotalRetriesDuration) {
      @Override
      public Long execute(Jedis connection) {
        return connection.renamenx(oldkey, newkey);
      }
    }.run(2, oldkey, newkey);
  }

  @Override
  public String rpoplpush(final String srckey, final String dstkey) {
    return new JedisClusterCommand<String>(connectionHandler, maxAttempts, maxTotalRetriesDuration) {
      @Override
      public String execute(Jedis connection) {
        return connection.rpoplpush(srckey, dstkey);
      }
    }.run(2, srckey, dstkey);
  }

  @Override
  public Set<String> sdiff(final String... keys) {
    return new JedisClusterCommand<Set<String>>(connectionHandler, maxAttempts, maxTotalRetriesDuration) {
      @Override
      public Set<String> execute(Jedis connection) {
        return connection.sdiff(keys);
      }
    }.run(keys.length, keys);
  }

  @Override
  public Long sdiffstore(final String dstkey, final String... keys) {
    String[] mergedKeys = KeyMergeUtil.merge(dstkey, keys);

    return new JedisClusterCommand<Long>(connectionHandler, maxAttempts, maxTotalRetriesDuration) {
      @Override
      public Long execute(Jedis connection) {
        return connection.sdiffstore(dstkey, keys);
      }
    }.run(mergedKeys.length, mergedKeys);
  }

  @Override
  public Set<String> sinter(final String... keys) {
    return new JedisClusterCommand<Set<String>>(connectionHandler, maxAttempts, maxTotalRetriesDuration) {
      @Override
      public Set<String> execute(Jedis connection) {
        return connection.sinter(keys);
      }
    }.run(keys.length, keys);
  }

  @Override
  public Long sinterstore(final String dstkey, final String... keys) {
    String[] mergedKeys = KeyMergeUtil.merge(dstkey, keys);

    return new JedisClusterCommand<Long>(connectionHandler, maxAttempts, maxTotalRetriesDuration) {
      @Override
      public Long execute(Jedis connection) {
        return connection.sinterstore(dstkey, keys);
      }
    }.run(mergedKeys.length, mergedKeys);
  }

  @Override
  public Long smove(final String srckey, final String dstkey, final String member) {
    return new JedisClusterCommand<Long>(connectionHandler, maxAttempts, maxTotalRetriesDuration) {
      @Override
      public Long execute(Jedis connection) {
        return connection.smove(srckey, dstkey, member);
      }
    }.run(2, srckey, dstkey);
  }

  @Override
  public Long sort(final String key, final SortingParams sortingParameters, final String dstkey) {
    return new JedisClusterCommand<Long>(connectionHandler, maxAttempts, maxTotalRetriesDuration) {
      @Override
      public Long execute(Jedis connection) {
        return connection.sort(key, sortingParameters, dstkey);
      }
    }.run(2, key, dstkey);
  }

  @Override
  public Long sort(final String key, final String dstkey) {
    return new JedisClusterCommand<Long>(connectionHandler, maxAttempts, maxTotalRetriesDuration) {
      @Override
      public Long execute(Jedis connection) {
        return connection.sort(key, dstkey);
      }
    }.run(2, key, dstkey);
  }

  @Override
  public Set<String> sunion(final String... keys) {
    return new JedisClusterCommand<Set<String>>(connectionHandler, maxAttempts, maxTotalRetriesDuration) {
      @Override
      public Set<String> execute(Jedis connection) {
        return connection.sunion(keys);
      }
    }.run(keys.length, keys);
  }

  @Override
  public Long sunionstore(final String dstkey, final String... keys) {
    String[] wholeKeys = KeyMergeUtil.merge(dstkey, keys);

    return new JedisClusterCommand<Long>(connectionHandler, maxAttempts, maxTotalRetriesDuration) {
      @Override
      public Long execute(Jedis connection) {
        return connection.sunionstore(dstkey, keys);
      }
    }.run(wholeKeys.length, wholeKeys);
  }

  @Override
  public Set<String> zinter(final ZParams params, final String... keys) {
    return new JedisClusterCommand<Set<String>>(connectionHandler, maxAttempts, maxTotalRetriesDuration) {
      @Override
      public Set<String> execute(Jedis connection) {
        return connection.zinter(params, keys);
      }
    }.run(keys.length, keys);
  }

  @Override
  public Set<Tuple> zinterWithScores(final ZParams params, final String... keys) {
    return new JedisClusterCommand<Set<Tuple>>(connectionHandler, maxAttempts, maxTotalRetriesDuration) {
      @Override
      public Set<Tuple> execute(Jedis connection) {
        return connection.zinterWithScores(params, keys);
      }
    }.run(keys.length, keys);
  }

  @Override
  public Long zinterstore(final String dstkey, final String... sets) {
    String[] wholeKeys = KeyMergeUtil.merge(dstkey, sets);

    return new JedisClusterCommand<Long>(connectionHandler, maxAttempts, maxTotalRetriesDuration) {
      @Override
      public Long execute(Jedis connection) {
        return connection.zinterstore(dstkey, sets);
      }
    }.run(wholeKeys.length, wholeKeys);
  }

  @Override
  public Long zinterstore(final String dstkey, final ZParams params, final String... sets) {
    String[] mergedKeys = KeyMergeUtil.merge(dstkey, sets);

    return new JedisClusterCommand<Long>(connectionHandler, maxAttempts, maxTotalRetriesDuration) {
      @Override
      public Long execute(Jedis connection) {
        return connection.zinterstore(dstkey, params, sets);
      }
    }.run(mergedKeys.length, mergedKeys);
  }

  @Override
  public Set<String> zunion(final ZParams params, final String... keys) {
    return new JedisClusterCommand<Set<String>>(connectionHandler, maxAttempts, maxTotalRetriesDuration) {
      @Override
      public Set<String> execute(Jedis connection) {
        return connection.zunion(params, keys);
      }
    }.run(keys.length, keys);
  }

  @Override
  public Set<Tuple> zunionWithScores(final ZParams params, final String... keys) {
    return new JedisClusterCommand<Set<Tuple>>(connectionHandler, maxAttempts, maxTotalRetriesDuration) {
      @Override
      public Set<Tuple> execute(Jedis connection) {
        return connection.zunionWithScores(params, keys);
      }
    }.run(keys.length, keys);
  }

  @Override
  public Long zunionstore(final String dstkey, final String... sets) {
    String[] mergedKeys = KeyMergeUtil.merge(dstkey, sets);

    return new JedisClusterCommand<Long>(connectionHandler, maxAttempts, maxTotalRetriesDuration) {
      @Override
      public Long execute(Jedis connection) {
        return connection.zunionstore(dstkey, sets);
      }
    }.run(mergedKeys.length, mergedKeys);
  }

  @Override
  public Long zunionstore(final String dstkey, final ZParams params, final String... sets) {
    String[] mergedKeys = KeyMergeUtil.merge(dstkey, sets);

    return new JedisClusterCommand<Long>(connectionHandler, maxAttempts, maxTotalRetriesDuration) {
      @Override
      public Long execute(Jedis connection) {
        return connection.zunionstore(dstkey, params, sets);
      }
    }.run(mergedKeys.length, mergedKeys);
  }

  @Override
  public String brpoplpush(final String source, final String destination, final int timeout) {
    return new JedisClusterCommand<String>(connectionHandler, maxAttempts, maxTotalRetriesDuration) {
      @Override
      public String execute(Jedis connection) {
        return connection.brpoplpush(source, destination, timeout);
      }
    }.run(2, source, destination);
  }

  @Override
  public Long publish(final String channel, final String message) {
    return new JedisClusterCommand<Long>(connectionHandler, maxAttempts, maxTotalRetriesDuration) {
      @Override
      public Long execute(Jedis connection) {
        return connection.publish(channel, message);
      }
    }.runWithAnyNode();
  }

  @Override
  public void subscribe(final JedisPubSub jedisPubSub, final String... channels) {
    new JedisClusterCommand<Integer>(connectionHandler, maxAttempts, maxTotalRetriesDuration) {
      @Override
      public Integer execute(Jedis connection) {
        connection.subscribe(jedisPubSub, channels);
        return 0;
      }
    }.runWithAnyNode();
  }

  @Override
  public void psubscribe(final JedisPubSub jedisPubSub, final String... patterns) {
    new JedisClusterCommand<Integer>(connectionHandler, maxAttempts, maxTotalRetriesDuration) {
      @Override
      public Integer execute(Jedis connection) {
        connection.psubscribe(jedisPubSub, patterns);
        return 0;
      }
    }.runWithAnyNode();
  }

  @Override
  public Long bitop(final BitOP op, final String destKey, final String... srcKeys) {
    String[] mergedKeys = KeyMergeUtil.merge(destKey, srcKeys);

    return new JedisClusterCommand<Long>(connectionHandler, maxAttempts, maxTotalRetriesDuration) {
      @Override
      public Long execute(Jedis connection) {
        return connection.bitop(op, destKey, srcKeys);
      }
    }.run(mergedKeys.length, mergedKeys);
  }

  @Override
  public String pfmerge(final String destkey, final String... sourcekeys) {
    String[] mergedKeys = KeyMergeUtil.merge(destkey, sourcekeys);

    return new JedisClusterCommand<String>(connectionHandler, maxAttempts, maxTotalRetriesDuration) {
      @Override
      public String execute(Jedis connection) {
        return connection.pfmerge(destkey, sourcekeys);
      }
    }.run(mergedKeys.length, mergedKeys);
  }

  @Override
  public long pfcount(final String... keys) {
    return new JedisClusterCommand<Long>(connectionHandler, maxAttempts, maxTotalRetriesDuration) {
      @Override
      public Long execute(Jedis connection) {
        return connection.pfcount(keys);
      }
    }.run(keys.length, keys);
  }

  @Override
  public Object eval(final String script, final int keyCount, final String... params) {
    return new JedisClusterCommand<Object>(connectionHandler, maxAttempts, maxTotalRetriesDuration) {
      @Override
      public Object execute(Jedis connection) {
        return connection.eval(script, keyCount, params);
      }
    }.run(keyCount, params);
  }

  @Override
  public Object eval(final String script, final String sampleKey) {
    return new JedisClusterCommand<Object>(connectionHandler, maxAttempts, maxTotalRetriesDuration) {
      @Override
      public Object execute(Jedis connection) {
        return connection.eval(script);
      }
    }.run(sampleKey);
  }

  @Override
  public Object eval(final String script, final List<String> keys, final List<String> args) {
    return new JedisClusterCommand<Object>(connectionHandler, maxAttempts, maxTotalRetriesDuration) {
      @Override
      public Object execute(Jedis connection) {
        return connection.eval(script, keys, args);
      }
    }.run(keys.size(), keys.toArray(new String[keys.size()]));
  }

  @Override
  public Object evalsha(final String sha1, final int keyCount, final String... params) {
    return new JedisClusterCommand<Object>(connectionHandler, maxAttempts, maxTotalRetriesDuration) {
      @Override
      public Object execute(Jedis connection) {
        return connection.evalsha(sha1, keyCount, params);
      }
    }.run(keyCount, params);
  }

  @Override
  public Object evalsha(final String sha1, final List<String> keys, final List<String> args) {
    return new JedisClusterCommand<Object>(connectionHandler, maxAttempts, maxTotalRetriesDuration) {
      @Override
      public Object execute(Jedis connection) {
        return connection.evalsha(sha1, keys, args);
      }
    }.run(keys.size(), keys.toArray(new String[keys.size()]));
  }

  @Override
  public Object evalsha(final String sha1, final String sampleKey) {
    return new JedisClusterCommand<Object>(connectionHandler, maxAttempts, maxTotalRetriesDuration) {
      @Override
      public Object execute(Jedis connection) {
        return connection.evalsha(sha1);
      }
    }.run(sampleKey);
  }

  @Override
  public Boolean scriptExists(final String sha1, final String sampleKey) {
    return new JedisClusterCommand<Boolean>(connectionHandler, maxAttempts, maxTotalRetriesDuration) {
      @Override
      public Boolean execute(Jedis connection) {
        return connection.scriptExists(sha1);
      }
    }.run(sampleKey);
  }

  @Override
  public List<Boolean> scriptExists(final String sampleKey, final String... sha1) {
    return new JedisClusterCommand<List<Boolean>>(connectionHandler, maxAttempts, maxTotalRetriesDuration) {
      @Override
      public List<Boolean> execute(Jedis connection) {
        return connection.scriptExists(sha1);
      }
    }.run(sampleKey);
  }

  @Override
  public String scriptLoad(final String script, final String sampleKey) {
    return new JedisClusterCommand<String>(connectionHandler, maxAttempts, maxTotalRetriesDuration) {
      @Override
      public String execute(Jedis connection) {
        return connection.scriptLoad(script);
      }
    }.run(sampleKey);
  }

  @Override
  public String scriptFlush(final String sampleKey) {
    return new JedisClusterCommand<String>(connectionHandler, maxAttempts, maxTotalRetriesDuration) {
      @Override
      public String execute(Jedis connection) {
        return connection.scriptFlush();
      }
    }.run(sampleKey);
  }

  @Override
  public String scriptKill(final String sampleKey) {
    return new JedisClusterCommand<String>(connectionHandler, maxAttempts, maxTotalRetriesDuration) {
      @Override
      public String execute(Jedis connection) {
        return connection.scriptKill();
      }
    }.run(sampleKey);
  }

  @Override
  public Long geoadd(final String key, final double longitude, final double latitude,
      final String member) {
    return new JedisClusterCommand<Long>(connectionHandler, maxAttempts, maxTotalRetriesDuration) {
      @Override
      public Long execute(Jedis connection) {
        return connection.geoadd(key, longitude, latitude, member);
      }
    }.run(key);
  }

  @Override
  public Long geoadd(final String key, final Map<String, GeoCoordinate> memberCoordinateMap) {
    return new JedisClusterCommand<Long>(connectionHandler, maxAttempts, maxTotalRetriesDuration) {
      @Override
      public Long execute(Jedis connection) {
        return connection.geoadd(key, memberCoordinateMap);
      }
    }.run(key);
  }

  @Override
  public Long geoadd(String key, GeoAddParams params, Map<String, GeoCoordinate> memberCoordinateMap) {
    return new JedisClusterCommand<Long>(connectionHandler, maxAttempts, maxTotalRetriesDuration) {
      @Override
      public Long execute(Jedis connection) {
        return connection.geoadd(key, params, memberCoordinateMap);
      }
    }.run(key);
  }

  @Override
  public Double geodist(final String key, final String member1, final String member2) {
    return new JedisClusterCommand<Double>(connectionHandler, maxAttempts, maxTotalRetriesDuration) {
      @Override
      public Double execute(Jedis connection) {
        return connection.geodist(key, member1, member2);
      }
    }.run(key);
  }

  @Override
  public Double geodist(final String key, final String member1, final String member2,
      final GeoUnit unit) {
    return new JedisClusterCommand<Double>(connectionHandler, maxAttempts, maxTotalRetriesDuration) {
      @Override
      public Double execute(Jedis connection) {
        return connection.geodist(key, member1, member2, unit);
      }
    }.run(key);
  }

  @Override
  public List<String> geohash(final String key, final String... members) {
    return new JedisClusterCommand<List<String>>(connectionHandler, maxAttempts, maxTotalRetriesDuration) {
      @Override
      public List<String> execute(Jedis connection) {
        return connection.geohash(key, members);
      }
    }.run(key);
  }

  @Override
  public List<GeoCoordinate> geopos(final String key, final String... members) {
    return new JedisClusterCommand<List<GeoCoordinate>>(connectionHandler, maxAttempts, maxTotalRetriesDuration) {
      @Override
      public List<GeoCoordinate> execute(Jedis connection) {
        return connection.geopos(key, members);
      }
    }.run(key);
  }

  @Override
  public List<GeoRadiusResponse> georadius(final String key, final double longitude,
      final double latitude, final double radius, final GeoUnit unit) {
    return new JedisClusterCommand<List<GeoRadiusResponse>>(connectionHandler, maxAttempts, maxTotalRetriesDuration) {
      @Override
      public List<GeoRadiusResponse> execute(Jedis connection) {
        return connection.georadius(key, longitude, latitude, radius, unit);
      }
    }.run(key);
  }

  @Override
  public List<GeoRadiusResponse> georadiusReadonly(final String key, final double longitude,
      final double latitude, final double radius, final GeoUnit unit) {
    return new JedisClusterCommand<List<GeoRadiusResponse>>(connectionHandler, maxAttempts, maxTotalRetriesDuration) {
      @Override
      public List<GeoRadiusResponse> execute(Jedis connection) {
        return connection.georadiusReadonly(key, longitude, latitude, radius, unit);
      }
    }.run(key);
  }

  @Override
  public List<GeoRadiusResponse> georadius(final String key, final double longitude,
      final double latitude, final double radius, final GeoUnit unit, final GeoRadiusParam param) {
    return new JedisClusterCommand<List<GeoRadiusResponse>>(connectionHandler, maxAttempts, maxTotalRetriesDuration) {
      @Override
      public List<GeoRadiusResponse> execute(Jedis connection) {
        return connection.georadius(key, longitude, latitude, radius, unit, param);
      }
    }.run(key);
  }

  @Override
  public Long georadiusStore(final String key, final double longitude, final double latitude,
      final double radius, final GeoUnit unit, final GeoRadiusParam param,
      final GeoRadiusStoreParam storeParam) {
    String[] keys = storeParam.getStringKeys(key);
    return new JedisClusterCommand<Long>(connectionHandler, maxAttempts, maxTotalRetriesDuration) {
      @Override
      public Long execute(Jedis connection) {
        return connection.georadiusStore(key, longitude, latitude, radius, unit, param, storeParam);
      }
    }.run(keys.length, keys);
  }

  @Override
  public List<GeoRadiusResponse> georadiusReadonly(final String key, final double longitude,
      final double latitude, final double radius, final GeoUnit unit, final GeoRadiusParam param) {
    return new JedisClusterCommand<List<GeoRadiusResponse>>(connectionHandler, maxAttempts, maxTotalRetriesDuration) {
      @Override
      public List<GeoRadiusResponse> execute(Jedis connection) {
        return connection.georadiusReadonly(key, longitude, latitude, radius, unit, param);
      }
    }.run(key);
  }

  @Override
  public List<GeoRadiusResponse> georadiusByMember(final String key, final String member,
      final double radius, final GeoUnit unit) {
    return new JedisClusterCommand<List<GeoRadiusResponse>>(connectionHandler, maxAttempts, maxTotalRetriesDuration) {
      @Override
      public List<GeoRadiusResponse> execute(Jedis connection) {
        return connection.georadiusByMember(key, member, radius, unit);
      }
    }.run(key);
  }

  @Override
  public List<GeoRadiusResponse> georadiusByMemberReadonly(final String key, final String member,
      final double radius, final GeoUnit unit) {
    return new JedisClusterCommand<List<GeoRadiusResponse>>(connectionHandler, maxAttempts, maxTotalRetriesDuration) {
      @Override
      public List<GeoRadiusResponse> execute(Jedis connection) {
        return connection.georadiusByMemberReadonly(key, member, radius, unit);
      }
    }.run(key);
  }

  @Override
  public List<GeoRadiusResponse> georadiusByMember(final String key, final String member,
      final double radius, final GeoUnit unit, final GeoRadiusParam param) {
    return new JedisClusterCommand<List<GeoRadiusResponse>>(connectionHandler, maxAttempts, maxTotalRetriesDuration) {
      @Override
      public List<GeoRadiusResponse> execute(Jedis connection) {
        return connection.georadiusByMember(key, member, radius, unit, param);
      }
    }.run(key);
  }

  @Override
  public Long georadiusByMemberStore(final String key, final String member, final double radius,
      final GeoUnit unit, final GeoRadiusParam param, final GeoRadiusStoreParam storeParam) {
    String[] keys = storeParam.getStringKeys(key);
    return new JedisClusterCommand<Long>(connectionHandler, maxAttempts, maxTotalRetriesDuration) {
      @Override
      public Long execute(Jedis connection) {
        return connection.georadiusByMemberStore(key, member, radius, unit, param, storeParam);
      }
    }.run(keys.length, keys);
  }

  @Override
  public List<GeoRadiusResponse> georadiusByMemberReadonly(final String key, final String member,
      final double radius, final GeoUnit unit, final GeoRadiusParam param) {
    return new JedisClusterCommand<List<GeoRadiusResponse>>(connectionHandler, maxAttempts, maxTotalRetriesDuration) {
      @Override
      public List<GeoRadiusResponse> execute(Jedis connection) {
        return connection.georadiusByMemberReadonly(key, member, radius, unit, param);
      }
    }.run(key);
  }

  @Override
  public List<Long> bitfield(final String key, final String... arguments) {
    return new JedisClusterCommand<List<Long>>(connectionHandler, maxAttempts, maxTotalRetriesDuration) {
      @Override
      public List<Long> execute(Jedis connection) {
        return connection.bitfield(key, arguments);
      }
    }.run(key);
  }

  @Override
  public List<Long> bitfieldReadonly(final String key, final String... arguments) {
    return new JedisClusterCommand<List<Long>>(connectionHandler, maxAttempts, maxTotalRetriesDuration) {
      @Override
      public List<Long> execute(Jedis connection) {
        return connection.bitfieldReadonly(key, arguments);
      }
    }.run(key);
  }

  @Override
  public Long hstrlen(final String key, final String field) {
    return new JedisClusterCommand<Long>(connectionHandler, maxAttempts, maxTotalRetriesDuration) {
      @Override
      public Long execute(Jedis connection) {
        return connection.hstrlen(key, field);
      }
    }.run(key);
  }

  @Override
  public Long memoryUsage(final String key) {
    return new JedisClusterCommand<Long>(connectionHandler, maxAttempts, maxTotalRetriesDuration) {
      @Override
      public Long execute(Jedis connection) {
        return connection.memoryUsage(key);
      }
    }.run(key);
  }

  @Override
  public Long memoryUsage(final String key, final int samples) {
    return new JedisClusterCommand<Long>(connectionHandler, maxAttempts, maxTotalRetriesDuration) {
      @Override
      public Long execute(Jedis connection) {
        return connection.memoryUsage(key, samples);
      }
    }.run(key);
  }

  @Override
  public StreamEntryID xadd(final String key, final StreamEntryID id, final Map<String, String> hash) {
    return new JedisClusterCommand<StreamEntryID>(connectionHandler, maxAttempts, maxTotalRetriesDuration) {
      @Override
      public StreamEntryID execute(Jedis connection) {
        return connection.xadd(key, id, hash);
      }
    }.run(key);
  }

  @Override
  public StreamEntryID xadd(final String key, final StreamEntryID id,
      final Map<String, String> hash, final long maxLen, final boolean approximateLength) {
    return new JedisClusterCommand<StreamEntryID>(connectionHandler, maxAttempts, maxTotalRetriesDuration) {
      @Override
      public StreamEntryID execute(Jedis connection) {
        return connection.xadd(key, id, hash, maxLen, approximateLength);
      }
    }.run(key);
  }

  @Override
  public StreamEntryID xadd(final String key, final Map<String, String> hash, final XAddParams params) {
    return new JedisClusterCommand<StreamEntryID>(connectionHandler, maxAttempts, maxTotalRetriesDuration) {
      @Override
      public StreamEntryID execute(Jedis connection) {
        return connection.xadd(key, hash, params);
      }
    }.run(key);
  }

  @Override
  public Long xlen(final String key) {
    return new JedisClusterCommand<Long>(connectionHandler, maxAttempts, maxTotalRetriesDuration) {
      @Override
      public Long execute(Jedis connection) {
        return connection.xlen(key);
      }
    }.run(key);
  }

  @Override
  public List<StreamEntry> xrange(final String key, final StreamEntryID start,
      final StreamEntryID end) {
    return new JedisClusterCommand<List<StreamEntry>>(connectionHandler, maxAttempts, maxTotalRetriesDuration) {
      @Override
      public List<StreamEntry> execute(Jedis connection) {
        return connection.xrange(key, start, end);
      }
    }.run(key);
  }

  @Override
  public List<StreamEntry> xrange(final String key, final StreamEntryID start,
      final StreamEntryID end, final int count) {
    return new JedisClusterCommand<List<StreamEntry>>(connectionHandler, maxAttempts, maxTotalRetriesDuration) {
      @Override
      public List<StreamEntry> execute(Jedis connection) {
        return connection.xrange(key, start, end, count);
      }
    }.run(key);
  }

  @Override
  public List<StreamEntry> xrevrange(final String key, final StreamEntryID end,
      final StreamEntryID start) {
    return new JedisClusterCommand<List<StreamEntry>>(connectionHandler, maxAttempts, maxTotalRetriesDuration) {
      @Override
      public List<StreamEntry> execute(Jedis connection) {
        return connection.xrevrange(key, end, start);
      }
    }.run(key);
  }

  @Override
  public List<StreamEntry> xrevrange(final String key, final StreamEntryID end,
      final StreamEntryID start, final int count) {
    return new JedisClusterCommand<List<StreamEntry>>(connectionHandler, maxAttempts, maxTotalRetriesDuration) {
      @Override
      public List<StreamEntry> execute(Jedis connection) {
        return connection.xrevrange(key, end, start, count);
      }
    }.run(key);
  }

  @Override
  public List<Entry<String, List<StreamEntry>>> xread(final int count, final long block,
      final Entry<String, StreamEntryID>... streams) {
    String[] keys = new String[streams.length];
    for (int i = 0; i < streams.length; ++i) {
      keys[i] = streams[i].getKey();
    }

    return new JedisClusterCommand<List<Entry<String, List<StreamEntry>>>>(connectionHandler,
                                                                           maxAttempts, this.maxTotalRetriesDuration) {
      @Override
      public List<Entry<String, List<StreamEntry>>> execute(Jedis connection) {
        return connection.xread(count, block, streams);
      }
    }.run(keys.length, keys);
  }

  @Override
  public List<Entry<String, List<StreamEntry>>> xread(final XReadParams xReadParams, final Map<String, StreamEntryID> streams) {
    return new JedisClusterCommand<List<Entry<String, List<StreamEntry>>>>(connectionHandler, maxAttempts, maxTotalRetriesDuration) {
      @Override
      public List<Entry<String, List<StreamEntry>>> execute(Jedis connection) {
        return connection.xread(xReadParams, streams);
      }
    }.run(streams.size(), getKeys(streams));
  }

  @Override
  public Long xack(final String key, final String group, final StreamEntryID... ids) {
    return new JedisClusterCommand<Long>(connectionHandler, maxAttempts, maxTotalRetriesDuration) {
      @Override
      public Long execute(Jedis connection) {
        return connection.xack(key, group, ids);
      }
    }.run(key);
  }

  @Override
  public String xgroupCreate(final String key, final String groupname, final StreamEntryID id,
      final boolean makeStream) {
    return new JedisClusterCommand<String>(connectionHandler, maxAttempts, maxTotalRetriesDuration) {
      @Override
      public String execute(Jedis connection) {
        return connection.xgroupCreate(key, groupname, id, makeStream);
      }
    }.run(key);
  }

  @Override
  public String xgroupSetID(final String key, final String groupname, final StreamEntryID id) {
    return new JedisClusterCommand<String>(connectionHandler, maxAttempts, maxTotalRetriesDuration) {
      @Override
      public String execute(Jedis connection) {
        return connection.xgroupSetID(key, groupname, id);
      }
    }.run(key);
  }

  @Override
  public Long xgroupDestroy(final String key, final String groupname) {
    return new JedisClusterCommand<Long>(connectionHandler, maxAttempts, maxTotalRetriesDuration) {
      @Override
      public Long execute(Jedis connection) {
        return connection.xgroupDestroy(key, groupname);
      }
    }.run(key);
  }

  @Override
  public Long xgroupDelConsumer(final String key, final String groupname, final String consumername) {
    return new JedisClusterCommand<Long>(connectionHandler, maxAttempts, maxTotalRetriesDuration) {
      @Override
      public Long execute(Jedis connection) {
        return connection.xgroupDelConsumer(key, groupname, consumername);
      }
    }.run(key);
  }

  @Override
  public List<Entry<String, List<StreamEntry>>> xreadGroup(final String groupname,
      final String consumer, final int count, final long block, final boolean noAck,
      final Entry<String, StreamEntryID>... streams) {

    String[] keys = new String[streams.length];
    for (int i = 0; i < streams.length; ++i) {
      keys[i] = streams[i].getKey();
    }

    return new JedisClusterCommand<List<Entry<String, List<StreamEntry>>>>(connectionHandler,
                                                                           maxAttempts, this.maxTotalRetriesDuration) {
      @Override
      public List<Entry<String, List<StreamEntry>>> execute(Jedis connection) {
        return connection.xreadGroup(groupname, consumer, count, block, noAck, streams);
      }
    }.run(keys.length, keys);
  }

  @Override
  public List<Entry<String, List<StreamEntry>>> xreadGroup(final String groupname,
      final String consumer, final XReadGroupParams xReadGroupParams,
      final Map<String, StreamEntryID> streams) {
    return new JedisClusterCommand<List<Entry<String, List<StreamEntry>>>>(connectionHandler, maxAttempts, maxTotalRetriesDuration) {
      @Override
      public List<Entry<String, List<StreamEntry>>> execute(Jedis connection) {
        return connection.xreadGroup(groupname, consumer, xReadGroupParams, streams);
      }
    }.run(streams.size(), getKeys(streams));
  }

  @Override
  public StreamPendingSummary xpending(final String key, final String groupname) {
    return new JedisClusterCommand<StreamPendingSummary>(connectionHandler, maxAttempts, maxTotalRetriesDuration) {
      @Override
      public StreamPendingSummary execute(Jedis connection) {
        return connection.xpending(key, groupname);
      }
    }.run(key);
  }

  @Override
  public List<StreamPendingEntry> xpending(final String key, final String groupname,
      final StreamEntryID start, final StreamEntryID end, final int count, final String consumername) {
    return new JedisClusterCommand<List<StreamPendingEntry>>(connectionHandler, maxAttempts, maxTotalRetriesDuration) {
      @Override
      public List<StreamPendingEntry> execute(Jedis connection) {
        return connection.xpending(key, groupname, start, end, count, consumername);
      }
    }.run(key);
  }

  @Override
  public List<StreamPendingEntry> xpending(final String key, final String groupname, final XPendingParams params) {
    return new JedisClusterCommand<List<StreamPendingEntry>>(connectionHandler, maxAttempts, maxTotalRetriesDuration) {
      @Override
      public List<StreamPendingEntry> execute(Jedis connection) {
        return connection.xpending(key, groupname, params);
      }
    }.run(key);
  }

  @Override
  public Long xdel(final String key, final StreamEntryID... ids) {
    return new JedisClusterCommand<Long>(connectionHandler, maxAttempts, maxTotalRetriesDuration) {
      @Override
      public Long execute(Jedis connection) {
        return connection.xdel(key, ids);
      }
    }.run(key);
  }

  @Override
  public Long xtrim(final String key, final long maxLen, final boolean approximateLength) {
    return new JedisClusterCommand<Long>(connectionHandler, maxAttempts, maxTotalRetriesDuration) {
      @Override
      public Long execute(Jedis connection) {
        return connection.xtrim(key, maxLen, approximateLength);
      }
    }.run(key);
  }

  @Override
  public Long xtrim(final String key, final XTrimParams params) {
    return new JedisClusterCommand<Long>(connectionHandler, maxAttempts, maxTotalRetriesDuration) {
      @Override
      public Long execute(Jedis connection) {
        return connection.xtrim(key, params);
      }
    }.run(key);
  }

  @Override
  public List<StreamEntry> xclaim(final String key, final String group, final String consumername,
      final long minIdleTime, final long newIdleTime, final int retries, final boolean force,
      final StreamEntryID... ids) {
    return new JedisClusterCommand<List<StreamEntry>>(connectionHandler, maxAttempts, maxTotalRetriesDuration) {
      @Override
      public List<StreamEntry> execute(Jedis connection) {
        return connection.xclaim(key, group, consumername, minIdleTime, newIdleTime, retries,
          force, ids);
      }
    }.run(key);
  }

  @Override
  public List<StreamEntry> xclaim(String key, String group, String consumername, long minIdleTime,
      XClaimParams params, StreamEntryID... ids) {
    return new JedisClusterCommand<List<StreamEntry>>(connectionHandler, maxAttempts, maxTotalRetriesDuration) {
      @Override
      public List<StreamEntry> execute(Jedis connection) {
        return connection.xclaim(key, group, consumername, minIdleTime, params, ids);
      }
    }.run(key);
  }

  @Override
  public List<StreamEntryID> xclaimJustId(String key, String group, String consumername,
      long minIdleTime, XClaimParams params, StreamEntryID... ids) {
    return new JedisClusterCommand<List<StreamEntryID>>(connectionHandler, maxAttempts, maxTotalRetriesDuration) {
      @Override
      public List<StreamEntryID> execute(Jedis connection) {
        return connection.xclaimJustId(key, group, consumername, minIdleTime, params, ids);
      }
    }.run(key);
  }

  public Long waitReplicas(final String key, final int replicas, final long timeout) {
    return new JedisClusterCommand<Long>(connectionHandler, maxAttempts, maxTotalRetriesDuration) {
      @Override
      public Long execute(Jedis connection) {
        return connection.waitReplicas(replicas, timeout);
      }
    }.run(key);
  }

  public Object sendCommand(final String sampleKey, final ProtocolCommand cmd, final String... args) {
    return new JedisClusterCommand<Object>(connectionHandler, maxAttempts, maxTotalRetriesDuration) {
      @Override
      public Object execute(Jedis connection) {
        return connection.sendCommand(cmd, args);
      }
    }.run(sampleKey);
  }

  public Object sendBlockingCommand(final String sampleKey, final ProtocolCommand cmd,
      final String... args) {
    return new JedisClusterCommand<Object>(connectionHandler, maxAttempts, maxTotalRetriesDuration) {
      @Override
      public Object execute(Jedis connection) {
        return connection.sendBlockingCommand(cmd, args);
      }
    }.run(sampleKey);
  }

  private static String[] getKeys(final Map<String, ?> map) {
    return map.keySet().toArray(new String[map.size()]);
  }
}<|MERGE_RESOLUTION|>--- conflicted
+++ resolved
@@ -1838,29 +1838,6 @@
   }
 
   @Override
-<<<<<<< HEAD
-  public List<String> blpop(final int timeout, final String key) {
-    return new JedisClusterCommand<List<String>>(connectionHandler, maxAttempts, maxTotalRetriesDuration) {
-      @Override
-      public List<String> execute(Jedis connection) {
-        return connection.blpop(timeout, key);
-      }
-    }.run(key);
-  }
-
-  @Override
-  public List<String> brpop(final int timeout, final String key) {
-    return new JedisClusterCommand<List<String>>(connectionHandler, maxAttempts, maxTotalRetriesDuration) {
-      @Override
-      public List<String> execute(Jedis connection) {
-        return connection.brpop(timeout, key);
-      }
-    }.run(key);
-  }
-
-  @Override
-=======
->>>>>>> 71dac369
   public Long del(final String... keys) {
     return new JedisClusterCommand<Long>(connectionHandler, maxAttempts, maxTotalRetriesDuration) {
       @Override
@@ -1882,13 +1859,8 @@
 
   @Override
   public String blmove(String srcKey, String dstKey, ListDirection from, ListDirection to,
-<<<<<<< HEAD
-      int timeout) {
-    return new JedisClusterCommand<String>(connectionHandler, maxAttempts, maxTotalRetriesDuration) {
-=======
       double timeout) {
-    return new JedisClusterCommand<String>(connectionHandler, maxAttempts) {
->>>>>>> 71dac369
+    return new JedisClusterCommand<String>(connectionHandler, maxAttempts, maxTotalRetriesDuration) {
       @Override
       public String execute(Jedis connection) {
         return connection.blmove(srcKey, dstKey, from, to, timeout);
@@ -1929,12 +1901,8 @@
   }
 
   @Override
-<<<<<<< HEAD
-  public KeyedTuple bzpopmax(int timeout, String... keys) {
-    return new JedisClusterCommand<KeyedTuple>(connectionHandler, maxAttempts, maxTotalRetriesDuration) {
-=======
   public KeyedListElement brpop(final double timeout, final String... keys) {
-    return new JedisClusterCommand<KeyedListElement>(connectionHandler, maxAttempts) {
+    return new JedisClusterCommand<KeyedListElement>(connectionHandler, maxAttempts, maxTotalRetriesDuration) {
       @Override
       public KeyedListElement execute(Jedis connection) {
         return connection.brpop(timeout, keys);
@@ -1944,8 +1912,7 @@
 
   @Override
   public KeyedZSetElement bzpopmax(double timeout, String... keys) {
-    return new JedisClusterCommand<KeyedZSetElement>(connectionHandler, maxAttempts) {
->>>>>>> 71dac369
+    return new JedisClusterCommand<KeyedZSetElement>(connectionHandler, maxAttempts, maxTotalRetriesDuration) {
       @Override
       public KeyedZSetElement execute(Jedis connection) {
         return connection.bzpopmax(timeout, keys);
@@ -1954,13 +1921,8 @@
   }
 
   @Override
-<<<<<<< HEAD
-  public KeyedTuple bzpopmin(int timeout, String... keys) {
-    return new JedisClusterCommand<KeyedTuple>(connectionHandler, maxAttempts, maxTotalRetriesDuration) {
-=======
   public KeyedZSetElement bzpopmin(double timeout, String... keys) {
-    return new JedisClusterCommand<KeyedZSetElement>(connectionHandler, maxAttempts) {
->>>>>>> 71dac369
+    return new JedisClusterCommand<KeyedZSetElement>(connectionHandler, maxAttempts, maxTotalRetriesDuration) {
       @Override
       public KeyedZSetElement execute(Jedis connection) {
         return connection.bzpopmin(timeout, keys);
