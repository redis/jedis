package redis.clients.jedis.tests;

import static org.hamcrest.CoreMatchers.equalTo;
import static org.junit.Assert.assertArrayEquals;
import static org.junit.Assert.assertEquals;
import static org.junit.Assert.assertFalse;
import static org.junit.Assert.assertNotNull;
import static org.junit.Assert.assertNull;
import static org.junit.Assert.assertThat;
import static org.junit.Assert.assertTrue;
import static org.junit.Assert.fail;

import java.io.IOException;
import java.io.UnsupportedEncodingException;
import java.util.ArrayList;
import java.util.Arrays;
import java.util.HashMap;
import java.util.Iterator;
import java.util.List;
import java.util.Map;
import java.util.Set;
import java.util.UUID;

import org.hamcrest.CoreMatchers;
import org.hamcrest.Matcher;
import org.junit.Before;
import org.junit.Test;

import redis.clients.jedis.HostAndPort;
import redis.clients.jedis.Jedis;
import redis.clients.jedis.Pipeline;
import redis.clients.jedis.Response;
import redis.clients.jedis.Tuple;
import redis.clients.jedis.exceptions.JedisBatchOperationException;
import redis.clients.jedis.exceptions.JedisDataException;
import redis.clients.jedis.util.SafeEncoder;

public class PipeliningTest {
  private static HostAndPort hnp = HostAndPortUtil.getRedisServers().get(0);

  private Jedis jedis;

  @Before
  public void setUp() throws Exception {
    jedis = new Jedis(hnp.getHost(), hnp.getPort(), 2000);
    jedis.connect();
    jedis.auth("foobared");
    jedis.flushAll();
  }

  @Test
  public void pipeline() throws UnsupportedEncodingException {
    Pipeline p = jedis.pipelined();
    p.set("foo", "bar");
    p.get("foo");
    List<Object> results = p.syncAndReturnAll();

    assertEquals(2, results.size());
    assertEquals("OK", results.get(0));
    assertEquals("bar", results.get(1));

  }

  @Test
  public void pipelineResponse() {
    jedis.set("string", "foo");
    jedis.lpush("list", "foo");
    jedis.hset("hash", "foo", "bar");
    jedis.zadd("zset", 1, "foo");
    jedis.sadd("set", "foo");
    jedis.setrange("setrange", 0, "0123456789");
    byte[] bytesForSetRange = { 0, 1, 2, 3, 4, 5, 6, 7, 8, 9 };
    jedis.setrange("setrangebytes".getBytes(), 0, bytesForSetRange);

    Pipeline p = jedis.pipelined();
    Response<String> string = p.get("string");
    Response<String> list = p.lpop("list");
    Response<String> hash = p.hget("hash", "foo");
    Response<Set<String>> zset = p.zrange("zset", 0, -1);
    Response<String> set = p.spop("set");
    Response<Boolean> blist = p.exists("list");
    Response<Double> zincrby = p.zincrby("zset", 1, "foo");
    Response<Long> zcard = p.zcard("zset");
    p.lpush("list", "bar");
    Response<List<String>> lrange = p.lrange("list", 0, -1);
    Response<Map<String, String>> hgetAll = p.hgetAll("hash");
    p.sadd("set", "foo");
    Response<Set<String>> smembers = p.smembers("set");
    Response<Set<Tuple>> zrangeWithScores = p.zrangeWithScores("zset", 0, -1);
    Response<String> getrange = p.getrange("setrange", 1, 3);
    Response<byte[]> getrangeBytes = p.getrange("setrangebytes".getBytes(), 6, 8);
    p.sync();

    assertEquals("foo", string.get());
    assertEquals("foo", list.get());
    assertEquals("bar", hash.get());
    assertEquals("foo", zset.get().iterator().next());
    assertEquals("foo", set.get());
    assertEquals(false, blist.get());
    assertEquals(Double.valueOf(2), zincrby.get());
    assertEquals(Long.valueOf(1), zcard.get());
    assertEquals(1, lrange.get().size());
    assertNotNull(hgetAll.get().get("foo"));
    assertEquals(1, smembers.get().size());
    assertEquals(1, zrangeWithScores.get().size());
    assertEquals("123", getrange.get());
    byte[] expectedGetRangeBytes = { 6, 7, 8 };
    assertArrayEquals(expectedGetRangeBytes, getrangeBytes.get());
  }

  @Test
  public void pipelineResponseWithData() {
    jedis.zadd("zset", 1, "foo");

    Pipeline p = jedis.pipelined();
    Response<Double> score = p.zscore("zset", "foo");
    p.sync();

    assertNotNull(score.get());
  }

  @Test
  public void pipelineBinarySafeHashCommands() {
    jedis.hset("key".getBytes(), "f1".getBytes(), "v111".getBytes());
    jedis.hset("key".getBytes(), "f22".getBytes(), "v2222".getBytes());

    Pipeline p = jedis.pipelined();
    Response<Map<byte[], byte[]>> fmap = p.hgetAll("key".getBytes());
    Response<Set<byte[]>> fkeys = p.hkeys("key".getBytes());
    Response<List<byte[]>> fordered = p.hmget("key".getBytes(), "f22".getBytes(), "f1".getBytes());
    Response<List<byte[]>> fvals = p.hvals("key".getBytes());
    p.sync();

    assertNotNull(fmap.get());
    // we have to do these strange contortions because byte[] is not a very
    // good key
    // for a java Map. It only works with equality (you need the exact key
    // object to retrieve
    // the value) I recommend we switch to using ByteBuffer or something
    // similar:
    // http://stackoverflow.com/questions/1058149/using-a-byte-array-as-hashmap-key-java
    Map<byte[], byte[]> map = fmap.get();
    Set<byte[]> mapKeys = map.keySet();
    Iterator<byte[]> iterMap = mapKeys.iterator();
    byte[] firstMapKey = iterMap.next();
    byte[] secondMapKey = iterMap.next();
    assertFalse(iterMap.hasNext());
    verifyHasBothValues(firstMapKey, secondMapKey, "f1".getBytes(), "f22".getBytes());
    byte[] firstMapValue = map.get(firstMapKey);
    byte[] secondMapValue = map.get(secondMapKey);
    verifyHasBothValues(firstMapValue, secondMapValue, "v111".getBytes(), "v2222".getBytes());

    assertNotNull(fkeys.get());
    Iterator<byte[]> iter = fkeys.get().iterator();
    byte[] firstKey = iter.next();
    byte[] secondKey = iter.next();
    assertFalse(iter.hasNext());
    verifyHasBothValues(firstKey, secondKey, "f1".getBytes(), "f22".getBytes());

    assertNotNull(fordered.get());
    assertArrayEquals("v2222".getBytes(), fordered.get().get(0));
    assertArrayEquals("v111".getBytes(), fordered.get().get(1));

    assertNotNull(fvals.get());
    assertEquals(2, fvals.get().size());
    byte[] firstValue = fvals.get().get(0);
    byte[] secondValue = fvals.get().get(1);
    verifyHasBothValues(firstValue, secondValue, "v111".getBytes(), "v2222".getBytes());
  }

  private void verifyHasBothValues(byte[] firstKey, byte[] secondKey, byte[] value1, byte[] value2) {
    assertFalse(Arrays.equals(firstKey, secondKey));
    assertTrue(Arrays.equals(firstKey, value1) || Arrays.equals(firstKey, value2));
    assertTrue(Arrays.equals(secondKey, value1) || Arrays.equals(secondKey, value2));
  }

  @Test
  public void pipelineSelect() {
    Pipeline p = jedis.pipelined();
    p.select(1);
    p.sync();
  }

  @Test
  public void pipelineResponseWithoutData() {
    jedis.zadd("zset", 1, "foo");

    Pipeline p = jedis.pipelined();
    Response<Double> score = p.zscore("zset", "bar");
    p.sync();

    assertNull(score.get());
  }

  @Test(expected = JedisBatchOperationException.class)
  public void pipelineResponseWithinPipeline() {
    jedis.set("string", "foo");

    Pipeline p = jedis.pipelined();
    Response<String> string = p.get("string");
    string.get();
    p.sync();
  }

  @Test
  public void pipelineWithPubSub() {
    Pipeline pipelined = jedis.pipelined();
    Response<Long> p1 = pipelined.publish("foo", "bar");
    Response<Long> p2 = pipelined.publish("foo".getBytes(), "bar".getBytes());
    pipelined.sync();
    assertEquals(0, p1.get().longValue());
    assertEquals(0, p2.get().longValue());
  }

  @Test
  public void canRetrieveUnsetKey() {
    Pipeline p = jedis.pipelined();
    Response<String> shouldNotExist = p.get(UUID.randomUUID().toString());
    p.sync();
    assertNull(shouldNotExist.get());
  }

  @Test
  public void piplineWithError() {
    Pipeline p = jedis.pipelined();
    p.set("foo", "bar");
    Response<Set<String>> error = p.smembers("foo");
    Response<String> r = p.get("foo");
    p.sync();
    try {
      error.get();
      fail();
    } catch (JedisDataException e) {
      // that is fine we should be here
    }
    assertEquals(r.get(), "bar");
  }

  @Test
  public void multi() {
    Pipeline p = jedis.pipelined();
    p.multi();
    Response<Long> r1 = p.hincrBy("a", "f1", -1);
    Response<Long> r2 = p.hincrBy("a", "f1", -2);
    Response<List<Object>> r3 = p.exec();
    List<Object> result = p.syncAndReturnAll();

    assertEquals(new Long(-1), r1.get());
    assertEquals(new Long(-3), r2.get());

    assertEquals(4, result.size());

    assertEquals("OK", result.get(0));
    assertEquals("QUEUED", result.get(1));
    assertEquals("QUEUED", result.get(2));

    // 4th result is a list with the results from the multi
    @SuppressWarnings("unchecked")
    List<Object> multiResult = (List<Object>) result.get(3);
    assertEquals(new Long(-1), multiResult.get(0));
    assertEquals(new Long(-3), multiResult.get(1));

    assertEquals(new Long(-1), r3.get().get(0));
    assertEquals(new Long(-3), r3.get().get(1));

  }

  @Test
  public void multiWithMassiveRequests() {
    Pipeline p = jedis.pipelined();
    p.multi();

    List<Response<?>> responseList = new ArrayList<Response<?>>();
    for (int i = 0; i < 100000; i++) {
      // any operation should be ok, but shouldn't forget about timeout
      responseList.add(p.setbit("test", 1, true));
    }

    Response<List<Object>> exec = p.exec();
    p.sync();

    // we don't need to check return value
    // if below codes run without throwing Exception, we're ok
    exec.get();

    for (Response<?> resp : responseList) {
      resp.get();
    }
  }

  @Test
  public void multiWithSync() {
    jedis.set("foo", "314");
    jedis.set("bar", "foo");
    jedis.set("hello", "world");
    Pipeline p = jedis.pipelined();
    Response<String> r1 = p.get("bar");
    p.multi();
    Response<String> r2 = p.get("foo");
    p.exec();
    Response<String> r3 = p.get("hello");
    p.sync();

    // before multi
    assertEquals("foo", r1.get());
    // It should be readable whether exec's response was built or not
    assertEquals("314", r2.get());
    // after multi
    assertEquals("world", r3.get());
  }

<<<<<<< HEAD
  @Test(expected = JedisBatchOperationException.class)
  public void pipelineExecShoudThrowBatchExceptionWhenNotInMulti() {
=======
  @Test
  public void multiWithWatch() {
    String key = "foo";
    String val = "bar";
    List<Object> expect = new ArrayList<>();
    List<Object> expMulti = new ArrayList<>();

    Pipeline pipe = jedis.pipelined();
    pipe.set(key, val); expect.add("OK");
    pipe.watch(key);    expect.add("OK");
    pipe.multi();       expect.add("OK");
    pipe.unwatch();     expect.add("QUEUED");   expMulti.add("OK");
    pipe.get(key);      expect.add("QUEUED");   expMulti.add(val);
    pipe.exec();        expect.add(expMulti);

    assertEquals(expect, pipe.syncAndReturnAll());
  }

  @Test(expected = JedisDataException.class)
  public void pipelineExecShoudThrowJedisDataExceptionWhenNotInMulti() {
>>>>>>> db338f17
    Pipeline pipeline = jedis.pipelined();
    pipeline.exec();
  }

  @Test(expected = JedisBatchOperationException.class)
  public void pipelineDiscardShoudThrowBatchExceptionWhenNotInMulti() {
    Pipeline pipeline = jedis.pipelined();
    pipeline.discard();
  }

  @Test(expected = JedisBatchOperationException.class)
  public void pipelineMultiShoudThrowBatchExceptionWhenAlreadyInMulti() {
    Pipeline pipeline = jedis.pipelined();
    pipeline.multi();
    pipeline.set("foo", "3");
    pipeline.multi();
  }

  @Test(expected = JedisBatchOperationException.class)
  public void testJedisThowExceptionWhenInPipeline() {
    Pipeline pipeline = jedis.pipelined();
    pipeline.set("foo", "3");
    jedis.get("somekey");
    fail("Can't use jedis instance when in Pipeline");
  }

  @Test
  public void testReuseJedisWhenPipelineIsEmpty() {
    Pipeline pipeline = jedis.pipelined();
    pipeline.set("foo", "3");
    pipeline.sync();
    String result = jedis.get("foo");
    assertEquals(result, "3");
  }

  @Test
  public void testResetStateWhenInPipeline() {
    Pipeline pipeline = jedis.pipelined();
    pipeline.set("foo", "3");
    jedis.resetState();
    String result = jedis.get("foo");
    assertEquals(result, "3");
  }

  @Test
  public void testDiscardInPipeline() {
    Pipeline pipeline = jedis.pipelined();
    pipeline.multi();
    pipeline.set("foo", "bar");
    Response<String> discard = pipeline.discard();
    Response<String> get = pipeline.get("foo");
    pipeline.sync();
    discard.get();
    get.get();
  }

  @Test
  public void testEval() {
    String script = "return 'success!'";

    Pipeline p = jedis.pipelined();
    Response<Object> result = p.eval(script);
    p.sync();

    assertEquals("success!", result.get());
  }

  @Test
  public void testEvalWithBinary() {
    String script = "return 'success!'";

    Pipeline p = jedis.pipelined();
    Response<Object> result = p.eval(SafeEncoder.encode(script));
    p.sync();

    assertArrayEquals(SafeEncoder.encode("success!"), (byte[]) result.get());
  }

  @Test
  public void testEvalKeyAndArg() {
    String key = "test";
    String arg = "3";
    String script = "redis.call('INCRBY', KEYS[1], ARGV[1]) redis.call('INCRBY', KEYS[1], ARGV[1])";

    Pipeline p = jedis.pipelined();
    p.set(key, "0");
    Response<Object> result0 = p.eval(script, Arrays.asList(key), Arrays.asList(arg));
    p.incr(key);
    Response<Object> result1 = p.eval(script, Arrays.asList(key), Arrays.asList(arg));
    Response<String> result2 = p.get(key);
    p.sync();

    assertNull(result0.get());
    assertNull(result1.get());
    assertEquals("13", result2.get());
  }

  @Test
  public void testEvalKeyAndArgWithBinary() {
    // binary
    byte[] bKey = SafeEncoder.encode("test");
    byte[] bArg = SafeEncoder.encode("3");
    byte[] bScript = SafeEncoder
        .encode("redis.call('INCRBY', KEYS[1], ARGV[1]) redis.call('INCRBY', KEYS[1], ARGV[1])");

    Pipeline bP = jedis.pipelined();
    bP.set(bKey, SafeEncoder.encode("0"));
    Response<Object> bResult0 = bP.eval(bScript, Arrays.asList(bKey), Arrays.asList(bArg));
    bP.incr(bKey);
    Response<Object> bResult1 = bP.eval(bScript, Arrays.asList(bKey), Arrays.asList(bArg));
    Response<byte[]> bResult2 = bP.get(bKey);
    bP.sync();

    assertNull(bResult0.get());
    assertNull(bResult1.get());
    assertArrayEquals(SafeEncoder.encode("13"), bResult2.get());
  }

  @Test
  public void testEvalNestedLists() {
    String script = "return { {KEYS[1]} , {2} }";

    Pipeline p = jedis.pipelined();
    Response<Object> result = p.eval(script, 1, "key1");
    p.sync();

    List<?> results = (List<?>) result.get();
    assertThat((List<String>) results.get(0), listWithItem("key1"));
    assertThat((List<Long>) results.get(1), listWithItem(2L));
  }

  @Test
  public void testEvalNestedListsWithBinary() {
    byte[] bScript = SafeEncoder.encode("return { {KEYS[1]} , {2} }");
    byte[] bKey = SafeEncoder.encode("key1");

    Pipeline p = jedis.pipelined();
    Response<Object> result = p.eval(bScript, 1, bKey);
    p.sync();

    List<?> results = (List<?>) result.get();
    assertThat((List<byte[]>) results.get(0), listWithItem(bKey));
    assertThat((List<Long>) results.get(1), listWithItem(2L));
  }

  @Test
  public void testEvalsha() {
    String script = "return 'success!'";
    String sha1 = jedis.scriptLoad(script);

    assertTrue(jedis.scriptExists(sha1));

    Pipeline p = jedis.pipelined();
    Response<Object> result = p.evalsha(sha1);
    p.sync();

    assertEquals("success!", result.get());
  }

  @Test
  public void testEvalshaKeyAndArg() {
    String key = "test";
    String arg = "3";
    String script = "redis.call('INCRBY', KEYS[1], ARGV[1]) redis.call('INCRBY', KEYS[1], ARGV[1])";
    String sha1 = jedis.scriptLoad(script);

    assertTrue(jedis.scriptExists(sha1));

    Pipeline p = jedis.pipelined();
    p.set(key, "0");
    Response<Object> result0 = p.evalsha(sha1, Arrays.asList(key), Arrays.asList(arg));
    p.incr(key);
    Response<Object> result1 = p.evalsha(sha1, Arrays.asList(key), Arrays.asList(arg));
    Response<String> result2 = p.get(key);
    p.sync();

    assertNull(result0.get());
    assertNull(result1.get());
    assertEquals("13", result2.get());
  }

  @Test
  public void testEvalshaKeyAndArgWithBinary() {
    byte[] bKey = SafeEncoder.encode("test");
    byte[] bArg = SafeEncoder.encode("3");
    String script = "redis.call('INCRBY', KEYS[1], ARGV[1]) redis.call('INCRBY', KEYS[1], ARGV[1])";
    byte[] bScript = SafeEncoder.encode(script);
    byte[] bSha1 = jedis.scriptLoad(bScript);

    assertTrue(jedis.scriptExists(bSha1) == 1);

    Pipeline p = jedis.pipelined();
    p.set(bKey, SafeEncoder.encode("0"));
    Response<Object> result0 = p.evalsha(bSha1, Arrays.asList(bKey), Arrays.asList(bArg));
    p.incr(bKey);
    Response<Object> result1 = p.evalsha(bSha1, Arrays.asList(bKey), Arrays.asList(bArg));
    Response<byte[]> result2 = p.get(bKey);
    p.sync();

    assertNull(result0.get());
    assertNull(result1.get());
    assertArrayEquals(SafeEncoder.encode("13"), result2.get());
  }

  @Test
  public void testPipelinedTransactionResponse() {

    String key1 = "key1";
    String val1 = "val1";

    String key2 = "key2";
    String val2 = "val2";

    String key3 = "key3";
    String field1 = "field1";
    String field2 = "field2";
    String field3 = "field3";
    String field4 = "field4";

    String value1 = "value1";
    String value2 = "value2";
    String value3 = "value3";
    String value4 = "value4";

    Map<String, String> hashMap = new HashMap<String, String>();
    hashMap.put(field1, value1);
    hashMap.put(field2, value2);

    String key4 = "key4";
    Map<String, String> hashMap1 = new HashMap<String, String>();
    hashMap1.put(field3, value3);
    hashMap1.put(field4, value4);

    jedis.set(key1, val1);
    jedis.set(key2, val2);
    jedis.hmset(key3, hashMap);
    jedis.hmset(key4, hashMap1);

    Pipeline pipeline = jedis.pipelined();
    pipeline.multi();

    pipeline.get(key1);
    pipeline.hgetAll(key2);
    pipeline.hgetAll(key3);
    pipeline.get(key4);

    Response<List<Object>> response = pipeline.exec();
    pipeline.sync();

    List<Object> result = response.get();

    assertEquals(4, result.size());

    assertEquals("val1", result.get(0));

    assertTrue(result.get(1) instanceof JedisDataException);

    Map<String, String> hashMapReceived = (Map<String, String>) result.get(2);
    Iterator<String> iterator = hashMapReceived.keySet().iterator();
    String mapKey1 = iterator.next();
    String mapKey2 = iterator.next();
    assertFalse(iterator.hasNext());
    verifyHasBothValues(mapKey1, mapKey2, field1, field2);
    String mapValue1 = hashMapReceived.get(mapKey1);
    String mapValue2 = hashMapReceived.get(mapKey2);
    verifyHasBothValues(mapValue1, mapValue2, value1, value2);

    assertTrue(result.get(3) instanceof JedisDataException);
  }

  @Test
  public void testSyncWithNoCommandQueued() {
    // we need to test with fresh instance of Jedis
    Jedis jedis2 = new Jedis(hnp.getHost(), hnp.getPort(), 500);

    Pipeline pipeline = jedis2.pipelined();
    pipeline.sync();

    jedis2.close();

    jedis2 = new Jedis(hnp.getHost(), hnp.getPort(), 500);

    pipeline = jedis2.pipelined();
    List<Object> resp = pipeline.syncAndReturnAll();
    assertTrue(resp.isEmpty());

    jedis2.close();
  }

  @Test
  public void testCloseable() throws IOException {
    // we need to test with fresh instance of Jedis
    Jedis jedis2 = new Jedis(hnp.getHost(), hnp.getPort(), 500);
    jedis2.auth("foobared");

    Pipeline pipeline = jedis2.pipelined();
    Response<String> retFuture1 = pipeline.set("a", "1");
    Response<String> retFuture2 = pipeline.set("b", "2");

    pipeline.close();

    // it shouldn't meet any exception
    retFuture1.get();
    retFuture2.get();
  }

  @Test
  public void testCloseableWithMulti() throws IOException {
    // we need to test with fresh instance of Jedis
    Jedis jedis2 = new Jedis(hnp.getHost(), hnp.getPort(), 500);
    jedis2.auth("foobared");

    Pipeline pipeline = jedis2.pipelined();
    Response<String> retFuture1 = pipeline.set("a", "1");
    Response<String> retFuture2 = pipeline.set("b", "2");

    pipeline.multi();

    pipeline.set("a", "a");
    pipeline.set("b", "b");

    pipeline.close();

    try {
      pipeline.exec();
      fail("close should discard transaction");
    } catch (JedisBatchOperationException e) {
      assertTrue(e.getMessage().contains("EXEC without MULTI"));
      // pass
    }

    // it shouldn't meet any exception
    retFuture1.get();
    retFuture2.get();
  }

  private void verifyHasBothValues(String firstKey, String secondKey, String value1, String value2) {
    assertFalse(firstKey.equals(secondKey));
    assertTrue(firstKey.equals(value1) || firstKey.equals(value2));
    assertTrue(secondKey.equals(value1) || secondKey.equals(value2));
  }

  private <T> Matcher<Iterable<? super T>> listWithItem(T expected) {
    return CoreMatchers.<T> hasItem(equalTo(expected));
  }
}<|MERGE_RESOLUTION|>--- conflicted
+++ resolved
@@ -309,10 +309,6 @@
     assertEquals("world", r3.get());
   }
 
-<<<<<<< HEAD
-  @Test(expected = JedisBatchOperationException.class)
-  public void pipelineExecShoudThrowBatchExceptionWhenNotInMulti() {
-=======
   @Test
   public void multiWithWatch() {
     String key = "foo";
@@ -331,9 +327,8 @@
     assertEquals(expect, pipe.syncAndReturnAll());
   }
 
-  @Test(expected = JedisDataException.class)
-  public void pipelineExecShoudThrowJedisDataExceptionWhenNotInMulti() {
->>>>>>> db338f17
+  @Test(expected = JedisBatchOperationException.class)
+  public void pipelineExecShoudThrowBatchExceptionWhenNotInMulti() {
     Pipeline pipeline = jedis.pipelined();
     pipeline.exec();
   }
