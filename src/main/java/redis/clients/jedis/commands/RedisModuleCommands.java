package redis.clients.jedis.commands;

import redis.clients.jedis.bloom.commands.RedisBloomCommands;
<<<<<<< HEAD
import redis.clients.jedis.gears.RedisGearsCommands;
=======
import redis.clients.jedis.graph.RedisGraphCommands;
>>>>>>> 8da51044
import redis.clients.jedis.json.commands.RedisJsonCommands;
import redis.clients.jedis.search.RediSearchCommands;
import redis.clients.jedis.timeseries.RedisTimeSeriesCommands;

public interface RedisModuleCommands extends
    RediSearchCommands,
    RedisJsonCommands,
    RedisTimeSeriesCommands,
    RedisBloomCommands,
<<<<<<< HEAD
    RedisGearsCommands {
=======
    RedisGraphCommands {
>>>>>>> 8da51044

}<|MERGE_RESOLUTION|>--- conflicted
+++ resolved
@@ -1,11 +1,6 @@
 package redis.clients.jedis.commands;
 
 import redis.clients.jedis.bloom.commands.RedisBloomCommands;
-<<<<<<< HEAD
-import redis.clients.jedis.gears.RedisGearsCommands;
-=======
-import redis.clients.jedis.graph.RedisGraphCommands;
->>>>>>> 8da51044
 import redis.clients.jedis.json.commands.RedisJsonCommands;
 import redis.clients.jedis.search.RediSearchCommands;
 import redis.clients.jedis.timeseries.RedisTimeSeriesCommands;
@@ -14,11 +9,6 @@
     RediSearchCommands,
     RedisJsonCommands,
     RedisTimeSeriesCommands,
-    RedisBloomCommands,
-<<<<<<< HEAD
-    RedisGearsCommands {
-=======
-    RedisGraphCommands {
->>>>>>> 8da51044
+    RedisBloomCommands {
 
 }