--- conflicted
+++ resolved
@@ -1080,7 +1080,26 @@
   }
 
   @Override
-<<<<<<< HEAD
+  public Set<String> zdiff(String... keys) {
+    return new JedisClusterCommand<Set<String>>(connectionHandler, maxAttempts) {
+      @Override
+      public Set<String> execute(Jedis connection) {
+        return connection.zdiff(keys);
+      }
+    }.run(keys.length, keys);
+  }
+
+  @Override
+  public Set<Tuple> zdiffWithScores(String... keys) {
+    return new JedisClusterCommand<Set<Tuple>>(connectionHandler, maxAttempts) {
+      @Override
+      public Set<Tuple> execute(Jedis connection) {
+        return connection.zdiffWithScores(keys);
+      }
+    }.run(keys.length, keys);
+  }
+
+  @Override
   public Long zdiffstore(final String dstkey, final String... keys) {
     String[] wholeKeys = KeyMergeUtil.merge(dstkey, keys);
     return new JedisClusterCommand<Long>(connectionHandler, maxAttempts) {
@@ -1089,25 +1108,6 @@
         return connection.zdiffstore(dstkey, keys);
       }
     }.run(wholeKeys.length, wholeKeys);
-=======
-  public Set<String> zdiff(String... keys) {
-    return new JedisClusterCommand<Set<String>>(connectionHandler, maxAttempts) {
-      @Override
-      public Set<String> execute(Jedis connection) {
-        return connection.zdiff(keys);
-      }
-    }.run(keys.length, keys);
-  }
-
-  @Override
-  public Set<Tuple> zdiffWithScores(String... keys) {
-    return new JedisClusterCommand<Set<Tuple>>(connectionHandler, maxAttempts) {
-      @Override
-      public Set<Tuple> execute(Jedis connection) {
-        return connection.zdiffWithScores(keys);
-      }
-    }.run(keys.length, keys);
->>>>>>> 308451bd
   }
 
   @Override
