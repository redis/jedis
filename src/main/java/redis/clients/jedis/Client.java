package redis.clients.jedis;

import static redis.clients.jedis.Protocol.toByteArray;

import java.util.ArrayList;
import java.util.Collections;
import java.util.HashMap;
import java.util.List;
import java.util.Map;
import java.util.Map.Entry;

import javax.net.ssl.HostnameVerifier;
import javax.net.ssl.SSLParameters;
import javax.net.ssl.SSLSocketFactory;

import redis.clients.jedis.commands.Commands;
import redis.clients.jedis.params.*;
import redis.clients.jedis.util.SafeEncoder;

public class Client extends BinaryClient implements Commands {

  public Client() {
    super();
  }

  /**
   * @param host
   * @deprecated This constructor will be removed in future. It can be replaced with
   * {@link #Client(java.lang.String, int)} with the host and {@link Protocol#DEFAULT_PORT}.
   */
  @Deprecated
  public Client(final String host) {
    super(host);
  }

  public Client(final String host, final int port) {
    super(host, port);
  }

  /**
   * @deprecated This constructor will be removed in future.
   */
  @Deprecated
  public Client(final String host, final int port, final boolean ssl) {
    super(host, port, ssl);
  }

  /**
   * @deprecated This constructor will be removed in future.
   */
  @Deprecated
  public Client(final String host, final int port, final boolean ssl,
      final SSLSocketFactory sslSocketFactory, final SSLParameters sslParameters,
      final HostnameVerifier hostnameVerifier) {
    super(host, port, ssl, sslSocketFactory, sslParameters, hostnameVerifier);
  }

  public Client(final HostAndPort hostPort, final JedisClientConfig clientConfig) {
    super(hostPort, clientConfig);
  }

  public Client(final JedisSocketFactory jedisSocketFactory) {
    super(jedisSocketFactory);
  }

  @Override
  public void ping(final String message) {
    ping(SafeEncoder.encode(message));
  }

  @Override
  public void set(final String key, final String value) {
    set(SafeEncoder.encode(key), SafeEncoder.encode(value));
  }

  @Override
  public void set(final String key, final String value, final SetParams params) {
    set(SafeEncoder.encode(key), SafeEncoder.encode(value), params);
  }

  @Override
  public void get(final String key) {
    get(SafeEncoder.encode(key));
  }

  @Override
  public void getDel(final String key) {
    getDel(SafeEncoder.encode(key));
  }

  @Override
  public void exists(final String... keys) {
    exists(SafeEncoder.encodeMany(keys));
  }

  @Override
  public void del(final String... keys) {
    del(SafeEncoder.encodeMany(keys));
  }

  @Override
  public void unlink(final String... keys) {
    unlink(SafeEncoder.encodeMany(keys));
  }

  @Override
  public void type(final String key) {
    type(SafeEncoder.encode(key));
  }

  @Override
  public void keys(final String pattern) {
    keys(SafeEncoder.encode(pattern));
  }

  @Override
  public void rename(final String oldkey, final String newkey) {
    rename(SafeEncoder.encode(oldkey), SafeEncoder.encode(newkey));
  }

  @Override
  public void renamenx(final String oldkey, final String newkey) {
    renamenx(SafeEncoder.encode(oldkey), SafeEncoder.encode(newkey));
  }

  @Override
  public void expire(final String key, final long seconds) {
    expire(SafeEncoder.encode(key), seconds);
  }

  @Override
  public void expireAt(final String key, final long unixTime) {
    expireAt(SafeEncoder.encode(key), unixTime);
  }

  @Override
  public void ttl(final String key) {
    ttl(SafeEncoder.encode(key));
  }

  @Override
  public void touch(final String... keys) {
    touch(SafeEncoder.encodeMany(keys));
  }

  @Override
  public void move(final String key, final int dbIndex) {
    move(SafeEncoder.encode(key), dbIndex);
  }

  @Override
  public void getSet(final String key, final String value) {
    getSet(SafeEncoder.encode(key), SafeEncoder.encode(value));
  }

  @Override
  public void mget(final String... keys) {
    mget(SafeEncoder.encodeMany(keys));
  }

  @Override
  public void setnx(final String key, final String value) {
    setnx(SafeEncoder.encode(key), SafeEncoder.encode(value));
  }

  @Override
  public void setex(final String key, final long seconds, final String value) {
    setex(SafeEncoder.encode(key), seconds, SafeEncoder.encode(value));
  }

  @Override
  public void mset(final String... keysvalues) {
    mset(SafeEncoder.encodeMany(keysvalues));
  }

  @Override
  public void msetnx(final String... keysvalues) {
    msetnx(SafeEncoder.encodeMany(keysvalues));
  }

  @Override
  public void decrBy(final String key, final long decrement) {
    decrBy(SafeEncoder.encode(key), decrement);
  }

  @Override
  public void decr(final String key) {
    decr(SafeEncoder.encode(key));
  }

  @Override
  public void incrBy(final String key, final long increment) {
    incrBy(SafeEncoder.encode(key), increment);
  }

  @Override
  public void incr(final String key) {
    incr(SafeEncoder.encode(key));
  }

  @Override
  public void append(final String key, final String value) {
    append(SafeEncoder.encode(key), SafeEncoder.encode(value));
  }

  @Override
  public void substr(final String key, final int start, final int end) {
    substr(SafeEncoder.encode(key), start, end);
  }

  @Override
  public void hset(final String key, final String field, final String value) {
    hset(SafeEncoder.encode(key), SafeEncoder.encode(field), SafeEncoder.encode(value));
  }

  @Override
  public void hset(final String key, final Map<String, String> hash) {
    final Map<byte[], byte[]> bhash = new HashMap<>(hash.size());
    for (final Entry<String, String> entry : hash.entrySet()) {
      bhash.put(SafeEncoder.encode(entry.getKey()), SafeEncoder.encode(entry.getValue()));
    }
    hset(SafeEncoder.encode(key), bhash);
  }

  @Override
  public void hget(final String key, final String field) {
    hget(SafeEncoder.encode(key), SafeEncoder.encode(field));
  }

  @Override
  public void hsetnx(final String key, final String field, final String value) {
    hsetnx(SafeEncoder.encode(key), SafeEncoder.encode(field), SafeEncoder.encode(value));
  }

  @Override
  public void hmset(final String key, final Map<String, String> hash) {
    final Map<byte[], byte[]> bhash = new HashMap<>(hash.size());
    for (final Entry<String, String> entry : hash.entrySet()) {
      bhash.put(SafeEncoder.encode(entry.getKey()), SafeEncoder.encode(entry.getValue()));
    }
    hmset(SafeEncoder.encode(key), bhash);
  }

  @Override
  public void hmget(final String key, final String... fields) {
    hmget(SafeEncoder.encode(key), SafeEncoder.encodeMany(fields));
  }

  @Override
  public void hincrBy(final String key, final String field, final long value) {
    hincrBy(SafeEncoder.encode(key), SafeEncoder.encode(field), value);
  }

  @Override
  public void hexists(final String key, final String field) {
    hexists(SafeEncoder.encode(key), SafeEncoder.encode(field));
  }

  @Override
  public void hdel(final String key, final String... fields) {
    hdel(SafeEncoder.encode(key), SafeEncoder.encodeMany(fields));
  }

  @Override
  public void hlen(final String key) {
    hlen(SafeEncoder.encode(key));
  }

  @Override
  public void hkeys(final String key) {
    hkeys(SafeEncoder.encode(key));
  }

  @Override
  public void hvals(final String key) {
    hvals(SafeEncoder.encode(key));
  }

  @Override
  public void hgetAll(final String key) {
    hgetAll(SafeEncoder.encode(key));
  }

  @Override
  public void rpush(final String key, final String... string) {
    rpush(SafeEncoder.encode(key), SafeEncoder.encodeMany(string));
  }

  @Override
  public void lpush(final String key, final String... string) {
    lpush(SafeEncoder.encode(key), SafeEncoder.encodeMany(string));
  }

  @Override
  public void llen(final String key) {
    llen(SafeEncoder.encode(key));
  }

  @Override
  public void lrange(final String key, final long start, final long stop) {
    lrange(SafeEncoder.encode(key), start, stop);
  }

  @Override
  public void ltrim(final String key, final long start, final long stop) {
    ltrim(SafeEncoder.encode(key), start, stop);
  }

  @Override
  public void lindex(final String key, final long index) {
    lindex(SafeEncoder.encode(key), index);
  }

  @Override
  public void lset(final String key, final long index, final String value) {
    lset(SafeEncoder.encode(key), index, SafeEncoder.encode(value));
  }

  @Override
  public void lrem(final String key, final long count, final String value) {
    lrem(SafeEncoder.encode(key), count, SafeEncoder.encode(value));
  }

  @Override
  public void lpop(final String key) {
    lpop(SafeEncoder.encode(key));
  }

  @Override
  public void lpop(final String key, final int count) {
    lpop(SafeEncoder.encode(key), count);
  }

  @Override
  public void lpos(final String key, final String element) {
    lpos(SafeEncoder.encode(key), SafeEncoder.encode(element));
  }

  @Override
  public void lpos(final String key, final String element, final LPosParams params) {
    lpos(SafeEncoder.encode(key), SafeEncoder.encode(element), params);
  }

  @Override
  public void lpos(final String key, final String element, final LPosParams params, final long count) {
    lpos(SafeEncoder.encode(key), SafeEncoder.encode(element), params, count);
  }

  @Override
  public void rpop(final String key) {
    rpop(SafeEncoder.encode(key));
  }

  @Override
  public void rpop(final String key, final int count) {
    rpop(SafeEncoder.encode(key), count);
  }

  @Override
  public void rpoplpush(final String srckey, final String dstkey) {
    rpoplpush(SafeEncoder.encode(srckey), SafeEncoder.encode(dstkey));
  }

  @Override
  public void sadd(final String key, final String... members) {
    sadd(SafeEncoder.encode(key), SafeEncoder.encodeMany(members));
  }

  @Override
  public void smembers(final String key) {
    smembers(SafeEncoder.encode(key));
  }

  @Override
  public void srem(final String key, final String... members) {
    srem(SafeEncoder.encode(key), SafeEncoder.encodeMany(members));
  }

  @Override
  public void spop(final String key) {
    spop(SafeEncoder.encode(key));
  }

  @Override
  public void spop(final String key, final long count) {
    spop(SafeEncoder.encode(key), count);
  }

  @Override
  public void smove(final String srckey, final String dstkey, final String member) {
    smove(SafeEncoder.encode(srckey), SafeEncoder.encode(dstkey), SafeEncoder.encode(member));
  }

  @Override
  public void scard(final String key) {
    scard(SafeEncoder.encode(key));
  }

  @Override
  public void sismember(final String key, final String member) {
    sismember(SafeEncoder.encode(key), SafeEncoder.encode(member));
  }

  @Override
  public void smismember(final String key, final String... members) {
    smismember(SafeEncoder.encode(key), SafeEncoder.encodeMany(members));
  }

  @Override
  public void sinter(final String... keys) {
    sinter(SafeEncoder.encodeMany(keys));
  }

  @Override
  public void sinterstore(final String dstkey, final String... keys) {
    sinterstore(SafeEncoder.encode(dstkey), SafeEncoder.encodeMany(keys));
  }

  @Override
  public void sunion(final String... keys) {
    sunion(SafeEncoder.encodeMany(keys));
  }

  @Override
  public void sunionstore(final String dstkey, final String... keys) {
    sunionstore(SafeEncoder.encode(dstkey), SafeEncoder.encodeMany(keys));
  }

  @Override
  public void sdiff(final String... keys) {
    sdiff(SafeEncoder.encodeMany(keys));
  }

  @Override
  public void sdiffstore(final String dstkey, final String... keys) {
    sdiffstore(SafeEncoder.encode(dstkey), SafeEncoder.encodeMany(keys));
  }

  @Override
  public void srandmember(final String key) {
    srandmember(SafeEncoder.encode(key));
  }

  @Override
  public void zadd(final String key, final double score, final String member) {
    zadd(SafeEncoder.encode(key), score, SafeEncoder.encode(member));
  }

  @Override
  public void zadd(final String key, final double score, final String member,
      final ZAddParams params) {
    zadd(SafeEncoder.encode(key), score, SafeEncoder.encode(member), params);
  }

  @Override
  public void zadd(final String key, final Map<String, Double> scoreMembers) {
    HashMap<byte[], Double> binaryScoreMembers = convertScoreMembersToBinary(scoreMembers);
    zadd(SafeEncoder.encode(key), binaryScoreMembers);
  }

  @Override
  public void zadd(final String key, final Map<String, Double> scoreMembers, final ZAddParams params) {
    HashMap<byte[], Double> binaryScoreMembers = convertScoreMembersToBinary(scoreMembers);
    zadd(SafeEncoder.encode(key), binaryScoreMembers, params);
  }

  @Override
  public void zrange(final String key, final long start, final long stop) {
    zrange(SafeEncoder.encode(key), start, stop);
  }

  @Override
  public void zrem(final String key, final String... members) {
    zrem(SafeEncoder.encode(key), SafeEncoder.encodeMany(members));
  }

  @Override
  public void zincrby(final String key, final double increment, final String member) {
    zincrby(SafeEncoder.encode(key), increment, SafeEncoder.encode(member));
  }

  @Override
  public void zincrby(final String key, final double increment, final String member,
      final ZIncrByParams params) {
    zincrby(SafeEncoder.encode(key), increment, SafeEncoder.encode(member), params);
  }

  @Override
  public void zrank(final String key, final String member) {
    zrank(SafeEncoder.encode(key), SafeEncoder.encode(member));
  }

  @Override
  public void zrevrank(final String key, final String member) {
    zrevrank(SafeEncoder.encode(key), SafeEncoder.encode(member));
  }

  @Override
  public void zrevrange(final String key, final long start, final long stop) {
    zrevrange(SafeEncoder.encode(key), start, stop);
  }

  @Override
  public void zrangeWithScores(final String key, final long start, final long stop) {
    zrangeWithScores(SafeEncoder.encode(key), start, stop);
  }

  @Override
  public void zrevrangeWithScores(final String key, final long start, final long stop) {
    zrevrangeWithScores(SafeEncoder.encode(key), start, stop);
  }

  @Override
  public void zcard(final String key) {
    zcard(SafeEncoder.encode(key));
  }

  @Override
  public void zscore(final String key, final String member) {
    zscore(SafeEncoder.encode(key), SafeEncoder.encode(member));
  }

  @Override
  public void zmscore(final String key, final String... members) {
    zmscore(SafeEncoder.encode(key), SafeEncoder.encodeMany(members));
  }

  @Override
  public void zpopmax(final String key) {
    zpopmax(SafeEncoder.encode(key));
  }

  @Override
  public void zpopmax(final String key, final int count) {
    zpopmax(SafeEncoder.encode(key), count);
  }

  @Override
  public void zpopmin(final String key) {
    zpopmin(SafeEncoder.encode(key));
  }

  @Override
  public void zpopmin(final String key, final long count) {
    zpopmin(SafeEncoder.encode(key), count);
  }

  @Override
  public void watch(final String... keys) {
    watch(SafeEncoder.encodeMany(keys));
  }

  @Override
  public void sort(final String key) {
    sort(SafeEncoder.encode(key));
  }

  @Override
  public void sort(final String key, final SortingParams sortingParameters) {
    sort(SafeEncoder.encode(key), sortingParameters);
  }

  @Override
  public void blpop(final String[] args) {
    blpop(SafeEncoder.encodeMany(args));
  }

  public void blpop(final int timeout, final String... keys) {
    final int size = keys.length + 1;
    List<String> args = new ArrayList<>(size);
    Collections.addAll(args, keys);

    args.add(String.valueOf(timeout));
    blpop(args.toArray(new String[size]));
  }

  @Override
  public void sort(final String key, final SortingParams sortingParameters, final String dstkey) {
    sort(SafeEncoder.encode(key), sortingParameters, SafeEncoder.encode(dstkey));
  }

  @Override
  public void sort(final String key, final String dstkey) {
    sort(SafeEncoder.encode(key), SafeEncoder.encode(dstkey));
  }

  @Override
  public void brpop(final String[] args) {
    brpop(SafeEncoder.encodeMany(args));
  }

  public void brpop(final int timeout, final String... keys) {
    final int size = keys.length + 1;
    List<String> args = new ArrayList<>(size);
    Collections.addAll(args, keys);

    args.add(String.valueOf(timeout));
    brpop(args.toArray(new String[size]));
  }

  @Override
  public void zcount(final String key, final double min, final double max) {
    zcount(SafeEncoder.encode(key), toByteArray(min), toByteArray(max));
  }

  @Override
  public void zcount(final String key, final String min, final String max) {
    zcount(SafeEncoder.encode(key), SafeEncoder.encode(min), SafeEncoder.encode(max));
  }

  @Override
  public void zrangeByScore(final String key, final double min, final double max) {
    zrangeByScore(SafeEncoder.encode(key), toByteArray(min), toByteArray(max));
  }

  @Override
  public void zrangeByScore(final String key, final String min, final String max) {
    zrangeByScore(SafeEncoder.encode(key), SafeEncoder.encode(min), SafeEncoder.encode(max));
  }

  @Override
  public void zrangeByScore(final String key, final double min, final double max, final int offset,
      final int count) {
    zrangeByScore(SafeEncoder.encode(key), toByteArray(min), toByteArray(max), offset, count);
  }

  @Override
  public void zrangeByScoreWithScores(final String key, final double min, final double max) {
    zrangeByScoreWithScores(SafeEncoder.encode(key), toByteArray(min), toByteArray(max));
  }

  @Override
  public void zrangeByScoreWithScores(final String key, final double min, final double max,
      final int offset, final int count) {
    zrangeByScoreWithScores(SafeEncoder.encode(key), toByteArray(min), toByteArray(max), offset,
      count);
  }

  @Override
  public void zrevrangeByScore(final String key, final double max, final double min) {
    zrevrangeByScore(SafeEncoder.encode(key), toByteArray(max), toByteArray(min));
  }

  @Override
  public void zrangeByScore(final String key, final String min, final String max, final int offset,
      final int count) {
    zrangeByScore(SafeEncoder.encode(key), SafeEncoder.encode(min), SafeEncoder.encode(max),
      offset, count);
  }

  @Override
  public void zrangeByScoreWithScores(final String key, final String min, final String max) {
    zrangeByScoreWithScores(SafeEncoder.encode(key), SafeEncoder.encode(min),
      SafeEncoder.encode(max));
  }

  @Override
  public void zrangeByScoreWithScores(final String key, final String min, final String max,
      final int offset, final int count) {
    zrangeByScoreWithScores(SafeEncoder.encode(key), SafeEncoder.encode(min),
      SafeEncoder.encode(max), offset, count);
  }

  @Override
  public void zrevrangeByScore(final String key, final String max, final String min) {
    zrevrangeByScore(SafeEncoder.encode(key), SafeEncoder.encode(max), SafeEncoder.encode(min));
  }

  @Override
  public void zrevrangeByScore(final String key, final double max, final double min,
      final int offset, final int count) {
    zrevrangeByScore(SafeEncoder.encode(key), toByteArray(max), toByteArray(min), offset, count);
  }

  @Override
  public void zrevrangeByScore(final String key, final String max, final String min,
      final int offset, final int count) {
    zrevrangeByScore(SafeEncoder.encode(key), SafeEncoder.encode(max), SafeEncoder.encode(min),
      offset, count);
  }

  @Override
  public void zrevrangeByScoreWithScores(final String key, final double max, final double min) {
    zrevrangeByScoreWithScores(SafeEncoder.encode(key), toByteArray(max), toByteArray(min));
  }

  @Override
  public void zrevrangeByScoreWithScores(final String key, final String max, final String min) {
    zrevrangeByScoreWithScores(SafeEncoder.encode(key), SafeEncoder.encode(max),
      SafeEncoder.encode(min));
  }

  @Override
  public void zrevrangeByScoreWithScores(final String key, final double max, final double min,
      final int offset, final int count) {
    zrevrangeByScoreWithScores(SafeEncoder.encode(key), toByteArray(max), toByteArray(min), offset,
      count);
  }

  @Override
  public void zrevrangeByScoreWithScores(final String key, final String max, final String min,
      final int offset, final int count) {
    zrevrangeByScoreWithScores(SafeEncoder.encode(key), SafeEncoder.encode(max),
      SafeEncoder.encode(min), offset, count);
  }

  @Override
  public void zremrangeByRank(final String key, final long start, final long stop) {
    zremrangeByRank(SafeEncoder.encode(key), start, stop);
  }

  @Override
  public void zremrangeByScore(final String key, final double min, final double max) {
    zremrangeByScore(SafeEncoder.encode(key), toByteArray(min), toByteArray(max));
  }

  @Override
  public void zremrangeByScore(final String key, final String min, final String max) {
    zremrangeByScore(SafeEncoder.encode(key), SafeEncoder.encode(min), SafeEncoder.encode(max));
  }

  @Override
  public void zunionstore(final String dstkey, final String... sets) {
    zunionstore(SafeEncoder.encode(dstkey), SafeEncoder.encodeMany(sets));
  }

  @Override
  public void zunionstore(final String dstkey, final ZParams params, final String... sets) {
    zunionstore(SafeEncoder.encode(dstkey), params, SafeEncoder.encodeMany(sets));
  }

  @Override
  public void zinterstore(final String dstkey, final String... sets) {
    zinterstore(SafeEncoder.encode(dstkey), SafeEncoder.encodeMany(sets));
  }

  @Override
  public void zinterstore(final String dstkey, final ZParams params, final String... sets) {
    zinterstore(SafeEncoder.encode(dstkey), params, SafeEncoder.encodeMany(sets));
  }

  public void zlexcount(final String key, final String min, final String max) {
    zlexcount(SafeEncoder.encode(key), SafeEncoder.encode(min), SafeEncoder.encode(max));
  }

  public void zrangeByLex(final String key, final String min, final String max) {
    zrangeByLex(SafeEncoder.encode(key), SafeEncoder.encode(min), SafeEncoder.encode(max));
  }

  public void zrangeByLex(final String key, final String min, final String max, final int offset,
      final int count) {
    zrangeByLex(SafeEncoder.encode(key), SafeEncoder.encode(min), SafeEncoder.encode(max), offset,
      count);
  }

  public void zrevrangeByLex(final String key, final String max, final String min) {
    zrevrangeByLex(SafeEncoder.encode(key), SafeEncoder.encode(max), SafeEncoder.encode(min));
  }

  public void zrevrangeByLex(final String key, final String max, final String min,
      final int offset, final int count) {
    zrevrangeByLex(SafeEncoder.encode(key), SafeEncoder.encode(max), SafeEncoder.encode(min),
      offset, count);
  }

  public void zremrangeByLex(final String key, final String min, final String max) {
    zremrangeByLex(SafeEncoder.encode(key), SafeEncoder.encode(min), SafeEncoder.encode(max));
  }

  @Override
  public void strlen(final String key) {
    strlen(SafeEncoder.encode(key));
  }

  @Override
  public void lpushx(final String key, final String... string) {
    lpushx(SafeEncoder.encode(key), SafeEncoder.encodeMany(string));
  }

  @Override
  public void persist(final String key) {
    persist(SafeEncoder.encode(key));
  }

  @Override
  public void rpushx(final String key, final String... string) {
    rpushx(SafeEncoder.encode(key), SafeEncoder.encodeMany(string));
  }

  @Override
  public void echo(final String string) {
    echo(SafeEncoder.encode(string));
  }

  @Override
  public void linsert(final String key, final ListPosition where, final String pivot,
      final String value) {
    linsert(SafeEncoder.encode(key), where, SafeEncoder.encode(pivot), SafeEncoder.encode(value));
  }

  @Override
  public void brpoplpush(final String source, final String destination, final int timeout) {
    brpoplpush(SafeEncoder.encode(source), SafeEncoder.encode(destination), timeout);
  }

  @Override
  public void setbit(final String key, final long offset, final boolean value) {
    setbit(SafeEncoder.encode(key), offset, value);
  }

  @Override
  public void setbit(final String key, final long offset, final String value) {
    setbit(SafeEncoder.encode(key), offset, SafeEncoder.encode(value));
  }

  @Override
  public void getbit(final String key, final long offset) {
    getbit(SafeEncoder.encode(key), offset);
  }

  public void bitpos(final String key, final boolean value, final BitPosParams params) {
    bitpos(SafeEncoder.encode(key), value, params);
  }

  @Override
  public void setrange(final String key, final long offset, final String value) {
    setrange(SafeEncoder.encode(key), offset, SafeEncoder.encode(value));
  }

  @Override
  public void getrange(final String key, final long startOffset, final long endOffset) {
    getrange(SafeEncoder.encode(key), startOffset, endOffset);
  }

  public void publish(final String channel, final String message) {
    publish(SafeEncoder.encode(channel), SafeEncoder.encode(message));
  }

  public void unsubscribe(final String... channels) {
    unsubscribe(SafeEncoder.encodeMany(channels));
  }

  public void psubscribe(final String... patterns) {
    psubscribe(SafeEncoder.encodeMany(patterns));
  }

  public void punsubscribe(final String... patterns) {
    punsubscribe(SafeEncoder.encodeMany(patterns));
  }

  public void subscribe(final String... channels) {
    subscribe(SafeEncoder.encodeMany(channels));
  }

  public void pubsubChannels(final String pattern) {
    pubsub(Protocol.PUBSUB_CHANNELS, pattern);
  }

  public void pubsubNumPat() {
    pubsub(Protocol.PUBSUB_NUM_PAT);
  }

  public void pubsubNumSub(final String... channels) {
    pubsub(Protocol.PUBSUB_NUMSUB, channels);
  }

  @Override
  public void configSet(final String parameter, final String value) {
    configSet(SafeEncoder.encode(parameter), SafeEncoder.encode(value));
  }

  @Override
  public void configGet(final String pattern) {
    configGet(SafeEncoder.encode(pattern));
  }

  public void eval(final String script, final int keyCount, final String... params) {
    eval(SafeEncoder.encode(script), toByteArray(keyCount), SafeEncoder.encodeMany(params));
  }

  public void evalsha(final String sha1, final int keyCount, final String... params) {
    evalsha(SafeEncoder.encode(sha1), toByteArray(keyCount), SafeEncoder.encodeMany(params));
  }

  public void scriptExists(final String... sha1) {
    scriptExists(SafeEncoder.encodeMany(sha1));
  }

  public void scriptLoad(final String script) {
    scriptLoad(SafeEncoder.encode(script));
  }

  @Override
  public void objectRefcount(final String key) {
    objectRefcount(SafeEncoder.encode(key));
  }

  @Override
  public void objectIdletime(final String key) {
    objectIdletime(SafeEncoder.encode(key));
  }

  @Override
  public void objectEncoding(final String key) {
    objectEncoding(SafeEncoder.encode(key));
  }

  @Override
  public void objectFreq(final String key) {
    objectFreq(SafeEncoder.encode(key));
  }

  @Override
  public void bitcount(final String key) {
    bitcount(SafeEncoder.encode(key));
  }

  @Override
  public void bitcount(final String key, final long start, final long end) {
    bitcount(SafeEncoder.encode(key), start, end);
  }

  @Override
  public void bitop(final BitOP op, final String destKey, final String... srcKeys) {
    bitop(op, SafeEncoder.encode(destKey), SafeEncoder.encodeMany(srcKeys));
  }

  public void sentinel(final String... args) {
    sentinel(SafeEncoder.encodeMany(args));
  }

  @Override
  public void dump(final String key) {
    dump(SafeEncoder.encode(key));
  }

  @Override
  public void restore(final String key, final long ttl, final byte[] serializedValue) {
    restore(SafeEncoder.encode(key), ttl, serializedValue);
  }

  @Override
  public void restoreReplace(final String key, final long ttl, final byte[] serializedValue) {
    restoreReplace(SafeEncoder.encode(key), ttl, serializedValue);
  }

  public void pexpire(final String key, final long milliseconds) {
    pexpire(SafeEncoder.encode(key), milliseconds);
  }

  public void pexpireAt(final String key, final long millisecondsTimestamp) {
    pexpireAt(SafeEncoder.encode(key), millisecondsTimestamp);
  }

  @Override
  public void pttl(final String key) {
    pttl(SafeEncoder.encode(key));
  }

  @Override
  public void incrByFloat(final String key, final double increment) {
    incrByFloat(SafeEncoder.encode(key), increment);
  }

  public void psetex(final String key, final long milliseconds, final String value) {
    psetex(SafeEncoder.encode(key), milliseconds, SafeEncoder.encode(value));
  }

  public void srandmember(final String key, final int count) {
    srandmember(SafeEncoder.encode(key), count);
  }

  public void memoryUsage(final String key) {
    memoryUsage(SafeEncoder.encode(key));
  }

  public void memoryUsage(final String key, final int samples) {
    memoryUsage(SafeEncoder.encode(key), samples);
  }

  public void clientKill(final String ipPort) {
    clientKill(SafeEncoder.encode(ipPort));
  }

  public void clientSetname(final String name) {
    clientSetname(SafeEncoder.encode(name));
  }

  @Override
  public void migrate(final String host, final int port, final String key, final int destinationDb,
      final int timeout) {
    migrate(host, port, SafeEncoder.encode(key), destinationDb, timeout);
  }

  @Override
  public void migrate(final String host, final int port, final int destinationDB,
      final int timeout, final MigrateParams params, String... keys) {
    migrate(host, port, destinationDB, timeout, params, SafeEncoder.encodeMany(keys));
  }

  @Override
  public void hincrByFloat(final String key, final String field, final double increment) {
    hincrByFloat(SafeEncoder.encode(key), SafeEncoder.encode(field), increment);
  }

  @Override
  public void scan(final String cursor, final ScanParams params) {
    scan(SafeEncoder.encode(cursor), params);
  }

  @Override
  public void hscan(final String key, final String cursor, final ScanParams params) {
    hscan(SafeEncoder.encode(key), SafeEncoder.encode(cursor), params);
  }

  @Override
  public void sscan(final String key, final String cursor, final ScanParams params) {
    sscan(SafeEncoder.encode(key), SafeEncoder.encode(cursor), params);
  }

  @Override
  public void zscan(final String key, final String cursor, final ScanParams params) {
    zscan(SafeEncoder.encode(key), SafeEncoder.encode(cursor), params);
  }

  public void cluster(final String subcommand, final int... args) {
    final byte[][] arg = new byte[args.length + 1][];
    for (int i = 1; i < arg.length; i++) {
      arg[i] = toByteArray(args[i - 1]);
    }
    arg[0] = SafeEncoder.encode(subcommand);
    cluster(arg);
  }

  public void pubsub(final String subcommand, final String... args) {
    final byte[][] arg = new byte[args.length + 1][];
    for (int i = 1; i < arg.length; i++) {
      arg[i] = SafeEncoder.encode(args[i - 1]);
    }
    arg[0] = SafeEncoder.encode(subcommand);
    pubsub(arg);
  }

  public void cluster(final String subcommand, final String... args) {
    final byte[][] arg = new byte[args.length + 1][];
    for (int i = 1; i < arg.length; i++) {
      arg[i] = SafeEncoder.encode(args[i - 1]);
    }
    arg[0] = SafeEncoder.encode(subcommand);
    cluster(arg);
  }

  public void cluster(final String subcommand) {
    final byte[][] arg = new byte[1][];
    arg[0] = SafeEncoder.encode(subcommand);
    cluster(arg);
  }

  public void clusterNodes() {
    cluster(Protocol.CLUSTER_NODES);
  }

  public void clusterMeet(final String ip, final int port) {
    cluster(Protocol.CLUSTER_MEET, ip, String.valueOf(port));
  }

  public void clusterReset(final ClusterReset resetType) {
    cluster(Protocol.CLUSTER_RESET, resetType.name());
  }

  public void clusterAddSlots(final int... slots) {
    cluster(Protocol.CLUSTER_ADDSLOTS, slots);
  }

  public void clusterDelSlots(final int... slots) {
    cluster(Protocol.CLUSTER_DELSLOTS, slots);
  }

  public void clusterInfo() {
    cluster(Protocol.CLUSTER_INFO);
  }

  public void clusterGetKeysInSlot(final int slot, final int count) {
    final int[] args = new int[] { slot, count };
    cluster(Protocol.CLUSTER_GETKEYSINSLOT, args);
  }

  public void clusterSetSlotNode(final int slot, final String nodeId) {
    cluster(Protocol.CLUSTER_SETSLOT, String.valueOf(slot), Protocol.CLUSTER_SETSLOT_NODE, nodeId);
  }

  public void clusterSetSlotMigrating(final int slot, final String nodeId) {
    cluster(Protocol.CLUSTER_SETSLOT, String.valueOf(slot), Protocol.CLUSTER_SETSLOT_MIGRATING,
      nodeId);
  }

  public void clusterSetSlotImporting(final int slot, final String nodeId) {
    cluster(Protocol.CLUSTER_SETSLOT, String.valueOf(slot), Protocol.CLUSTER_SETSLOT_IMPORTING,
      nodeId);
  }

  public void pfadd(final String key, final String... elements) {
    pfadd(SafeEncoder.encode(key), SafeEncoder.encodeMany(elements));
  }

  public void pfcount(final String key) {
    pfcount(SafeEncoder.encode(key));
  }

  public void pfcount(final String... keys) {
    pfcount(SafeEncoder.encodeMany(keys));
  }

  public void pfmerge(final String destkey, final String... sourcekeys) {
    pfmerge(SafeEncoder.encode(destkey), SafeEncoder.encodeMany(sourcekeys));
  }

  public void clusterSetSlotStable(final int slot) {
    cluster(Protocol.CLUSTER_SETSLOT, String.valueOf(slot), Protocol.CLUSTER_SETSLOT_STABLE);
  }

  public void clusterForget(final String nodeId) {
    cluster(Protocol.CLUSTER_FORGET, nodeId);
  }

  public void clusterFlushSlots() {
    cluster(Protocol.CLUSTER_FLUSHSLOT);
  }

  public void clusterKeySlot(final String key) {
    cluster(Protocol.CLUSTER_KEYSLOT, key);
  }

  public void clusterCountKeysInSlot(final int slot) {
    cluster(Protocol.CLUSTER_COUNTKEYINSLOT, String.valueOf(slot));
  }

  public void clusterSaveConfig() {
    cluster(Protocol.CLUSTER_SAVECONFIG);
  }

  public void clusterReplicate(final String nodeId) {
    cluster(Protocol.CLUSTER_REPLICATE, nodeId);
  }

  public void clusterSlaves(final String nodeId) {
    cluster(Protocol.CLUSTER_SLAVES, nodeId);
  }

  public void clusterFailover() {
    cluster(Protocol.CLUSTER_FAILOVER);
  }

  public void clusterSlots() {
    cluster(Protocol.CLUSTER_SLOTS);
  }

  public void geoadd(final String key, final double longitude, final double latitude,
      final String member) {
    geoadd(SafeEncoder.encode(key), longitude, latitude, SafeEncoder.encode(member));
  }

  public void geoadd(final String key, final Map<String, GeoCoordinate> memberCoordinateMap) {
    geoadd(SafeEncoder.encode(key), convertMemberCoordinateMapToBinary(memberCoordinateMap));
  }

  public void geodist(final String key, final String member1, final String member2) {
    geodist(SafeEncoder.encode(key), SafeEncoder.encode(member1), SafeEncoder.encode(member2));
  }

  public void geodist(final String key, final String member1, final String member2,
      final GeoUnit unit) {
    geodist(SafeEncoder.encode(key), SafeEncoder.encode(member1), SafeEncoder.encode(member2), unit);
  }

  public void geohash(final String key, final String... members) {
    geohash(SafeEncoder.encode(key), SafeEncoder.encodeMany(members));
  }

  public void geopos(final String key, final String[] members) {
    geopos(SafeEncoder.encode(key), SafeEncoder.encodeMany(members));
  }

  public void georadius(final String key, final double longitude, final double latitude,
      final double radius, final GeoUnit unit) {
    georadius(SafeEncoder.encode(key), longitude, latitude, radius, unit);
  }

  public void georadiusReadonly(final String key, final double longitude, final double latitude,
      final double radius, final GeoUnit unit) {
    georadiusReadonly(SafeEncoder.encode(key), longitude, latitude, radius, unit);
  }

  public void georadius(final String key, final double longitude, final double latitude,
      final double radius, final GeoUnit unit, final GeoRadiusParam param) {
    georadius(SafeEncoder.encode(key), longitude, latitude, radius, unit, param);
  }

  public void georadiusStore(final String key, final double longitude, final double latitude,
      final double radius, final GeoUnit unit, final GeoRadiusParam param,
      GeoRadiusStoreParam storeParam) {
    georadiusStore(SafeEncoder.encode(key), longitude, latitude, radius, unit, param, storeParam);
  }

  public void georadiusReadonly(final String key, final double longitude, final double latitude,
      final double radius, final GeoUnit unit, final GeoRadiusParam param) {
    georadiusReadonly(SafeEncoder.encode(key), longitude, latitude, radius, unit, param);
  }

  public void georadiusByMember(final String key, final String member, final double radius,
      final GeoUnit unit) {
    georadiusByMember(SafeEncoder.encode(key), SafeEncoder.encode(member), radius, unit);
  }

  public void georadiusByMemberReadonly(final String key, final String member, final double radius,
      final GeoUnit unit) {
    georadiusByMemberReadonly(SafeEncoder.encode(key), SafeEncoder.encode(member), radius, unit);
  }

  public void georadiusByMember(final String key, final String member, final double radius,
      final GeoUnit unit, final GeoRadiusParam param) {
    georadiusByMember(SafeEncoder.encode(key), SafeEncoder.encode(member), radius, unit, param);
  }

  public void georadiusByMemberStore(final String key, final String member, final double radius,
      final GeoUnit unit, final GeoRadiusParam param, final GeoRadiusStoreParam storeParam) {
    georadiusByMemberStore(SafeEncoder.encode(key), SafeEncoder.encode(member), radius, unit,
      param, storeParam);
  }

  public void georadiusByMemberReadonly(final String key, final String member, final double radius,
      final GeoUnit unit, final GeoRadiusParam param) {
    georadiusByMemberReadonly(SafeEncoder.encode(key), SafeEncoder.encode(member), radius, unit,
      param);
  }

  public void moduleLoad(final String path) {
    moduleLoad(SafeEncoder.encode(path));
  }

  public void moduleUnload(final String name) {
    moduleUnload(SafeEncoder.encode(name));
  }

  public void aclGetUser(final String name) {
    aclGetUser(SafeEncoder.encode(name));
  }

  public void aclSetUser(final String name) {
    aclSetUser(SafeEncoder.encode(name));
  }

  public void aclSetUser(String name, String... parameters) {
    aclSetUser(SafeEncoder.encode(name), SafeEncoder.encodeMany(parameters));
  }

  public void aclCat(final String category) {
    aclCat(SafeEncoder.encode(category));
  }

  public void aclLog(final String options) {
    aclLog(SafeEncoder.encode(options));
  }

  public void aclDelUser(final String name) {
    aclDelUser(SafeEncoder.encode(name));
  }

  private HashMap<byte[], Double> convertScoreMembersToBinary(final Map<String, Double> scoreMembers) {
    HashMap<byte[], Double> binaryScoreMembers = new HashMap<>();
    for (Entry<String, Double> entry : scoreMembers.entrySet()) {
      binaryScoreMembers.put(SafeEncoder.encode(entry.getKey()), entry.getValue());
    }
    return binaryScoreMembers;
  }

  private HashMap<byte[], GeoCoordinate> convertMemberCoordinateMapToBinary(
      final Map<String, GeoCoordinate> memberCoordinateMap) {
    HashMap<byte[], GeoCoordinate> binaryMemberCoordinateMap = new HashMap<>();
    for (Entry<String, GeoCoordinate> entry : memberCoordinateMap.entrySet()) {
      binaryMemberCoordinateMap.put(SafeEncoder.encode(entry.getKey()), entry.getValue());
    }
    return binaryMemberCoordinateMap;
  }

  @Override
  public void bitfield(final String key, final String... arguments) {
    bitfield(SafeEncoder.encode(key), SafeEncoder.encodeMany(arguments));
  }

  @Override
  public void bitfieldReadonly(String key, final String... arguments) {
    bitfieldReadonly(SafeEncoder.encode(key), SafeEncoder.encodeMany(arguments));
  }

  @Override
  public void hstrlen(final String key, final String field) {
    hstrlen(SafeEncoder.encode(key), SafeEncoder.encode(field));
  }

  @Override
  public void xadd(final String key, final StreamEntryID id, final Map<String, String> hash,
      long maxLen, boolean approximateLength) {
    final Map<byte[], byte[]> bhash = new HashMap<>(hash.size());
    for (final Entry<String, String> entry : hash.entrySet()) {
      bhash.put(SafeEncoder.encode(entry.getKey()), SafeEncoder.encode(entry.getValue()));
    }
    xadd(SafeEncoder.encode(key), SafeEncoder.encode(id == null ? "*" : id.toString()), bhash,
      maxLen, approximateLength);
  }

  @Override
  public void xlen(final String key) {
    xlen(SafeEncoder.encode(key));
  }

  @Override
  public void xrange(final String key, final StreamEntryID start, final StreamEntryID end,
      final long count) {
    xrange(SafeEncoder.encode(key), SafeEncoder.encode(start == null ? "-" : start.toString()),
      SafeEncoder.encode(end == null ? "+" : end.toString()), count);
  }

  @Override
  public void xrevrange(String key, StreamEntryID end, StreamEntryID start, int count) {
    xrevrange(SafeEncoder.encode(key), SafeEncoder.encode(end == null ? "+" : end.toString()),
      SafeEncoder.encode(start == null ? "-" : start.toString()), count);
  }

  @Override
  public void xread(final int count, final long block,
      final Entry<String, StreamEntryID>... streams) {
    final Map<byte[], byte[]> bhash = new HashMap<>(streams.length);
    for (final Entry<String, StreamEntryID> entry : streams) {
      bhash.put(SafeEncoder.encode(entry.getKey()),
        SafeEncoder.encode(entry.getValue() == null ? "0-0" : entry.getValue().toString()));
    }
    xread(count, block, bhash);
  }

<<<<<<< HEAD
  @Override
  public void xread(final XReadParams params, final Map<String, StreamEntryID> streams) {
    final byte[][] bparams = params.getByteParams();
    final int paramLength = bparams.length;

    final byte[][] args = new byte[paramLength + 1 + streams.size() * 2][];
    System.arraycopy(bparams, 0, args, 0, paramLength);

    args[paramLength] = Protocol.Keyword.STREAMS.raw;
    int keyIndex = paramLength + 1;
    int idsIndex = keyIndex + streams.size();
    for (Entry<String, StreamEntryID> entry : streams.entrySet()) {
      args[keyIndex++] = SafeEncoder.encode(entry.getKey());
      args[idsIndex++] = SafeEncoder.encode(entry.getValue().toString());
    }

    sendCommand(Protocol.Command.XREAD, args);
  }

=======
>>>>>>> 844477cb
  @Override
  public void xack(final String key, final String group, final StreamEntryID... ids) {
    final byte[][] bids = new byte[ids.length][];
    for (int i = 0; i < ids.length; ++i) {
      StreamEntryID id = ids[i];
      bids[i] = SafeEncoder.encode(id == null ? "0-0" : id.toString());
    }
    xack(SafeEncoder.encode(key), SafeEncoder.encode(group), bids);
  }

  @Override
  public void xgroupCreate(String key, String groupname, StreamEntryID id, boolean makeStream) {
    xgroupCreate(SafeEncoder.encode(key), SafeEncoder.encode(groupname),
      SafeEncoder.encode(id == null ? "0-0" : id.toString()), makeStream);
  }

  @Override
  public void xgroupSetID(String key, String groupname, StreamEntryID id) {
    xgroupSetID(SafeEncoder.encode(key), SafeEncoder.encode(groupname),
      SafeEncoder.encode(id == null ? "0-0" : id.toString()));
  }

  @Override
  public void xgroupDestroy(String key, String groupname) {
    xgroupDestroy(SafeEncoder.encode(key), SafeEncoder.encode(groupname));
  }

  @Override
  public void xgroupDelConsumer(String key, String groupname, String consumerName) {
    xgroupDelConsumer(SafeEncoder.encode(key), SafeEncoder.encode(groupname),
      SafeEncoder.encode(consumerName));
  }

  @Override
  public void xdel(final String key, final StreamEntryID... ids) {
    final byte[][] bids = new byte[ids.length][];
    for (int i = 0; i < ids.length; ++i) {
      StreamEntryID id = ids[i];
      bids[i] = SafeEncoder.encode(id == null ? "0-0" : id.toString());
    }
    xdel(SafeEncoder.encode(key), bids);
  }

  @Override
  public void xtrim(String key, long maxLen, boolean approximateLength) {
    xtrim(SafeEncoder.encode(key), maxLen, approximateLength);
  }

  @Override
  public void xreadGroup(String groupname, String consumer, int count, long block, boolean noAck,
      Entry<String, StreamEntryID>... streams) {
    final Map<byte[], byte[]> bhash = new HashMap<>(streams.length);
    for (final Entry<String, StreamEntryID> entry : streams) {
      bhash.put(SafeEncoder.encode(entry.getKey()), SafeEncoder.encode(entry.getValue()==null ? ">" : entry.getValue().toString()));
    }
    xreadGroup(SafeEncoder.encode(groupname), SafeEncoder.encode(consumer), count, block, noAck, bhash);    
  }

  @Override
<<<<<<< HEAD
  public void xreadGroup(String groupname, String consumer, XReadGroupParams params, Map<String, StreamEntryID> streams) {
    final byte[][] bparams = params.getByteParams();
    final int paramLength = bparams.length;

    final byte[][] args = new byte[3 + paramLength + 1 + streams.size() * 2][];
    int index = 0;
    args[index++] = Protocol.Keyword.GROUP.raw;
    args[index++] = SafeEncoder.encode(groupname);
    args[index++] = SafeEncoder.encode(consumer);
    System.arraycopy(bparams, 0, args, index, paramLength);
    index += paramLength;

    args[index++] = Protocol.Keyword.STREAMS.raw;
    int keyIndex = index;
    int idsIndex = keyIndex + streams.size();
    for (Entry<String, StreamEntryID> entry : streams.entrySet()) {
      args[keyIndex++] = SafeEncoder.encode(entry.getKey());
      args[idsIndex++] = SafeEncoder.encode(entry.getValue().toString());
    }

    sendCommand(Protocol.Command.XREADGROUP, args);
  }

  @Override
  public void xpending(String key, String groupname, StreamEntryID start, StreamEntryID end, int count, String consumername) {
=======
  public void xpending(String key, String groupname, StreamEntryID start, StreamEntryID end,
      int count, String consumername) {
>>>>>>> 844477cb
    xpending(SafeEncoder.encode(key), SafeEncoder.encode(groupname), SafeEncoder.encode(start==null ? "-" : start.toString()),
        SafeEncoder.encode(end==null ? "+" : end.toString()), count, consumername == null? null : SafeEncoder.encode(consumername));    
  }

  @Override
  public void xclaim(String key, String group, String consumername, long minIdleTime,
      long newIdleTime, int retries, boolean force, StreamEntryID... ids) {

    final byte[][] bids = new byte[ids.length][];
    for (int i = 0; i < ids.length; i++) {
      bids[i] = SafeEncoder.encode(ids[i].toString());
    }
    xclaim(SafeEncoder.encode(key), SafeEncoder.encode(group), SafeEncoder.encode(consumername), minIdleTime, newIdleTime, retries, force, bids);    
  }

  @Override
  public void xinfoStream(String key) {
    xinfoStream(SafeEncoder.encode(key));
  }

  @Override
  public void xinfoGroup(String key) {
    xinfoGroup(SafeEncoder.encode(key));
  }

  @Override
  public void xinfoConsumers(String key, String group) {
    xinfoConsumers(SafeEncoder.encode(key), SafeEncoder.encode(group));
  }

}<|MERGE_RESOLUTION|>--- conflicted
+++ resolved
@@ -1338,7 +1338,6 @@
     xread(count, block, bhash);
   }
 
-<<<<<<< HEAD
   @Override
   public void xread(final XReadParams params, final Map<String, StreamEntryID> streams) {
     final byte[][] bparams = params.getByteParams();
@@ -1358,8 +1357,6 @@
     sendCommand(Protocol.Command.XREAD, args);
   }
 
-=======
->>>>>>> 844477cb
   @Override
   public void xack(final String key, final String group, final StreamEntryID... ids) {
     final byte[][] bids = new byte[ids.length][];
@@ -1419,7 +1416,6 @@
   }
 
   @Override
-<<<<<<< HEAD
   public void xreadGroup(String groupname, String consumer, XReadGroupParams params, Map<String, StreamEntryID> streams) {
     final byte[][] bparams = params.getByteParams();
     final int paramLength = bparams.length;
@@ -1444,11 +1440,8 @@
   }
 
   @Override
-  public void xpending(String key, String groupname, StreamEntryID start, StreamEntryID end, int count, String consumername) {
-=======
   public void xpending(String key, String groupname, StreamEntryID start, StreamEntryID end,
       int count, String consumername) {
->>>>>>> 844477cb
     xpending(SafeEncoder.encode(key), SafeEncoder.encode(groupname), SafeEncoder.encode(start==null ? "-" : start.toString()),
         SafeEncoder.encode(end==null ? "+" : end.toString()), count, consumername == null? null : SafeEncoder.encode(consumername));    
   }
