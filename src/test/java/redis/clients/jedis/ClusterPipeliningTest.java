--- conflicted
+++ resolved
@@ -1092,7 +1092,6 @@
     }
   }
 
-<<<<<<< HEAD
   @Test(timeout = 10_000L)
   public void pipelineMergingWithExecutorService() {
     final int maxTotal = 100;
@@ -1120,10 +1119,6 @@
   }
 
   @Test(timeout = 10_000L)
-=======
-  @Test
-  @Timeout(10)
->>>>>>> e7bf717b
   public void multiple() {
     final int maxTotal = 100;
     ConnectionPoolConfig poolConfig = new ConnectionPoolConfig();
