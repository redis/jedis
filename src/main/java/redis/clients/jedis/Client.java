--- conflicted
+++ resolved
@@ -1354,11 +1354,7 @@
     final byte[][] bids = new byte[ids.length][];
     for (int i = 0; i < ids.length; ++i) {
       StreamEntryID id = ids[i];
-<<<<<<< HEAD
-      bids[i] = SafeEncoder.encode(id==null ? "0-0" : id.toString());
-=======
       bids[i] = SafeEncoder.encode(id == null ? "0-0" : id.toString());
->>>>>>> 844477cb
     }
     xack(SafeEncoder.encode(key), SafeEncoder.encode(group), bids);
   }
@@ -1371,12 +1367,8 @@
 
   @Override
   public void xgroupSetID(String key, String groupname, StreamEntryID id) {
-<<<<<<< HEAD
-    xgroupSetID(SafeEncoder.encode(key), SafeEncoder.encode(groupname), SafeEncoder.encode(id==null ? "0-0" : id.toString()));
-=======
     xgroupSetID(SafeEncoder.encode(key), SafeEncoder.encode(groupname),
       SafeEncoder.encode(id == null ? "0-0" : id.toString()));
->>>>>>> 844477cb
   }
 
   @Override
@@ -1386,12 +1378,8 @@
 
   @Override
   public void xgroupDelConsumer(String key, String groupname, String consumerName) {
-<<<<<<< HEAD
-    xgroupDelConsumer(SafeEncoder.encode(key), SafeEncoder.encode(groupname), SafeEncoder.encode(consumerName));
-=======
     xgroupDelConsumer(SafeEncoder.encode(key), SafeEncoder.encode(groupname),
       SafeEncoder.encode(consumerName));
->>>>>>> 844477cb
   }
 
   @Override
@@ -1399,11 +1387,7 @@
     final byte[][] bids = new byte[ids.length][];
     for (int i = 0; i < ids.length; ++i) {
       StreamEntryID id = ids[i];
-<<<<<<< HEAD
-      bids[i] = SafeEncoder.encode(id==null ? "0-0" : id.toString());
-=======
       bids[i] = SafeEncoder.encode(id == null ? "0-0" : id.toString());
->>>>>>> 844477cb
     }
     xdel(SafeEncoder.encode(key), bids);
   }
@@ -1431,13 +1415,8 @@
   }
 
   @Override
-<<<<<<< HEAD
-  public void xclaim(String key, String group, String consumername, long minIdleTime, long newIdleTime, int retries,
-      boolean force, StreamEntryID... ids) {
-=======
   public void xclaim(String key, String group, String consumername, long minIdleTime,
       long newIdleTime, int retries, boolean force, StreamEntryID... ids) {
->>>>>>> 844477cb
 
     final byte[][] bids = new byte[ids.length][];
     for (int i = 0; i < ids.length; i++) {
