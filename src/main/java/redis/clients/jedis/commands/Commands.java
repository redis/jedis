package redis.clients.jedis.commands;

import java.util.Map;

import redis.clients.jedis.BitOP;
import redis.clients.jedis.ListPosition;
import redis.clients.jedis.ScanParams;
import redis.clients.jedis.SortingParams;
import redis.clients.jedis.ZParams;
<<<<<<< HEAD
import redis.clients.jedis.params.MigrateParams;
=======
import redis.clients.jedis.params.ClientKillParams;
>>>>>>> 432758b7
import redis.clients.jedis.params.SetParams;
import redis.clients.jedis.params.ZAddParams;
import redis.clients.jedis.params.ZIncrByParams;

public interface Commands {

  void ping(String message);
  
  void set(String key, String value);

  void set(String key, String value, SetParams params);

  void get(String key);

  void exists(String... keys);

  void del(String... keys);

  void unlink(String... keys);

  void type(String key);

  void keys(String pattern);

  void rename(String oldkey, String newkey);

  void renamenx(String oldkey, String newkey);

  void expire(String key, int seconds);

  void expireAt(String key, long unixTime);

  void ttl(String key);

  void pttl(String key);

  void touch(String... keys);

  void setbit(String key, long offset, boolean value);

  void setbit(String key, long offset, String value);

  void getbit(String key, long offset);

  void setrange(String key, long offset, String value);

  void getrange(String key, long startOffset, long endOffset);

  void move(String key, int dbIndex);

  void getSet(String key, String value);

  void mget(String... keys);

  void setnx(String key, String value);

  void setex(String key, int seconds, String value);

  void mset(String... keysvalues);

  void msetnx(String... keysvalues);

  void decrBy(String key, long decrement);

  void decr(String key);

  void incrBy(String key, long increment);

  void incrByFloat(String key, double increment);

  void incr(String key);

  void append(String key, String value);

  void substr(String key, int start, int end);

  void hset(String key, String field, String value);

  void hget(String key, String field);

  void hset(String key, Map<String, String> hash);

  void hsetnx(String key, String field, String value);

  void hmset(String key, Map<String, String> hash);

  void hmget(String key, String... fields);

  void hincrBy(String key, String field, long value);

  void hincrByFloat(String key, String field, double value);

  void hexists(String key, String field);

  void hdel(String key, String... fields);

  void hlen(String key);

  void hkeys(String key);

  void hvals(String key);

  void hgetAll(String key);

  void rpush(String key, String... strings);

  void lpush(String key, String... strings);

  void llen(String key);

  void lrange(String key, long start, long stop);

  void ltrim(String key, long start, long stop);

  void lindex(String key, long index);

  void lset(String key, long index, String value);

  void lrem(String key, long count, String value);

  void lpop(String key);

  void rpop(String key);

  void rpoplpush(String srckey, String dstkey);

  void sadd(String key, String... members);

  void smembers(String key);

  void srem(String key, String... member);

  void spop(String key);

  void spop(String key, long count);

  void smove(String srckey, String dstkey, String member);

  void scard(String key);

  void sismember(String key, String member);

  void sinter(String... keys);

  void sinterstore(String dstkey, String... keys);

  void sunion(String... keys);

  void sunionstore(String dstkey, String... keys);

  void sdiff(String... keys);

  void sdiffstore(String dstkey, String... keys);

  void srandmember(String key);

  void zadd(String key, double score, String member);

  void zadd(String key, double score, String member, ZAddParams params);

  void zadd(String key, Map<String, Double> scoreMembers);

  void zadd(String key, Map<String, Double> scoreMembers, ZAddParams params);

  void zrange(String key, long start, long stop);

  void zrem(String key, String... members);

  void zincrby(String key, double increment, String member);

  void zincrby(String key, double increment, String member, ZIncrByParams params);

  void zrank(String key, String member);

  void zrevrank(String key, String member);

  void zrevrange(String key, long start, long stop);

  void zrangeWithScores(String key, long start, long stop);

  void zrevrangeWithScores(String key, long start, long stop);

  void zcard(String key);

  void zscore(String key, String member);

  void watch(String... keys);

  void sort(String key);

  void sort(String key, SortingParams sortingParameters);

  void blpop(String[] args);

  void sort(String key, SortingParams sortingParameters, String dstkey);

  void sort(String key, String dstkey);

  void brpop(String[] args);

  void brpoplpush(String source, String destination, int timeout);

  void zcount(String key, double min, double max);

  void zcount(String key, String min, String max);

  void zrangeByScore(String key, double min, double max);

  void zrangeByScore(String key, String min, String max);

  void zrangeByScore(String key, double min, double max, int offset,
      int count);

  void zrangeByScore(String key, String min, String max, int offset, int count);

  void zrangeByScoreWithScores(String key, double min, double max);

  void zrangeByScoreWithScores(String key, double min, double max,
      int offset, int count);

  void zrangeByScoreWithScores(String key, String min, String max);

  void zrangeByScoreWithScores(String key, String min, String max,
      int offset, int count);

  void zrevrangeByScore(String key, double max, double min);

  void zrevrangeByScore(String key, String max, String min);

  void zrevrangeByScore(String key, double max, double min, int offset,
      int count);

  void zrevrangeByScore(String key, String max, String min, int offset, int count);

  void zrevrangeByScoreWithScores(String key, double max, double min);

  void zrevrangeByScoreWithScores(String key, double max, double min,
      int offset, int count);

  void zrevrangeByScoreWithScores(String key, String max, String min);

  void zrevrangeByScoreWithScores(String key, String max, String min,
      int offset, int count);

  void zremrangeByRank(String key, long start, long stop);

  void zremrangeByScore(String key, double min, double max);

  void zremrangeByScore(String key, String min, String max);

  void zunionstore(String dstkey, String... sets);

  void zunionstore(String dstkey, ZParams params, String... sets);

  void zinterstore(String dstkey, String... sets);

  void zinterstore(String dstkey, ZParams params, String... sets);

  void strlen(String key);

  void lpushx(String key, String... string);

  void persist(String key);

  void rpushx(String key, String... string);

  void echo(String string);

  void linsert(String key, ListPosition where, String pivot, String value);

  void bgrewriteaof();

  void bgsave();

  void lastsave();

  void save();

  void configSet(String parameter, String value);

  void configGet(String pattern);

  void configResetStat();

  void multi();

  void exec();

  void discard();

  void objectRefcount(String key);

  void objectIdletime(String key);

  void objectEncoding(String key);

  void bitcount(String key);

  void bitcount(String key, long start, long end);

  void bitop(BitOP op, String destKey, String... srcKeys);

  void dump(String key);

  void restore(String key, int ttl, byte[] serializedValue);

  void restoreReplace(String key, int ttl, byte[] serializedValue);

  void scan(String cursor, ScanParams params);

  void hscan(String key, String cursor, ScanParams params);

  void sscan(String key, String cursor, ScanParams params);

  void zscan(String key, String cursor, ScanParams params);

  void waitReplicas(int replicas, long timeout);

  /**
   * Used for BITFIELD Redis command
   * @param key
   * @param arguments
   */
  void bitfield(String key, String... arguments);

  /**
   * Used for HSTRLEN Redis command
   * @param key
   * @param field
   */
  void hstrlen(String key, String field);

<<<<<<< HEAD
  void migrate(String host, int port, String key, int destinationDB, int timeout);

  void migrate(String host, int port, int destinationDB, int timeout, MigrateParams params, String... keys);
=======
  void clientKill(String ipPort);

  void clientKill(String ip, int port);

  void clientKill(ClientKillParams params);

  void clientGetname();

  void clientList();

  void clientSetname(String name);

>>>>>>> 432758b7
}<|MERGE_RESOLUTION|>--- conflicted
+++ resolved
@@ -7,11 +7,8 @@
 import redis.clients.jedis.ScanParams;
 import redis.clients.jedis.SortingParams;
 import redis.clients.jedis.ZParams;
-<<<<<<< HEAD
 import redis.clients.jedis.params.MigrateParams;
-=======
 import redis.clients.jedis.params.ClientKillParams;
->>>>>>> 432758b7
 import redis.clients.jedis.params.SetParams;
 import redis.clients.jedis.params.ZAddParams;
 import redis.clients.jedis.params.ZIncrByParams;
@@ -344,11 +341,10 @@
    */
   void hstrlen(String key, String field);
 
-<<<<<<< HEAD
   void migrate(String host, int port, String key, int destinationDB, int timeout);
 
   void migrate(String host, int port, int destinationDB, int timeout, MigrateParams params, String... keys);
-=======
+
   void clientKill(String ipPort);
 
   void clientKill(String ip, int port);
@@ -361,5 +357,4 @@
 
   void clientSetname(String name);
 
->>>>>>> 432758b7
 }