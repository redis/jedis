package redis.clients.jedis.tests;

import org.apache.commons.pool2.impl.GenericObjectPoolConfig;
import org.junit.*;
import redis.clients.jedis.*;
import redis.clients.jedis.JedisCluster.Reset;
import redis.clients.jedis.exceptions.*;
import redis.clients.jedis.tests.utils.ClientKillerUtil;
import redis.clients.jedis.tests.utils.JedisClusterTestUtil;
import redis.clients.util.ClusterNodeInformationParser;
import redis.clients.util.JedisClusterCRC16;

import java.io.IOException;
import java.util.*;
import java.util.concurrent.*;
import java.util.logging.Logger;

public class JedisClusterTest extends Assert {
    private static Jedis node1;
    private static Jedis node2;
    private static Jedis node3;
    private static Jedis node4;
    private static Jedis nodeSlave2;
    private String localHost = HostAndPort.convertHost("127.0.0.1");

    private HostAndPort nodeInfo1 = HostAndPortUtil.getClusterServers().get(0);
    private HostAndPort nodeInfo2 = HostAndPortUtil.getClusterServers().get(1);
    private HostAndPort nodeInfo3 = HostAndPortUtil.getClusterServers().get(2);
    private HostAndPort nodeInfo4 = HostAndPortUtil.getClusterServers().get(3);
    private HostAndPort nodeInfoSlave2 = HostAndPortUtil.getClusterServers().get(4);
    protected Logger log = Logger.getLogger(getClass().getName());

    @Before
    public void setUp() throws InterruptedException {
        node1 = new Jedis(nodeInfo1.getHost(), nodeInfo1.getPort());
        node1.connect();
        node1.flushAll();

        node2 = new Jedis(nodeInfo2.getHost(), nodeInfo2.getPort());
        node2.connect();
        node2.flushAll();

        node3 = new Jedis(nodeInfo3.getHost(), nodeInfo3.getPort());
        node3.connect();
        node3.flushAll();

        node4 = new Jedis(nodeInfo4.getHost(), nodeInfo4.getPort());
        node4.connect();
        node4.flushAll();

        nodeSlave2 = new Jedis(nodeInfoSlave2.getHost(), nodeInfoSlave2.getPort());
        nodeSlave2.connect();
        nodeSlave2.flushAll();
        // ---- configure cluster

        // add nodes to cluster
        node1.clusterMeet(localHost, nodeInfo2.getPort());
        node1.clusterMeet(localHost, nodeInfo3.getPort());

        // split available slots across the three nodes
        int slotsPerNode = JedisCluster.HASHSLOTS / 3;
        int[] node1Slots = new int[slotsPerNode];
        int[] node2Slots = new int[slotsPerNode + 1];
        int[] node3Slots = new int[slotsPerNode];
        for (int i = 0, slot1 = 0, slot2 = 0, slot3 = 0; i < JedisCluster.HASHSLOTS; i++) {
            if (i < slotsPerNode) {
                node1Slots[slot1++] = i;
            }
            else if (i > slotsPerNode * 2) {
                node3Slots[slot3++] = i;
            }
            else {
                node2Slots[slot2++] = i;
            }
        }

        node1.clusterAddSlots(node1Slots);
        node2.clusterAddSlots(node2Slots);
        node3.clusterAddSlots(node3Slots);

        JedisClusterTestUtil.waitForClusterReady(node1, node2, node3);
    }

    @AfterClass
    public static void cleanUp() {
        node1.flushDB();
        node2.flushDB();
        node3.flushDB();
        node4.flushDB();
        node1.clusterReset(Reset.SOFT);
        node2.clusterReset(Reset.SOFT);
        node3.clusterReset(Reset.SOFT);
        node4.clusterReset(Reset.SOFT);
    }
<<<<<<< HEAD
    fail();
  }

  @Test(expected = JedisAskDataException.class)
  public void testThrowAskException() {
    int keySlot = JedisClusterCRC16.getSlot("test");
    String node3Id = JedisClusterTestUtil.getNodeId(node3.clusterNodes());
    node2.clusterSetSlotMigrating(keySlot, node3Id);
    node2.get("test");
  }

  @Test
  public void testDiscoverNodesAutomatically() {
    Set<HostAndPort> jedisClusterNode = new HashSet<HostAndPort>();
    jedisClusterNode.add(new HostAndPort("127.0.0.1", 7379));
    JedisCluster jc = new JedisCluster(jedisClusterNode);
    assertEquals(3, jc.getClusterNodes().size());
  }

  @Test
  public void testCalculateConnectionPerSlot() {
    Set<HostAndPort> jedisClusterNode = new HashSet<HostAndPort>();
    jedisClusterNode.add(new HostAndPort("127.0.0.1", 7379));
    JedisCluster jc = new JedisCluster(jedisClusterNode);
    jc.set("foo", "bar");
    jc.set("test", "test");
    assertEquals("bar", node3.get("foo"));
    assertEquals("test", node2.get("test"));
  }

  @Test
  public void testReadonly() throws Exception {
    node1.clusterMeet(localHost, nodeInfoSlave2.getPort());
    JedisClusterTestUtil.waitForClusterReady(node1, node2, node3, nodeSlave2);

    ClusterNodeInformationParser nodeInfoParser = new ClusterNodeInformationParser();
    for (String nodeInfo : node2.clusterNodes().split("\n")) {
      if (nodeInfo.contains("myself")) {
        nodeSlave2.clusterReplicate(nodeInfo.split(" ")[0]);
        break;
      }
    }
    try {
      nodeSlave2.get("test");
      fail();
    } catch (JedisMovedDataException e) {
=======

    @After
    public void tearDown() throws InterruptedException {
        cleanUp();
    }

    @Test(expected = JedisMovedDataException.class)
    public void testThrowMovedException() {
        node1.set("foo", "bar");
>>>>>>> 8a45511d
    }

    @Test
    public void testMovedExceptionParameters() {
        try {
            node1.set("foo", "bar");
        }
        catch (JedisMovedDataException jme) {
            assertEquals(12182, jme.getSlot());
            assertEquals(new HostAndPort(localHost, 7381), jme.getTargetNode());
            return;
        }
        fail();
    }

    @Test(expected = JedisAskDataException.class)
    public void testThrowAskException() {
        int keySlot = JedisClusterCRC16.getSlot("test");
        String node3Id = JedisClusterTestUtil.getNodeId(node3.clusterNodes());
        node2.clusterSetSlotMigrating(keySlot, node3Id);
        node2.get("test");
    }

    @Test
    public void testDiscoverNodesAutomatically() {
        Set<HostAndPort> jedisClusterNode = new HashSet<HostAndPort>();
        jedisClusterNode.add(new HostAndPort(localHost, 7379));
        JedisCluster jc = new JedisCluster(jedisClusterNode);
        assertEquals(3, jc.getClusterNodes().size());
    }

    @Test
    public void testCalculateConnectionPerSlot() {
        Set<HostAndPort> jedisClusterNode = new HashSet<HostAndPort>();
        jedisClusterNode.add(new HostAndPort(localHost, 7379));
        JedisCluster jc = new JedisCluster(jedisClusterNode);
        jc.set("foo", "bar");
        jc.set("test", "test");
        assertEquals("bar", node3.get("foo"));
        assertEquals("test", node2.get("test"));
    }

    @Test
    public void testReadonly() throws Exception {
        node1.clusterMeet(localHost, nodeInfoSlave2.getPort());
        JedisClusterTestUtil.waitForClusterReady(node1, node2, node3, nodeSlave2);

        ClusterNodeInformationParser nodeInfoParser = new ClusterNodeInformationParser();
        for (String nodeInfo : node2.clusterNodes().split("\n")) {
            if (nodeInfo.contains("myself")) {
                nodeSlave2.clusterReplicate(nodeInfo.split(" ")[0]);
                break;
            }
        }
        try {
            nodeSlave2.get("test");
            fail();
        }
        catch (JedisMovedDataException e) {
        }
        nodeSlave2.readonly();
        nodeSlave2.get("test");

        nodeSlave2.clusterReset(Reset.SOFT);
        nodeSlave2.flushDB();
    }

    /**
     * slot->nodes 15363 node3 e
     */
    @Test
    public void testMigrate() {
        log.info("test migrate slot");
        Set<HostAndPort> jedisClusterNode = new HashSet<HostAndPort>();
        jedisClusterNode.add(nodeInfo1);
        JedisCluster jc = new JedisCluster(jedisClusterNode);
        String node3Id = JedisClusterTestUtil.getNodeId(node3.clusterNodes());
        String node2Id = JedisClusterTestUtil.getNodeId(node2.clusterNodes());
        node3.clusterSetSlotMigrating(15363, node2Id);
        node2.clusterSetSlotImporting(15363, node3Id);
        try {
            node2.set("e", "e");
        }
        catch (JedisMovedDataException jme) {
            assertEquals(15363, jme.getSlot());
            assertEquals(new HostAndPort(localHost, nodeInfo3.getPort()), jme.getTargetNode());
        }

        try {
            node3.set("e", "e");
        }
        catch (JedisAskDataException jae) {
            assertEquals(15363, jae.getSlot());
            assertEquals(new HostAndPort(localHost, nodeInfo2.getPort()), jae.getTargetNode());
        }

        jc.set("e", "e");

        try {
            node2.get("e");
        }
        catch (JedisMovedDataException jme) {
            assertEquals(15363, jme.getSlot());
            assertEquals(new HostAndPort(localHost, nodeInfo3.getPort()), jme.getTargetNode());
        }
        try {
            node3.get("e");
        }
        catch (JedisAskDataException jae) {
            assertEquals(15363, jae.getSlot());
            assertEquals(new HostAndPort(localHost, nodeInfo2.getPort()), jae.getTargetNode());
        }

        assertEquals("e", jc.get("e"));

        node2.clusterSetSlotNode(15363, node2Id);
        node3.clusterSetSlotNode(15363, node2Id);
        // assertEquals("e", jc.get("e"));
        assertEquals("e", node2.get("e"));

        // assertEquals("e", node3.get("e"));

    }

    @Test
    public void testMigrateToNewNode() throws InterruptedException {
        log.info("test migrate slot to new node");
        Set<HostAndPort> jedisClusterNode = new HashSet<HostAndPort>();
        jedisClusterNode.add(nodeInfo1);
        JedisCluster jc = new JedisCluster(jedisClusterNode);
        node4.clusterMeet(localHost, nodeInfo1.getPort());

        String node3Id = JedisClusterTestUtil.getNodeId(node3.clusterNodes());
        String node4Id = JedisClusterTestUtil.getNodeId(node4.clusterNodes());
        JedisClusterTestUtil.waitForClusterReady(node4);
        node3.clusterSetSlotMigrating(15363, node4Id);
        node4.clusterSetSlotImporting(15363, node3Id);
        try {
            node4.set("e", "e");
        }
        catch (JedisMovedDataException jme) {
            assertEquals(15363, jme.getSlot());
            assertEquals(new HostAndPort(localHost, nodeInfo3.getPort()), jme.getTargetNode());
        }

        try {
            node3.set("e", "e");
        }
        catch (JedisAskDataException jae) {
            assertEquals(15363, jae.getSlot());
            assertEquals(new HostAndPort(localHost, nodeInfo4.getPort()), jae.getTargetNode());
        }

        jc.set("e", "e");

        try {
            node4.get("e");
        }
        catch (JedisMovedDataException jme) {
            assertEquals(15363, jme.getSlot());
            assertEquals(new HostAndPort(localHost, nodeInfo3.getPort()), jme.getTargetNode());
        }
        try {
            node3.get("e");
        }
        catch (JedisAskDataException jae) {
            assertEquals(15363, jae.getSlot());
            assertEquals(new HostAndPort(localHost, nodeInfo4.getPort()), jae.getTargetNode());
        }

        assertEquals("e", jc.get("e"));

        node4.clusterSetSlotNode(15363, node4Id);
        node3.clusterSetSlotNode(15363, node4Id);
        // assertEquals("e", jc.get("e"));
        assertEquals("e", node4.get("e"));

        // assertEquals("e", node3.get("e"));

    }

    @Test
    public void testRecalculateSlotsWhenMoved() throws InterruptedException {
        Set<HostAndPort> jedisClusterNode = new HashSet<HostAndPort>();
        jedisClusterNode.add(new HostAndPort(localHost, 7379));
        JedisCluster jc = new JedisCluster(jedisClusterNode);
        int slot51 = JedisClusterCRC16.getSlot("51");
        node2.clusterDelSlots(slot51);
        node3.clusterDelSlots(slot51);
        node3.clusterAddSlots(slot51);

        JedisClusterTestUtil.waitForClusterReady(node1, node2, node3);
        jc.set("51", "foo");
        assertEquals("foo", jc.get("51"));
    }

    @Test
    public void testAskResponse() throws InterruptedException {
        Set<HostAndPort> jedisClusterNode = new HashSet<HostAndPort>();
        jedisClusterNode.add(new HostAndPort(localHost, 7379));
        JedisCluster jc = new JedisCluster(jedisClusterNode);
        int slot51 = JedisClusterCRC16.getSlot("51");
        node3.clusterSetSlotImporting(slot51, JedisClusterTestUtil.getNodeId(node2.clusterNodes()));
        node2.clusterSetSlotMigrating(slot51, JedisClusterTestUtil.getNodeId(node3.clusterNodes()));
        jc.set("51", "foo");
        assertEquals("foo", jc.get("51"));
    }

    @Test(expected = JedisClusterMaxRedirectionsException.class)
    public void testRedisClusterMaxRedirections() {
        Set<HostAndPort> jedisClusterNode = new HashSet<HostAndPort>();
        jedisClusterNode.add(new HostAndPort(localHost, 7379));
        JedisCluster jc = new JedisCluster(jedisClusterNode);
        int slot51 = JedisClusterCRC16.getSlot("51");
        // This will cause an infinite redirection loop
        node2.clusterSetSlotMigrating(slot51, JedisClusterTestUtil.getNodeId(node3.clusterNodes()));
        jc.set("51", "foo");
    }

    @Test
    public void testRedisHashtag() {
        assertEquals(JedisClusterCRC16.getSlot("{bar"), JedisClusterCRC16.getSlot("foo{{bar}}zap"));
        assertEquals(JedisClusterCRC16.getSlot("{user1000}.following"), JedisClusterCRC16.getSlot("{user1000}.followers"));
        assertNotEquals(JedisClusterCRC16.getSlot("foo{}{bar}"), JedisClusterCRC16.getSlot("bar"));
        assertEquals(JedisClusterCRC16.getSlot("foo{bar}{zap}"), JedisClusterCRC16.getSlot("bar"));
    }

    @Test
    public void testClusterForgetNode() throws InterruptedException {
        // at first, join node4 to cluster
        node1.clusterMeet(localHost, nodeInfo4.getPort());

        String node7Id = JedisClusterTestUtil.getNodeId(node4.clusterNodes());

        JedisClusterTestUtil.assertNodeIsKnown(node3, node7Id, 1000);
        JedisClusterTestUtil.assertNodeIsKnown(node2, node7Id, 1000);
        JedisClusterTestUtil.assertNodeIsKnown(node1, node7Id, 1000);

        assertNodeHandshakeEnded(node3, 1000);
        assertNodeHandshakeEnded(node2, 1000);
        assertNodeHandshakeEnded(node1, 1000);

        assertEquals(4, node1.clusterNodes().split("\n").length);
        assertEquals(4, node2.clusterNodes().split("\n").length);
        assertEquals(4, node3.clusterNodes().split("\n").length);

        // do cluster forget
        node1.clusterForget(node7Id);
        node2.clusterForget(node7Id);
        node3.clusterForget(node7Id);

        JedisClusterTestUtil.assertNodeIsUnknown(node1, node7Id, 1000);
        JedisClusterTestUtil.assertNodeIsUnknown(node2, node7Id, 1000);
        JedisClusterTestUtil.assertNodeIsUnknown(node3, node7Id, 1000);

        assertEquals(3, node1.clusterNodes().split("\n").length);
        assertEquals(3, node2.clusterNodes().split("\n").length);
        assertEquals(3, node3.clusterNodes().split("\n").length);
    }

    @Test
    public void testClusterFlushSlots() {
        String slotRange = getNodeServingSlotRange(node1.clusterNodes());
        assertNotNull(slotRange);

        try {
            node1.clusterFlushSlots();
            assertNull(getNodeServingSlotRange(node1.clusterNodes()));
        }
        finally {
            // rollback
            String[] rangeInfo = slotRange.split("-");
            int lower = Integer.parseInt(rangeInfo[0]);
            int upper = Integer.parseInt(rangeInfo[1]);

            int[] node1Slots = new int[upper - lower + 1];
            for (int i = 0; lower <= upper; ) {
                node1Slots[i++] = lower++;
            }
            node1.clusterAddSlots(node1Slots);
        }
    }

    @Test
    public void testClusterKeySlot() {
        // It assumes JedisClusterCRC16 is correctly implemented
        assertEquals(node1.clusterKeySlot("foo{bar}zap}").intValue(), JedisClusterCRC16.getSlot("foo{bar}zap"));
        assertEquals(node1.clusterKeySlot("{user1000}.following").intValue(), JedisClusterCRC16.getSlot("{user1000}.following"));
    }

    @Test
    public void testClusterCountKeysInSlot() {
        Set<HostAndPort> jedisClusterNode = new HashSet<HostAndPort>();
        jedisClusterNode.add(new HostAndPort(nodeInfo1.getHost(), nodeInfo1.getPort()));
        JedisCluster jc = new JedisCluster(jedisClusterNode);

        for (int index = 0; index < 5; index++) {
            jc.set("foo{bar}" + index, "hello");
        }

        int slot = JedisClusterCRC16.getSlot("foo{bar}");
        assertEquals(5, node1.clusterCountKeysInSlot(slot).intValue());
    }

    @Test
    public void testStableSlotWhenMigratingNodeOrImportingNodeIsNotSpecified() throws InterruptedException {
        Set<HostAndPort> jedisClusterNode = new HashSet<HostAndPort>();
        jedisClusterNode.add(new HostAndPort(nodeInfo1.getHost(), nodeInfo1.getPort()));
        JedisCluster jc = new JedisCluster(jedisClusterNode);

        int slot51 = JedisClusterCRC16.getSlot("51");
        jc.set("51", "foo");
        // node2 is responsible of taking care of slot51 (7186)

        node3.clusterSetSlotImporting(slot51, JedisClusterTestUtil.getNodeId(node2.clusterNodes()));
        assertEquals("foo", jc.get("51"));
        node3.clusterSetSlotStable(slot51);
        assertEquals("foo", jc.get("51"));

        node2.clusterSetSlotMigrating(slot51, JedisClusterTestUtil.getNodeId(node3.clusterNodes()));
        // assertEquals("foo", jc.get("51")); // it leads Max Redirections
        node2.clusterSetSlotStable(slot51);
        assertEquals("foo", jc.get("51"));
    }

    @Test(expected = JedisConnectionException.class)
    public void testIfPoolConfigAppliesToClusterPools() {
        GenericObjectPoolConfig config = new GenericObjectPoolConfig();
        config.setMaxTotal(0);
        config.setMaxWaitMillis(2000);
        Set<HostAndPort> jedisClusterNode = new HashSet<HostAndPort>();
        jedisClusterNode.add(new HostAndPort(localHost, 7379));
        JedisCluster jc = new JedisCluster(jedisClusterNode, config);
        jc.set("52", "poolTestValue");
    }

<<<<<<< HEAD
    jc.close();
  }

  @Test(timeout = 2000)
  public void testReturnConnectionOnJedisConnectionException() throws InterruptedException {
    Set<HostAndPort> jedisClusterNode = new HashSet<HostAndPort>();
    jedisClusterNode.add(new HostAndPort("127.0.0.1", 7379));
    JedisPoolConfig config = new JedisPoolConfig();
    config.setMaxTotal(1);
    JedisCluster jc = new JedisCluster(jedisClusterNode, config);

    Jedis j = jc.getClusterNodes().get("127.0.0.1:7380").getResource();
    ClientKillerUtil.tagClient(j, "DEAD");
    ClientKillerUtil.killClient(j, "DEAD");
    j.close();

    jc.get("test");
  }

  @Test(expected = JedisClusterMaxRedirectionsException.class, timeout = 2000)
  public void testReturnConnectionOnRedirection() {
    Set<HostAndPort> jedisClusterNode = new HashSet<HostAndPort>();
    jedisClusterNode.add(new HostAndPort("127.0.0.1", 7379));
    JedisPoolConfig config = new JedisPoolConfig();
    config.setMaxTotal(1);
    JedisCluster jc = new JedisCluster(jedisClusterNode, 0, 2, config);

    // This will cause an infinite redirection between node 2 and 3
    node3.clusterSetSlotMigrating(15363, JedisClusterTestUtil.getNodeId(node2.clusterNodes()));
    jc.get("e");
  }

  private static String getNodeServingSlotRange(String infoOutput) {
    // f4f3dc4befda352a4e0beccf29f5e8828438705d 127.0.0.1:7380 master - 0
    // 1394372400827 0 connected 5461-10922
    for (String infoLine : infoOutput.split("\n")) {
      if (infoLine.contains("myself")) {
=======
    @Test
    public void testCloseable() throws IOException {
        Set<HostAndPort> jedisClusterNode = new HashSet<HostAndPort>();
        jedisClusterNode.add(new HostAndPort(nodeInfo1.getHost(), nodeInfo1.getPort()));

        JedisCluster jc = null;
>>>>>>> 8a45511d
        try {
            jc = new JedisCluster(jedisClusterNode);
            jc.set("51", "foo");
        }
        finally {
            if (jc != null) {
                jc.close();
            }
        }

        Iterator<JedisPool> poolIterator = jc.getClusterNodes().values().iterator();
        while (poolIterator.hasNext()) {
            JedisPool pool = poolIterator.next();
            try {
                pool.getResource();
                fail("JedisCluster's internal pools should be already destroyed");
            }
            catch (JedisConnectionException e) {
                // ok to go...
            }
        }
    }

    @Test
    public void testJedisClusterTimeout() {
        Set<HostAndPort> jedisClusterNode = new HashSet<HostAndPort>();
        jedisClusterNode.add(new HostAndPort(nodeInfo1.getHost(), nodeInfo1.getPort()));

        JedisCluster jc = new JedisCluster(jedisClusterNode, 4000);

        for (JedisPool pool : jc.getClusterNodes().values()) {
            Jedis jedis = pool.getResource();
            assertEquals(jedis.getClient().getConnectionTimeout(), 4000);
            assertEquals(jedis.getClient().getSoTimeout(), 4000);
            jedis.close();
        }

    }

    @Test
    public void testJedisClusterRunsWithMultithreaded() throws InterruptedException, ExecutionException, IOException {
        Set<HostAndPort> jedisClusterNode = new HashSet<HostAndPort>();
        jedisClusterNode.add(new HostAndPort(localHost, 7379));
        final JedisCluster jc = new JedisCluster(jedisClusterNode);
        jc.set("foo", "bar");

        ThreadPoolExecutor executor = new ThreadPoolExecutor(10, 100, 0, TimeUnit.SECONDS, new ArrayBlockingQueue<Runnable>(10));
        List<Future<String>> futures = new ArrayList<Future<String>>();
        for (int i = 0; i < 50; i++) {
            executor.submit(new Callable<String>() {
                @Override
                public String call() throws Exception {
                    // FIXME : invalidate slot cache from JedisCluster to test
                    // random connection also does work
                    return jc.get("foo");
                }
            });
        }

        for (Future<String> future : futures) {
            String value = future.get();
            assertEquals("bar", value);
        }

        jc.close();
    }

    @Test(timeout = 2000)
    public void testReturnConnectionOnJedisConnectionException() throws InterruptedException {
        Set<HostAndPort> jedisClusterNode = new HashSet<HostAndPort>();
        jedisClusterNode.add(new HostAndPort(localHost, 7379));
        JedisPoolConfig config = new JedisPoolConfig();
        config.setMaxTotal(1);
        JedisCluster jc = new JedisCluster(jedisClusterNode, config);

        Jedis j = jc.getClusterNodes().get(localHost + ":7380").getResource();
        ClientKillerUtil.tagClient(j, "DEAD");
        ClientKillerUtil.killClient(j, "DEAD");
        j.close();

        jc.get("test");
    }

    @Test(expected = JedisClusterMaxRedirectionsException.class, timeout = 2000)
    public void testReturnConnectionOnRedirection() {
        Set<HostAndPort> jedisClusterNode = new HashSet<HostAndPort>();
        jedisClusterNode.add(new HostAndPort(localHost, 7379));
        JedisPoolConfig config = new JedisPoolConfig();
        config.setMaxTotal(1);
        JedisCluster jc = new JedisCluster(jedisClusterNode, 0, 2, config);

        //This will cause an infinite redirection between node 2 and 3
        node3.clusterSetSlotMigrating(15363, JedisClusterTestUtil.getNodeId(node2.clusterNodes()));
        jc.get("e");
    }

    private static String getNodeServingSlotRange(String infoOutput) {
        // f4f3dc4befda352a4e0beccf29f5e8828438705d 127.0.0.1:7380 master - 0
        // 1394372400827 0 connected 5461-10922
        for (String infoLine : infoOutput.split("\n")) {
            if (infoLine.contains("myself")) {
                try {
                    return infoLine.split(" ")[8];
                }
                catch (ArrayIndexOutOfBoundsException e) {
                    return null;
                }
            }
        }
        return null;
    }

    private void assertNodeHandshakeEnded(Jedis node, int timeoutMs) {
        int sleepInterval = 100;
        for (int sleepTime = 0; sleepTime <= timeoutMs; sleepTime += sleepInterval) {
            boolean isHandshaking = isAnyNodeHandshaking(node);
            if (!isHandshaking) {
                return;
            }

            try {
                Thread.sleep(sleepInterval);
            }
            catch (InterruptedException e) {
            }
        }

        throw new JedisException("Node handshaking is not ended");
    }

    private boolean isAnyNodeHandshaking(Jedis node) {
        String infoOutput = node.clusterNodes();
        for (String infoLine : infoOutput.split("\n")) {
            if (infoLine.contains("handshake")) {
                return true;
            }
        }
        return false;
    }

}<|MERGE_RESOLUTION|>--- conflicted
+++ resolved
@@ -16,83 +16,100 @@
 import java.util.logging.Logger;
 
 public class JedisClusterTest extends Assert {
-    private static Jedis node1;
-    private static Jedis node2;
-    private static Jedis node3;
-    private static Jedis node4;
-    private static Jedis nodeSlave2;
-    private String localHost = HostAndPort.convertHost("127.0.0.1");
-
-    private HostAndPort nodeInfo1 = HostAndPortUtil.getClusterServers().get(0);
-    private HostAndPort nodeInfo2 = HostAndPortUtil.getClusterServers().get(1);
-    private HostAndPort nodeInfo3 = HostAndPortUtil.getClusterServers().get(2);
-    private HostAndPort nodeInfo4 = HostAndPortUtil.getClusterServers().get(3);
-    private HostAndPort nodeInfoSlave2 = HostAndPortUtil.getClusterServers().get(4);
-    protected Logger log = Logger.getLogger(getClass().getName());
-
-    @Before
-    public void setUp() throws InterruptedException {
-        node1 = new Jedis(nodeInfo1.getHost(), nodeInfo1.getPort());
-        node1.connect();
-        node1.flushAll();
-
-        node2 = new Jedis(nodeInfo2.getHost(), nodeInfo2.getPort());
-        node2.connect();
-        node2.flushAll();
-
-        node3 = new Jedis(nodeInfo3.getHost(), nodeInfo3.getPort());
-        node3.connect();
-        node3.flushAll();
-
-        node4 = new Jedis(nodeInfo4.getHost(), nodeInfo4.getPort());
-        node4.connect();
-        node4.flushAll();
-
-        nodeSlave2 = new Jedis(nodeInfoSlave2.getHost(), nodeInfoSlave2.getPort());
-        nodeSlave2.connect();
-        nodeSlave2.flushAll();
-        // ---- configure cluster
-
-        // add nodes to cluster
-        node1.clusterMeet(localHost, nodeInfo2.getPort());
-        node1.clusterMeet(localHost, nodeInfo3.getPort());
-
-        // split available slots across the three nodes
-        int slotsPerNode = JedisCluster.HASHSLOTS / 3;
-        int[] node1Slots = new int[slotsPerNode];
-        int[] node2Slots = new int[slotsPerNode + 1];
-        int[] node3Slots = new int[slotsPerNode];
-        for (int i = 0, slot1 = 0, slot2 = 0, slot3 = 0; i < JedisCluster.HASHSLOTS; i++) {
-            if (i < slotsPerNode) {
-                node1Slots[slot1++] = i;
-            }
-            else if (i > slotsPerNode * 2) {
-                node3Slots[slot3++] = i;
-            }
-            else {
-                node2Slots[slot2++] = i;
-            }
-        }
-
-        node1.clusterAddSlots(node1Slots);
-        node2.clusterAddSlots(node2Slots);
-        node3.clusterAddSlots(node3Slots);
-
-        JedisClusterTestUtil.waitForClusterReady(node1, node2, node3);
-    }
-
-    @AfterClass
-    public static void cleanUp() {
-        node1.flushDB();
-        node2.flushDB();
-        node3.flushDB();
-        node4.flushDB();
-        node1.clusterReset(Reset.SOFT);
-        node2.clusterReset(Reset.SOFT);
-        node3.clusterReset(Reset.SOFT);
-        node4.clusterReset(Reset.SOFT);
-    }
-<<<<<<< HEAD
+  private static Jedis node1;
+  private static Jedis node2;
+  private static Jedis node3;
+  private static Jedis node4;
+  private static Jedis nodeSlave2;
+  private String localHost = HostAndPort.convertHost("127.0.0.1");
+
+  private HostAndPort nodeInfo1 = HostAndPortUtil.getClusterServers().get(0);
+  private HostAndPort nodeInfo2 = HostAndPortUtil.getClusterServers().get(1);
+  private HostAndPort nodeInfo3 = HostAndPortUtil.getClusterServers().get(2);
+  private HostAndPort nodeInfo4 = HostAndPortUtil.getClusterServers().get(3);
+  private HostAndPort nodeInfoSlave2 = HostAndPortUtil.getClusterServers().get(4);
+  protected Logger log = Logger.getLogger(getClass().getName());
+
+  @Before
+  public void setUp() throws InterruptedException {
+    node1 = new Jedis(nodeInfo1.getHost(), nodeInfo1.getPort());
+    node1.connect();
+    node1.flushAll();
+
+    node2 = new Jedis(nodeInfo2.getHost(), nodeInfo2.getPort());
+    node2.connect();
+    node2.flushAll();
+
+    node3 = new Jedis(nodeInfo3.getHost(), nodeInfo3.getPort());
+    node3.connect();
+    node3.flushAll();
+
+    node4 = new Jedis(nodeInfo4.getHost(), nodeInfo4.getPort());
+    node4.connect();
+    node4.flushAll();
+
+    nodeSlave2 = new Jedis(nodeInfoSlave2.getHost(), nodeInfoSlave2.getPort());
+    nodeSlave2.connect();
+    nodeSlave2.flushAll();
+    // ---- configure cluster
+
+    // add nodes to cluster
+    node1.clusterMeet(localHost, nodeInfo2.getPort());
+    node1.clusterMeet(localHost, nodeInfo3.getPort());
+
+    // split available slots across the three nodes
+    int slotsPerNode = JedisCluster.HASHSLOTS / 3;
+    int[] node1Slots = new int[slotsPerNode];
+    int[] node2Slots = new int[slotsPerNode + 1];
+    int[] node3Slots = new int[slotsPerNode];
+    for (int i = 0, slot1 = 0, slot2 = 0, slot3 = 0; i < JedisCluster.HASHSLOTS; i++) {
+      if (i < slotsPerNode) {
+        node1Slots[slot1++] = i;
+      } else if (i > slotsPerNode * 2) {
+        node3Slots[slot3++] = i;
+      } else {
+        node2Slots[slot2++] = i;
+      }
+    }
+
+    node1.clusterAddSlots(node1Slots);
+    node2.clusterAddSlots(node2Slots);
+    node3.clusterAddSlots(node3Slots);
+
+    JedisClusterTestUtil.waitForClusterReady(node1, node2, node3);
+  }
+
+  @AfterClass
+  public static void cleanUp() {
+    node1.flushDB();
+    node2.flushDB();
+    node3.flushDB();
+    node4.flushDB();
+    node1.clusterReset(Reset.SOFT);
+    node2.clusterReset(Reset.SOFT);
+    node3.clusterReset(Reset.SOFT);
+    node4.clusterReset(Reset.SOFT);
+  }
+
+  @After
+  public void tearDown() throws InterruptedException {
+    cleanUp();
+  }
+
+  @Test(expected = JedisMovedDataException.class)
+  public void testThrowMovedException() {
+    node1.set("foo", "bar");
+  }
+
+  @Test
+  public void testMovedExceptionParameters() {
+    try {
+      node1.set("foo", "bar");
+    } catch (JedisMovedDataException jme) {
+      assertEquals(12182, jme.getSlot());
+      assertEquals(new HostAndPort(localHost, 7381), jme.getTargetNode());
+      return;
+    }
     fail();
   }
 
@@ -107,7 +124,7 @@
   @Test
   public void testDiscoverNodesAutomatically() {
     Set<HostAndPort> jedisClusterNode = new HashSet<HostAndPort>();
-    jedisClusterNode.add(new HostAndPort("127.0.0.1", 7379));
+    jedisClusterNode.add(new HostAndPort(localHost, 7379));
     JedisCluster jc = new JedisCluster(jedisClusterNode);
     assertEquals(3, jc.getClusterNodes().size());
   }
@@ -115,7 +132,7 @@
   @Test
   public void testCalculateConnectionPerSlot() {
     Set<HostAndPort> jedisClusterNode = new HashSet<HostAndPort>();
-    jedisClusterNode.add(new HostAndPort("127.0.0.1", 7379));
+    jedisClusterNode.add(new HostAndPort(localHost, 7379));
     JedisCluster jc = new JedisCluster(jedisClusterNode);
     jc.set("foo", "bar");
     jc.set("test", "test");
@@ -139,366 +156,360 @@
       nodeSlave2.get("test");
       fail();
     } catch (JedisMovedDataException e) {
-=======
-
-    @After
-    public void tearDown() throws InterruptedException {
-        cleanUp();
-    }
-
-    @Test(expected = JedisMovedDataException.class)
-    public void testThrowMovedException() {
-        node1.set("foo", "bar");
->>>>>>> 8a45511d
-    }
-
-    @Test
-    public void testMovedExceptionParameters() {
-        try {
-            node1.set("foo", "bar");
+    }
+    nodeSlave2.readonly();
+    nodeSlave2.get("test");
+
+    nodeSlave2.clusterReset(Reset.SOFT);
+    nodeSlave2.flushDB();
+  }
+
+  /**
+   * slot->nodes 15363 node3 e
+   */
+  @Test
+  public void testMigrate() {
+    log.info("test migrate slot");
+    Set<HostAndPort> jedisClusterNode = new HashSet<HostAndPort>();
+    jedisClusterNode.add(nodeInfo1);
+    JedisCluster jc = new JedisCluster(jedisClusterNode);
+    String node3Id = JedisClusterTestUtil.getNodeId(node3.clusterNodes());
+    String node2Id = JedisClusterTestUtil.getNodeId(node2.clusterNodes());
+    node3.clusterSetSlotMigrating(15363, node2Id);
+    node2.clusterSetSlotImporting(15363, node3Id);
+    try {
+      node2.set("e", "e");
+    } catch (JedisMovedDataException jme) {
+      assertEquals(15363, jme.getSlot());
+      assertEquals(new HostAndPort(localHost, nodeInfo3.getPort()), jme.getTargetNode());
+    }
+
+    try {
+      node3.set("e", "e");
+    } catch (JedisAskDataException jae) {
+      assertEquals(15363, jae.getSlot());
+      assertEquals(new HostAndPort(localHost, nodeInfo2.getPort()), jae.getTargetNode());
+    }
+
+    jc.set("e", "e");
+
+    try {
+      node2.get("e");
+    } catch (JedisMovedDataException jme) {
+      assertEquals(15363, jme.getSlot());
+      assertEquals(new HostAndPort(localHost, nodeInfo3.getPort()), jme.getTargetNode());
+    }
+    try {
+      node3.get("e");
+    } catch (JedisAskDataException jae) {
+      assertEquals(15363, jae.getSlot());
+      assertEquals(new HostAndPort(localHost, nodeInfo2.getPort()), jae.getTargetNode());
+    }
+
+    assertEquals("e", jc.get("e"));
+
+    node2.clusterSetSlotNode(15363, node2Id);
+    node3.clusterSetSlotNode(15363, node2Id);
+    // assertEquals("e", jc.get("e"));
+    assertEquals("e", node2.get("e"));
+
+    // assertEquals("e", node3.get("e"));
+
+  }
+
+  @Test
+  public void testMigrateToNewNode() throws InterruptedException {
+    log.info("test migrate slot to new node");
+    Set<HostAndPort> jedisClusterNode = new HashSet<HostAndPort>();
+    jedisClusterNode.add(nodeInfo1);
+    JedisCluster jc = new JedisCluster(jedisClusterNode);
+    node4.clusterMeet(localHost, nodeInfo1.getPort());
+
+    String node3Id = JedisClusterTestUtil.getNodeId(node3.clusterNodes());
+    String node4Id = JedisClusterTestUtil.getNodeId(node4.clusterNodes());
+    JedisClusterTestUtil.waitForClusterReady(node4);
+    node3.clusterSetSlotMigrating(15363, node4Id);
+    node4.clusterSetSlotImporting(15363, node3Id);
+    try {
+      node4.set("e", "e");
+    } catch (JedisMovedDataException jme) {
+      assertEquals(15363, jme.getSlot());
+      assertEquals(new HostAndPort(localHost, nodeInfo3.getPort()), jme.getTargetNode());
+    }
+
+    try {
+      node3.set("e", "e");
+    } catch (JedisAskDataException jae) {
+      assertEquals(15363, jae.getSlot());
+      assertEquals(new HostAndPort(localHost, nodeInfo4.getPort()), jae.getTargetNode());
+    }
+
+    jc.set("e", "e");
+
+    try {
+      node4.get("e");
+    } catch (JedisMovedDataException jme) {
+      assertEquals(15363, jme.getSlot());
+      assertEquals(new HostAndPort(localHost, nodeInfo3.getPort()), jme.getTargetNode());
+    }
+    try {
+      node3.get("e");
+    } catch (JedisAskDataException jae) {
+      assertEquals(15363, jae.getSlot());
+      assertEquals(new HostAndPort(localHost, nodeInfo4.getPort()), jae.getTargetNode());
+    }
+
+    assertEquals("e", jc.get("e"));
+
+    node4.clusterSetSlotNode(15363, node4Id);
+    node3.clusterSetSlotNode(15363, node4Id);
+    // assertEquals("e", jc.get("e"));
+    assertEquals("e", node4.get("e"));
+
+    // assertEquals("e", node3.get("e"));
+
+  }
+
+  @Test
+  public void testRecalculateSlotsWhenMoved() throws InterruptedException {
+    Set<HostAndPort> jedisClusterNode = new HashSet<HostAndPort>();
+    jedisClusterNode.add(new HostAndPort(localHost, 7379));
+    JedisCluster jc = new JedisCluster(jedisClusterNode);
+    int slot51 = JedisClusterCRC16.getSlot("51");
+    node2.clusterDelSlots(slot51);
+    node3.clusterDelSlots(slot51);
+    node3.clusterAddSlots(slot51);
+
+    JedisClusterTestUtil.waitForClusterReady(node1, node2, node3);
+    jc.set("51", "foo");
+    assertEquals("foo", jc.get("51"));
+  }
+
+  @Test
+  public void testAskResponse() throws InterruptedException {
+    Set<HostAndPort> jedisClusterNode = new HashSet<HostAndPort>();
+    jedisClusterNode.add(new HostAndPort(localHost, 7379));
+    JedisCluster jc = new JedisCluster(jedisClusterNode);
+    int slot51 = JedisClusterCRC16.getSlot("51");
+    node3.clusterSetSlotImporting(slot51, JedisClusterTestUtil.getNodeId(node2.clusterNodes()));
+    node2.clusterSetSlotMigrating(slot51, JedisClusterTestUtil.getNodeId(node3.clusterNodes()));
+    jc.set("51", "foo");
+    assertEquals("foo", jc.get("51"));
+  }
+
+  @Test(expected = JedisClusterMaxRedirectionsException.class)
+  public void testRedisClusterMaxRedirections() {
+    Set<HostAndPort> jedisClusterNode = new HashSet<HostAndPort>();
+    jedisClusterNode.add(new HostAndPort(localHost, 7379));
+    JedisCluster jc = new JedisCluster(jedisClusterNode);
+    int slot51 = JedisClusterCRC16.getSlot("51");
+    // This will cause an infinite redirection loop
+    node2.clusterSetSlotMigrating(slot51, JedisClusterTestUtil.getNodeId(node3.clusterNodes()));
+    jc.set("51", "foo");
+  }
+
+  @Test
+  public void testRedisHashtag() {
+    assertEquals(JedisClusterCRC16.getSlot("{bar"), JedisClusterCRC16.getSlot("foo{{bar}}zap"));
+    assertEquals(JedisClusterCRC16.getSlot("{user1000}.following"),
+      JedisClusterCRC16.getSlot("{user1000}.followers"));
+    assertNotEquals(JedisClusterCRC16.getSlot("foo{}{bar}"), JedisClusterCRC16.getSlot("bar"));
+    assertEquals(JedisClusterCRC16.getSlot("foo{bar}{zap}"), JedisClusterCRC16.getSlot("bar"));
+  }
+
+  @Test
+  public void testClusterForgetNode() throws InterruptedException {
+    // at first, join node4 to cluster
+    node1.clusterMeet(localHost, nodeInfo4.getPort());
+
+    String node7Id = JedisClusterTestUtil.getNodeId(node4.clusterNodes());
+
+    JedisClusterTestUtil.assertNodeIsKnown(node3, node7Id, 1000);
+    JedisClusterTestUtil.assertNodeIsKnown(node2, node7Id, 1000);
+    JedisClusterTestUtil.assertNodeIsKnown(node1, node7Id, 1000);
+
+    assertNodeHandshakeEnded(node3, 1000);
+    assertNodeHandshakeEnded(node2, 1000);
+    assertNodeHandshakeEnded(node1, 1000);
+
+    assertEquals(4, node1.clusterNodes().split("\n").length);
+    assertEquals(4, node2.clusterNodes().split("\n").length);
+    assertEquals(4, node3.clusterNodes().split("\n").length);
+
+    // do cluster forget
+    node1.clusterForget(node7Id);
+    node2.clusterForget(node7Id);
+    node3.clusterForget(node7Id);
+
+    JedisClusterTestUtil.assertNodeIsUnknown(node1, node7Id, 1000);
+    JedisClusterTestUtil.assertNodeIsUnknown(node2, node7Id, 1000);
+    JedisClusterTestUtil.assertNodeIsUnknown(node3, node7Id, 1000);
+
+    assertEquals(3, node1.clusterNodes().split("\n").length);
+    assertEquals(3, node2.clusterNodes().split("\n").length);
+    assertEquals(3, node3.clusterNodes().split("\n").length);
+  }
+
+  @Test
+  public void testClusterFlushSlots() {
+    String slotRange = getNodeServingSlotRange(node1.clusterNodes());
+    assertNotNull(slotRange);
+
+    try {
+      node1.clusterFlushSlots();
+      assertNull(getNodeServingSlotRange(node1.clusterNodes()));
+    } finally {
+      // rollback
+      String[] rangeInfo = slotRange.split("-");
+      int lower = Integer.parseInt(rangeInfo[0]);
+      int upper = Integer.parseInt(rangeInfo[1]);
+
+      int[] node1Slots = new int[upper - lower + 1];
+      for (int i = 0; lower <= upper;) {
+        node1Slots[i++] = lower++;
+      }
+      node1.clusterAddSlots(node1Slots);
+    }
+  }
+
+  @Test
+  public void testClusterKeySlot() {
+    // It assumes JedisClusterCRC16 is correctly implemented
+    assertEquals(node1.clusterKeySlot("foo{bar}zap}").intValue(),
+      JedisClusterCRC16.getSlot("foo{bar}zap"));
+    assertEquals(node1.clusterKeySlot("{user1000}.following").intValue(),
+      JedisClusterCRC16.getSlot("{user1000}.following"));
+  }
+
+  @Test
+  public void testClusterCountKeysInSlot() {
+    Set<HostAndPort> jedisClusterNode = new HashSet<HostAndPort>();
+    jedisClusterNode.add(new HostAndPort(nodeInfo1.getHost(), nodeInfo1.getPort()));
+    JedisCluster jc = new JedisCluster(jedisClusterNode);
+
+    for (int index = 0; index < 5; index++) {
+      jc.set("foo{bar}" + index, "hello");
+    }
+
+    int slot = JedisClusterCRC16.getSlot("foo{bar}");
+    assertEquals(5, node1.clusterCountKeysInSlot(slot).intValue());
+  }
+
+  @Test
+  public void testStableSlotWhenMigratingNodeOrImportingNodeIsNotSpecified()
+      throws InterruptedException {
+    Set<HostAndPort> jedisClusterNode = new HashSet<HostAndPort>();
+    jedisClusterNode.add(new HostAndPort(nodeInfo1.getHost(), nodeInfo1.getPort()));
+    JedisCluster jc = new JedisCluster(jedisClusterNode);
+
+    int slot51 = JedisClusterCRC16.getSlot("51");
+    jc.set("51", "foo");
+    // node2 is responsible of taking care of slot51 (7186)
+
+    node3.clusterSetSlotImporting(slot51, JedisClusterTestUtil.getNodeId(node2.clusterNodes()));
+    assertEquals("foo", jc.get("51"));
+    node3.clusterSetSlotStable(slot51);
+    assertEquals("foo", jc.get("51"));
+
+    node2.clusterSetSlotMigrating(slot51, JedisClusterTestUtil.getNodeId(node3.clusterNodes()));
+    // assertEquals("foo", jc.get("51")); // it leads Max Redirections
+    node2.clusterSetSlotStable(slot51);
+    assertEquals("foo", jc.get("51"));
+  }
+
+  @Test(expected = JedisConnectionException.class)
+  public void testIfPoolConfigAppliesToClusterPools() {
+    GenericObjectPoolConfig config = new GenericObjectPoolConfig();
+    config.setMaxTotal(0);
+    config.setMaxWaitMillis(2000);
+    Set<HostAndPort> jedisClusterNode = new HashSet<HostAndPort>();
+    jedisClusterNode.add(new HostAndPort(localHost, 7379));
+    JedisCluster jc = new JedisCluster(jedisClusterNode, config);
+    jc.set("52", "poolTestValue");
+  }
+
+  @Test
+  public void testCloseable() throws IOException {
+    Set<HostAndPort> jedisClusterNode = new HashSet<HostAndPort>();
+    jedisClusterNode.add(new HostAndPort(nodeInfo1.getHost(), nodeInfo1.getPort()));
+
+    JedisCluster jc = null;
+    try {
+      jc = new JedisCluster(jedisClusterNode);
+      jc.set("51", "foo");
+    } finally {
+      if (jc != null) {
+        jc.close();
+      }
+    }
+
+    Iterator<JedisPool> poolIterator = jc.getClusterNodes().values().iterator();
+    while (poolIterator.hasNext()) {
+      JedisPool pool = poolIterator.next();
+      try {
+        pool.getResource();
+        fail("JedisCluster's internal pools should be already destroyed");
+      } catch (JedisConnectionException e) {
+        // ok to go...
+      }
+    }
+  }
+
+  @Test
+  public void testJedisClusterTimeout() {
+    Set<HostAndPort> jedisClusterNode = new HashSet<HostAndPort>();
+    jedisClusterNode.add(new HostAndPort(nodeInfo1.getHost(), nodeInfo1.getPort()));
+
+    JedisCluster jc = new JedisCluster(jedisClusterNode, 4000);
+
+    for (JedisPool pool : jc.getClusterNodes().values()) {
+      Jedis jedis = pool.getResource();
+      assertEquals(jedis.getClient().getConnectionTimeout(), 4000);
+      assertEquals(jedis.getClient().getSoTimeout(), 4000);
+      jedis.close();
+    }
+
+  }
+
+  @Test
+  public void testJedisClusterRunsWithMultithreaded() throws InterruptedException,
+      ExecutionException, IOException {
+    Set<HostAndPort> jedisClusterNode = new HashSet<HostAndPort>();
+    jedisClusterNode.add(new HostAndPort(localHost, 7379));
+    final JedisCluster jc = new JedisCluster(jedisClusterNode);
+    jc.set("foo", "bar");
+
+    ThreadPoolExecutor executor = new ThreadPoolExecutor(10, 100, 0, TimeUnit.SECONDS,
+        new ArrayBlockingQueue<Runnable>(10));
+    List<Future<String>> futures = new ArrayList<Future<String>>();
+    for (int i = 0; i < 50; i++) {
+      executor.submit(new Callable<String>() {
+        @Override
+        public String call() throws Exception {
+          // FIXME : invalidate slot cache from JedisCluster to test
+          // random connection also does work
+          return jc.get("foo");
         }
-        catch (JedisMovedDataException jme) {
-            assertEquals(12182, jme.getSlot());
-            assertEquals(new HostAndPort(localHost, 7381), jme.getTargetNode());
-            return;
-        }
-        fail();
-    }
-
-    @Test(expected = JedisAskDataException.class)
-    public void testThrowAskException() {
-        int keySlot = JedisClusterCRC16.getSlot("test");
-        String node3Id = JedisClusterTestUtil.getNodeId(node3.clusterNodes());
-        node2.clusterSetSlotMigrating(keySlot, node3Id);
-        node2.get("test");
-    }
-
-    @Test
-    public void testDiscoverNodesAutomatically() {
-        Set<HostAndPort> jedisClusterNode = new HashSet<HostAndPort>();
-        jedisClusterNode.add(new HostAndPort(localHost, 7379));
-        JedisCluster jc = new JedisCluster(jedisClusterNode);
-        assertEquals(3, jc.getClusterNodes().size());
-    }
-
-    @Test
-    public void testCalculateConnectionPerSlot() {
-        Set<HostAndPort> jedisClusterNode = new HashSet<HostAndPort>();
-        jedisClusterNode.add(new HostAndPort(localHost, 7379));
-        JedisCluster jc = new JedisCluster(jedisClusterNode);
-        jc.set("foo", "bar");
-        jc.set("test", "test");
-        assertEquals("bar", node3.get("foo"));
-        assertEquals("test", node2.get("test"));
-    }
-
-    @Test
-    public void testReadonly() throws Exception {
-        node1.clusterMeet(localHost, nodeInfoSlave2.getPort());
-        JedisClusterTestUtil.waitForClusterReady(node1, node2, node3, nodeSlave2);
-
-        ClusterNodeInformationParser nodeInfoParser = new ClusterNodeInformationParser();
-        for (String nodeInfo : node2.clusterNodes().split("\n")) {
-            if (nodeInfo.contains("myself")) {
-                nodeSlave2.clusterReplicate(nodeInfo.split(" ")[0]);
-                break;
-            }
-        }
-        try {
-            nodeSlave2.get("test");
-            fail();
-        }
-        catch (JedisMovedDataException e) {
-        }
-        nodeSlave2.readonly();
-        nodeSlave2.get("test");
-
-        nodeSlave2.clusterReset(Reset.SOFT);
-        nodeSlave2.flushDB();
-    }
-
-    /**
-     * slot->nodes 15363 node3 e
-     */
-    @Test
-    public void testMigrate() {
-        log.info("test migrate slot");
-        Set<HostAndPort> jedisClusterNode = new HashSet<HostAndPort>();
-        jedisClusterNode.add(nodeInfo1);
-        JedisCluster jc = new JedisCluster(jedisClusterNode);
-        String node3Id = JedisClusterTestUtil.getNodeId(node3.clusterNodes());
-        String node2Id = JedisClusterTestUtil.getNodeId(node2.clusterNodes());
-        node3.clusterSetSlotMigrating(15363, node2Id);
-        node2.clusterSetSlotImporting(15363, node3Id);
-        try {
-            node2.set("e", "e");
-        }
-        catch (JedisMovedDataException jme) {
-            assertEquals(15363, jme.getSlot());
-            assertEquals(new HostAndPort(localHost, nodeInfo3.getPort()), jme.getTargetNode());
-        }
-
-        try {
-            node3.set("e", "e");
-        }
-        catch (JedisAskDataException jae) {
-            assertEquals(15363, jae.getSlot());
-            assertEquals(new HostAndPort(localHost, nodeInfo2.getPort()), jae.getTargetNode());
-        }
-
-        jc.set("e", "e");
-
-        try {
-            node2.get("e");
-        }
-        catch (JedisMovedDataException jme) {
-            assertEquals(15363, jme.getSlot());
-            assertEquals(new HostAndPort(localHost, nodeInfo3.getPort()), jme.getTargetNode());
-        }
-        try {
-            node3.get("e");
-        }
-        catch (JedisAskDataException jae) {
-            assertEquals(15363, jae.getSlot());
-            assertEquals(new HostAndPort(localHost, nodeInfo2.getPort()), jae.getTargetNode());
-        }
-
-        assertEquals("e", jc.get("e"));
-
-        node2.clusterSetSlotNode(15363, node2Id);
-        node3.clusterSetSlotNode(15363, node2Id);
-        // assertEquals("e", jc.get("e"));
-        assertEquals("e", node2.get("e"));
-
-        // assertEquals("e", node3.get("e"));
-
-    }
-
-    @Test
-    public void testMigrateToNewNode() throws InterruptedException {
-        log.info("test migrate slot to new node");
-        Set<HostAndPort> jedisClusterNode = new HashSet<HostAndPort>();
-        jedisClusterNode.add(nodeInfo1);
-        JedisCluster jc = new JedisCluster(jedisClusterNode);
-        node4.clusterMeet(localHost, nodeInfo1.getPort());
-
-        String node3Id = JedisClusterTestUtil.getNodeId(node3.clusterNodes());
-        String node4Id = JedisClusterTestUtil.getNodeId(node4.clusterNodes());
-        JedisClusterTestUtil.waitForClusterReady(node4);
-        node3.clusterSetSlotMigrating(15363, node4Id);
-        node4.clusterSetSlotImporting(15363, node3Id);
-        try {
-            node4.set("e", "e");
-        }
-        catch (JedisMovedDataException jme) {
-            assertEquals(15363, jme.getSlot());
-            assertEquals(new HostAndPort(localHost, nodeInfo3.getPort()), jme.getTargetNode());
-        }
-
-        try {
-            node3.set("e", "e");
-        }
-        catch (JedisAskDataException jae) {
-            assertEquals(15363, jae.getSlot());
-            assertEquals(new HostAndPort(localHost, nodeInfo4.getPort()), jae.getTargetNode());
-        }
-
-        jc.set("e", "e");
-
-        try {
-            node4.get("e");
-        }
-        catch (JedisMovedDataException jme) {
-            assertEquals(15363, jme.getSlot());
-            assertEquals(new HostAndPort(localHost, nodeInfo3.getPort()), jme.getTargetNode());
-        }
-        try {
-            node3.get("e");
-        }
-        catch (JedisAskDataException jae) {
-            assertEquals(15363, jae.getSlot());
-            assertEquals(new HostAndPort(localHost, nodeInfo4.getPort()), jae.getTargetNode());
-        }
-
-        assertEquals("e", jc.get("e"));
-
-        node4.clusterSetSlotNode(15363, node4Id);
-        node3.clusterSetSlotNode(15363, node4Id);
-        // assertEquals("e", jc.get("e"));
-        assertEquals("e", node4.get("e"));
-
-        // assertEquals("e", node3.get("e"));
-
-    }
-
-    @Test
-    public void testRecalculateSlotsWhenMoved() throws InterruptedException {
-        Set<HostAndPort> jedisClusterNode = new HashSet<HostAndPort>();
-        jedisClusterNode.add(new HostAndPort(localHost, 7379));
-        JedisCluster jc = new JedisCluster(jedisClusterNode);
-        int slot51 = JedisClusterCRC16.getSlot("51");
-        node2.clusterDelSlots(slot51);
-        node3.clusterDelSlots(slot51);
-        node3.clusterAddSlots(slot51);
-
-        JedisClusterTestUtil.waitForClusterReady(node1, node2, node3);
-        jc.set("51", "foo");
-        assertEquals("foo", jc.get("51"));
-    }
-
-    @Test
-    public void testAskResponse() throws InterruptedException {
-        Set<HostAndPort> jedisClusterNode = new HashSet<HostAndPort>();
-        jedisClusterNode.add(new HostAndPort(localHost, 7379));
-        JedisCluster jc = new JedisCluster(jedisClusterNode);
-        int slot51 = JedisClusterCRC16.getSlot("51");
-        node3.clusterSetSlotImporting(slot51, JedisClusterTestUtil.getNodeId(node2.clusterNodes()));
-        node2.clusterSetSlotMigrating(slot51, JedisClusterTestUtil.getNodeId(node3.clusterNodes()));
-        jc.set("51", "foo");
-        assertEquals("foo", jc.get("51"));
-    }
-
-    @Test(expected = JedisClusterMaxRedirectionsException.class)
-    public void testRedisClusterMaxRedirections() {
-        Set<HostAndPort> jedisClusterNode = new HashSet<HostAndPort>();
-        jedisClusterNode.add(new HostAndPort(localHost, 7379));
-        JedisCluster jc = new JedisCluster(jedisClusterNode);
-        int slot51 = JedisClusterCRC16.getSlot("51");
-        // This will cause an infinite redirection loop
-        node2.clusterSetSlotMigrating(slot51, JedisClusterTestUtil.getNodeId(node3.clusterNodes()));
-        jc.set("51", "foo");
-    }
-
-    @Test
-    public void testRedisHashtag() {
-        assertEquals(JedisClusterCRC16.getSlot("{bar"), JedisClusterCRC16.getSlot("foo{{bar}}zap"));
-        assertEquals(JedisClusterCRC16.getSlot("{user1000}.following"), JedisClusterCRC16.getSlot("{user1000}.followers"));
-        assertNotEquals(JedisClusterCRC16.getSlot("foo{}{bar}"), JedisClusterCRC16.getSlot("bar"));
-        assertEquals(JedisClusterCRC16.getSlot("foo{bar}{zap}"), JedisClusterCRC16.getSlot("bar"));
-    }
-
-    @Test
-    public void testClusterForgetNode() throws InterruptedException {
-        // at first, join node4 to cluster
-        node1.clusterMeet(localHost, nodeInfo4.getPort());
-
-        String node7Id = JedisClusterTestUtil.getNodeId(node4.clusterNodes());
-
-        JedisClusterTestUtil.assertNodeIsKnown(node3, node7Id, 1000);
-        JedisClusterTestUtil.assertNodeIsKnown(node2, node7Id, 1000);
-        JedisClusterTestUtil.assertNodeIsKnown(node1, node7Id, 1000);
-
-        assertNodeHandshakeEnded(node3, 1000);
-        assertNodeHandshakeEnded(node2, 1000);
-        assertNodeHandshakeEnded(node1, 1000);
-
-        assertEquals(4, node1.clusterNodes().split("\n").length);
-        assertEquals(4, node2.clusterNodes().split("\n").length);
-        assertEquals(4, node3.clusterNodes().split("\n").length);
-
-        // do cluster forget
-        node1.clusterForget(node7Id);
-        node2.clusterForget(node7Id);
-        node3.clusterForget(node7Id);
-
-        JedisClusterTestUtil.assertNodeIsUnknown(node1, node7Id, 1000);
-        JedisClusterTestUtil.assertNodeIsUnknown(node2, node7Id, 1000);
-        JedisClusterTestUtil.assertNodeIsUnknown(node3, node7Id, 1000);
-
-        assertEquals(3, node1.clusterNodes().split("\n").length);
-        assertEquals(3, node2.clusterNodes().split("\n").length);
-        assertEquals(3, node3.clusterNodes().split("\n").length);
-    }
-
-    @Test
-    public void testClusterFlushSlots() {
-        String slotRange = getNodeServingSlotRange(node1.clusterNodes());
-        assertNotNull(slotRange);
-
-        try {
-            node1.clusterFlushSlots();
-            assertNull(getNodeServingSlotRange(node1.clusterNodes()));
-        }
-        finally {
-            // rollback
-            String[] rangeInfo = slotRange.split("-");
-            int lower = Integer.parseInt(rangeInfo[0]);
-            int upper = Integer.parseInt(rangeInfo[1]);
-
-            int[] node1Slots = new int[upper - lower + 1];
-            for (int i = 0; lower <= upper; ) {
-                node1Slots[i++] = lower++;
-            }
-            node1.clusterAddSlots(node1Slots);
-        }
-    }
-
-    @Test
-    public void testClusterKeySlot() {
-        // It assumes JedisClusterCRC16 is correctly implemented
-        assertEquals(node1.clusterKeySlot("foo{bar}zap}").intValue(), JedisClusterCRC16.getSlot("foo{bar}zap"));
-        assertEquals(node1.clusterKeySlot("{user1000}.following").intValue(), JedisClusterCRC16.getSlot("{user1000}.following"));
-    }
-
-    @Test
-    public void testClusterCountKeysInSlot() {
-        Set<HostAndPort> jedisClusterNode = new HashSet<HostAndPort>();
-        jedisClusterNode.add(new HostAndPort(nodeInfo1.getHost(), nodeInfo1.getPort()));
-        JedisCluster jc = new JedisCluster(jedisClusterNode);
-
-        for (int index = 0; index < 5; index++) {
-            jc.set("foo{bar}" + index, "hello");
-        }
-
-        int slot = JedisClusterCRC16.getSlot("foo{bar}");
-        assertEquals(5, node1.clusterCountKeysInSlot(slot).intValue());
-    }
-
-    @Test
-    public void testStableSlotWhenMigratingNodeOrImportingNodeIsNotSpecified() throws InterruptedException {
-        Set<HostAndPort> jedisClusterNode = new HashSet<HostAndPort>();
-        jedisClusterNode.add(new HostAndPort(nodeInfo1.getHost(), nodeInfo1.getPort()));
-        JedisCluster jc = new JedisCluster(jedisClusterNode);
-
-        int slot51 = JedisClusterCRC16.getSlot("51");
-        jc.set("51", "foo");
-        // node2 is responsible of taking care of slot51 (7186)
-
-        node3.clusterSetSlotImporting(slot51, JedisClusterTestUtil.getNodeId(node2.clusterNodes()));
-        assertEquals("foo", jc.get("51"));
-        node3.clusterSetSlotStable(slot51);
-        assertEquals("foo", jc.get("51"));
-
-        node2.clusterSetSlotMigrating(slot51, JedisClusterTestUtil.getNodeId(node3.clusterNodes()));
-        // assertEquals("foo", jc.get("51")); // it leads Max Redirections
-        node2.clusterSetSlotStable(slot51);
-        assertEquals("foo", jc.get("51"));
-    }
-
-    @Test(expected = JedisConnectionException.class)
-    public void testIfPoolConfigAppliesToClusterPools() {
-        GenericObjectPoolConfig config = new GenericObjectPoolConfig();
-        config.setMaxTotal(0);
-        config.setMaxWaitMillis(2000);
-        Set<HostAndPort> jedisClusterNode = new HashSet<HostAndPort>();
-        jedisClusterNode.add(new HostAndPort(localHost, 7379));
-        JedisCluster jc = new JedisCluster(jedisClusterNode, config);
-        jc.set("52", "poolTestValue");
-    }
-
-<<<<<<< HEAD
+      });
+    }
+
+    for (Future<String> future : futures) {
+      String value = future.get();
+      assertEquals("bar", value);
+    }
+
     jc.close();
   }
 
   @Test(timeout = 2000)
   public void testReturnConnectionOnJedisConnectionException() throws InterruptedException {
     Set<HostAndPort> jedisClusterNode = new HashSet<HostAndPort>();
-    jedisClusterNode.add(new HostAndPort("127.0.0.1", 7379));
+    jedisClusterNode.add(new HostAndPort(localHost, 7379));
     JedisPoolConfig config = new JedisPoolConfig();
     config.setMaxTotal(1);
     JedisCluster jc = new JedisCluster(jedisClusterNode, config);
 
-    Jedis j = jc.getClusterNodes().get("127.0.0.1:7380").getResource();
+    Jedis j = jc.getClusterNodes().get(localHost + ":7380").getResource();
     ClientKillerUtil.tagClient(j, "DEAD");
     ClientKillerUtil.killClient(j, "DEAD");
     j.close();
@@ -509,7 +520,7 @@
   @Test(expected = JedisClusterMaxRedirectionsException.class, timeout = 2000)
   public void testReturnConnectionOnRedirection() {
     Set<HostAndPort> jedisClusterNode = new HashSet<HostAndPort>();
-    jedisClusterNode.add(new HostAndPort("127.0.0.1", 7379));
+    jedisClusterNode.add(new HostAndPort(localHost, 7379));
     JedisPoolConfig config = new JedisPoolConfig();
     config.setMaxTotal(1);
     JedisCluster jc = new JedisCluster(jedisClusterNode, 0, 2, config);
@@ -524,152 +535,39 @@
     // 1394372400827 0 connected 5461-10922
     for (String infoLine : infoOutput.split("\n")) {
       if (infoLine.contains("myself")) {
-=======
-    @Test
-    public void testCloseable() throws IOException {
-        Set<HostAndPort> jedisClusterNode = new HashSet<HostAndPort>();
-        jedisClusterNode.add(new HostAndPort(nodeInfo1.getHost(), nodeInfo1.getPort()));
-
-        JedisCluster jc = null;
->>>>>>> 8a45511d
         try {
-            jc = new JedisCluster(jedisClusterNode);
-            jc.set("51", "foo");
+          return infoLine.split(" ")[8];
+        } catch (ArrayIndexOutOfBoundsException e) {
+          return null;
         }
-        finally {
-            if (jc != null) {
-                jc.close();
-            }
-        }
-
-        Iterator<JedisPool> poolIterator = jc.getClusterNodes().values().iterator();
-        while (poolIterator.hasNext()) {
-            JedisPool pool = poolIterator.next();
-            try {
-                pool.getResource();
-                fail("JedisCluster's internal pools should be already destroyed");
-            }
-            catch (JedisConnectionException e) {
-                // ok to go...
-            }
-        }
-    }
-
-    @Test
-    public void testJedisClusterTimeout() {
-        Set<HostAndPort> jedisClusterNode = new HashSet<HostAndPort>();
-        jedisClusterNode.add(new HostAndPort(nodeInfo1.getHost(), nodeInfo1.getPort()));
-
-        JedisCluster jc = new JedisCluster(jedisClusterNode, 4000);
-
-        for (JedisPool pool : jc.getClusterNodes().values()) {
-            Jedis jedis = pool.getResource();
-            assertEquals(jedis.getClient().getConnectionTimeout(), 4000);
-            assertEquals(jedis.getClient().getSoTimeout(), 4000);
-            jedis.close();
-        }
-
-    }
-
-    @Test
-    public void testJedisClusterRunsWithMultithreaded() throws InterruptedException, ExecutionException, IOException {
-        Set<HostAndPort> jedisClusterNode = new HashSet<HostAndPort>();
-        jedisClusterNode.add(new HostAndPort(localHost, 7379));
-        final JedisCluster jc = new JedisCluster(jedisClusterNode);
-        jc.set("foo", "bar");
-
-        ThreadPoolExecutor executor = new ThreadPoolExecutor(10, 100, 0, TimeUnit.SECONDS, new ArrayBlockingQueue<Runnable>(10));
-        List<Future<String>> futures = new ArrayList<Future<String>>();
-        for (int i = 0; i < 50; i++) {
-            executor.submit(new Callable<String>() {
-                @Override
-                public String call() throws Exception {
-                    // FIXME : invalidate slot cache from JedisCluster to test
-                    // random connection also does work
-                    return jc.get("foo");
-                }
-            });
-        }
-
-        for (Future<String> future : futures) {
-            String value = future.get();
-            assertEquals("bar", value);
-        }
-
-        jc.close();
-    }
-
-    @Test(timeout = 2000)
-    public void testReturnConnectionOnJedisConnectionException() throws InterruptedException {
-        Set<HostAndPort> jedisClusterNode = new HashSet<HostAndPort>();
-        jedisClusterNode.add(new HostAndPort(localHost, 7379));
-        JedisPoolConfig config = new JedisPoolConfig();
-        config.setMaxTotal(1);
-        JedisCluster jc = new JedisCluster(jedisClusterNode, config);
-
-        Jedis j = jc.getClusterNodes().get(localHost + ":7380").getResource();
-        ClientKillerUtil.tagClient(j, "DEAD");
-        ClientKillerUtil.killClient(j, "DEAD");
-        j.close();
-
-        jc.get("test");
-    }
-
-    @Test(expected = JedisClusterMaxRedirectionsException.class, timeout = 2000)
-    public void testReturnConnectionOnRedirection() {
-        Set<HostAndPort> jedisClusterNode = new HashSet<HostAndPort>();
-        jedisClusterNode.add(new HostAndPort(localHost, 7379));
-        JedisPoolConfig config = new JedisPoolConfig();
-        config.setMaxTotal(1);
-        JedisCluster jc = new JedisCluster(jedisClusterNode, 0, 2, config);
-
-        //This will cause an infinite redirection between node 2 and 3
-        node3.clusterSetSlotMigrating(15363, JedisClusterTestUtil.getNodeId(node2.clusterNodes()));
-        jc.get("e");
-    }
-
-    private static String getNodeServingSlotRange(String infoOutput) {
-        // f4f3dc4befda352a4e0beccf29f5e8828438705d 127.0.0.1:7380 master - 0
-        // 1394372400827 0 connected 5461-10922
-        for (String infoLine : infoOutput.split("\n")) {
-            if (infoLine.contains("myself")) {
-                try {
-                    return infoLine.split(" ")[8];
-                }
-                catch (ArrayIndexOutOfBoundsException e) {
-                    return null;
-                }
-            }
-        }
-        return null;
-    }
-
-    private void assertNodeHandshakeEnded(Jedis node, int timeoutMs) {
-        int sleepInterval = 100;
-        for (int sleepTime = 0; sleepTime <= timeoutMs; sleepTime += sleepInterval) {
-            boolean isHandshaking = isAnyNodeHandshaking(node);
-            if (!isHandshaking) {
-                return;
-            }
-
-            try {
-                Thread.sleep(sleepInterval);
-            }
-            catch (InterruptedException e) {
-            }
-        }
-
-        throw new JedisException("Node handshaking is not ended");
-    }
-
-    private boolean isAnyNodeHandshaking(Jedis node) {
-        String infoOutput = node.clusterNodes();
-        for (String infoLine : infoOutput.split("\n")) {
-            if (infoLine.contains("handshake")) {
-                return true;
-            }
-        }
-        return false;
-    }
+      }
+    }
+    return null;
+  }
+
+  private void assertNodeHandshakeEnded(Jedis node, int timeoutMs) {
+    int sleepInterval = 100;
+    for (int sleepTime = 0; sleepTime <= timeoutMs; sleepTime += sleepInterval) {
+      boolean isHandshaking = isAnyNodeHandshaking(node);
+      if (!isHandshaking) return;
+
+      try {
+        Thread.sleep(sleepInterval);
+      } catch (InterruptedException e) {
+      }
+    }
+
+    throw new JedisException("Node handshaking is not ended");
+  }
+
+  private boolean isAnyNodeHandshaking(Jedis node) {
+    String infoOutput = node.clusterNodes();
+    for (String infoLine : infoOutput.split("\n")) {
+      if (infoLine.contains("handshake")) {
+        return true;
+      }
+    }
+    return false;
+  }
 
 }