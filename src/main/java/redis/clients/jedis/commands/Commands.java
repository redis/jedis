--- conflicted
+++ resolved
@@ -341,30 +341,26 @@
    * @param field
    */
   void hstrlen(String key, String field);
-<<<<<<< HEAD
   
+  void migrate(String host, int port, String key, int destinationDB, int timeout);
+
+  void migrate(String host, int port, int destinationDB, int timeout, MigrateParams params, String... keys);
+
+  void clientKill(String ipPort);
+
+  void clientKill(String ip, int port);
+
+  void clientKill(ClientKillParams params);
+
+  void clientGetname();
+
+  void clientList();
+
+  void clientSetname(String name);
+
   void xadd(String key, EntryID id, Map<String, String> hash);
-	
+  
   void xlen(String key);
 
   void xrange(String key, EntryID start, EntryID end, long count);  
-=======
-
-  void migrate(String host, int port, String key, int destinationDB, int timeout);
-
-  void migrate(String host, int port, int destinationDB, int timeout, MigrateParams params, String... keys);
-
-  void clientKill(String ipPort);
-
-  void clientKill(String ip, int port);
-
-  void clientKill(ClientKillParams params);
-
-  void clientGetname();
-
-  void clientList();
-
-  void clientSetname(String name);
-
->>>>>>> 364199bd
 }