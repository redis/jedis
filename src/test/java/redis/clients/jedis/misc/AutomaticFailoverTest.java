--- conflicted
+++ resolved
@@ -115,7 +115,8 @@
     MultiClusterClientConfig.Builder builder = new MultiClusterClientConfig.Builder(
         getClusterConfigs(clientConfig, unresolvableHostAndPort, workingEndpoint.getHostAndPort()))
             .retryWaitDuration(1).retryMaxAttempts(1)
-            .circuitBreakerSlidingWindowSize(slidingWindowSize).circuitBreakerMinNumOfFailures(slidingWindowMinFails);
+            .circuitBreakerSlidingWindowSize(slidingWindowSize)
+            .circuitBreakerMinNumOfFailures(slidingWindowMinFails);
 
     RedisFailoverReporter failoverReporter = new RedisFailoverReporter();
     MultiClusterPooledConnectionProvider connectionProvider = new MultiClusterPooledConnectionProvider(
@@ -156,13 +157,9 @@
             .retryMaxAttempts(retryMaxAttempts) // Default
             // is
             // 3
-<<<<<<< HEAD
-            .circuitBreakerSlidingWindowSize(slidingWindowSize)
-            .circuitBreakerFailureRateThreshold(50).circuitBreakerMinNumOfFailures(slidingWindowMinFails);
-=======
-            .circuitBreakerSlidingWindowMinCalls(slidingWindowMinCalls)
+            .circuitBreakerFailureRateThreshold(50)
+            .circuitBreakerMinNumOfFailures(slidingWindowMinFails)
             .circuitBreakerSlidingWindowSize(slidingWindowSize);
->>>>>>> b899f3fd
 
     RedisFailoverReporter failoverReporter = new RedisFailoverReporter();
     MultiClusterPooledConnectionProvider connectionProvider = new MultiClusterPooledConnectionProvider(
