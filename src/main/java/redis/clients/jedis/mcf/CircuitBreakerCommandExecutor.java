package redis.clients.jedis.mcf;

import io.github.resilience4j.circuitbreaker.CircuitBreaker;
import io.github.resilience4j.decorators.Decorators;
import io.github.resilience4j.decorators.Decorators.DecorateSupplier;

import redis.clients.jedis.CommandObject;
import redis.clients.jedis.Connection;
import redis.clients.jedis.annots.Experimental;
import redis.clients.jedis.exceptions.JedisConnectionException;
import redis.clients.jedis.executors.CommandExecutor;
import redis.clients.jedis.mcf.MultiClusterPooledConnectionProvider.Cluster;

/**
 * @author Allen Terleto (aterleto)
 *         <p>
 *         CommandExecutor with built-in retry, circuit-breaker, and failover to another
 *         cluster/database endpoint. With this executor users can seamlessly failover to Disaster
 *         Recovery (DR), Backup, and Active-Active cluster(s) by using simple configuration which
 *         is passed through from Resilience4j - https://resilience4j.readme.io/docs
 *         <p>
 */
@Experimental
public class CircuitBreakerCommandExecutor extends CircuitBreakerFailoverBase
    implements CommandExecutor {

  public CircuitBreakerCommandExecutor(MultiClusterPooledConnectionProvider provider) {
    super(provider);
  }

  @Override
  public <T> T executeCommand(CommandObject<T> commandObject) {
    Cluster cluster = provider.getCluster(); // Pass this by reference for thread safety

    DecorateSupplier<T> supplier = Decorators
        .ofSupplier(() -> this.handleExecuteCommand(commandObject, cluster));

    supplier.withCircuitBreaker(cluster.getCircuitBreaker());
    supplier.withRetry(cluster.getRetry());
    supplier.withFallback(provider.getFallbackExceptionList(),
      e -> this.handleClusterFailover(commandObject, cluster));

    try {
      return supplier.decorate().get();
    } catch (Exception e) {
      if (isCircuitBreakerTrackedException(e, cluster)) {
        evaluateThresholds(cluster);
      }
      throw e;
    }
  }

  /**
   * Functional interface wrapped in retry and circuit breaker logic to handle happy path scenarios
   */
  private <T> T handleExecuteCommand(CommandObject<T> commandObject, Cluster cluster) {
<<<<<<< HEAD
    evaluateThresholds(cluster);
=======
>>>>>>> b899f3fd
    Connection connection;
    try {
      connection = cluster.getConnection();
    } catch (JedisConnectionException e) {
      provider.assertOperability();
      throw e;
    }
    try {
      return connection.executeCommand(commandObject);
    } catch (Exception e) {
      if (cluster.retryOnFailover() && !isActiveCluster(cluster)
          && isCircuitBreakerTrackedException(e, cluster)) {
        throw new ConnectionFailoverException(
            "Command failed during failover: " + cluster.getCircuitBreaker().getName(), e);
      }
      throw e;
    } finally {
      connection.close();
    }
  }

  private boolean isActiveCluster(Cluster cluster) {
    Cluster activeCluster = provider.getCluster();
    return activeCluster != null && activeCluster.equals(cluster);
  }

  /**
   * Functional interface wrapped in retry and circuit breaker logic to handle open circuit breaker
   * failure scenarios
   */
  private <T> T handleClusterFailover(CommandObject<T> commandObject, Cluster cluster) {

    clusterFailover(cluster);

    // Recursive call to the initiating method so the operation can be retried on the next cluster
    // connection
    return executeCommand(commandObject);
  }

}<|MERGE_RESOLUTION|>--- conflicted
+++ resolved
@@ -1,6 +1,5 @@
 package redis.clients.jedis.mcf;
 
-import io.github.resilience4j.circuitbreaker.CircuitBreaker;
 import io.github.resilience4j.decorators.Decorators;
 import io.github.resilience4j.decorators.Decorators.DecorateSupplier;
 
@@ -54,10 +53,7 @@
    * Functional interface wrapped in retry and circuit breaker logic to handle happy path scenarios
    */
   private <T> T handleExecuteCommand(CommandObject<T> commandObject, Cluster cluster) {
-<<<<<<< HEAD
     evaluateThresholds(cluster);
-=======
->>>>>>> b899f3fd
     Connection connection;
     try {
       connection = cluster.getConnection();
