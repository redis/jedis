--- conflicted
+++ resolved
@@ -16,17 +16,6 @@
   protected Client client = null;
 
   @Override
-<<<<<<< HEAD
-  public Response<Long> copy(byte[] srcKey, byte[] dstKey, CopyParams params) {
-    client.copy(srcKey, dstKey, params);
-    return getResponse(BuilderFactory.LONG);
-  }
-
-  @Override
-  public Response<Long> copy(String srcKey, String dstKey, CopyParams params) {
-    client.copy(srcKey, dstKey, params);
-    return getResponse(BuilderFactory.LONG);
-=======
   public Response<byte[]> lmove(byte[] srcKey, byte[] dstKey, ListDirection from,
       ListDirection to) {
     client.lmove(srcKey, dstKey, from, to);
@@ -52,7 +41,18 @@
       int timeout) {
     client.blmove(srcKey, dstKey, from, to, timeout);
     return getResponse(BuilderFactory.STRING);
->>>>>>> 2b4a5aee
+  }
+
+  @Override
+  public Response<Long> copy(byte[] srcKey, byte[] dstKey, CopyParams params) {
+    client.copy(srcKey, dstKey, params);
+    return getResponse(BuilderFactory.LONG);
+  }
+
+  @Override
+  public Response<Long> copy(String srcKey, String dstKey, CopyParams params) {
+    client.copy(srcKey, dstKey, params);
+    return getResponse(BuilderFactory.LONG);
   }
 
   @Override
