package redis.clients.jedis.misc;

import java.net.UnknownHostException;
import java.util.Arrays;
import java.util.Collections;
import java.util.List;
import java.util.function.Consumer;
import java.util.stream.Collectors;

import org.junit.jupiter.api.AfterEach;
import org.junit.jupiter.api.BeforeEach;
import org.junit.jupiter.api.Tag;
import org.junit.jupiter.api.Test;
import org.slf4j.Logger;
import org.slf4j.LoggerFactory;

import redis.clients.jedis.*;
import redis.clients.jedis.exceptions.JedisAccessControlException;
import redis.clients.jedis.exceptions.JedisConnectionException;
import redis.clients.jedis.mcf.ClusterSwitchEventArgs;
import redis.clients.jedis.mcf.MultiClusterPooledConnectionProvider;
import redis.clients.jedis.mcf.MultiClusterPooledConnectionProviderHelper;
import redis.clients.jedis.mcf.SwitchReason;
import redis.clients.jedis.util.IOUtils;

import static org.hamcrest.MatcherAssert.assertThat;
import static org.hamcrest.Matchers.instanceOf;
import static org.junit.jupiter.api.Assertions.assertEquals;
import static org.junit.jupiter.api.Assertions.assertFalse;
import static org.junit.jupiter.api.Assertions.assertThrows;
import static org.junit.jupiter.api.Assertions.assertTrue;

@Tag("failover")
public class AutomaticFailoverTest {

  private static final Logger log = LoggerFactory.getLogger(AutomaticFailoverTest.class);

  private final HostAndPort hostPortWithFailure = new HostAndPort(
      HostAndPorts.getRedisEndpoint("standalone0").getHost(), 6378);
  private final EndpointConfig endpointForAuthFailure = HostAndPorts
      .getRedisEndpoint("standalone0");
  private final EndpointConfig workingEndpoint = HostAndPorts
      .getRedisEndpoint("standalone7-with-lfu-policy");

  private final JedisClientConfig clientConfig = DefaultJedisClientConfig.builder().build();

  private Jedis jedis2;

  private List<MultiClusterClientConfig.ClusterConfig> getClusterConfigs(
      JedisClientConfig clientConfig, HostAndPort... hostPorts) {
    return Arrays.stream(hostPorts)
        .map(hp -> new MultiClusterClientConfig.ClusterConfig(hp, clientConfig))
        .collect(Collectors.toList());
  }

  @BeforeEach
  public void setUp() {
    jedis2 = new Jedis(workingEndpoint.getHostAndPort(),
        workingEndpoint.getClientConfigBuilder().build());
    jedis2.flushAll();
  }

  @AfterEach
  public void cleanUp() {
    IOUtils.closeQuietly(jedis2);
  }

  @Test
  public void pipelineWithSwitch() {
    MultiClusterPooledConnectionProvider provider = new MultiClusterPooledConnectionProvider(
        new MultiClusterClientConfig.Builder(
            getClusterConfigs(clientConfig, hostPortWithFailure, workingEndpoint.getHostAndPort()))
                .build());

    try (UnifiedJedis client = new UnifiedJedis(provider)) {
      AbstractPipeline pipe = client.pipelined();
      pipe.set("pstr", "foobar");
      pipe.hset("phash", "foo", "bar");
<<<<<<< HEAD
      provider.iterateActiveCluster(SwitchReason.HEALTH_CHECK, provider.getCluster());
=======
      MultiClusterPooledConnectionProviderHelper.iterateActiveCluster(provider,
        SwitchReason.HEALTH_CHECK);
>>>>>>> 213e7499
      pipe.sync();
    }

    assertEquals("foobar", jedis2.get("pstr"));
    assertEquals("bar", jedis2.hget("phash", "foo"));
  }

  @Test
  public void transactionWithSwitch() {
    MultiClusterPooledConnectionProvider provider = new MultiClusterPooledConnectionProvider(
        new MultiClusterClientConfig.Builder(
            getClusterConfigs(clientConfig, hostPortWithFailure, workingEndpoint.getHostAndPort()))
                .build());

    try (UnifiedJedis client = new UnifiedJedis(provider)) {
      AbstractTransaction tx = client.multi();
      tx.set("tstr", "foobar");
      tx.hset("thash", "foo", "bar");
<<<<<<< HEAD
      provider.iterateActiveCluster(SwitchReason.HEALTH_CHECK, provider.getCluster());
=======
      MultiClusterPooledConnectionProviderHelper.iterateActiveCluster(provider,
        SwitchReason.HEALTH_CHECK);
>>>>>>> 213e7499
      assertEquals(Arrays.asList("OK", 1L), tx.exec());
    }

    assertEquals("foobar", jedis2.get("tstr"));
    assertEquals("bar", jedis2.hget("thash", "foo"));
  }

  @Test
  public void commandFailoverUnresolvableHost() {
    int slidingWindowMinCalls = 2;
    int slidingWindowSize = 2;

    HostAndPort unresolvableHostAndPort = new HostAndPort("unresolvable", 6379);
    MultiClusterClientConfig.Builder builder = new MultiClusterClientConfig.Builder(
        getClusterConfigs(clientConfig, unresolvableHostAndPort, workingEndpoint.getHostAndPort()))
            .retryWaitDuration(1).retryMaxAttempts(1)
            .circuitBreakerSlidingWindowMinCalls(slidingWindowMinCalls)
            .circuitBreakerSlidingWindowSize(slidingWindowSize);

    RedisFailoverReporter failoverReporter = new RedisFailoverReporter();
    MultiClusterPooledConnectionProvider connectionProvider = new MultiClusterPooledConnectionProvider(
        builder.build());
    connectionProvider.setClusterSwitchListener(failoverReporter);

    UnifiedJedis jedis = new UnifiedJedis(connectionProvider);

    String key = "hash-" + System.nanoTime();
    log.info("Starting calls to Redis");
    assertFalse(failoverReporter.failedOver);

    for (int attempt = 0; attempt < slidingWindowMinCalls; attempt++) {
      Throwable thrown = assertThrows(JedisConnectionException.class,
        () -> jedis.hset(key, "f1", "v1"));
      assertThat(thrown.getCause(), instanceOf(UnknownHostException.class));
      assertFalse(failoverReporter.failedOver);
    }

    // should failover now
    jedis.hset(key, "f1", "v1");
    assertTrue(failoverReporter.failedOver);

    assertEquals(Collections.singletonMap("f1", "v1"), jedis.hgetAll(key));
    jedis.flushAll();

    jedis.close();
  }

  @Test
  public void commandFailover() {
    int slidingWindowMinCalls = 6;
    int slidingWindowSize = 6;
    int retryMaxAttempts = 3;

    MultiClusterClientConfig.Builder builder = new MultiClusterClientConfig.Builder(
        getClusterConfigs(clientConfig, hostPortWithFailure, workingEndpoint.getHostAndPort()))
            .retryMaxAttempts(retryMaxAttempts) // Default
            // is
            // 3
            .circuitBreakerSlidingWindowMinCalls(slidingWindowMinCalls)
            .circuitBreakerSlidingWindowSize(slidingWindowSize);

    RedisFailoverReporter failoverReporter = new RedisFailoverReporter();
    MultiClusterPooledConnectionProvider connectionProvider = new MultiClusterPooledConnectionProvider(
        builder.build());
    connectionProvider.setClusterSwitchListener(failoverReporter);

    UnifiedJedis jedis = new UnifiedJedis(connectionProvider);

    String key = "hash-" + System.nanoTime();
    log.info("Starting calls to Redis");
    assertFalse(failoverReporter.failedOver);
    // First call fails - will be retried 3 times
    // this will increase the CircuitBreaker failure count to 3
    assertThrows(JedisConnectionException.class, () -> jedis.hset(key, "c1", "v1"));

    // Second call fails - will be retried 3 times
    // this will increase the CircuitBreaker failure count to 6
    // should failover now
    assertThrows(JedisConnectionException.class, () -> jedis.hset(key, "c2", "v1"));

    // CB is in OPEN state now, next call should cause failover
    assertEquals(1L, jedis.hset(key, "c3", "v1"));
    assertTrue(failoverReporter.failedOver);

    assertEquals(Collections.singletonMap("c3", "v1"), jedis.hgetAll(key));
    jedis.flushAll();

    jedis.close();
  }

  @Test
  public void pipelineFailover() {
    int slidingWindowMinCalls = 10;
    int slidingWindowSize = 10;

    MultiClusterClientConfig.Builder builder = new MultiClusterClientConfig.Builder(
        getClusterConfigs(clientConfig, hostPortWithFailure, workingEndpoint.getHostAndPort()))
            .circuitBreakerSlidingWindowMinCalls(slidingWindowMinCalls)
            .circuitBreakerSlidingWindowSize(slidingWindowSize)
            .fallbackExceptionList(Collections.singletonList(JedisConnectionException.class));

    RedisFailoverReporter failoverReporter = new RedisFailoverReporter();
    MultiClusterPooledConnectionProvider cacheProvider = new MultiClusterPooledConnectionProvider(
        builder.build());
    cacheProvider.setClusterSwitchListener(failoverReporter);

    UnifiedJedis jedis = new UnifiedJedis(cacheProvider);

    String key = "hash-" + System.nanoTime();
    log.info("Starting calls to Redis");
    assertFalse(failoverReporter.failedOver);
    AbstractPipeline pipe = jedis.pipelined();
    assertFalse(failoverReporter.failedOver);
    pipe.hset(key, "f1", "v1");
    assertFalse(failoverReporter.failedOver);
    pipe.sync();
    assertTrue(failoverReporter.failedOver);

    assertEquals(Collections.singletonMap("f1", "v1"), jedis.hgetAll(key));
    jedis.flushAll();

    jedis.close();
  }

  @Test
  public void failoverFromAuthError() {
    int slidingWindowMinCalls = 10;
    int slidingWindowSize = 10;

    MultiClusterClientConfig.Builder builder = new MultiClusterClientConfig.Builder(
        getClusterConfigs(clientConfig, endpointForAuthFailure.getHostAndPort(),
          workingEndpoint.getHostAndPort()))
              .circuitBreakerSlidingWindowMinCalls(slidingWindowMinCalls)
              .circuitBreakerSlidingWindowSize(slidingWindowSize)
              .fallbackExceptionList(Collections.singletonList(JedisAccessControlException.class));

    RedisFailoverReporter failoverReporter = new RedisFailoverReporter();
    MultiClusterPooledConnectionProvider cacheProvider = new MultiClusterPooledConnectionProvider(
        builder.build());
    cacheProvider.setClusterSwitchListener(failoverReporter);

    UnifiedJedis jedis = new UnifiedJedis(cacheProvider);

    String key = "hash-" + System.nanoTime();
    log.info("Starting calls to Redis");
    assertFalse(failoverReporter.failedOver);
    jedis.hset(key, "f1", "v1");
    assertTrue(failoverReporter.failedOver);

    assertEquals(Collections.singletonMap("f1", "v1"), jedis.hgetAll(key));
    jedis.flushAll();

    jedis.close();
  }

  static class RedisFailoverReporter implements Consumer<ClusterSwitchEventArgs> {

    boolean failedOver = false;

    @Override
    public void accept(ClusterSwitchEventArgs e) {
      log.info("Jedis fail over to cluster: " + e.getClusterName());
      failedOver = true;
    }
  }
}<|MERGE_RESOLUTION|>--- conflicted
+++ resolved
@@ -76,12 +76,8 @@
       AbstractPipeline pipe = client.pipelined();
       pipe.set("pstr", "foobar");
       pipe.hset("phash", "foo", "bar");
-<<<<<<< HEAD
-      provider.iterateActiveCluster(SwitchReason.HEALTH_CHECK, provider.getCluster());
-=======
       MultiClusterPooledConnectionProviderHelper.iterateActiveCluster(provider,
-        SwitchReason.HEALTH_CHECK);
->>>>>>> 213e7499
+        SwitchReason.HEALTH_CHECK, provider.getCluster());
       pipe.sync();
     }
 
@@ -100,12 +96,8 @@
       AbstractTransaction tx = client.multi();
       tx.set("tstr", "foobar");
       tx.hset("thash", "foo", "bar");
-<<<<<<< HEAD
-      provider.iterateActiveCluster(SwitchReason.HEALTH_CHECK, provider.getCluster());
-=======
       MultiClusterPooledConnectionProviderHelper.iterateActiveCluster(provider,
-        SwitchReason.HEALTH_CHECK);
->>>>>>> 213e7499
+        SwitchReason.HEALTH_CHECK, provider.getCluster());
       assertEquals(Arrays.asList("OK", 1L), tx.exec());
     }
 
