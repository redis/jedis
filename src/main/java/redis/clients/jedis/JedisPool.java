--- conflicted
+++ resolved
@@ -1,15 +1,17 @@
 package redis.clients.jedis;
+
+import java.net.URI;
+
+import javax.net.ssl.HostnameVerifier;
+import javax.net.ssl.SSLParameters;
+import javax.net.ssl.SSLSocketFactory;
 
 import org.apache.commons.pool2.PooledObjectFactory;
 import org.apache.commons.pool2.impl.GenericObjectPool;
 import org.apache.commons.pool2.impl.GenericObjectPoolConfig;
+
 import redis.clients.jedis.exceptions.JedisException;
 import redis.clients.jedis.util.JedisURIHelper;
-
-import javax.net.ssl.HostnameVerifier;
-import javax.net.ssl.SSLParameters;
-import javax.net.ssl.SSLSocketFactory;
-import java.net.URI;
 
 public class JedisPool extends JedisPoolAbstract {
 
@@ -201,12 +203,12 @@
     this(poolConfig, host, port, timeout, timeout, password, database, clientName, ssl,
         sslSocketFactory, sslParameters, hostnameVerifier);
   }
-  
+
   public JedisPool(final GenericObjectPoolConfig poolConfig, final String host, int port,
       final int connectionTimeout, final int soTimeout, final String password, final int database,
       final String clientName, final boolean ssl, final SSLSocketFactory sslSocketFactory,
       final SSLParameters sslParameters, final HostnameVerifier hostnameVerifier) {
-    this(poolConfig, new JedisFactory(host, port, connectionTimeout, soTimeout, password,
+    super(poolConfig, new JedisFactory(host, port, connectionTimeout, soTimeout, password,
         database, clientName, ssl, sslSocketFactory, sslParameters, hostnameVerifier));
   }
 
@@ -224,10 +226,6 @@
       final int database, final String clientName, final boolean ssl,
       final SSLSocketFactory sslSocketFactory, final SSLParameters sslParameters,
       final HostnameVerifier hostnameVerifier) {
-<<<<<<< HEAD
-    this(poolConfig, new JedisFactory(host, port, connectionTimeout, soTimeout, user, password,
-        database, clientName, ssl, sslSocketFactory, sslParameters, hostnameVerifier));
-=======
     this(poolConfig, host, port, connectionTimeout, soTimeout, 0, user, password,
         database, clientName, ssl, sslSocketFactory, sslParameters, hostnameVerifier);
   }
@@ -239,7 +237,6 @@
       final HostnameVerifier hostnameVerifier) {
     super(poolConfig, new JedisFactory(host, port, connectionTimeout, soTimeout, infiniteSoTimeout,
         user, password, database, clientName, ssl, sslSocketFactory, sslParameters, hostnameVerifier));
->>>>>>> d7131f28
   }
 
   public JedisPool(final GenericObjectPoolConfig poolConfig) {
@@ -253,14 +250,14 @@
   public JedisPool(final GenericObjectPoolConfig poolConfig, final String host, int port,
       final int connectionTimeout, final int soTimeout, final String password, final int database,
       final String clientName) {
-    this(poolConfig, new JedisFactory(host, port, connectionTimeout, soTimeout, password,
+    super(poolConfig, new JedisFactory(host, port, connectionTimeout, soTimeout, password,
         database, clientName));
   }
 
   public JedisPool(final GenericObjectPoolConfig poolConfig, final String host, int port,
       final int connectionTimeout, final int soTimeout, final String user, final String password,
       final int database, final String clientName) {
-    this(poolConfig, new JedisFactory(host, port, connectionTimeout, soTimeout, user, password,
+    super(poolConfig, new JedisFactory(host, port, connectionTimeout, soTimeout, user, password,
         database, clientName));
   }
 
