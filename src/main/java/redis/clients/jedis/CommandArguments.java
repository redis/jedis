--- conflicted
+++ resolved
@@ -32,11 +32,11 @@
     return (ProtocolCommand) args.get(0);
   }
 
-<<<<<<< HEAD
   @Experimental
   void setKeyArgumentPreProcessor(CommandKeyArgumentPreProcessor keyPreProcessor) {
     this.keyPreProc = keyPreProcessor;
-=======
+  }
+
   public CommandArguments add(Rawable arg) {
     args.add(arg);
     return this;
@@ -64,7 +64,6 @@
 
   public CommandArguments add(String arg) {
     return add(RawableFactory.from(arg));
->>>>>>> 811dca04
   }
 
   public CommandArguments add(Object arg) {
