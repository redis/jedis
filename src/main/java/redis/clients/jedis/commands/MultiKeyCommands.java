package redis.clients.jedis.commands;

import redis.clients.jedis.BitOP;
import redis.clients.jedis.GeoUnit;
import redis.clients.jedis.StreamEntryID;
import redis.clients.jedis.JedisPubSub;
import redis.clients.jedis.ScanParams;
import redis.clients.jedis.ScanResult;
import redis.clients.jedis.SortingParams;
import redis.clients.jedis.StreamEntry;
import redis.clients.jedis.ZParams;
import redis.clients.jedis.params.GeoRadiusParam;
import redis.clients.jedis.params.GeoRadiusStoreParam;
import redis.clients.jedis.params.XReadGroupParams;
import redis.clients.jedis.params.XReadParams;

import java.util.List;
import java.util.Map;
import java.util.Set;

public interface MultiKeyCommands {
  Long del(String... keys);

  Long unlink(String... keys);

  Long exists(String... keys);

  List<String> blpop(int timeout, String... keys);

  List<String> brpop(int timeout, String... keys);

  List<String> blpop(String... args);

  List<String> brpop(String... args);

  /**
   * Returns all the keys matching the glob-style pattern. For example if you have in the database
   * the keys "foo" and "foobar" the command "KEYS foo*" will return "foo foobar".<br>
   * <strong>Warning:</strong> consider this as a command that should be used in production
   * environments with <strong>extreme care</strong>. It may ruin performance when it is executed
   * against large databases. This command is intended for debugging and special operations, such as
   * changing your keyspace layout. <strong>Don't use it in your regular application code.</strong>
   * If you're looking for a way to find keys in a subset of your keyspace, consider using
   * {@link #scan(String, ScanParams)} or sets.
   * <p>
   * While the time complexity for this operation is O(N), the constant times are fairly low. For
   * example, Redis running on an entry level laptop can scan a 1 million key database in 40
   * milliseconds.
   * <p>
   * Glob style patterns examples:
   * <ul>
   * <li>h?llo will match hello hallo hhllo
   * <li>h*llo will match hllo heeeello
   * <li>h[ae]llo will match hello and hallo, but not hillo
   * </ul>
   * <p>
   * Use \ to escape special chars if you want to match them verbatim.
   * <p>
   * Time complexity: O(n) (with n being the number of keys in the DB, and assuming keys and pattern
   * of limited length)
   * @param pattern
   * @return Multi bulk reply
   * @see <a href="https://redis.io/commands/keys">Redis KEYS documentation</a>
   */
  Set<String> keys(String pattern);

  List<String> mget(String... keys);

  String mset(String... keysvalues);

  Long msetnx(String... keysvalues);

  String rename(String oldkey, String newkey);

  Long renamenx(String oldkey, String newkey);

  String rpoplpush(String srckey, String dstkey);

  Set<String> sdiff(String... keys);

  Long sdiffstore(String dstkey, String... keys);

  Set<String> sinter(String... keys);

  Long sinterstore(String dstkey, String... keys);

  Long smove(String srckey, String dstkey, String member);

  Long sort(String key, SortingParams sortingParameters, String dstkey);

  Long sort(String key, String dstkey);

  Set<String> sunion(String... keys);

  Long sunionstore(String dstkey, String... keys);

  String watch(String... keys);

  String unwatch();

  Long zinterstore(String dstkey, String... sets);

  Long zinterstore(String dstkey, ZParams params, String... sets);

  Long zunionstore(String dstkey, String... sets);

  Long zunionstore(String dstkey, ZParams params, String... sets);

  String brpoplpush(String source, String destination, int timeout);

  Long publish(String channel, String message);

  void subscribe(JedisPubSub jedisPubSub, String... channels);

  void psubscribe(JedisPubSub jedisPubSub, String... patterns);

  String randomKey();

  Long bitop(BitOP op, String destKey, String... srcKeys);

  /**
   * @see #scan(String, ScanParams)
   * 
   * @param cursor
   * @return
   */
  ScanResult<String> scan(String cursor);

  /**
   * Iterates the set of keys in the currently selected Redis database.
   * <p>
   * Since this command allows for incremental iteration, returning only a small number of elements
   * per call, it can be used in production without the downside of commands like
   * {@link #keys(String)} or {@link JedisCommands#smembers(String)} )} that may block the server
   * for a long time (even several seconds) when called against big collections of keys or elements.
   * <p>
   * SCAN basic usage<br>
   * SCAN is a cursor based iterator. This means that at every call of the command, the server
   * returns an updated cursor that the user needs to use as the cursor argument in the next call.
   * An iteration starts when the cursor is set to 0, and terminates when the cursor returned by the
   * server is 0.
   * <p>
   * Scan guarantees<br>
   * The SCAN command, and the other commands in the SCAN family, are able to provide to the user a
   * set of guarantees associated to full iterations.
   * <ul>
   * <li>A full iteration always retrieves all the elements that were present in the collection from
   * the start to the end of a full iteration. This means that if a given element is inside the
   * collection when an iteration is started, and is still there when an iteration terminates, then
   * at some point SCAN returned it to the user.
   * <li>A full iteration never returns any element that was NOT present in the collection from the
   * start to the end of a full iteration. So if an element was removed before the start of an
   * iteration, and is never added back to the collection for all the time an iteration lasts, SCAN
   * ensures that this element will never be returned.
   * </ul>
   * However because SCAN has very little state associated (just the cursor) it has the following
   * drawbacks:
   * <ul>
   * <li>A given element may be returned multiple times. It is up to the application to handle the
   * case of duplicated elements, for example only using the returned elements in order to perform
   * operations that are safe when re-applied multiple times.
   * <li>Elements that were not constantly present in the collection during a full iteration, may be
   * returned or not: it is undefined.
   * </ul>
   * <p>
   * Time complexity: O(1) for every call. O(N) for a complete iteration, including enough command
   * calls for the cursor to return back to 0. N is the number of elements inside the DB.
   * @param cursor The cursor.
   * @param params the scan parameters. For example a glob-style match pattern
   * @return the scan result with the results of this iteration and the new position of the cursor
   * @see <a href="https://redis.io/commands/scan">Redis SCAN documentation</a>
   */
  ScanResult<String> scan(String cursor, ScanParams params);

  String pfmerge(String destkey, String... sourcekeys);

  long pfcount(String... keys);

  Long touch(String... keys);

  /**
   * XREAD [COUNT count] [BLOCK milliseconds] STREAMS key [key ...] ID [ID ...]
   * 
   * @param count
   * @param block
   * @param streams
   * @return
   */
  List<Map.Entry<String, List<StreamEntry>>> xread(int count, long block,
      Map.Entry<String, StreamEntryID>... streams);

  List<Map.Entry<String, List<StreamEntry>>> xread(XReadParams xReadParams, Map<String, StreamEntryID> streams);

  /**
   * XREAD [COUNT count] [BLOCK milliseconds] STREAMS key [key ...] ID [ID ...]
   * 
   * @param groupname
   * @param consumer
   * @param count
   * @param block
   * @param noAck
   * @param streams
   * @return
   */
  List<Map.Entry<String, List<StreamEntry>>> xreadGroup(String groupname, String consumer,
      int count, long block, boolean noAck, Map.Entry<String, StreamEntryID>... streams);

<<<<<<< HEAD
  List<Map.Entry<String, List<StreamEntry>>> xreadGroup(String groupname, String consumer, XReadGroupParams xReadGroupParams, Map<String, StreamEntryID> streams);

  Long georadiusStore(String key, double longitude, double latitude, double radius,
      GeoUnit unit, GeoRadiusParam param, GeoRadiusStoreParam storeParam);
=======
  Long georadiusStore(String key, double longitude, double latitude, double radius, GeoUnit unit,
      GeoRadiusParam param, GeoRadiusStoreParam storeParam);
>>>>>>> 844477cb

  Long georadiusByMemberStore(String key, String member, double radius, GeoUnit unit,
      GeoRadiusParam param, GeoRadiusStoreParam storeParam);
}<|MERGE_RESOLUTION|>--- conflicted
+++ resolved
@@ -205,15 +205,11 @@
   List<Map.Entry<String, List<StreamEntry>>> xreadGroup(String groupname, String consumer,
       int count, long block, boolean noAck, Map.Entry<String, StreamEntryID>... streams);
 
-<<<<<<< HEAD
-  List<Map.Entry<String, List<StreamEntry>>> xreadGroup(String groupname, String consumer, XReadGroupParams xReadGroupParams, Map<String, StreamEntryID> streams);
-
-  Long georadiusStore(String key, double longitude, double latitude, double radius,
-      GeoUnit unit, GeoRadiusParam param, GeoRadiusStoreParam storeParam);
-=======
+  List<Map.Entry<String, List<StreamEntry>>> xreadGroup(String groupname, String consumer,
+      XReadGroupParams xReadGroupParams, Map<String, StreamEntryID> streams);
+
   Long georadiusStore(String key, double longitude, double latitude, double radius, GeoUnit unit,
       GeoRadiusParam param, GeoRadiusStoreParam storeParam);
->>>>>>> 844477cb
 
   Long georadiusByMemberStore(String key, String member, double radius, GeoUnit unit,
       GeoRadiusParam param, GeoRadiusStoreParam storeParam);
