--- conflicted
+++ resolved
@@ -1,8 +1,8 @@
 package redis.clients.jedis;
 
+import java.util.ArrayList;
 import java.util.Arrays;
 import java.util.Collection;
-import java.util.LinkedList;
 import java.util.List;
 import java.util.Set;
 import java.util.concurrent.atomic.AtomicBoolean;
@@ -22,32 +22,9 @@
   @Deprecated protected final GenericObjectPoolConfig<Jedis> poolConfig;
   private final JedisFactory factory;
 
-<<<<<<< HEAD
-  protected final JedisClientConfig masterClientConfig;
-
-  protected final JedisClientConfig sentinelClientConfig;
-
-  protected final Collection<MasterListener> masterListeners = new LinkedList<>();
-=======
-  @Deprecated protected int connectionTimeout;
-  @Deprecated protected int soTimeout;
-  @Deprecated protected int infiniteSoTimeout;
-
-  @Deprecated protected String user;
-  @Deprecated protected String password;
-  @Deprecated protected int database;
-  @Deprecated protected String clientName;
-
-  @Deprecated protected int sentinelConnectionTimeout;
-  @Deprecated protected int sentinelSoTimeout;
-  @Deprecated protected String sentinelUser;
-  @Deprecated protected String sentinelPassword;
-  @Deprecated protected String sentinelClientName;
-
   private final JedisClientConfig sentinelClientConfig;
 
-  protected final Set<MasterListener> masterListeners = new HashSet<>();
->>>>>>> 557cdea2
+  protected final Collection<MasterListener> masterListeners = new ArrayList<>();
 
   private volatile HostAndPort currentHostMaster;
   
@@ -168,46 +145,25 @@
       final String user, final String password, final int database, final String clientName,
       final int sentinelConnectionTimeout, final int sentinelSoTimeout, final String sentinelUser,
       final String sentinelPassword, final String sentinelClientName) {
-<<<<<<< HEAD
     this(masterName, parseHostAndPorts(sentinels), poolConfig,
-        DefaultJedisClientConfig.builder().withConnectionTimeoutMillis(connectionTimeout)
-            .withSoTimeoutMillis(soTimeout).withInfiniteSoTimeoutMillis(infiniteSoTimeout).withUser(user)
-            .withPassword(password).withDatabse(database).withClientName(clientName).build(),
-        DefaultJedisClientConfig.builder().withConnectionTimeoutMillis(sentinelConnectionTimeout)
-            .withSoTimeoutMillis(sentinelSoTimeout).withUser(sentinelUser).withPassword(sentinelPassword)
-            .withClientName(sentinelClientName).build()
+        DefaultJedisClientConfig.builder().connectionTimeoutMillis(connectionTimeout)
+            .socketTimeoutMillis(soTimeout).blockingSocketTimeoutMillis(infiniteSoTimeout)
+            .user(user).password(password).database(database).clientName(clientName).build(),
+        DefaultJedisClientConfig.builder().connectionTimeoutMillis(sentinelConnectionTimeout)
+            .socketTimeoutMillis(sentinelSoTimeout).user(sentinelUser).password(sentinelPassword)
+            .clientName(sentinelClientName).build()
     );
-=======
-    this(masterName, sentinels, poolConfig, new JedisFactory(connectionTimeout, soTimeout, infiniteSoTimeout, user, password, database, clientName));
-    this.connectionTimeout = connectionTimeout;
-    this.soTimeout = soTimeout;
-    this.infiniteSoTimeout = infiniteSoTimeout;
-    this.user = user;
-    this.password = password;
-    this.database = database;
-    this.clientName = clientName;
-    this.sentinelConnectionTimeout = sentinelConnectionTimeout;
-    this.sentinelSoTimeout = sentinelSoTimeout;
-    this.sentinelUser = sentinelUser;
-    this.sentinelPassword = sentinelPassword;
-    this.sentinelClientName = sentinelClientName;
   }
 
   public JedisSentinelPool(String masterName, Set<String> sentinels,
       final GenericObjectPoolConfig<Jedis> poolConfig, final JedisFactory factory) {
     this(masterName, parseHostAndPorts(sentinels), poolConfig, factory,
         DefaultJedisClientConfig.builder().build());
->>>>>>> 557cdea2
   }
 
   public JedisSentinelPool(String masterName, Set<HostAndPort> sentinels,
       final GenericObjectPoolConfig<Jedis> poolConfig, final JedisClientConfig masteClientConfig,
       final JedisClientConfig sentinelClientConfig) {
-<<<<<<< HEAD
-
-    this.poolConfig = poolConfig;
-    this.masterClientConfig = masteClientConfig;
-=======
     this(masterName, sentinels, poolConfig, new JedisFactory(masteClientConfig), sentinelClientConfig);
   }
 
@@ -218,15 +174,10 @@
 
     this.poolConfig = poolConfig;
     this.factory = factory;
->>>>>>> 557cdea2
     this.sentinelClientConfig = sentinelClientConfig;
 
     HostAndPort master = initSentinels(sentinels, masterName);
     initMaster(master);
-  }
-
-  private static Set<HostAndPort> parseHostAndPorts(Set<String> strings) {
-    return strings.parallelStream().map(str -> HostAndPort.parseString(str)).collect(Collectors.toSet());
   }
 
   private static Set<HostAndPort> parseHostAndPorts(Set<String> strings) {
@@ -246,23 +197,6 @@
     return currentHostMaster;
   }
 
-<<<<<<< HEAD
-  private void initPool(final HostAndPort master) {
-    synchronized (initPoolLock) {
-      if (!master.equals(currentHostMaster)) {
-        currentHostMaster = master;
-        if (factory == null) {
-          factory = new JedisFactory(master, masterClientConfig);
-          initPool(poolConfig, factory);
-        } else {
-          factory.setHostAndPort(currentHostMaster);
-          // although we clear the pool, we still have to check the returned object in getResource,
-          // this call only clears idle instances, not borrowed instances
-          clearInternalPool();
-        }
-
-        LOG.info("Created JedisSentinelPool to master at {}", master);
-=======
   private void initMaster(HostAndPort master) {
     synchronized (initPoolLock) {
       if (!master.equals(currentHostMaster)) {
@@ -272,8 +206,7 @@
         // this call only clears idle instances, not borrowed instances
         clearInternalPool();
 
-        log.info("Created JedisSentinelPool to master at {}", master);
->>>>>>> 557cdea2
+        LOG.info("Created JedisSentinelPool to master at {}", master);
       }
     }
   }
@@ -287,11 +220,7 @@
 
     for (HostAndPort sentinel : sentinels) {
 
-<<<<<<< HEAD
       LOG.debug("Connecting to Sentinel {}", sentinel);
-=======
-      log.debug("Connecting to Sentinel {}", sentinel);
->>>>>>> 557cdea2
 
       try (Jedis jedis = new Jedis(sentinel, sentinelClientConfig)) {
 
@@ -301,11 +230,7 @@
         sentinelAvailable = true;
 
         if (masterAddr == null || masterAddr.size() != 2) {
-<<<<<<< HEAD
           LOG.warn("Can not get master addr, master name: {}. Sentinel: {}", masterName, sentinel);
-=======
-          log.warn("Can not get master addr, master name: {}. Sentinel: {}", masterName, sentinel);
->>>>>>> 557cdea2
           continue;
         }
 
@@ -315,14 +240,8 @@
       } catch (JedisException e) {
         // resolves #1036, it should handle JedisException there's another chance
         // of raising JedisDataException
-<<<<<<< HEAD
         LOG.warn(
           "Cannot get master address from sentinel running @ {}. Reason: {}. Trying next one.", sentinel, e);
-=======
-        log.warn(
-            "Cannot get master address from sentinel running @ {}. Reason: {}. Trying next one.",
-            sentinel, e);
->>>>>>> 557cdea2
       }
     }
 
@@ -341,11 +260,6 @@
 
     for (HostAndPort sentinel : sentinels) {
 
-<<<<<<< HEAD
-=======
-    for (HostAndPort sentinel : sentinels) {
-
->>>>>>> 557cdea2
       MasterListener masterListener = new MasterListener(masterName, sentinel.getHost(), sentinel.getPort());
       // whether MasterListener threads are alive or not, process can be stopped
       masterListener.setDaemon(true);
@@ -440,12 +354,8 @@
           // code for active refresh
           List<String> masterAddr = j.sentinelGetMasterAddrByName(masterName);
           if (masterAddr == null || masterAddr.size() != 2) {
-<<<<<<< HEAD
-            LOG.warn("Can not get master addr, master name: {}. Sentinel: {}.", masterName, hostPort);
-=======
-            log.warn("Can not get master addr, master name: {}. Sentinel: {}.", masterName,
+            LOG.warn("Can not get master addr, master name: {}. Sentinel: {}.", masterName,
                 hostPort);
->>>>>>> 557cdea2
           } else {
             initMaster(toHostAndPort(masterAddr));
           }
@@ -453,11 +363,7 @@
           j.subscribe(new JedisPubSub() {
             @Override
             public void onMessage(String channel, String message) {
-<<<<<<< HEAD
               LOG.debug("Sentinel {} published: {}.", hostPort, message);
-=======
-              log.debug("Sentinel {} published: {}.", hostPort, message);
->>>>>>> 557cdea2
 
               String[] switchMasterMsg = message.split(" ");
 
@@ -472,11 +378,7 @@
                 }
 
               } else {
-<<<<<<< HEAD
                 LOG.error("Invalid message received on Sentinel {} on channel +switch-master: {}",
-=======
-                log.error("Invalid message received on Sentinel {} on channel +switch-master: {}",
->>>>>>> 557cdea2
                     hostPort, message);
               }
             }
