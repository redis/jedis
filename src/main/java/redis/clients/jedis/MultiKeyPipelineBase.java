--- conflicted
+++ resolved
@@ -339,17 +339,6 @@
   }
 
   @Override
-<<<<<<< HEAD
-  public Response<Long> zdiffstore(final byte[] dstkey, final byte[]... keys) {
-    client.zdiffstore(dstkey, keys);
-    return getResponse(BuilderFactory.LONG);
-  }
-
-  @Override
-  public Response<Long> zdiffstore(final String dstkey, final String... keys) {
-    client.zdiffstore(dstkey, keys);
-    return getResponse(BuilderFactory.LONG);
-=======
   public Response<Set<byte[]>> zdiff(byte[]... keys) {
     client.zdiff(keys);
     return getResponse(BuilderFactory.BYTE_ARRAY_ZSET);
@@ -371,7 +360,18 @@
   public Response<Set<Tuple>> zdiffWithScores(String... keys) {
     client.zdiffWithScores(keys);
     return getResponse(BuilderFactory.TUPLE_ZSET);
->>>>>>> 308451bd
+  }
+
+  @Override
+  public Response<Long> zdiffstore(final byte[] dstkey, final byte[]... keys) {
+    client.zdiffstore(dstkey, keys);
+    return getResponse(BuilderFactory.LONG);
+  }
+
+  @Override
+  public Response<Long> zdiffstore(final String dstkey, final String... keys) {
+    client.zdiffstore(dstkey, keys);
+    return getResponse(BuilderFactory.LONG);
   }
 
   @Override
