<<<<<<< HEAD
//package redis.clients.jedis.tests;
//
//import static org.junit.Assert.assertEquals;
//import static org.junit.Assert.assertNotEquals;
//import static org.junit.Assert.assertTrue;
//import static org.junit.Assert.fail;
//
//import java.util.HashMap;
//import java.util.List;
//import java.util.Map;
//
//import org.junit.After;
//import org.junit.Before;
//import org.junit.Test;
//
//import redis.clients.jedis.HostAndPort;
//import redis.clients.jedis.Jedis;
//import redis.clients.jedis.exceptions.JedisDataException;
//import redis.clients.jedis.tests.utils.JedisSentinelTestUtil;
//
//public class JedisSentinelTest {
//  private static final String MASTER_NAME = "mymaster";
//  private static final String MONITOR_MASTER_NAME = "mymastermonitor";
//  private static final String REMOVE_MASTER_NAME = "mymasterremove";
//  private static final String FAILOVER_MASTER_NAME = "mymasterfailover";
//  private static final String MASTER_IP = "127.0.0.1";
//
//  protected static HostAndPort master = HostAndPortUtil.getRedisServers().get(0);
//  protected static HostAndPort slave = HostAndPortUtil.getRedisServers().get(4);
//  protected static HostAndPort sentinel = HostAndPortUtil.getSentinelServers().get(0);
//
//  protected static HostAndPort sentinelForFailover = HostAndPortUtil.getSentinelServers().get(2);
//  protected static HostAndPort masterForFailover = HostAndPortUtil.getRedisServers().get(5);
//
//  @Before
//  public void setup() throws InterruptedException {
//  }
//
//  @After
//  public void clear() throws InterruptedException {
//    // New Sentinel (after 2.8.1)
//    // when slave promoted to master (slave of no one), New Sentinel force
//    // to restore it (demote)
//    // so, promote(slaveof) slave to master has no effect, not same to old
//    // Sentinel's behavior
//    ensureRemoved(MONITOR_MASTER_NAME);
//    ensureRemoved(REMOVE_MASTER_NAME);
//  }
//
//  @Test
//  public void sentinel() {
//    Jedis j = new Jedis(sentinel);
//
//    try {
//      List<Map<String, String>> masters = j.sentinelMasters();
//
//      boolean inMasters = false;
//      for (Map<String, String> master : masters)
//        if (MASTER_NAME.equals(master.get("name"))) inMasters = true;
//
//      assertTrue(inMasters);
//
//      List<String> masterHostAndPort = j.sentinelGetMasterAddrByName(MASTER_NAME);
//      HostAndPort masterFromSentinel = new HostAndPort(masterHostAndPort.get(0),
//          Integer.parseInt(masterHostAndPort.get(1)));
//      assertEquals(master, masterFromSentinel);
//
//      List<Map<String, String>> slaves = j.sentinelSlaves(MASTER_NAME);
//      assertTrue(!slaves.isEmpty());
//      assertEquals(master.getPort(), Integer.parseInt(slaves.get(0).get("master-port")));
//
//      // DO NOT RE-RUN TEST TOO FAST, RESET TAKES SOME TIME TO... RESET
//      assertEquals(Long.valueOf(1), j.sentinelReset(MASTER_NAME));
//      assertEquals(Long.valueOf(0), j.sentinelReset("woof" + MASTER_NAME));
//    } finally {
//      j.close();
//    }
//  }
//
//  @Test
//  public void sentinelFailover() throws InterruptedException {
//    Jedis j = new Jedis(sentinelForFailover);
//    Jedis j2 = new Jedis(sentinelForFailover);
//
//    try {
//      List<String> masterHostAndPort = j.sentinelGetMasterAddrByName(FAILOVER_MASTER_NAME);
//      HostAndPort currentMaster = new HostAndPort(masterHostAndPort.get(0),
//          Integer.parseInt(masterHostAndPort.get(1)));
//
//      JedisSentinelTestUtil.waitForNewPromotedMaster(FAILOVER_MASTER_NAME, j, j2);
//
//      masterHostAndPort = j.sentinelGetMasterAddrByName(FAILOVER_MASTER_NAME);
//      HostAndPort newMaster = new HostAndPort(masterHostAndPort.get(0),
//          Integer.parseInt(masterHostAndPort.get(1)));
//
//      assertNotEquals(newMaster, currentMaster);
//    } finally {
//      j.close();
//      j2.close();
//    }
//
//  }
//
//  @Test
//  public void sentinelMonitor() {
//    Jedis j = new Jedis(sentinel);
//
//    try {
//      // monitor new master
//      String result = j.sentinelMonitor(MONITOR_MASTER_NAME, MASTER_IP, master.getPort(), 1);
//      assertEquals("OK", result);
//
//      // already monitored
//      try {
//        j.sentinelMonitor(MONITOR_MASTER_NAME, MASTER_IP, master.getPort(), 1);
//        fail();
//      } catch (JedisDataException e) {
//        // pass
//      }
//    } finally {
//      j.close();
//    }
//  }
//
//  @Test
//  public void sentinelRemove() {
//    Jedis j = new Jedis(sentinel);
//
//    try {
//      ensureMonitored(sentinel, REMOVE_MASTER_NAME, MASTER_IP, master.getPort(), 1);
//
//      String result = j.sentinelRemove(REMOVE_MASTER_NAME);
//      assertEquals("OK", result);
//
//      // not exist
//      try {
//        result = j.sentinelRemove(REMOVE_MASTER_NAME);
//        assertNotEquals("OK", result);
//        fail();
//      } catch (JedisDataException e) {
//        // pass
//      }
//    } finally {
//      j.close();
//    }
//  }
//
//  @Test
//  public void sentinelSet() {
//    Jedis j = new Jedis(sentinel);
//
//    try {
//      Map<String, String> parameterMap = new HashMap<String, String>();
//      parameterMap.put("down-after-milliseconds", String.valueOf(1234));
//      parameterMap.put("parallel-syncs", String.valueOf(3));
//      parameterMap.put("quorum", String.valueOf(2));
//      j.sentinelSet(MASTER_NAME, parameterMap);
//
//      List<Map<String, String>> masters = j.sentinelMasters();
//      for (Map<String, String> master : masters) {
//        if (master.get("name").equals(MASTER_NAME)) {
//          assertEquals(1234, Integer.parseInt(master.get("down-after-milliseconds")));
//          assertEquals(3, Integer.parseInt(master.get("parallel-syncs")));
//          assertEquals(2, Integer.parseInt(master.get("quorum")));
//        }
//      }
//
//      parameterMap.put("quorum", String.valueOf(1));
//      j.sentinelSet(MASTER_NAME, parameterMap);
//    } finally {
//      j.close();
//    }
//  }
//
//  private void ensureMonitored(HostAndPort sentinel, String masterName, String ip, int port,
//      int quorum) {
//    Jedis j = new Jedis(sentinel);
//    try {
//      j.sentinelMonitor(masterName, ip, port, quorum);
//    } catch (JedisDataException e) {
//    } finally {
//      j.close();
//    }
//  }
//
//  private void ensureRemoved(String masterName) {
//    Jedis j = new Jedis(sentinel);
//    try {
//      j.sentinelRemove(masterName);
//    } catch (JedisDataException e) {
//    } finally {
//      j.close();
//    }
//  }
//
//}
=======
package redis.clients.jedis.tests;

import static org.junit.Assert.assertEquals;
import static org.junit.Assert.assertNotEquals;
import static org.junit.Assert.assertTrue;
import static org.junit.Assert.fail;

import java.util.HashMap;
import java.util.List;
import java.util.Map;

import org.junit.After;
import org.junit.Before;
import org.junit.Test;

import redis.clients.jedis.HostAndPort;
import redis.clients.jedis.Jedis;
import redis.clients.jedis.exceptions.JedisDataException;
import redis.clients.jedis.tests.utils.JedisSentinelTestUtil;

public class JedisSentinelTest {
  private static final String MASTER_NAME = "mymaster";
  private static final String MONITOR_MASTER_NAME = "mymastermonitor";
  private static final String REMOVE_MASTER_NAME = "mymasterremove";
  private static final String FAILOVER_MASTER_NAME = "mymasterfailover";
  private static final String MASTER_IP = "127.0.0.1";

  protected static HostAndPort master = HostAndPortUtil.getRedisServers().get(0);
  protected static HostAndPort slave = HostAndPortUtil.getRedisServers().get(4);
  protected static HostAndPort sentinel = HostAndPortUtil.getSentinelServers().get(0);

  protected static HostAndPort sentinelForFailover = HostAndPortUtil.getSentinelServers().get(2);
  protected static HostAndPort masterForFailover = HostAndPortUtil.getRedisServers().get(5);

  @Before
  public void setup() throws InterruptedException {
  }

  @After
  public void clear() throws InterruptedException {
    // New Sentinel (after 2.8.1)
    // when slave promoted to master (slave of no one), New Sentinel force
    // to restore it (demote)
    // so, promote(slaveof) slave to master has no effect, not same to old
    // Sentinel's behavior
    ensureRemoved(MONITOR_MASTER_NAME);
    ensureRemoved(REMOVE_MASTER_NAME);
  }

  @Test
  public void sentinel() {
    Jedis j = new Jedis(sentinel);

    try {
      List<Map<String, String>> masters = j.sentinelMasters();

      boolean inMasters = false;
      for (Map<String, String> master : masters)
        if (MASTER_NAME.equals(master.get("name"))) inMasters = true;

      assertTrue(inMasters);

      List<String> masterHostAndPort = j.sentinelGetMasterAddrByName(MASTER_NAME);
      HostAndPort masterFromSentinel = new HostAndPort(masterHostAndPort.get(0),
          Integer.parseInt(masterHostAndPort.get(1)));
      assertEquals(master, masterFromSentinel);

      List<Map<String, String>> slaves = j.sentinelReplicas(MASTER_NAME);
      assertTrue(!slaves.isEmpty());
      assertEquals(master.getPort(), Integer.parseInt(slaves.get(0).get("master-port")));

      // DO NOT RE-RUN TEST TOO FAST, RESET TAKES SOME TIME TO... RESET
      assertEquals(Long.valueOf(1), j.sentinelReset(MASTER_NAME));
      assertEquals(Long.valueOf(0), j.sentinelReset("woof" + MASTER_NAME));
    } finally {
      j.close();
    }
  }

  @Test
  public void sentinelFailover() throws InterruptedException {
    Jedis j = new Jedis(sentinelForFailover);
    Jedis j2 = new Jedis(sentinelForFailover);

    try {
      List<String> masterHostAndPort = j.sentinelGetMasterAddrByName(FAILOVER_MASTER_NAME);
      HostAndPort currentMaster = new HostAndPort(masterHostAndPort.get(0),
          Integer.parseInt(masterHostAndPort.get(1)));

      JedisSentinelTestUtil.waitForNewPromotedMaster(FAILOVER_MASTER_NAME, j, j2);

      masterHostAndPort = j.sentinelGetMasterAddrByName(FAILOVER_MASTER_NAME);
      HostAndPort newMaster = new HostAndPort(masterHostAndPort.get(0),
          Integer.parseInt(masterHostAndPort.get(1)));

      assertNotEquals(newMaster, currentMaster);
    } finally {
      j.close();
      j2.close();
    }

  }

  @Test
  public void sentinelMonitor() {
    Jedis j = new Jedis(sentinel);

    try {
      // monitor new master
      String result = j.sentinelMonitor(MONITOR_MASTER_NAME, MASTER_IP, master.getPort(), 1);
      assertEquals("OK", result);

      // already monitored
      try {
        j.sentinelMonitor(MONITOR_MASTER_NAME, MASTER_IP, master.getPort(), 1);
        fail();
      } catch (JedisDataException e) {
        // pass
      }
    } finally {
      j.close();
    }
  }

  @Test
  public void sentinelRemove() {
    Jedis j = new Jedis(sentinel);

    try {
      ensureMonitored(sentinel, REMOVE_MASTER_NAME, MASTER_IP, master.getPort(), 1);

      String result = j.sentinelRemove(REMOVE_MASTER_NAME);
      assertEquals("OK", result);

      // not exist
      try {
        result = j.sentinelRemove(REMOVE_MASTER_NAME);
        assertNotEquals("OK", result);
        fail();
      } catch (JedisDataException e) {
        // pass
      }
    } finally {
      j.close();
    }
  }

  @Test
  public void sentinelSet() {
    Jedis j = new Jedis(sentinel);

    try {
      Map<String, String> parameterMap = new HashMap<String, String>();
      parameterMap.put("down-after-milliseconds", String.valueOf(1234));
      parameterMap.put("parallel-syncs", String.valueOf(3));
      parameterMap.put("quorum", String.valueOf(2));
      j.sentinelSet(MASTER_NAME, parameterMap);

      List<Map<String, String>> masters = j.sentinelMasters();
      for (Map<String, String> master : masters) {
        if (master.get("name").equals(MASTER_NAME)) {
          assertEquals(1234, Integer.parseInt(master.get("down-after-milliseconds")));
          assertEquals(3, Integer.parseInt(master.get("parallel-syncs")));
          assertEquals(2, Integer.parseInt(master.get("quorum")));
        }
      }

      parameterMap.put("quorum", String.valueOf(1));
      j.sentinelSet(MASTER_NAME, parameterMap);
    } finally {
      j.close();
    }
  }

  private void ensureMonitored(HostAndPort sentinel, String masterName, String ip, int port,
      int quorum) {
    Jedis j = new Jedis(sentinel);
    try {
      j.sentinelMonitor(masterName, ip, port, quorum);
    } catch (JedisDataException e) {
    } finally {
      j.close();
    }
  }

  private void ensureRemoved(String masterName) {
    Jedis j = new Jedis(sentinel);
    try {
      j.sentinelRemove(masterName);
    } catch (JedisDataException e) {
    } finally {
      j.close();
    }
  }

}
>>>>>>> 4c87775d
<|MERGE_RESOLUTION|>--- conflicted
+++ resolved
@@ -1,201 +1,3 @@
-<<<<<<< HEAD
-//package redis.clients.jedis.tests;
-//
-//import static org.junit.Assert.assertEquals;
-//import static org.junit.Assert.assertNotEquals;
-//import static org.junit.Assert.assertTrue;
-//import static org.junit.Assert.fail;
-//
-//import java.util.HashMap;
-//import java.util.List;
-//import java.util.Map;
-//
-//import org.junit.After;
-//import org.junit.Before;
-//import org.junit.Test;
-//
-//import redis.clients.jedis.HostAndPort;
-//import redis.clients.jedis.Jedis;
-//import redis.clients.jedis.exceptions.JedisDataException;
-//import redis.clients.jedis.tests.utils.JedisSentinelTestUtil;
-//
-//public class JedisSentinelTest {
-//  private static final String MASTER_NAME = "mymaster";
-//  private static final String MONITOR_MASTER_NAME = "mymastermonitor";
-//  private static final String REMOVE_MASTER_NAME = "mymasterremove";
-//  private static final String FAILOVER_MASTER_NAME = "mymasterfailover";
-//  private static final String MASTER_IP = "127.0.0.1";
-//
-//  protected static HostAndPort master = HostAndPortUtil.getRedisServers().get(0);
-//  protected static HostAndPort slave = HostAndPortUtil.getRedisServers().get(4);
-//  protected static HostAndPort sentinel = HostAndPortUtil.getSentinelServers().get(0);
-//
-//  protected static HostAndPort sentinelForFailover = HostAndPortUtil.getSentinelServers().get(2);
-//  protected static HostAndPort masterForFailover = HostAndPortUtil.getRedisServers().get(5);
-//
-//  @Before
-//  public void setup() throws InterruptedException {
-//  }
-//
-//  @After
-//  public void clear() throws InterruptedException {
-//    // New Sentinel (after 2.8.1)
-//    // when slave promoted to master (slave of no one), New Sentinel force
-//    // to restore it (demote)
-//    // so, promote(slaveof) slave to master has no effect, not same to old
-//    // Sentinel's behavior
-//    ensureRemoved(MONITOR_MASTER_NAME);
-//    ensureRemoved(REMOVE_MASTER_NAME);
-//  }
-//
-//  @Test
-//  public void sentinel() {
-//    Jedis j = new Jedis(sentinel);
-//
-//    try {
-//      List<Map<String, String>> masters = j.sentinelMasters();
-//
-//      boolean inMasters = false;
-//      for (Map<String, String> master : masters)
-//        if (MASTER_NAME.equals(master.get("name"))) inMasters = true;
-//
-//      assertTrue(inMasters);
-//
-//      List<String> masterHostAndPort = j.sentinelGetMasterAddrByName(MASTER_NAME);
-//      HostAndPort masterFromSentinel = new HostAndPort(masterHostAndPort.get(0),
-//          Integer.parseInt(masterHostAndPort.get(1)));
-//      assertEquals(master, masterFromSentinel);
-//
-//      List<Map<String, String>> slaves = j.sentinelSlaves(MASTER_NAME);
-//      assertTrue(!slaves.isEmpty());
-//      assertEquals(master.getPort(), Integer.parseInt(slaves.get(0).get("master-port")));
-//
-//      // DO NOT RE-RUN TEST TOO FAST, RESET TAKES SOME TIME TO... RESET
-//      assertEquals(Long.valueOf(1), j.sentinelReset(MASTER_NAME));
-//      assertEquals(Long.valueOf(0), j.sentinelReset("woof" + MASTER_NAME));
-//    } finally {
-//      j.close();
-//    }
-//  }
-//
-//  @Test
-//  public void sentinelFailover() throws InterruptedException {
-//    Jedis j = new Jedis(sentinelForFailover);
-//    Jedis j2 = new Jedis(sentinelForFailover);
-//
-//    try {
-//      List<String> masterHostAndPort = j.sentinelGetMasterAddrByName(FAILOVER_MASTER_NAME);
-//      HostAndPort currentMaster = new HostAndPort(masterHostAndPort.get(0),
-//          Integer.parseInt(masterHostAndPort.get(1)));
-//
-//      JedisSentinelTestUtil.waitForNewPromotedMaster(FAILOVER_MASTER_NAME, j, j2);
-//
-//      masterHostAndPort = j.sentinelGetMasterAddrByName(FAILOVER_MASTER_NAME);
-//      HostAndPort newMaster = new HostAndPort(masterHostAndPort.get(0),
-//          Integer.parseInt(masterHostAndPort.get(1)));
-//
-//      assertNotEquals(newMaster, currentMaster);
-//    } finally {
-//      j.close();
-//      j2.close();
-//    }
-//
-//  }
-//
-//  @Test
-//  public void sentinelMonitor() {
-//    Jedis j = new Jedis(sentinel);
-//
-//    try {
-//      // monitor new master
-//      String result = j.sentinelMonitor(MONITOR_MASTER_NAME, MASTER_IP, master.getPort(), 1);
-//      assertEquals("OK", result);
-//
-//      // already monitored
-//      try {
-//        j.sentinelMonitor(MONITOR_MASTER_NAME, MASTER_IP, master.getPort(), 1);
-//        fail();
-//      } catch (JedisDataException e) {
-//        // pass
-//      }
-//    } finally {
-//      j.close();
-//    }
-//  }
-//
-//  @Test
-//  public void sentinelRemove() {
-//    Jedis j = new Jedis(sentinel);
-//
-//    try {
-//      ensureMonitored(sentinel, REMOVE_MASTER_NAME, MASTER_IP, master.getPort(), 1);
-//
-//      String result = j.sentinelRemove(REMOVE_MASTER_NAME);
-//      assertEquals("OK", result);
-//
-//      // not exist
-//      try {
-//        result = j.sentinelRemove(REMOVE_MASTER_NAME);
-//        assertNotEquals("OK", result);
-//        fail();
-//      } catch (JedisDataException e) {
-//        // pass
-//      }
-//    } finally {
-//      j.close();
-//    }
-//  }
-//
-//  @Test
-//  public void sentinelSet() {
-//    Jedis j = new Jedis(sentinel);
-//
-//    try {
-//      Map<String, String> parameterMap = new HashMap<String, String>();
-//      parameterMap.put("down-after-milliseconds", String.valueOf(1234));
-//      parameterMap.put("parallel-syncs", String.valueOf(3));
-//      parameterMap.put("quorum", String.valueOf(2));
-//      j.sentinelSet(MASTER_NAME, parameterMap);
-//
-//      List<Map<String, String>> masters = j.sentinelMasters();
-//      for (Map<String, String> master : masters) {
-//        if (master.get("name").equals(MASTER_NAME)) {
-//          assertEquals(1234, Integer.parseInt(master.get("down-after-milliseconds")));
-//          assertEquals(3, Integer.parseInt(master.get("parallel-syncs")));
-//          assertEquals(2, Integer.parseInt(master.get("quorum")));
-//        }
-//      }
-//
-//      parameterMap.put("quorum", String.valueOf(1));
-//      j.sentinelSet(MASTER_NAME, parameterMap);
-//    } finally {
-//      j.close();
-//    }
-//  }
-//
-//  private void ensureMonitored(HostAndPort sentinel, String masterName, String ip, int port,
-//      int quorum) {
-//    Jedis j = new Jedis(sentinel);
-//    try {
-//      j.sentinelMonitor(masterName, ip, port, quorum);
-//    } catch (JedisDataException e) {
-//    } finally {
-//      j.close();
-//    }
-//  }
-//
-//  private void ensureRemoved(String masterName) {
-//    Jedis j = new Jedis(sentinel);
-//    try {
-//      j.sentinelRemove(masterName);
-//    } catch (JedisDataException e) {
-//    } finally {
-//      j.close();
-//    }
-//  }
-//
-//}
-=======
 package redis.clients.jedis.tests;
 
 import static org.junit.Assert.assertEquals;
@@ -391,5 +193,4 @@
     }
   }
 
-}
->>>>>>> 4c87775d
+}