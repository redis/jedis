--- conflicted
+++ resolved
@@ -233,18 +233,11 @@
 
   public static enum Command implements ProtocolCommand {
 
-<<<<<<< HEAD
-    PING, AUTH, HELLO, SET, GET, GETDEL, GETEX, QUIT, EXISTS, DEL, UNLINK, TYPE, FLUSHDB, FLUSHALL,
+    PING, AUTH, HELLO, SET, GET, GETDEL, GETEX, EXISTS, DEL, UNLINK, TYPE, FLUSHDB, FLUSHALL,
     KEYS, RANDOMKEY, MOVE, RENAME, RENAMENX, DBSIZE, EXPIRE, EXPIREAT, TTL, SELECT, GETSET, MGET,
     SETNX, SETEX, MSET, MSETNX, DECRBY, DECR, INCRBY, INCR, STRLEN, APPEND, SUBSTR, MIGRATE, ECHO, //
     HSET, HGET, HSETNX, HMSET, HMGET, HINCRBY, HEXISTS, HDEL, HLEN, HKEYS, HVALS, HGETALL, HSTRLEN,
     HRANDFIELD, HINCRBYFLOAT, // <-- hash
-=======
-    PING, SET, GET, GETDEL, GETEX, @Deprecated QUIT, EXISTS, DEL, UNLINK, TYPE, FLUSHDB, KEYS, RANDOMKEY, MOVE,
-    RENAME, RENAMENX, DBSIZE, EXPIRE, EXPIREAT, TTL, SELECT, FLUSHALL, GETSET, MGET, SETNX, SETEX,
-    MSET, MSETNX, DECRBY, DECR, INCRBY, INCR, APPEND, SUBSTR, HSET, HGET, HSETNX, HMSET, HMGET,
-    HINCRBY, HEXISTS, HDEL, HLEN, HKEYS, HVALS, HGETALL, HRANDFIELD, HINCRBYFLOAT, HSTRLEN, MIGRATE,
->>>>>>> e0f03578
     RPUSH, LPUSH, LLEN, LRANGE, LTRIM, LINDEX, LSET, LREM, LPOP, RPOP, BLPOP, BRPOP, LINSERT, LPOS,
     RPOPLPUSH, BRPOPLPUSH, BLMOVE, LMOVE, LMPOP, BLMPOP, // <-- list
     SADD, SMEMBERS, SREM, SPOP, SMOVE, SCARD, SRANDMEMBER, SINTER, SINTERSTORE, SUNION, SUNIONSTORE,
@@ -265,7 +258,7 @@
     SCAN, HSCAN, SSCAN, ZSCAN, WAIT, CLUSTER, ASKING, READONLY, READWRITE, SLAVEOF, REPLICAOF, COPY,
     PFADD, PFCOUNT, PFMERGE, MODULE, ACL, BITFIELD, TOUCH, SWAPDB, MEMORY, BZPOPMIN, BZPOPMAX,
     LOLWUT, EXPIRETIME, PEXPIRETIME, FUNCTION, FCALL, FCALL_RO, COMMAND, LATENCY,
-    @Deprecated STRALGO;
+    @Deprecated QUIT, @Deprecated STRALGO;
 
     private final byte[] raw;
 
