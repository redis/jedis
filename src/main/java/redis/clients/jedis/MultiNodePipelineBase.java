package redis.clients.jedis;

import java.io.Closeable;
import java.util.LinkedHashMap;
import java.util.LinkedList;
import java.util.List;
import java.util.Map;
import java.util.Queue;
import java.util.Set;

import org.json.JSONArray;

import redis.clients.jedis.args.*;
import redis.clients.jedis.commands.PipelineBinaryCommands;
import redis.clients.jedis.commands.PipelineCommands;
import redis.clients.jedis.commands.RedisModulePipelineCommands;
import redis.clients.jedis.exceptions.JedisClusterException;
import redis.clients.jedis.json.JsonSetParams;
import redis.clients.jedis.json.Path;
import redis.clients.jedis.json.Path2;
import redis.clients.jedis.params.*;
import redis.clients.jedis.resps.*;
import redis.clients.jedis.search.*;
import redis.clients.jedis.search.aggr.AggregationBuilder;
import redis.clients.jedis.search.aggr.AggregationResult;
import redis.clients.jedis.timeseries.*;

public abstract class MultiNodePipelineBase implements PipelineCommands, PipelineBinaryCommands,
    RedisModulePipelineCommands, Closeable {

  private final Map<HostAndPort, Queue<Response<?>>> pipelinedResponses;
  private final Map<HostAndPort, Connection> connections;
  private volatile boolean synced;

  private final CommandObjects commandObjects;

  public MultiNodePipelineBase(CommandObjects commandObjects) {
    pipelinedResponses = new LinkedHashMap<>();
    connections = new LinkedHashMap<>();
    synced = false;
    this.commandObjects = commandObjects;
  }

  protected abstract HostAndPort getNodeKey(CommandArguments args);

  protected abstract Connection getConnection(HostAndPort nodeKey);

  protected final <T> Response<T> appendCommand(CommandObject<T> commandObject) {
    HostAndPort nodeKey = getNodeKey(commandObject.getArguments());

    Queue<Response<?>> queue;
    Connection connection;
    if (pipelinedResponses.containsKey(nodeKey)) {
      queue = pipelinedResponses.get(nodeKey);
      connection = connections.get(nodeKey);
    } else {
      queue = new LinkedList<>();
      connection = getConnection(nodeKey);
      pipelinedResponses.put(nodeKey, queue);
      connections.put(nodeKey, connection);
    }

    connection.sendCommand(commandObject.getArguments());
    Response<T> response = new Response<>(commandObject.getBuilder());
    queue.add(response);
    return response;
  }

  @Override
  public void close() {
    sync();
    for (Connection connection : connections.values()) {
      connection.close();
    }
  }

  public final void sync() {
    if (synced) {
      return;
    }
    for (Map.Entry<HostAndPort, Queue<Response<?>>> entry : pipelinedResponses.entrySet()) {
      HostAndPort nodeKey = entry.getKey();
      Queue<Response<?>> queue = entry.getValue();
      List<Object> unformatted = connections.get(nodeKey).getMany(queue.size());
      for (Object o : unformatted) {
        queue.poll().set(o);
      }
    }
    synced = true;
  }

  @Override
  public Response<Boolean> exists(String key) {
    return appendCommand(commandObjects.exists(key));
  }

  @Override
  public Response<Long> exists(String... keys) {
    return appendCommand(commandObjects.exists(keys));
  }

  @Override
  public Response<Long> persist(String key) {
    return appendCommand(commandObjects.persist(key));
  }

  @Override
  public Response<String> type(String key) {
    return appendCommand(commandObjects.type(key));
  }

  @Override
  public Response<byte[]> dump(String key) {
    return appendCommand(commandObjects.dump(key));
  }

  @Override
  public Response<String> restore(String key, long ttl, byte[] serializedValue) {
    return appendCommand(commandObjects.restore(key, ttl, serializedValue));
  }

  @Override
  public Response<String> restore(String key, long ttl, byte[] serializedValue, RestoreParams params) {
    return appendCommand(commandObjects.restore(key, ttl, serializedValue, params));
  }

  @Override
  public Response<Long> expire(String key, long seconds) {
    return appendCommand(commandObjects.expire(key, seconds));
  }

  @Override
  public Response<Long> pexpire(String key, long milliseconds) {
    return appendCommand(commandObjects.pexpire(key, milliseconds));
  }

  @Override
  public Response<Long> expireAt(String key, long unixTime) {
    return appendCommand(commandObjects.expireAt(key, unixTime));
  }

  @Override
  public Response<Long> pexpireAt(String key, long millisecondsTimestamp) {
    return appendCommand(commandObjects.pexpireAt(key, millisecondsTimestamp));
  }

  @Override
  public Response<Long> ttl(String key) {
    return appendCommand(commandObjects.ttl(key));
  }

  @Override
  public Response<Long> pttl(String key) {
    return appendCommand(commandObjects.pttl(key));
  }

  @Override
  public Response<Long> touch(String key) {
    return appendCommand(commandObjects.touch(key));
  }

  @Override
  public Response<Long> touch(String... keys) {
    return appendCommand(commandObjects.touch(keys));
  }

  @Override
  public Response<List<String>> sort(String key) {
    return appendCommand(commandObjects.sort(key));
  }

  @Override
  public Response<Long> sort(String key, String dstKey) {
    return appendCommand(commandObjects.sort(key, dstKey));
  }

  @Override
  public Response<List<String>> sort(String key, SortingParams sortingParams) {
    return appendCommand(commandObjects.sort(key, sortingParams));
  }

  @Override
  public Response<Long> sort(String key, SortingParams sortingParams, String dstKey) {
    return appendCommand(commandObjects.sort(key, sortingParams, dstKey));
  }

  @Override
  public Response<List<String>> sortReadonly(String key, SortingParams sortingParams) {
    return appendCommand(commandObjects.sortReadonly(key, sortingParams));
  }

  @Override
  public Response<Long> del(String key) {
    return appendCommand(commandObjects.del(key));
  }

  @Override
  public Response<Long> del(String... keys) {
    return appendCommand(commandObjects.del(keys));
  }

  @Override
  public Response<Long> unlink(String key) {
    return appendCommand(commandObjects.unlink(key));
  }

  @Override
  public Response<Long> unlink(String... keys) {
    return appendCommand(commandObjects.unlink(keys));
  }

  @Override
  public Response<Boolean> copy(String srcKey, String dstKey, boolean replace) {
    return appendCommand(commandObjects.copy(srcKey, dstKey, replace));
  }

  @Override
  public Response<String> rename(String oldKey, String newKey) {
    return appendCommand(commandObjects.rename(oldKey, newKey));
  }

  @Override
  public Response<Long> renamenx(String oldKey, String newKey) {
    return appendCommand(commandObjects.renamenx(oldKey, newKey));
  }

  @Override
  public Response<Long> memoryUsage(String key) {
    return appendCommand(commandObjects.memoryUsage(key));
  }

  @Override
  public Response<Long> memoryUsage(String key, int samples) {
    return appendCommand(commandObjects.memoryUsage(key, samples));
  }

  @Override
  public Response<Long> objectRefcount(String key) {
    return appendCommand(commandObjects.objectRefcount(key));
  }

  @Override
  public Response<String> objectEncoding(String key) {
    return appendCommand(commandObjects.objectEncoding(key));
  }

  @Override
  public Response<Long> objectIdletime(String key) {
    return appendCommand(commandObjects.objectIdletime(key));
  }

  @Override
  public Response<Long> objectFreq(String key) {
    return appendCommand(commandObjects.objectFreq(key));
  }

  @Override
  public Response<String> migrate(String host, int port, String key, int timeout) {
    return appendCommand(commandObjects.migrate(host, port, key, timeout));
  }

  @Override
  public Response<String> migrate(String host, int port, int timeout, MigrateParams params, String... keys) {
    return appendCommand(commandObjects.migrate(host, port, timeout, params, keys));
  }

  @Override
  public Response<Set<String>> keys(String pattern) {
    return appendCommand(commandObjects.keys(pattern));
  }

  @Override
  public Response<ScanResult<String>> scan(String cursor) {
    return appendCommand(commandObjects.scan(cursor));
  }

  @Override
  public Response<ScanResult<String>> scan(String cursor, ScanParams params) {
    return appendCommand(commandObjects.scan(cursor, params));
  }

  @Override
  public Response<ScanResult<String>> scan(String cursor, ScanParams params, String type) {
    return appendCommand(commandObjects.scan(cursor, params, type));
  }

  @Override
  public Response<String> randomKey() {
    return appendCommand(commandObjects.randomKey());
  }

  @Override
  public Response<String> get(String key) {
    return appendCommand(commandObjects.get(key));
  }

  @Override
  public Response<String> getDel(String key) {
    return appendCommand(commandObjects.getDel(key));
  }

  @Override
  public Response<String> getEx(String key, GetExParams params) {
    return appendCommand(commandObjects.getEx(key, params));
  }

  @Override
  public Response<Boolean> setbit(String key, long offset, boolean value) {
    return appendCommand(commandObjects.setbit(key, offset, value));
  }

  @Override
  public Response<Boolean> getbit(String key, long offset) {
    return appendCommand(commandObjects.getbit(key, offset));
  }

  @Override
  public Response<Long> setrange(String key, long offset, String value) {
    return appendCommand(commandObjects.setrange(key, offset, value));
  }

  @Override
  public Response<String> getrange(String key, long startOffset, long endOffset) {
    return appendCommand(commandObjects.getrange(key, startOffset, endOffset));
  }

  @Override
  public Response<String> getSet(String key, String value) {
    return appendCommand(commandObjects.getSet(key, value));
  }

  @Override
  public Response<Long> setnx(String key, String value) {
    return appendCommand(commandObjects.setnx(key, value));
  }

  @Override
  public Response<String> setex(String key, long seconds, String value) {
    return appendCommand(commandObjects.setex(key, seconds, value));
  }

  @Override
  public Response<String> psetex(String key, long milliseconds, String value) {
    return appendCommand(commandObjects.psetex(key, milliseconds, value));
  }

  @Override
  public Response<List<String>> mget(String... keys) {
    return appendCommand(commandObjects.mget(keys));
  }

  @Override
  public Response<String> mset(String... keysvalues) {
    return appendCommand(commandObjects.mset(keysvalues));
  }

  @Override
  public Response<Long> msetnx(String... keysvalues) {
    return appendCommand(commandObjects.msetnx(keysvalues));
  }

  @Override
  public Response<Long> incr(String key) {
    return appendCommand(commandObjects.incr(key));
  }

  @Override
  public Response<Long> incrBy(String key, long increment) {
    return appendCommand(commandObjects.incrBy(key, increment));
  }

  @Override
  public Response<Double> incrByFloat(String key, double increment) {
    return appendCommand(commandObjects.incrByFloat(key, increment));
  }

  @Override
  public Response<Long> decr(String key) {
    return appendCommand(commandObjects.decr(key));
  }

  @Override
  public Response<Long> decrBy(String key, long decrement) {
    return appendCommand(commandObjects.decrBy(key, decrement));
  }

  @Override
  public Response<Long> append(String key, String value) {
    return appendCommand(commandObjects.append(key, value));
  }

  @Override
  public Response<String> substr(String key, int start, int end) {
    return appendCommand(commandObjects.substr(key, start, end));
  }

  @Override
  public Response<Long> strlen(String key) {
    return appendCommand(commandObjects.strlen(key));
  }

  @Override
  public Response<Long> bitcount(String key) {
    return appendCommand(commandObjects.bitcount(key));
  }

  @Override
  public Response<Long> bitcount(String key, long start, long end) {
    return appendCommand(commandObjects.bitcount(key, start, end));
  }

  @Override
  public Response<Long> bitcount(String key, long start, long end, BitCountOption option) {
    return appendCommand(commandObjects.bitcount(key, start, end, option));
  }

  @Override
  public Response<Long> bitpos(String key, boolean value) {
    return appendCommand(commandObjects.bitpos(key, value));
  }

  @Override
  public Response<Long> bitpos(String key, boolean value, BitPosParams params) {
    return appendCommand(commandObjects.bitpos(key, value, params));
  }

  @Override
  public Response<List<Long>> bitfield(String key, String... arguments) {
    return appendCommand(commandObjects.bitfield(key, arguments));
  }

  @Override
  public Response<List<Long>> bitfieldReadonly(String key, String... arguments) {
    return appendCommand(commandObjects.bitfieldReadonly(key, arguments));
  }

  @Override
  public Response<Long> bitop(BitOP op, String destKey, String... srcKeys) {
    return appendCommand(commandObjects.bitop(op, destKey, srcKeys));
  }

  @Override
  public Response<LCSMatchResult> strAlgoLCSKeys(String keyA, String keyB, StrAlgoLCSParams params) {
    return appendCommand(commandObjects.strAlgoLCSKeys(keyA, keyB, params));
  }

  @Override
  public Response<String> set(String key, String value) {
    return appendCommand(commandObjects.set(key, value));
  }

  @Override
  public Response<String> set(String key, String value, SetParams params) {
    return appendCommand(commandObjects.set(key, value, params));
  }

  @Override
  public Response<Long> rpush(String key, String... string) {
    return appendCommand(commandObjects.rpush(key, string));
  }

  @Override
  public Response<Long> lpush(String key, String... string) {
    return appendCommand(commandObjects.lpush(key, string));
  }

  @Override
  public Response<Long> llen(String key) {
    return appendCommand(commandObjects.llen(key));
  }

  @Override
  public Response<List<String>> lrange(String key, long start, long stop) {
    return appendCommand(commandObjects.lrange(key, start, stop));
  }

  @Override
  public Response<String> ltrim(String key, long start, long stop) {
    return appendCommand(commandObjects.ltrim(key, start, stop));
  }

  @Override
  public Response<String> lindex(String key, long index) {
    return appendCommand(commandObjects.lindex(key, index));
  }

  @Override
  public Response<String> lset(String key, long index, String value) {
    return appendCommand(commandObjects.lset(key, index, value));
  }

  @Override
  public Response<Long> lrem(String key, long count, String value) {
    return appendCommand(commandObjects.lrem(key, count, value));
  }

  @Override
  public Response<String> lpop(String key) {
    return appendCommand(commandObjects.lpop(key));
  }

  @Override
  public Response<List<String>> lpop(String key, int count) {
    return appendCommand(commandObjects.lpop(key, count));
  }

  @Override
  public Response<Long> lpos(String key, String element) {
    return appendCommand(commandObjects.lpos(key, element));
  }

  @Override
  public Response<Long> lpos(String key, String element, LPosParams params) {
    return appendCommand(commandObjects.lpos(key, element, params));
  }

  @Override
  public Response<List<Long>> lpos(String key, String element, LPosParams params, long count) {
    return appendCommand(commandObjects.lpos(key, element, params, count));
  }

  @Override
  public Response<String> rpop(String key) {
    return appendCommand(commandObjects.rpop(key));
  }

  @Override
  public Response<List<String>> rpop(String key, int count) {
    return appendCommand(commandObjects.rpop(key, count));
  }

  @Override
  public Response<Long> linsert(String key, ListPosition where, String pivot, String value) {
    return appendCommand(commandObjects.linsert(key, where, pivot, value));
  }

  @Override
  public Response<Long> lpushx(String key, String... strings) {
    return appendCommand(commandObjects.lpushx(key, strings));
  }

  @Override
  public Response<Long> rpushx(String key, String... strings) {
    return appendCommand(commandObjects.rpushx(key, strings));
  }

  @Override
  public Response<List<String>> blpop(int timeout, String key) {
    return appendCommand(commandObjects.blpop(timeout, key));
  }

  @Override
  public Response<KeyedListElement> blpop(double timeout, String key) {
    return appendCommand(commandObjects.blpop(timeout, key));
  }

  @Override
  public Response<List<String>> brpop(int timeout, String key) {
    return appendCommand(commandObjects.brpop(timeout, key));
  }

  @Override
  public Response<KeyedListElement> brpop(double timeout, String key) {
    return appendCommand(commandObjects.brpop(timeout, key));
  }

  @Override
  public Response<List<String>> blpop(int timeout, String... keys) {
    return appendCommand(commandObjects.blpop(timeout, keys));
  }

  @Override
  public Response<KeyedListElement> blpop(double timeout, String... keys) {
    return appendCommand(commandObjects.blpop(timeout, keys));
  }

  @Override
  public Response<List<String>> brpop(int timeout, String... keys) {
    return appendCommand(commandObjects.brpop(timeout, keys));
  }

  @Override
  public Response<KeyedListElement> brpop(double timeout, String... keys) {
    return appendCommand(commandObjects.brpop(timeout, keys));
  }

  @Override
  public Response<String> rpoplpush(String srcKey, String dstKey) {
    return appendCommand(commandObjects.rpoplpush(srcKey, dstKey));
  }

  @Override
  public Response<String> brpoplpush(String source, String destination, int timeout) {
    return appendCommand(commandObjects.brpoplpush(source, destination, timeout));
  }

  @Override
  public Response<String> lmove(String srcKey, String dstKey, ListDirection from, ListDirection to) {
    return appendCommand(commandObjects.lmove(srcKey, dstKey, from, to));
  }

  @Override
  public Response<String> blmove(String srcKey, String dstKey, ListDirection from, ListDirection to, double timeout) {
    return appendCommand(commandObjects.blmove(srcKey, dstKey, from, to, timeout));
  }

  @Override
  public Response<Long> hset(String key, String field, String value) {
    return appendCommand(commandObjects.hset(key, field, value));
  }

  @Override
  public Response<Long> hset(String key, Map<String, String> hash) {
    return appendCommand(commandObjects.hset(key, hash));
  }

  @Override
  public Response<String> hget(String key, String field) {
    return appendCommand(commandObjects.hget(key, field));
  }

  @Override
  public Response<Long> hsetnx(String key, String field, String value) {
    return appendCommand(commandObjects.hsetnx(key, field, value));
  }

  @Override
  public Response<String> hmset(String key, Map<String, String> hash) {
    return appendCommand(commandObjects.hmset(key, hash));
  }

  @Override
  public Response<List<String>> hmget(String key, String... fields) {
    return appendCommand(commandObjects.hmget(key, fields));
  }

  @Override
  public Response<Long> hincrBy(String key, String field, long value) {
    return appendCommand(commandObjects.hincrBy(key, field, value));
  }

  @Override
  public Response<Double> hincrByFloat(String key, String field, double value) {
    return appendCommand(commandObjects.hincrByFloat(key, field, value));
  }

  @Override
  public Response<Boolean> hexists(String key, String field) {
    return appendCommand(commandObjects.hexists(key, field));
  }

  @Override
  public Response<Long> hdel(String key, String... field) {
    return appendCommand(commandObjects.hdel(key, field));
  }

  @Override
  public Response<Long> hlen(String key) {
    return appendCommand(commandObjects.hlen(key));
  }

  @Override
  public Response<Set<String>> hkeys(String key) {
    return appendCommand(commandObjects.hkeys(key));
  }

  @Override
  public Response<List<String>> hvals(String key) {
    return appendCommand(commandObjects.hvals(key));
  }

  @Override
  public Response<Map<String, String>> hgetAll(String key) {
    return appendCommand(commandObjects.hgetAll(key));
  }

  @Override
  public Response<String> hrandfield(String key) {
    return appendCommand(commandObjects.hrandfield(key));
  }

  @Override
  public Response<List<String>> hrandfield(String key, long count) {
    return appendCommand(commandObjects.hrandfield(key, count));
  }

  @Override
  public Response<Map<String, String>> hrandfieldWithValues(String key, long count) {
    return appendCommand(commandObjects.hrandfieldWithValues(key, count));
  }

  @Override
  public Response<ScanResult<Map.Entry<String, String>>> hscan(String key, String cursor, ScanParams params) {
    return appendCommand(commandObjects.hscan(key, cursor, params));
  }

  @Override
  public Response<Long> hstrlen(String key, String field) {
    return appendCommand(commandObjects.hstrlen(key, field));
  }

  @Override
  public Response<Long> sadd(String key, String... members) {
    return appendCommand(commandObjects.sadd(key, members));
  }

  @Override
  public Response<Set<String>> smembers(String key) {
    return appendCommand(commandObjects.smembers(key));
  }

  @Override
  public Response<Long> srem(String key, String... members) {
    return appendCommand(commandObjects.srem(key, members));
  }

  @Override
  public Response<String> spop(String key) {
    return appendCommand(commandObjects.spop(key));
  }

  @Override
  public Response<Set<String>> spop(String key, long count) {
    return appendCommand(commandObjects.spop(key, count));
  }

  @Override
  public Response<Long> scard(String key) {
    return appendCommand(commandObjects.scard(key));
  }

  @Override
  public Response<Boolean> sismember(String key, String member) {
    return appendCommand(commandObjects.sismember(key, member));
  }

  @Override
  public Response<List<Boolean>> smismember(String key, String... members) {
    return appendCommand(commandObjects.smismember(key, members));
  }

  @Override
  public Response<String> srandmember(String key) {
    return appendCommand(commandObjects.srandmember(key));
  }

  @Override
  public Response<List<String>> srandmember(String key, int count) {
    return appendCommand(commandObjects.srandmember(key, count));
  }

  @Override
  public Response<ScanResult<String>> sscan(String key, String cursor, ScanParams params) {
    return appendCommand(commandObjects.sscan(key, cursor, params));
  }

  @Override
  public Response<Set<String>> sdiff(String... keys) {
    return appendCommand(commandObjects.sdiff(keys));
  }

  @Override
  public Response<Long> sdiffstore(String dstKey, String... keys) {
    return appendCommand(commandObjects.sdiffstore(dstKey, keys));
  }

  @Override
  public Response<Set<String>> sinter(String... keys) {
    return appendCommand(commandObjects.sinter(keys));
  }

  @Override
  public Response<Long> sinterstore(String dstKey, String... keys) {
    return appendCommand(commandObjects.sinterstore(dstKey, keys));
  }

  @Override
  public Response<Long> sintercard(String... keys){
    return appendCommand(commandObjects.sintercard(keys));
  }

  @Override
  public Response<Long> sintercard(int limit, String... keys){
    return appendCommand(commandObjects.sintercard(limit, keys));
  }

  @Override
  public Response<Set<String>> sunion(String... keys) {
    return appendCommand(commandObjects.sunion(keys));
  }

  @Override
  public Response<Long> sunionstore(String dstKey, String... keys) {
    return appendCommand(commandObjects.sunionstore(dstKey, keys));
  }

  @Override
  public Response<Long> smove(String srcKey, String dstKey, String member) {
    return appendCommand(commandObjects.smove(srcKey, dstKey, member));
  }

  @Override
  public Response<Long> zadd(String key, double score, String member) {
    return appendCommand(commandObjects.zadd(key, score, member));
  }

  @Override
  public Response<Long> zadd(String key, double score, String member, ZAddParams params) {
    return appendCommand(commandObjects.zadd(key, score, member, params));
  }

  @Override
  public Response<Long> zadd(String key, Map<String, Double> scoreMembers) {
    return appendCommand(commandObjects.zadd(key, scoreMembers));
  }

  @Override
  public Response<Long> zadd(String key, Map<String, Double> scoreMembers, ZAddParams params) {
    return appendCommand(commandObjects.zadd(key, scoreMembers, params));
  }

  @Override
  public Response<Double> zaddIncr(String key, double score, String member, ZAddParams params) {
    return appendCommand(commandObjects.zaddIncr(key, score, member, params));
  }

  @Override
  public Response<Long> zrem(String key, String... members) {
    return appendCommand(commandObjects.zrem(key, members));
  }

  @Override
  public Response<Double> zincrby(String key, double increment, String member) {
    return appendCommand(commandObjects.zincrby(key, increment, member));
  }

  @Override
  public Response<Double> zincrby(String key, double increment, String member, ZIncrByParams params) {
    return appendCommand(commandObjects.zincrby(key, increment, member, params));
  }

  @Override
  public Response<Long> zrank(String key, String member) {
    return appendCommand(commandObjects.zrank(key, member));
  }

  @Override
  public Response<Long> zrevrank(String key, String member) {
    return appendCommand(commandObjects.zrevrank(key, member));
  }

  @Override
  public Response<List<String>> zrange(String key, long start, long stop) {
    return appendCommand(commandObjects.zrange(key, start, stop));
  }

  @Override
  public Response<List<String>> zrevrange(String key, long start, long stop) {
    return appendCommand(commandObjects.zrevrange(key, start, stop));
  }

  @Override
  public Response<List<Tuple>> zrangeWithScores(String key, long start, long stop) {
    return appendCommand(commandObjects.zrangeWithScores(key, start, stop));
  }

  @Override
  public Response<List<Tuple>> zrevrangeWithScores(String key, long start, long stop) {
    return appendCommand(commandObjects.zrevrangeWithScores(key, start, stop));
  }

  @Override
  public Response<List<String>> zrange(String key, ZRangeParams zRangeParams) {
    return appendCommand(commandObjects.zrange(key, zRangeParams));
  }

  @Override
  public Response<List<Tuple>> zrangeWithScores(String key, ZRangeParams zRangeParams) {
    return appendCommand(commandObjects.zrangeWithScores(key, zRangeParams));
  }

  @Override
  public Response<Long> zrangestore(String dest, String src, ZRangeParams zRangeParams) {
    return appendCommand(commandObjects.zrangestore(dest, src, zRangeParams));
  }

  @Override
  public Response<String> zrandmember(String key) {
    return appendCommand(commandObjects.zrandmember(key));
  }

  @Override
  public Response<List<String>> zrandmember(String key, long count) {
    return appendCommand(commandObjects.zrandmember(key, count));
  }

  @Override
  public Response<List<Tuple>> zrandmemberWithScores(String key, long count) {
    return appendCommand(commandObjects.zrandmemberWithScores(key, count));
  }

  @Override
  public Response<Long> zcard(String key) {
    return appendCommand(commandObjects.zcard(key));
  }

  @Override
  public Response<Double> zscore(String key, String member) {
    return appendCommand(commandObjects.zscore(key, member));
  }

  @Override
  public Response<List<Double>> zmscore(String key, String... members) {    
    return appendCommand(commandObjects.zmscore(key, members));
  }

  @Override
  public Response<Tuple> zpopmax(String key) {
    return appendCommand(commandObjects.zpopmax(key));
  }

  @Override
  public Response<List<Tuple>> zpopmax(String key, int count) {
    return appendCommand(commandObjects.zpopmax(key, count));
  }

  @Override
  public Response<Tuple> zpopmin(String key) {
    return appendCommand(commandObjects.zpopmin(key));
  }

  @Override
  public Response<List<Tuple>> zpopmin(String key, int count) {
    return appendCommand(commandObjects.zpopmin(key, count));
  }

  @Override
  public Response<Long> zcount(String key, double min, double max) {
    return appendCommand(commandObjects.zcount(key, min, max));
  }

  @Override
  public Response<Long> zcount(String key, String min, String max) {
    return appendCommand(commandObjects.zcount(key, min, max));
  }

  @Override
  public Response<List<String>> zrangeByScore(String key, double min, double max) {
    return appendCommand(commandObjects.zrangeByScore(key, min, max));
  }

  @Override
  public Response<List<String>> zrangeByScore(String key, String min, String max) {
    return appendCommand(commandObjects.zrangeByScore(key, min, max));
  }

  @Override
  public Response<List<String>> zrevrangeByScore(String key, double max, double min) {
    return appendCommand(commandObjects.zrevrangeByScore(key, max, min));

  }

  @Override
  public Response<List<String>> zrangeByScore(String key, double min, double max, int offset, int count) {
    return appendCommand(commandObjects.zrangeByScore(key, min, max, offset, count));
  }

  @Override
  public Response<List<String>> zrevrangeByScore(String key, String max, String min) {
    return appendCommand(commandObjects.zrevrangeByScore(key, max, min));
  }

  @Override
  public Response<List<String>> zrangeByScore(String key, String min, String max, int offset, int count) {
    return appendCommand(commandObjects.zrangeByScore(key, min, max, offset, count));
  }

  @Override
  public Response<List<String>> zrevrangeByScore(String key, double max, double min, int offset, int count) {
    return appendCommand(commandObjects.zrevrangeByScore(key, max, min, offset, count));
  }

  @Override
  public Response<List<Tuple>> zrangeByScoreWithScores(String key, double min, double max) {
    return appendCommand(commandObjects.zrangeByScoreWithScores(key, min, max));
  }

  @Override
  public Response<List<Tuple>> zrevrangeByScoreWithScores(String key, double max, double min) {
    return appendCommand(commandObjects.zrevrangeByScoreWithScores(key, max, min));
  }

  @Override
  public Response<List<Tuple>> zrangeByScoreWithScores(String key, double min, double max, int offset, int count) {
    return appendCommand(commandObjects.zrangeByScoreWithScores(key, min, max, offset, count));
  }

  @Override
  public Response<List<String>> zrevrangeByScore(String key, String max, String min, int offset, int count) {
    return appendCommand(commandObjects.zrevrangeByScore(key, max, min, offset, count));
  }

  @Override
  public Response<List<Tuple>> zrangeByScoreWithScores(String key, String min, String max) {
    return appendCommand(commandObjects.zrangeByScoreWithScores(key, min, max));
  }

  @Override
  public Response<List<Tuple>> zrevrangeByScoreWithScores(String key, String max, String min) {
    return appendCommand(commandObjects.zrevrangeByScoreWithScores(key, max, min));
  }

  @Override
  public Response<List<Tuple>> zrangeByScoreWithScores(String key, String min, String max, int offset, int count) {
    return appendCommand(commandObjects.zrangeByScoreWithScores(key, min, max, offset, count));
  }

  @Override
  public Response<List<Tuple>> zrevrangeByScoreWithScores(String key, double max, double min, int offset, int count) {
    return appendCommand(commandObjects.zrevrangeByScoreWithScores(key, max, min, offset, count));
  }

  @Override
  public Response<List<Tuple>> zrevrangeByScoreWithScores(String key, String max, String min, int offset, int count) {
    return appendCommand(commandObjects.zrevrangeByScoreWithScores(key, max, min, offset, count));
  }

  @Override
  public Response<Long> zremrangeByRank(String key, long start, long stop) {
    return appendCommand(commandObjects.zremrangeByRank(key, start, stop));
  }

  @Override
  public Response<Long> zremrangeByScore(String key, double min, double max) {
    return appendCommand(commandObjects.zremrangeByScore(key, min, max));
  }

  @Override
  public Response<Long> zremrangeByScore(String key, String min, String max) {
    return appendCommand(commandObjects.zremrangeByScore(key, min, max));
  }

  @Override
  public Response<Long> zlexcount(String key, String min, String max) {
    return appendCommand(commandObjects.zlexcount(key, min, max));
  }

  @Override
  public Response<List<String>> zrangeByLex(String key, String min, String max) {
    return appendCommand(commandObjects.zrangeByLex(key, min, max));
  }

  @Override
  public Response<List<String>> zrangeByLex(String key, String min, String max, int offset, int count) {
    return appendCommand(commandObjects.zrangeByLex(key, min, max, offset, count));
  }

  @Override
  public Response<List<String>> zrevrangeByLex(String key, String max, String min) {
    return appendCommand(commandObjects.zrevrangeByLex(key, max, min));
  }

  @Override
  public Response<List<String>> zrevrangeByLex(String key, String max, String min, int offset, int count) {
    return appendCommand(commandObjects.zrevrangeByLex(key, max, min, offset, count));
  }

  @Override
  public Response<Long> zremrangeByLex(String key, String min, String max) {
    return appendCommand(commandObjects.zremrangeByLex(key, min, max));
  }

  @Override
  public Response<ScanResult<Tuple>> zscan(String key, String cursor, ScanParams params) {
    return appendCommand(commandObjects.zscan(key, cursor, params));
  }

  @Override
  public Response<KeyedZSetElement> bzpopmax(double timeout, String... keys) {
    return appendCommand(commandObjects.bzpopmax(timeout, keys));
  }

  @Override
  public Response<KeyedZSetElement> bzpopmin(double timeout, String... keys) {
    return appendCommand(commandObjects.bzpopmin(timeout, keys));
  }

  @Override
  public Response<Set<String>> zdiff(String... keys) {
    return appendCommand(commandObjects.zdiff(keys));
  }

  @Override
  public Response<Set<Tuple>> zdiffWithScores(String... keys) {
    return appendCommand(commandObjects.zdiffWithScores(keys));
  }

  @Override
  public Response<Long> zdiffStore(String dstKey, String... keys) {
    return appendCommand(commandObjects.zdiffStore(dstKey, keys));
  }

  @Override
  public Response<Long> zinterstore(String dstKey, String... sets) {
    return appendCommand(commandObjects.zinterstore(dstKey, sets));
  }

  @Override
  public Response<Long> zinterstore(String dstKey, ZParams params, String... sets) {
    return appendCommand(commandObjects.zinterstore(dstKey, params, sets));
  }

  @Override
  public Response<Set<String>> zinter(ZParams params, String... keys) {
    return appendCommand(commandObjects.zinter(params, keys));
  }

  @Override
  public Response<Set<Tuple>> zinterWithScores(ZParams params, String... keys) {
    return appendCommand(commandObjects.zinterWithScores(params, keys));
  }

  @Override
  public Response<Long> zintercard(String... keys) {
    return appendCommand(commandObjects.zintercard(keys));
  }

  @Override
  public Response<Long> zintercard(long limit, String... keys) {
    return appendCommand(commandObjects.zintercard(limit, keys));
  }

  @Override
  public Response<Set<String>> zunion(ZParams params, String... keys) {
    return appendCommand(commandObjects.zunion(params, keys));
  }

  @Override
  public Response<Set<Tuple>> zunionWithScores(ZParams params, String... keys) {
    return appendCommand(commandObjects.zunionWithScores(params, keys));
  }

  @Override
  public Response<Long> zunionstore(String dstKey, String... sets) {
    return appendCommand(commandObjects.zunionstore(dstKey, sets));
  }

  @Override
  public Response<Long> zunionstore(String dstKey, ZParams params, String... sets) {
    return appendCommand(commandObjects.zunionstore(dstKey, params, sets));
  }

  @Override
  public Response<Long> geoadd(String key, double longitude, double latitude, String member) {
    return appendCommand(commandObjects.geoadd(key, longitude, latitude, member));
  }

  @Override
  public Response<Long> geoadd(String key, Map<String, GeoCoordinate> memberCoordinateMap) {
    return appendCommand(commandObjects.geoadd(key, memberCoordinateMap));
  }

  @Override
  public Response<Long> geoadd(String key, GeoAddParams params, Map<String, GeoCoordinate> memberCoordinateMap) {
    return appendCommand(commandObjects.geoadd(key, params, memberCoordinateMap));
  }

  @Override
  public Response<Double> geodist(String key, String member1, String member2) {
    return appendCommand(commandObjects.geodist(key, member1, member2));
  }

  @Override
  public Response<Double> geodist(String key, String member1, String member2, GeoUnit unit) {
    return appendCommand(commandObjects.geodist(key, member1, member2, unit));
  }

  @Override
  public Response<List<String>> geohash(String key, String... members) {
    return appendCommand(commandObjects.geohash(key, members));
  }

  @Override
  public Response<List<GeoCoordinate>> geopos(String key, String... members) {
    return appendCommand(commandObjects.geopos(key, members));
  }

  @Override
  public Response<List<GeoRadiusResponse>> georadius(String key, double longitude, double latitude, double radius, GeoUnit unit) {
    return appendCommand(commandObjects.georadius(key, longitude, latitude, radius, unit));
  }

  @Override
  public Response<List<GeoRadiusResponse>> georadiusReadonly(String key, double longitude, double latitude, double radius, GeoUnit unit) {
    return appendCommand(commandObjects.georadiusReadonly(key, longitude, latitude, radius, unit));
  }

  @Override
  public Response<List<GeoRadiusResponse>> georadius(String key, double longitude, double latitude, double radius, GeoUnit unit, GeoRadiusParam param) {
    return appendCommand(commandObjects.georadius(key, longitude, latitude, radius, unit, param));
  }

  @Override
  public Response<List<GeoRadiusResponse>> georadiusReadonly(String key, double longitude, double latitude, double radius, GeoUnit unit, GeoRadiusParam param) {
    return appendCommand(commandObjects.georadiusReadonly(key, longitude, latitude, radius, unit, param));
  }

  @Override
  public Response<List<GeoRadiusResponse>> georadiusByMember(String key, String member, double radius, GeoUnit unit) {
    return appendCommand(commandObjects.georadiusByMember(key, member, radius, unit));
  }

  @Override
  public Response<List<GeoRadiusResponse>> georadiusByMemberReadonly(String key, String member, double radius, GeoUnit unit) {
    return appendCommand(commandObjects.georadiusByMemberReadonly(key, member, radius, unit));
  }

  @Override
  public Response<List<GeoRadiusResponse>> georadiusByMember(String key, String member, double radius, GeoUnit unit, GeoRadiusParam param) {
    return appendCommand(commandObjects.georadiusByMember(key, member, radius, unit, param));
  }

  @Override
  public Response<List<GeoRadiusResponse>> georadiusByMemberReadonly(String key, String member, double radius, GeoUnit unit, GeoRadiusParam param) {
    return appendCommand(commandObjects.georadiusByMemberReadonly(key, member, radius, unit, param));
  }

  @Override
  public Response<Long> georadiusStore(String key, double longitude, double latitude, double radius, GeoUnit unit, GeoRadiusParam param, GeoRadiusStoreParam storeParam) {
    return appendCommand(commandObjects.georadiusStore(key, longitude, latitude, radius, unit, param, storeParam));
  }

  @Override
  public Response<Long> georadiusByMemberStore(String key, String member, double radius, GeoUnit unit, GeoRadiusParam param, GeoRadiusStoreParam storeParam) {
    return appendCommand(commandObjects.georadiusByMemberStore(key, member, radius, unit, param, storeParam));
  }

  @Override
  public Response<List<GeoRadiusResponse>> geosearch(String key, String member, double radius, GeoUnit unit) {
    return appendCommand(commandObjects.geosearch(key, member, radius, unit));
  }

  @Override
  public Response<List<GeoRadiusResponse>> geosearch(String key, GeoCoordinate coord, double radius, GeoUnit unit) {
    return appendCommand(commandObjects.geosearch(key, coord, radius, unit));
  }

  @Override
  public Response<List<GeoRadiusResponse>> geosearch(String key, String member, double width, double height, GeoUnit unit) {
    return appendCommand(commandObjects.geosearch(key, member, width, height, unit));
  }

  @Override
  public Response<List<GeoRadiusResponse>> geosearch(String key, GeoCoordinate coord, double width, double height, GeoUnit unit) {
    return appendCommand(commandObjects.geosearch(key, coord, width, height, unit));
  }

  @Override
  public Response<List<GeoRadiusResponse>> geosearch(String key, GeoSearchParam params) {
    return appendCommand(commandObjects.geosearch(key, params));
  }

  @Override
  public Response<Long> geosearchStore(String dest, String src, String member, double radius, GeoUnit unit) {
    return appendCommand(commandObjects.geosearchStore(dest, src, member, radius, unit));
  }

  @Override
  public Response<Long> geosearchStore(String dest, String src, GeoCoordinate coord, double radius, GeoUnit unit) {
    return appendCommand(commandObjects.geosearchStore(dest, src, coord, radius, unit));
  }

  @Override
  public Response<Long> geosearchStore(String dest, String src, String member, double width, double height, GeoUnit unit) {
    return appendCommand(commandObjects.geosearchStore(dest, src, member, width, height, unit));
  }

  @Override
  public Response<Long> geosearchStore(String dest, String src, GeoCoordinate coord, double width, double height, GeoUnit unit) {
    return appendCommand(commandObjects.geosearchStore(dest, src, coord, width, height, unit));
  }

  @Override
  public Response<Long> geosearchStore(String dest, String src, GeoSearchParam params) {
    return appendCommand(commandObjects.geosearchStore(dest, src, params));
  }

  @Override
  public Response<Long> geosearchStoreStoreDist(String dest, String src, GeoSearchParam params) {
    return appendCommand(commandObjects.geosearchStoreStoreDist(dest, src, params));
  }

  @Override
  public Response<Long> pfadd(String key, String... elements) {
    return appendCommand(commandObjects.pfadd(key, elements));
  }

  @Override
  public Response<String> pfmerge(String destkey, String... sourcekeys) {
    return appendCommand(commandObjects.pfmerge(destkey, sourcekeys));
  }

  @Override
  public Response<Long> pfcount(String key) {
    return appendCommand(commandObjects.pfcount(key));
  }

  @Override
  public Response<Long> pfcount(String... keys) {
    return appendCommand(commandObjects.pfcount(keys));
  }

  @Override
  public Response<StreamEntryID> xadd(String key, StreamEntryID id, Map<String, String> hash) {
    return appendCommand(commandObjects.xadd(key, id, hash));
  }

  @Override
  public Response<StreamEntryID> xadd(String key, XAddParams params, Map<String, String> hash) {
    return appendCommand(commandObjects.xadd(key, params, hash));
  }

  @Override
  public Response<Long> xlen(String key) {
    return appendCommand(commandObjects.xlen(key));
  }

  @Override
  public Response<List<StreamEntry>> xrange(String key, StreamEntryID start, StreamEntryID end) {
    return appendCommand(commandObjects.xrange(key, start, end));
  }

  @Override
  public Response<List<StreamEntry>> xrange(String key, StreamEntryID start, StreamEntryID end, int count) {
    return appendCommand(commandObjects.xrange(key, start, end, count));
  }

  @Override
  public Response<List<StreamEntry>> xrevrange(String key, StreamEntryID end, StreamEntryID start) {
    return appendCommand(commandObjects.xrevrange(key, start, end));
  }

  @Override
  public Response<List<StreamEntry>> xrevrange(String key, StreamEntryID end, StreamEntryID start, int count) {
    return appendCommand(commandObjects.xrevrange(key, start, end, count));
  }

  @Override
  public Response<List<StreamEntry>> xrange(String key, String start, String end) {
    return appendCommand(commandObjects.xrange(key, start, end));
  }

  @Override
  public Response<List<StreamEntry>> xrange(String key, String start, String end, int count) {
    return appendCommand(commandObjects.xrange(key, start, end, count));
  }

  @Override
  public Response<List<StreamEntry>> xrevrange(String key, String end, String start) {
    return appendCommand(commandObjects.xrevrange(key, start, end));
  }

  @Override
  public Response<List<StreamEntry>> xrevrange(String key, String end, String start, int count) {
    return appendCommand(commandObjects.xrevrange(key, start, end, count));
  }

  @Override
  public Response<Long> xack(String key, String group, StreamEntryID... ids) {
    return appendCommand(commandObjects.xack(key, group, ids));
  }

  @Override
  public Response<String> xgroupCreate(String key, String groupname, StreamEntryID id, boolean makeStream) {
    return appendCommand(commandObjects.xgroupCreate(key, groupname, id, makeStream));
  }

  @Override
  public Response<String> xgroupSetID(String key, String groupname, StreamEntryID id) {
    return appendCommand(commandObjects.xgroupSetID(key, groupname, id));
  }

  @Override
  public Response<Long> xgroupDestroy(String key, String groupname) {
    return appendCommand(commandObjects.xgroupDestroy(key, groupname));
  }

  @Override
  public Response<Long> xgroupDelConsumer(String key, String groupname, String consumername) {
    return appendCommand(commandObjects.xgroupDelConsumer(key, groupname, consumername));
  }

  @Override
  public Response<StreamPendingSummary> xpending(String key, String groupname) {
    return appendCommand(commandObjects.xpending(key, groupname));
  }

  @Override
  public Response<List<StreamPendingEntry>> xpending(String key, String groupname, StreamEntryID start, StreamEntryID end, int count, String consumername) {
    return appendCommand(commandObjects.xpending(key, groupname, start, end, count, consumername));
  }

  @Override
  public Response<List<StreamPendingEntry>> xpending(String key, String groupname, XPendingParams params) {
    return appendCommand(commandObjects.xpending(key, groupname, params));
  }

  @Override
  public Response<Long> xdel(String key, StreamEntryID... ids) {
    return appendCommand(commandObjects.xdel(key, ids));
  }

  @Override
  public Response<Long> xtrim(String key, long maxLen, boolean approximate) {
    return appendCommand(commandObjects.xtrim(key, maxLen, approximate));
  }

  @Override
  public Response<Long> xtrim(String key, XTrimParams params) {
    return appendCommand(commandObjects.xtrim(key, params));
  }

  @Override
  public Response<List<StreamEntry>> xclaim(String key, String group, String consumername, long minIdleTime, XClaimParams params, StreamEntryID... ids) {
    return appendCommand(commandObjects.xclaim(key, group, consumername, minIdleTime, params, ids));
  }

  @Override
  public Response<List<StreamEntryID>> xclaimJustId(String key, String group, String consumername, long minIdleTime, XClaimParams params, StreamEntryID... ids) {
    return appendCommand(commandObjects.xclaimJustId(key, group, consumername, minIdleTime, params, ids));
  }

  @Override
  public Response<Map.Entry<StreamEntryID, List<StreamEntry>>> xautoclaim(String key, String group, String consumername, long minIdleTime, StreamEntryID start, XAutoClaimParams params) {
    return appendCommand(commandObjects.xautoclaim(key, group, consumername, minIdleTime, start, params));
  }

  @Override
  public Response<Map.Entry<StreamEntryID, List<StreamEntryID>>> xautoclaimJustId(String key, String group, String consumername, long minIdleTime, StreamEntryID start, XAutoClaimParams params) {
    return appendCommand(commandObjects.xautoclaimJustId(key, group, consumername, minIdleTime, start, params));
  }

  @Override
  public Response<StreamInfo> xinfoStream(String key) {
    return appendCommand(commandObjects.xinfoStream(key));
  }

  @Override
  public Response<StreamFullInfo> xinfoStreamFull(String key) {
    return appendCommand(commandObjects.xinfoStreamFull(key));
  }

  @Override
  public Response<StreamFullInfo> xinfoStreamFull(String key, int count) {
    return appendCommand(commandObjects.xinfoStreamFull(key, count));
  }

  @Override
  @Deprecated
  public Response<List<StreamGroupInfo>> xinfoGroup(String key) {
    return appendCommand(commandObjects.xinfoGroup(key));
  }

  @Override
  public Response<List<StreamGroupInfo>> xinfoGroups(String key) {
    return appendCommand(commandObjects.xinfoGroups(key));
  }

  @Override
  public Response<List<StreamConsumersInfo>> xinfoConsumers(String key, String group) {
    return appendCommand(commandObjects.xinfoConsumers(key, group));
  }

  @Override
  public Response<List<Map.Entry<String, List<StreamEntry>>>> xread(XReadParams xReadParams, Map<String, StreamEntryID> streams) {
    return appendCommand(commandObjects.xread(xReadParams, streams));
  }

  @Override
  public Response<List<Map.Entry<String, List<StreamEntry>>>> xreadGroup(String groupname, String consumer, XReadGroupParams xReadGroupParams, Map<String, StreamEntryID> streams) {
    return appendCommand(commandObjects.xreadGroup(groupname, consumer, xReadGroupParams, streams));
  }

  @Override
  public Response<Object> eval(String script) {
    return appendCommand(commandObjects.eval(script));
  }

  @Override
  public Response<Object> eval(String script, int keyCount, String... params) {
    return appendCommand(commandObjects.eval(script, keyCount, params));
  }

  @Override
  public Response<Object> eval(String script, List<String> keys, List<String> args) {
    return appendCommand(commandObjects.eval(script, keys, args));
  }

  @Override
  public Response<Object> evalReadonly(String script, List<String> keys, List<String> args) {
    return appendCommand(commandObjects.evalReadonly(script, keys, args));
  }

  @Override
  public Response<Object> evalsha(String sha1) {
    return appendCommand(commandObjects.evalsha(sha1));
  }

  @Override
  public Response<Object> evalsha(String sha1, int keyCount, String... params) {
    return appendCommand(commandObjects.evalsha(sha1, keyCount, params));
  }

  @Override
  public Response<Object> evalsha(String sha1, List<String> keys, List<String> args) {
    return appendCommand(commandObjects.evalsha(sha1, keys, args));
  }

  @Override
  public Response<Object> evalshaReadonly(String sha1, List<String> keys, List<String> args) {
    return appendCommand(commandObjects.evalshaReadonly(sha1, keys, args));
  }

  @Override
  public Response<Long> waitReplicas(String sampleKey, int replicas, long timeout) {
    return appendCommand(commandObjects.waitReplicas(sampleKey, replicas, timeout));
  }

  @Override
  public Response<Object> eval(String script, String sampleKey) {
    return appendCommand(commandObjects.eval(script, sampleKey));
  }

  @Override
  public Response<Object> evalsha(String sha1, String sampleKey) {
    return appendCommand(commandObjects.evalsha(sha1, sampleKey));
  }

  @Override
  public Response<List<Boolean>> scriptExists(String sampleKey, String... sha1) {
    return appendCommand(commandObjects.scriptExists(sampleKey, sha1));
  }

  @Override
  public Response<String> scriptLoad(String script, String sampleKey) {
    return appendCommand(commandObjects.scriptLoad(script, sampleKey));
  }

  @Override
  public Response<String> scriptFlush(String sampleKey) {
    return appendCommand(commandObjects.scriptFlush(sampleKey));
  }

  @Override
  public Response<String> scriptFlush(String sampleKey, FlushMode flushMode) {
    return appendCommand(commandObjects.scriptFlush(sampleKey, flushMode));
  }

  @Override
  public Response<String> scriptKill(String sampleKey) {
    return appendCommand(commandObjects.scriptKill(sampleKey));
  }

  public Response<Long> publish(String channel, String message) {
    return appendCommand(commandObjects.publish(channel, message));
  }

  public Response<LCSMatchResult> strAlgoLCSStrings(String strA, String strB, StrAlgoLCSParams params) {
    return appendCommand(commandObjects.strAlgoLCSStrings(strA, strB, params));
  }

  @Override
  public Response<Long> geoadd(byte[] key, double longitude, double latitude, byte[] member) {
    return appendCommand(commandObjects.geoadd(key, longitude, latitude, member));
  }

  @Override
  public Response<Long> geoadd(byte[] key, Map<byte[], GeoCoordinate> memberCoordinateMap) {
    return appendCommand(commandObjects.geoadd(key, memberCoordinateMap));
  }

  @Override
  public Response<Long> geoadd(byte[] key, GeoAddParams params, Map<byte[], GeoCoordinate> memberCoordinateMap) {
    return appendCommand(commandObjects.geoadd(key, params, memberCoordinateMap));
  }

  @Override
  public Response<Double> geodist(byte[] key, byte[] member1, byte[] member2) {
    return appendCommand(commandObjects.geodist(key, member1, member2));
  }

  @Override
  public Response<Double> geodist(byte[] key, byte[] member1, byte[] member2, GeoUnit unit) {
    return appendCommand(commandObjects.geodist(key, member1, member2, unit));
  }

  @Override
  public Response<List<byte[]>> geohash(byte[] key, byte[]... members) {
    return appendCommand(commandObjects.geohash(key, members));
  }

  @Override
  public Response<List<GeoCoordinate>> geopos(byte[] key, byte[]... members) {
    return appendCommand(commandObjects.geopos(key, members));
  }

  @Override
  public Response<List<GeoRadiusResponse>> georadius(byte[] key, double longitude, double latitude, double radius, GeoUnit unit) {
    return appendCommand(commandObjects.georadius(key, longitude, latitude, radius, unit));
  }

  @Override
  public Response<List<GeoRadiusResponse>> georadiusReadonly(byte[] key, double longitude, double latitude, double radius, GeoUnit unit) {
    return appendCommand(commandObjects.georadiusReadonly(key, longitude, latitude, radius, unit));
  }

  @Override
  public Response<List<GeoRadiusResponse>> georadius(byte[] key, double longitude, double latitude, double radius, GeoUnit unit, GeoRadiusParam param) {
    return appendCommand(commandObjects.georadius(key, longitude, latitude, radius, unit, param));
  }

  @Override
  public Response<List<GeoRadiusResponse>> georadiusReadonly(byte[] key, double longitude, double latitude, double radius, GeoUnit unit, GeoRadiusParam param) {
    return appendCommand(commandObjects.georadiusReadonly(key, longitude, latitude, radius, unit, param));
  }

  @Override
  public Response<List<GeoRadiusResponse>> georadiusByMember(byte[] key, byte[] member, double radius, GeoUnit unit) {
    return appendCommand(commandObjects.georadiusByMember(key, member, radius, unit));
  }

  @Override
  public Response<List<GeoRadiusResponse>> georadiusByMemberReadonly(byte[] key, byte[] member, double radius, GeoUnit unit) {
    return appendCommand(commandObjects.georadiusByMemberReadonly(key, member, radius, unit));
  }

  @Override
  public Response<List<GeoRadiusResponse>> georadiusByMember(byte[] key, byte[] member, double radius, GeoUnit unit, GeoRadiusParam param) {
    return appendCommand(commandObjects.georadiusByMember(key, member, radius, unit, param));
  }

  @Override
  public Response<List<GeoRadiusResponse>> georadiusByMemberReadonly(byte[] key, byte[] member, double radius, GeoUnit unit, GeoRadiusParam param) {
    return appendCommand(commandObjects.georadiusByMemberReadonly(key, member, radius, unit, param));
  }

  @Override
  public Response<Long> georadiusStore(byte[] key, double longitude, double latitude, double radius, GeoUnit unit, GeoRadiusParam param, GeoRadiusStoreParam storeParam) {
    return appendCommand(commandObjects.georadiusStore(key, longitude, latitude, radius, unit, param, storeParam));
  }

  @Override
  public Response<Long> georadiusByMemberStore(byte[] key, byte[] member, double radius, GeoUnit unit, GeoRadiusParam param, GeoRadiusStoreParam storeParam) {
    return appendCommand(commandObjects.georadiusByMemberStore(key, member, radius, unit, param, storeParam));
  }

  @Override
  public Response<List<GeoRadiusResponse>> geosearch(byte[] key, byte[] member, double radius, GeoUnit unit) {
    return appendCommand(commandObjects.geosearch(key, member, radius, unit));
  }

  @Override
  public Response<List<GeoRadiusResponse>> geosearch(byte[] key, GeoCoordinate coord, double radius, GeoUnit unit) {
    return appendCommand(commandObjects.geosearch(key, coord, radius, unit));
  }

  @Override
  public Response<List<GeoRadiusResponse>> geosearch(byte[] key, byte[] member, double width, double height, GeoUnit unit) {
    return appendCommand(commandObjects.geosearch(key, member, width, height, unit));
  }

  @Override
  public Response<List<GeoRadiusResponse>> geosearch(byte[] key, GeoCoordinate coord, double width, double height, GeoUnit unit) {
    return appendCommand(commandObjects.geosearch(key, coord, width, height, unit));
  }

  @Override
  public Response<List<GeoRadiusResponse>> geosearch(byte[] key, GeoSearchParam params) {
    return appendCommand(commandObjects.geosearch(key, params));
  }

  @Override
  public Response<Long> geosearchStore(byte[] dest, byte[] src, byte[] member, double radius, GeoUnit unit) {
    return appendCommand(commandObjects.geosearchStore(dest, src, member, radius, unit));
  }

  @Override
  public Response<Long> geosearchStore(byte[] dest, byte[] src, GeoCoordinate coord, double radius, GeoUnit unit) {
    return appendCommand(commandObjects.geosearchStore(dest, src, coord, radius, unit));
  }

  @Override
  public Response<Long> geosearchStore(byte[] dest, byte[] src, byte[] member, double width, double height, GeoUnit unit) {
    return appendCommand(commandObjects.geosearchStore(dest, src, member, width, height, unit));
  }

  @Override
  public Response<Long> geosearchStore(byte[] dest, byte[] src, GeoCoordinate coord, double width, double height, GeoUnit unit) {
    return appendCommand(commandObjects.geosearchStore(dest, src, coord, width, height, unit));
  }

  @Override
  public Response<Long> geosearchStore(byte[] dest, byte[] src, GeoSearchParam params) {
    return appendCommand(commandObjects.geosearchStore(dest, src, params));
  }

  @Override
  public Response<Long> geosearchStoreStoreDist(byte[] dest, byte[] src, GeoSearchParam params) {
    return appendCommand(commandObjects.geosearchStoreStoreDist(dest, src, params));
  }

  @Override
  public Response<Long> hset(byte[] key, byte[] field, byte[] value) {
    return appendCommand(commandObjects.hset(key, field, value));
  }

  @Override
  public Response<Long> hset(byte[] key, Map<byte[], byte[]> hash) {
    return appendCommand(commandObjects.hset(key, hash));
  }

  @Override
  public Response<byte[]> hget(byte[] key, byte[] field) {
    return appendCommand(commandObjects.hget(key, field));
  }

  @Override
  public Response<Long> hsetnx(byte[] key, byte[] field, byte[] value) {
    return appendCommand(commandObjects.hsetnx(key, field, value));
  }

  @Override
  public Response<String> hmset(byte[] key, Map<byte[], byte[]> hash) {
    return appendCommand(commandObjects.hmset(key, hash));
  }

  @Override
  public Response<List<byte[]>> hmget(byte[] key, byte[]... fields) {
    return appendCommand(commandObjects.hmget(key, fields));
  }

  @Override
  public Response<Long> hincrBy(byte[] key, byte[] field, long value) {
    return appendCommand(commandObjects.hincrBy(key, field, value));
  }

  @Override
  public Response<Double> hincrByFloat(byte[] key, byte[] field, double value) {
    return appendCommand(commandObjects.hincrByFloat(key, field, value));
  }

  @Override
  public Response<Boolean> hexists(byte[] key, byte[] field) {
    return appendCommand(commandObjects.hexists(key, field));
  }

  @Override
  public Response<Long> hdel(byte[] key, byte[]... field) {
    return appendCommand(commandObjects.hdel(key, field));
  }

  @Override
  public Response<Long> hlen(byte[] key) {
    return appendCommand(commandObjects.hlen(key));
  }

  @Override
  public Response<Set<byte[]>> hkeys(byte[] key) {
    return appendCommand(commandObjects.hkeys(key));
  }

  @Override
  public Response<List<byte[]>> hvals(byte[] key) {
    return appendCommand(commandObjects.hvals(key));
  }

  @Override
  public Response<Map<byte[], byte[]>> hgetAll(byte[] key) {
    return appendCommand(commandObjects.hgetAll(key));
  }

  @Override
  public Response<byte[]> hrandfield(byte[] key) {
    return appendCommand(commandObjects.hrandfield(key));
  }

  @Override
  public Response<List<byte[]>> hrandfield(byte[] key, long count) {
    return appendCommand(commandObjects.hrandfield(key, count));
  }

  @Override
  public Response<Map<byte[], byte[]>> hrandfieldWithValues(byte[] key, long count) {
    return appendCommand(commandObjects.hrandfieldWithValues(key, count));
  }

  @Override
  public Response<ScanResult<Map.Entry<byte[], byte[]>>> hscan(byte[] key, byte[] cursor, ScanParams params) {
    return appendCommand(commandObjects.hscan(key, cursor, params));
  }

  @Override
  public Response<Long> hstrlen(byte[] key, byte[] field) {
    return appendCommand(commandObjects.hstrlen(key, field));
  }

  @Override
  public Response<Long> pfadd(byte[] key, byte[]... elements) {
    return appendCommand(commandObjects.pfadd(key, elements));
  }

  @Override
  public Response<String> pfmerge(byte[] destkey, byte[]... sourcekeys) {
    return appendCommand(commandObjects.pfmerge(destkey, sourcekeys));
  }

  @Override
  public Response<Long> pfcount(byte[] key) {
    return appendCommand(commandObjects.pfcount(key));
  }

  @Override
  public Response<Long> pfcount(byte[]... keys) {
    return appendCommand(commandObjects.pfcount(keys));
  }

  @Override
  public Response<Boolean> exists(byte[] key) {
    return appendCommand(commandObjects.exists(key));
  }

  @Override
  public Response<Long> exists(byte[]... keys) {
    return appendCommand(commandObjects.exists(keys));
  }

  @Override
  public Response<Long> persist(byte[] key) {
    return appendCommand(commandObjects.persist(key));
  }

  @Override
  public Response<String> type(byte[] key) {
    return appendCommand(commandObjects.type(key));
  }

  @Override
  public Response<byte[]> dump(byte[] key) {
    return appendCommand(commandObjects.dump(key));
  }

  @Override
  public Response<String> restore(byte[] key, long ttl, byte[] serializedValue) {
    return appendCommand(commandObjects.restore(key, ttl, serializedValue));
  }

  @Override
  public Response<String> restore(byte[] key, long ttl, byte[] serializedValue, RestoreParams params) {
    return appendCommand(commandObjects.restore(key, ttl, serializedValue, params));
  }

  @Override
  public Response<Long> expire(byte[] key, long seconds) {
    return appendCommand(commandObjects.expire(key, seconds));
  }

  @Override
  public Response<Long> pexpire(byte[] key, long milliseconds) {
    return appendCommand(commandObjects.pexpire(key, milliseconds));
  }

  @Override
  public Response<Long> expireAt(byte[] key, long unixTime) {
    return appendCommand(commandObjects.expireAt(key, unixTime));
  }

  @Override
  public Response<Long> pexpireAt(byte[] key, long millisecondsTimestamp) {
    return appendCommand(commandObjects.pexpireAt(key, millisecondsTimestamp));
  }

  @Override
  public Response<Long> ttl(byte[] key) {
    return appendCommand(commandObjects.ttl(key));
  }

  @Override
  public Response<Long> pttl(byte[] key) {
    return appendCommand(commandObjects.pttl(key));
  }

  @Override
  public Response<Long> touch(byte[] key) {
    return appendCommand(commandObjects.touch(key));
  }

  @Override
  public Response<Long> touch(byte[]... keys) {
    return appendCommand(commandObjects.touch(keys));
  }

  @Override
  public Response<List<byte[]>> sort(byte[] key) {
    return appendCommand(commandObjects.sort(key));
  }

  @Override
  public Response<List<byte[]>> sort(byte[] key, SortingParams sortingParams) {
    return appendCommand(commandObjects.sort(key, sortingParams));
  }

  @Override
  public Response<List<byte[]>> sortReadonly(byte[] key, SortingParams sortingParams) {
    return appendCommand(commandObjects.sortReadonly(key, sortingParams));
  }

  @Override
  public Response<Long> del(byte[] key) {
    return appendCommand(commandObjects.del(key));
  }

  @Override
  public Response<Long> del(byte[]... keys) {
    return appendCommand(commandObjects.del(keys));
  }

  @Override
  public Response<Long> unlink(byte[] key) {
    return appendCommand(commandObjects.unlink(key));
  }

  @Override
  public Response<Long> unlink(byte[]... keys) {
    return appendCommand(commandObjects.unlink(keys));
  }

  @Override
  public Response<Boolean> copy(byte[] srcKey, byte[] dstKey, boolean replace) {
    return appendCommand(commandObjects.copy(srcKey, dstKey, replace));
  }

  @Override
  public Response<String> rename(byte[] oldkey, byte[] newkey) {
    return appendCommand(commandObjects.rename(oldkey, newkey));
  }

  @Override
  public Response<Long> renamenx(byte[] oldkey, byte[] newkey) {
    return appendCommand(commandObjects.renamenx(oldkey, newkey));
  }

  @Override
  public Response<Long> sort(byte[] key, SortingParams sortingParams, byte[] dstkey) {
    return appendCommand(commandObjects.sort(key, sortingParams, dstkey));
  }

  @Override
  public Response<Long> sort(byte[] key, byte[] dstkey) {
    return appendCommand(commandObjects.sort(key, dstkey));
  }

  @Override
  public Response<Long> memoryUsage(byte[] key) {
    return appendCommand(commandObjects.memoryUsage(key));
  }

  @Override
  public Response<Long> memoryUsage(byte[] key, int samples) {
    return appendCommand(commandObjects.memoryUsage(key, samples));
  }

  @Override
  public Response<Long> objectRefcount(byte[] key) {
    return appendCommand(commandObjects.objectRefcount(key));
  }

  @Override
  public Response<byte[]> objectEncoding(byte[] key) {
    return appendCommand(commandObjects.objectEncoding(key));
  }

  @Override
  public Response<Long> objectIdletime(byte[] key) {
    return appendCommand(commandObjects.objectIdletime(key));
  }

  @Override
  public Response<Long> objectFreq(byte[] key) {
    return appendCommand(commandObjects.objectFreq(key));
  }

  @Override
  public Response<String> migrate(String host, int port, byte[] key, int timeout) {
    return appendCommand(commandObjects.migrate(host, port, key, timeout));
  }

  @Override
  public Response<String> migrate(String host, int port, int timeout, MigrateParams params, byte[]... keys) {
    return appendCommand(commandObjects.migrate(host, port, timeout, params, keys));
  }

  @Override
  public Response<Set<byte[]>> keys(byte[] pattern) {
    return appendCommand(commandObjects.keys(pattern));
  }

  @Override
  public Response<ScanResult<byte[]>> scan(byte[] cursor) {
    return appendCommand(commandObjects.scan(cursor));
  }

  @Override
  public Response<ScanResult<byte[]>> scan(byte[] cursor, ScanParams params) {
    return appendCommand(commandObjects.scan(cursor, params));
  }

  @Override
  public Response<ScanResult<byte[]>> scan(byte[] cursor, ScanParams params, byte[] type) {
    return appendCommand(commandObjects.scan(cursor, params, type));
  }

  @Override
  public Response<byte[]> randomBinaryKey() {
    return appendCommand(commandObjects.randomBinaryKey());
  }

  @Override
  public Response<Long> rpush(byte[] key, byte[]... args) {
    return appendCommand(commandObjects.rpush(key, args));
  }

  @Override
  public Response<Long> lpush(byte[] key, byte[]... args) {
    return appendCommand(commandObjects.lpush(key, args));
  }

  @Override
  public Response<Long> llen(byte[] key) {
    return appendCommand(commandObjects.llen(key));
  }

  @Override
  public Response<List<byte[]>> lrange(byte[] key, long start, long stop) {
    return appendCommand(commandObjects.lrange(key, start, stop));
  }

  @Override
  public Response<String> ltrim(byte[] key, long start, long stop) {
    return appendCommand(commandObjects.ltrim(key, start, stop));
  }

  @Override
  public Response<byte[]> lindex(byte[] key, long index) {
    return appendCommand(commandObjects.lindex(key, index));
  }

  @Override
  public Response<String> lset(byte[] key, long index, byte[] value) {
    return appendCommand(commandObjects.lset(key, index, value));
  }

  @Override
  public Response<Long> lrem(byte[] key, long count, byte[] value) {
    return appendCommand(commandObjects.lrem(key, count, value));
  }

  @Override
  public Response<byte[]> lpop(byte[] key) {
    return appendCommand(commandObjects.lpop(key));
  }

  @Override
  public Response<List<byte[]>> lpop(byte[] key, int count) {
    return appendCommand(commandObjects.lpop(key, count));
  }

  @Override
  public Response<Long> lpos(byte[] key, byte[] element) {
    return appendCommand(commandObjects.lpos(key, element));
  }

  @Override
  public Response<Long> lpos(byte[] key, byte[] element, LPosParams params) {
    return appendCommand(commandObjects.lpos(key, element, params));
  }

  @Override
  public Response<List<Long>> lpos(byte[] key, byte[] element, LPosParams params, long count) {
    return appendCommand(commandObjects.lpos(key, element, params, count));
  }

  @Override
  public Response<byte[]> rpop(byte[] key) {
    return appendCommand(commandObjects.rpop(key));
  }

  @Override
  public Response<List<byte[]>> rpop(byte[] key, int count) {
    return appendCommand(commandObjects.rpop(key, count));
  }

  @Override
  public Response<Long> linsert(byte[] key, ListPosition where, byte[] pivot, byte[] value) {
    return appendCommand(commandObjects.linsert(key, where, pivot, value));
  }

  @Override
  public Response<Long> lpushx(byte[] key, byte[]... args) {
    return appendCommand(commandObjects.lpushx(key, args));
  }

  @Override
  public Response<Long> rpushx(byte[] key, byte[]... args) {
    return appendCommand(commandObjects.rpushx(key, args));
  }

  @Override
  public Response<List<byte[]>> blpop(int timeout, byte[]... keys) {
    return appendCommand(commandObjects.blpop(timeout, keys));
  }

  @Override
  public Response<List<byte[]>> blpop(double timeout, byte[]... keys) {
    return appendCommand(commandObjects.blpop(timeout, keys));
  }

  @Override
  public Response<List<byte[]>> brpop(int timeout, byte[]... keys) {
    return appendCommand(commandObjects.brpop(timeout, keys));
  }

  @Override
  public Response<List<byte[]>> brpop(double timeout, byte[]... keys) {
    return appendCommand(commandObjects.brpop(timeout, keys));
  }

  @Override
  public Response<byte[]> rpoplpush(byte[] srckey, byte[] dstkey) {
    return appendCommand(commandObjects.rpoplpush(srckey, dstkey));
  }

  @Override
  public Response<byte[]> brpoplpush(byte[] source, byte[] destination, int timeout) {
    return appendCommand(commandObjects.brpoplpush(source, destination, timeout));
  }

  @Override
  public Response<byte[]> lmove(byte[] srcKey, byte[] dstKey, ListDirection from, ListDirection to) {
    return appendCommand(commandObjects.lmove(srcKey, dstKey, from, to));
  }

  @Override
  public Response<byte[]> blmove(byte[] srcKey, byte[] dstKey, ListDirection from, ListDirection to, double timeout) {
    return appendCommand(commandObjects.blmove(srcKey, dstKey, from, to, timeout));
  }

  public Response<Long> publish(byte[] channel, byte[] message) {
    return appendCommand(commandObjects.publish(channel, message));
  }

  public Response<LCSMatchResult> strAlgoLCSStrings(byte[] strA, byte[] strB, StrAlgoLCSParams params) {
    return appendCommand(commandObjects.strAlgoLCSStrings(strA, strB, params));
  }

  @Override
  public Response<Long> waitReplicas(byte[] sampleKey, int replicas, long timeout) {
    return appendCommand(commandObjects.waitReplicas(sampleKey, replicas, timeout));
  }

  @Override
  public Response<Object> eval(byte[] script, byte[] sampleKey) {
    return appendCommand(commandObjects.eval(script, sampleKey));
  }

  @Override
  public Response<Object> evalsha(byte[] sha1, byte[] sampleKey) {
    return appendCommand(commandObjects.evalsha(sha1, sampleKey));
  }

  @Override
  public Response<List<Boolean>> scriptExists(byte[] sampleKey, byte[]... sha1s) {
    return appendCommand(commandObjects.scriptExists(sampleKey, sha1s));
  }

  @Override
  public Response<byte[]> scriptLoad(byte[] script, byte[] sampleKey) {
    return appendCommand(commandObjects.scriptLoad(script, sampleKey));
  }

  @Override
  public Response<String> scriptFlush(byte[] sampleKey) {
    return appendCommand(commandObjects.scriptFlush(sampleKey));
  }

  @Override
  public Response<String> scriptFlush(byte[] sampleKey, FlushMode flushMode) {
    return appendCommand(commandObjects.scriptFlush(sampleKey, flushMode));
  }

  @Override
  public Response<String> scriptKill(byte[] sampleKey) {
    return appendCommand(commandObjects.scriptKill(sampleKey));
  }

  @Override
  public Response<Object> eval(byte[] script) {
    return appendCommand(commandObjects.eval(script));
  }

  @Override
  public Response<Object> eval(byte[] script, int keyCount, byte[]... params) {
    return appendCommand(commandObjects.eval(script, keyCount, params));
  }

  @Override
  public Response<Object> eval(byte[] script, List<byte[]> keys, List<byte[]> args) {
    return appendCommand(commandObjects.eval(script, keys, args));
  }

  @Override
  public Response<Object> evalReadonly(byte[] script, List<byte[]> keys, List<byte[]> args) {
    return appendCommand(commandObjects.evalReadonly(script, keys, args));
  }

  @Override
  public Response<Object> evalsha(byte[] sha1) {
    return appendCommand(commandObjects.evalsha(sha1));
  }

  @Override
  public Response<Object> evalsha(byte[] sha1, int keyCount, byte[]... params) {
    return appendCommand(commandObjects.evalsha(sha1, keyCount, params));
  }

  @Override
  public Response<Object> evalsha(byte[] sha1, List<byte[]> keys, List<byte[]> args) {
    return appendCommand(commandObjects.evalsha(sha1, keys, args));
  }

  @Override
  public Response<Object> evalshaReadonly(byte[] sha1, List<byte[]> keys, List<byte[]> args) {
    return appendCommand(commandObjects.evalshaReadonly(sha1, keys, args));
  }

  @Override
  public Response<Long> sadd(byte[] key, byte[]... members) {
    return appendCommand(commandObjects.sadd(key, members));
  }

  @Override
  public Response<Set<byte[]>> smembers(byte[] key) {
    return appendCommand(commandObjects.smembers(key));
  }

  @Override
  public Response<Long> srem(byte[] key, byte[]... members) {
    return appendCommand(commandObjects.srem(key, members));
  }

  @Override
  public Response<byte[]> spop(byte[] key) {
    return appendCommand(commandObjects.spop(key));
  }

  @Override
  public Response<Set<byte[]>> spop(byte[] key, long count) {
    return appendCommand(commandObjects.spop(key, count));
  }

  @Override
  public Response<Long> scard(byte[] key) {
    return appendCommand(commandObjects.scard(key));
  }

  @Override
  public Response<Boolean> sismember(byte[] key, byte[] member) {
    return appendCommand(commandObjects.sismember(key, member));
  }

  @Override
  public Response<List<Boolean>> smismember(byte[] key, byte[]... members) {
    return appendCommand(commandObjects.smismember(key, members));
  }

  @Override
  public Response<byte[]> srandmember(byte[] key) {
    return appendCommand(commandObjects.srandmember(key));
  }

  @Override
  public Response<List<byte[]>> srandmember(byte[] key, int count) {
    return appendCommand(commandObjects.srandmember(key, count));
  }

  @Override
  public Response<ScanResult<byte[]>> sscan(byte[] key, byte[] cursor, ScanParams params) {
    return appendCommand(commandObjects.sscan(key, cursor, params));
  }

  @Override
  public Response<Set<byte[]>> sdiff(byte[]... keys) {
    return appendCommand(commandObjects.sdiff(keys));
  }

  @Override
  public Response<Long> sdiffstore(byte[] dstkey, byte[]... keys) {
    return appendCommand(commandObjects.sdiffstore(dstkey, keys));
  }

  @Override
  public Response<Set<byte[]>> sinter(byte[]... keys) {
    return appendCommand(commandObjects.sinter(keys));
  }

  @Override
  public Response<Long> sinterstore(byte[] dstkey, byte[]... keys) {
    return appendCommand(commandObjects.sinterstore(dstkey, keys));
  }

  @Override
  public Response<Long> sintercard(byte[]... keys){
    return appendCommand(commandObjects.sintercard(keys));
  }

  @Override
  public Response<Long> sintercard(int limit, byte[]... keys){
    return appendCommand(commandObjects.sintercard(limit, keys));
  }

  @Override
  public Response<Set<byte[]>> sunion(byte[]... keys) {
    return appendCommand(commandObjects.sunion(keys));
  }

  @Override
  public Response<Long> sunionstore(byte[] dstkey, byte[]... keys) {
    return appendCommand(commandObjects.sunionstore(dstkey, keys));
  }

  @Override
  public Response<Long> smove(byte[] srckey, byte[] dstkey, byte[] member) {
    return appendCommand(commandObjects.smove(srckey, dstkey, member));
  }

  @Override
  public Response<Long> zadd(byte[] key, double score, byte[] member) {
    return appendCommand(commandObjects.zadd(key, score, member));
  }

  @Override
  public Response<Long> zadd(byte[] key, double score, byte[] member, ZAddParams params) {
    return appendCommand(commandObjects.zadd(key, score, member, params));
  }

  @Override
  public Response<Long> zadd(byte[] key, Map<byte[], Double> scoreMembers) {
    return appendCommand(commandObjects.zadd(key, scoreMembers));
  }

  @Override
  public Response<Long> zadd(byte[] key, Map<byte[], Double> scoreMembers, ZAddParams params) {
    return appendCommand(commandObjects.zadd(key, scoreMembers, params));
  }

  @Override
  public Response<Double> zaddIncr(byte[] key, double score, byte[] member, ZAddParams params) {
    return appendCommand(commandObjects.zaddIncr(key, score, member, params));
  }

  @Override
  public Response<Long> zrem(byte[] key, byte[]... members) {
    return appendCommand(commandObjects.zrem(key, members));
  }

  @Override
  public Response<Double> zincrby(byte[] key, double increment, byte[] member) {
    return appendCommand(commandObjects.zincrby(key, increment, member));
  }

  @Override
  public Response<Double> zincrby(byte[] key, double increment, byte[] member, ZIncrByParams params) {
    return appendCommand(commandObjects.zincrby(key, increment, member, params));
  }

  @Override
  public Response<Long> zrank(byte[] key, byte[] member) {
    return appendCommand(commandObjects.zrank(key, member));
  }

  @Override
  public Response<Long> zrevrank(byte[] key, byte[] member) {
    return appendCommand(commandObjects.zrevrank(key, member));
  }

  @Override
  public Response<List<byte[]>> zrange(byte[] key, long start, long stop) {
    return appendCommand(commandObjects.zrange(key, start, stop));
  }

  @Override
  public Response<List<byte[]>> zrevrange(byte[] key, long start, long stop) {
    return appendCommand(commandObjects.zrevrange(key, start, stop));
  }

  @Override
  public Response<List<Tuple>> zrangeWithScores(byte[] key, long start, long stop) {
    return appendCommand(commandObjects.zrangeWithScores(key, start, stop));
  }

  @Override
  public Response<List<Tuple>> zrevrangeWithScores(byte[] key, long start, long stop) {
    return appendCommand(commandObjects.zrevrangeWithScores(key, start, stop));
  }

  @Override
  public Response<List<byte[]>> zrange(byte[] key, ZRangeParams zRangeParams) {
    return appendCommand(commandObjects.zrange(key, zRangeParams));
  }

  @Override
  public Response<List<Tuple>> zrangeWithScores(byte[] key, ZRangeParams zRangeParams) {
    return appendCommand(commandObjects.zrangeWithScores(key, zRangeParams));
  }

  @Override
  public Response<Long> zrangestore(byte[] dest, byte[] src, ZRangeParams zRangeParams) {
    return appendCommand(commandObjects.zrangestore(dest, src, zRangeParams));
  }

  @Override
  public Response<byte[]> zrandmember(byte[] key) {
    return appendCommand(commandObjects.zrandmember(key));
  }

  @Override
  public Response<List<byte[]>> zrandmember(byte[] key, long count) {
    return appendCommand(commandObjects.zrandmember(key, count));
  }

  @Override
  public Response<List<Tuple>> zrandmemberWithScores(byte[] key, long count) {
    return appendCommand(commandObjects.zrandmemberWithScores(key, count));
  }

  @Override
  public Response<Long> zcard(byte[] key) {
    return appendCommand(commandObjects.zcard(key));
  }

  @Override
  public Response<Double> zscore(byte[] key, byte[] member) {
    return appendCommand(commandObjects.zscore(key, member));
  }

  @Override
  public Response<List<Double>> zmscore(byte[] key, byte[]... members) {
    return appendCommand(commandObjects.zmscore(key, members));
  }

  @Override
  public Response<Tuple> zpopmax(byte[] key) {
    return appendCommand(commandObjects.zpopmax(key));
  }

  @Override
  public Response<List<Tuple>> zpopmax(byte[] key, int count) {
    return appendCommand(commandObjects.zpopmax(key, count));
  }

  @Override
  public Response<Tuple> zpopmin(byte[] key) {
    return appendCommand(commandObjects.zpopmin(key));
  }

  @Override
  public Response<List<Tuple>> zpopmin(byte[] key, int count) {
    return appendCommand(commandObjects.zpopmin(key, count));
  }

  @Override
  public Response<Long> zcount(byte[] key, double min, double max) {
    return appendCommand(commandObjects.zcount(key, min, max));
  }

  @Override
  public Response<Long> zcount(byte[] key, byte[] min, byte[] max) {
    return appendCommand(commandObjects.zcount(key, min, max));
  }

  @Override
  public Response<List<byte[]>> zrangeByScore(byte[] key, double min, double max) {
    return appendCommand(commandObjects.zrangeByScore(key, min, max));
  }

  @Override
  public Response<List<byte[]>> zrangeByScore(byte[] key, byte[] min, byte[] max) {
    return appendCommand(commandObjects.zrangeByScore(key, min, max));
  }

  @Override
  public Response<List<byte[]>> zrevrangeByScore(byte[] key, double max, double min) {
    return appendCommand(commandObjects.zrevrangeByScore(key, min, max));
  }

  @Override
  public Response<List<byte[]>> zrangeByScore(byte[] key, double min, double max, int offset, int count) {
    return appendCommand(commandObjects.zrangeByScore(key, min, max, offset, count));
  }

  @Override
  public Response<List<byte[]>> zrevrangeByScore(byte[] key, byte[] max, byte[] min) {
    return appendCommand(commandObjects.zrevrangeByScore(key, min, max));
  }

  @Override
  public Response<List<byte[]>> zrangeByScore(byte[] key, byte[] min, byte[] max, int offset, int count) {
    return appendCommand(commandObjects.zrangeByScore(key, min, max, offset, count));
  }

  @Override
  public Response<List<byte[]>> zrevrangeByScore(byte[] key, double max, double min, int offset, int count) {
    return appendCommand(commandObjects.zrevrangeByScore(key, min, max, offset, count));
  }

  @Override
  public Response<List<Tuple>> zrangeByScoreWithScores(byte[] key, double min, double max) {
    return appendCommand(commandObjects.zrangeByScoreWithScores(key, min, max));
  }

  @Override
  public Response<List<Tuple>> zrevrangeByScoreWithScores(byte[] key, double max, double min) {
    return appendCommand(commandObjects.zrevrangeByScoreWithScores(key, max, min));
  }

  @Override
  public Response<List<Tuple>> zrangeByScoreWithScores(byte[] key, double min, double max, int offset, int count) {
    return appendCommand(commandObjects.zrangeByScoreWithScores(key, min, max, offset, count));
  }

  @Override
  public Response<List<byte[]>> zrevrangeByScore(byte[] key, byte[] max, byte[] min, int offset, int count) {
    return appendCommand(commandObjects.zrevrangeByScore(key, min, max, offset, count));
  }

  @Override
  public Response<List<Tuple>> zrangeByScoreWithScores(byte[] key, byte[] min, byte[] max) {
    return appendCommand(commandObjects.zrangeByScoreWithScores(key, min, max));
  }

  @Override
  public Response<List<Tuple>> zrevrangeByScoreWithScores(byte[] key, byte[] max, byte[] min) {
    return appendCommand(commandObjects.zrevrangeByScoreWithScores(key, max, min));
  }

  @Override
  public Response<List<Tuple>> zrangeByScoreWithScores(byte[] key, byte[] min, byte[] max, int offset, int count) {
    return appendCommand(commandObjects.zrangeByScoreWithScores(key, min, max, offset, count));
  }

  @Override
  public Response<List<Tuple>> zrevrangeByScoreWithScores(byte[] key, double max, double min, int offset, int count) {
    return appendCommand(commandObjects.zrevrangeByScoreWithScores(key, max, min, offset, count));
  }

  @Override
  public Response<List<Tuple>> zrevrangeByScoreWithScores(byte[] key, byte[] max, byte[] min, int offset, int count) {
    return appendCommand(commandObjects.zrevrangeByScoreWithScores(key, max, min, offset, count));
  }

  @Override
  public Response<Long> zremrangeByRank(byte[] key, long start, long stop) {
    return appendCommand(commandObjects.zremrangeByRank(key, start, stop));
  }

  @Override
  public Response<Long> zremrangeByScore(byte[] key, double min, double max) {
    return appendCommand(commandObjects.zremrangeByScore(key, min, max));
  }

  @Override
  public Response<Long> zremrangeByScore(byte[] key, byte[] min, byte[] max) {
    return appendCommand(commandObjects.zremrangeByScore(key, min, max));
  }

  @Override
  public Response<Long> zlexcount(byte[] key, byte[] min, byte[] max) {
    return appendCommand(commandObjects.zlexcount(key, min, max));
  }

  @Override
  public Response<List<byte[]>> zrangeByLex(byte[] key, byte[] min, byte[] max) {
    return appendCommand(commandObjects.zrangeByLex(key, min, max));
  }

  @Override
  public Response<List<byte[]>> zrangeByLex(byte[] key, byte[] min, byte[] max, int offset, int count) {
    return appendCommand(commandObjects.zrangeByLex(key, min, max, offset, count));
  }

  @Override
  public Response<List<byte[]>> zrevrangeByLex(byte[] key, byte[] max, byte[] min) {
    return appendCommand(commandObjects.zrevrangeByLex(key, min, max));
  }

  @Override
  public Response<List<byte[]>> zrevrangeByLex(byte[] key, byte[] max, byte[] min, int offset, int count) {
    return appendCommand(commandObjects.zrevrangeByLex(key, min, max, offset, count));
  }

  @Override
  public Response<Long> zremrangeByLex(byte[] key, byte[] min, byte[] max) {
    return appendCommand(commandObjects.zremrangeByLex(key, min, max));
  }

  @Override
  public Response<ScanResult<Tuple>> zscan(byte[] key, byte[] cursor, ScanParams params) {
    return appendCommand(commandObjects.zscan(key, cursor, params));
  }

  @Override
  public Response<List<byte[]>> bzpopmax(double timeout, byte[]... keys) {
    return appendCommand(commandObjects.bzpopmax(timeout, keys));
  }

  @Override
  public Response<List<byte[]>> bzpopmin(double timeout, byte[]... keys) {
    return appendCommand(commandObjects.bzpopmin(timeout, keys));
  }

  @Override
  public Response<Set<byte[]>> zdiff(byte[]... keys) {
    return appendCommand(commandObjects.zdiff(keys));
  }

  @Override
  public Response<Set<Tuple>> zdiffWithScores(byte[]... keys) {
    return appendCommand(commandObjects.zdiffWithScores(keys));
  }

  @Override
  public Response<Long> zdiffStore(byte[] dstkey, byte[]... keys) {
    return appendCommand(commandObjects.zdiffStore(dstkey, keys));
  }

  @Override
  public Response<Set<byte[]>> zinter(ZParams params, byte[]... keys) {
    return appendCommand(commandObjects.zinter(params, keys));
  }

  @Override
  public Response<Set<Tuple>> zinterWithScores(ZParams params, byte[]... keys) {
    return appendCommand(commandObjects.zinterWithScores(params, keys));
  }

  @Override
  public Response<Long> zinterstore(byte[] dstkey, byte[]... sets) {
    return appendCommand(commandObjects.zinterstore(dstkey, sets));
  }

  @Override
  public Response<Long> zinterstore(byte[] dstkey, ZParams params, byte[]... sets) {
    return appendCommand(commandObjects.zinterstore(dstkey, params, sets));
  }

  @Override
  public Response<Long> zintercard(byte[]... keys) {
    return appendCommand(commandObjects.zintercard(keys));
  }

  @Override
  public Response<Long> zintercard(long limit, byte[]... keys) {
    return appendCommand(commandObjects.zintercard(limit, keys));
  }

  @Override
  public Response<Set<byte[]>> zunion(ZParams params, byte[]... keys) {
    return appendCommand(commandObjects.zunion(params, keys));
  }

  @Override
  public Response<Set<Tuple>> zunionWithScores(ZParams params, byte[]... keys) {
    return appendCommand(commandObjects.zunionWithScores(params, keys));
  }

  @Override
  public Response<Long> zunionstore(byte[] dstkey, byte[]... sets) {
    return appendCommand(commandObjects.zunionstore(dstkey, sets));
  }

  @Override
  public Response<Long> zunionstore(byte[] dstkey, ZParams params, byte[]... sets) {
    return appendCommand(commandObjects.zunionstore(dstkey, params, sets));
  }

  @Override
  public Response<byte[]> xadd(byte[] key, XAddParams params, Map<byte[], byte[]> hash) {
    return appendCommand(commandObjects.xadd(key, params, hash));
  }

  @Override
  public Response<Long> xlen(byte[] key) {
    return appendCommand(commandObjects.xlen(key));
  }

  @Override
  public Response<List<byte[]>> xrange(byte[] key, byte[] start, byte[] end) {
    return appendCommand(commandObjects.xrange(key, start, end));
  }

  @Override
  public Response<List<byte[]>> xrange(byte[] key, byte[] start, byte[] end, int count) {
    return appendCommand(commandObjects.xrange(key, start, end, count));
  }

  @Override
  public Response<List<byte[]>> xrevrange(byte[] key, byte[] end, byte[] start) {
    return appendCommand(commandObjects.xrevrange(key, end, start));
  }

  @Override
  public Response<List<byte[]>> xrevrange(byte[] key, byte[] end, byte[] start, int count) {
    return appendCommand(commandObjects.xrevrange(key, end, start, count));
  }

  @Override
  public Response<Long> xack(byte[] key, byte[] group, byte[]... ids) {
    return appendCommand(commandObjects.xack(key, group, ids));
  }

  @Override
  public Response<String> xgroupCreate(byte[] key, byte[] groupname, byte[] id, boolean makeStream) {
    return appendCommand(commandObjects.xgroupCreate(key, groupname, id, makeStream));
  }

  @Override
  public Response<String> xgroupSetID(byte[] key, byte[] groupname, byte[] id) {
    return appendCommand(commandObjects.xgroupSetID(key, groupname, id));
  }

  @Override
  public Response<Long> xgroupDestroy(byte[] key, byte[] groupname) {
    return appendCommand(commandObjects.xgroupDestroy(key, groupname));
  }

  @Override
  public Response<Long> xgroupDelConsumer(byte[] key, byte[] groupname, byte[] consumerName) {
    return appendCommand(commandObjects.xgroupDelConsumer(key, groupname, consumerName));
  }

  @Override
  public Response<Long> xdel(byte[] key, byte[]... ids) {
    return appendCommand(commandObjects.xdel(key, ids));
  }

  @Override
  public Response<Long> xtrim(byte[] key, long maxLen, boolean approximateLength) {
    return appendCommand(commandObjects.xtrim(key, maxLen, approximateLength));
  }

  @Override
  public Response<Long> xtrim(byte[] key, XTrimParams params) {
    return appendCommand(commandObjects.xtrim(key, params));
  }

  @Override
  public Response<Object> xpending(byte[] key, byte[] groupname) {
    return appendCommand(commandObjects.xpending(key, groupname));
  }

  @Override
  public Response<List<Object>> xpending(byte[] key, byte[] groupname, byte[] start, byte[] end, int count, byte[] consumername) {
    return appendCommand(commandObjects.xpending(key, groupname, start, end, count, consumername));
  }

  @Override
  public Response<List<Object>> xpending(byte[] key, byte[] groupname, XPendingParams params) {
    return appendCommand(commandObjects.xpending(key, groupname, params));
  }

  @Override
  public Response<List<byte[]>> xclaim(byte[] key, byte[] group, byte[] consumername, long minIdleTime, XClaimParams params, byte[]... ids) {
    return appendCommand(commandObjects.xclaim(key, group, consumername, minIdleTime, params, ids));
  }

  @Override
  public Response<List<byte[]>> xclaimJustId(byte[] key, byte[] group, byte[] consumername, long minIdleTime, XClaimParams params, byte[]... ids) {
    return appendCommand(commandObjects.xclaimJustId(key, group, consumername, minIdleTime, params, ids));
  }

  @Override
  public Response<List<Object>> xautoclaim(byte[] key, byte[] groupName, byte[] consumerName, long minIdleTime, byte[] start, XAutoClaimParams params) {
    return appendCommand(commandObjects.xautoclaim(key, groupName, consumerName, minIdleTime, start, params));
  }

  @Override
  public Response<List<Object>> xautoclaimJustId(byte[] key, byte[] groupName, byte[] consumerName, long minIdleTime, byte[] start, XAutoClaimParams params) {
    return appendCommand(commandObjects.xautoclaimJustId(key, groupName, consumerName, minIdleTime, start, params));
  }

  @Override
  public Response<Object> xinfoStream(byte[] key) {
    return appendCommand(commandObjects.xinfoStream(key));
  }

  @Override
  public Response<Object> xinfoStreamFull(byte[] key) {
    return appendCommand(commandObjects.xinfoStreamFull(key));
  }

  @Override
  public Response<Object> xinfoStreamFull(byte[] key, int count) {
    return appendCommand(commandObjects.xinfoStreamFull(key, count));
  }

  @Override
  @Deprecated
  public Response<List<Object>> xinfoGroup(byte[] key) {
    return appendCommand(commandObjects.xinfoGroup(key));
  }

  @Override
  public Response<List<Object>> xinfoGroups(byte[] key) {
    return appendCommand(commandObjects.xinfoGroups(key));
  }

  @Override
  public Response<List<Object>> xinfoConsumers(byte[] key, byte[] group) {
    return appendCommand(commandObjects.xinfoConsumers(key, group));
  }

  @Override
  public Response<List<byte[]>> xread(XReadParams xReadParams, Map.Entry<byte[], byte[]>... streams) {
    return appendCommand(commandObjects.xread(xReadParams, streams));
  }

  @Override
  public Response<List<byte[]>> xreadGroup(byte[] groupname, byte[] consumer, XReadGroupParams xReadGroupParams, Map.Entry<byte[], byte[]>... streams) {
    return appendCommand(commandObjects.xreadGroup(groupname, consumer, xReadGroupParams, streams));
  }

  @Override
  public Response<String> set(byte[] key, byte[] value) {
    return appendCommand(commandObjects.set(key, value));
  }

  @Override
  public Response<String> set(byte[] key, byte[] value, SetParams params) {
    return appendCommand(commandObjects.set(key, value, params));
  }

  @Override
  public Response<byte[]> get(byte[] key) {
    return appendCommand(commandObjects.get(key));
  }

  @Override
  public Response<byte[]> getDel(byte[] key) {
    return appendCommand(commandObjects.getDel(key));
  }

  @Override
  public Response<byte[]> getEx(byte[] key, GetExParams params) {
    return appendCommand(commandObjects.getEx(key, params));
  }

  @Override
  public Response<Boolean> setbit(byte[] key, long offset, boolean value) {
    return appendCommand(commandObjects.setbit(key, offset, value));
  }

  @Override
  public Response<Boolean> getbit(byte[] key, long offset) {
    return appendCommand(commandObjects.getbit(key, offset));
  }

  @Override
  public Response<Long> setrange(byte[] key, long offset, byte[] value) {
    return appendCommand(commandObjects.setrange(key, offset, value));
  }

  @Override
  public Response<byte[]> getrange(byte[] key, long startOffset, long endOffset) {
    return appendCommand(commandObjects.getrange(key, startOffset, endOffset));
  }

  @Override
  public Response<byte[]> getSet(byte[] key, byte[] value) {
    return appendCommand(commandObjects.getSet(key, value));
  }

  @Override
  public Response<Long> setnx(byte[] key, byte[] value) {
    return appendCommand(commandObjects.setnx(key, value));
  }

  @Override
  public Response<String> setex(byte[] key, long seconds, byte[] value) {
    return appendCommand(commandObjects.setex(key, seconds, value));
  }

  @Override
  public Response<String> psetex(byte[] key, long milliseconds, byte[] value) {
    return appendCommand(commandObjects.psetex(key, milliseconds, value));
  }

  @Override
  public Response<List<byte[]>> mget(byte[]... keys) {
    return appendCommand(commandObjects.mget(keys));
  }

  @Override
  public Response<String> mset(byte[]... keysvalues) {
    return appendCommand(commandObjects.mset(keysvalues));
  }

  @Override
  public Response<Long> msetnx(byte[]... keysvalues) {
    return appendCommand(commandObjects.msetnx(keysvalues));
  }

  @Override
  public Response<Long> incr(byte[] key) {
    return appendCommand(commandObjects.incr(key));
  }

  @Override
  public Response<Long> incrBy(byte[] key, long increment) {
    return appendCommand(commandObjects.incrBy(key, increment));
  }

  @Override
  public Response<Double> incrByFloat(byte[] key, double increment) {
    return appendCommand(commandObjects.incrByFloat(key, increment));
  }

  @Override
  public Response<Long> decr(byte[] key) {
    return appendCommand(commandObjects.decr(key));
  }

  @Override
  public Response<Long> decrBy(byte[] key, long decrement) {
    return appendCommand(commandObjects.decrBy(key, decrement));
  }

  @Override
  public Response<Long> append(byte[] key, byte[] value) {
    return appendCommand(commandObjects.append(key, value));
  }

  @Override
  public Response<byte[]> substr(byte[] key, int start, int end) {
    return appendCommand(commandObjects.substr(key, start, end));
  }

  @Override
  public Response<Long> strlen(byte[] key) {
    return appendCommand(commandObjects.strlen(key));
  }

  @Override
  public Response<Long> bitcount(byte[] key) {
    return appendCommand(commandObjects.bitcount(key));
  }

  @Override
  public Response<Long> bitcount(byte[] key, long start, long end) {
    return appendCommand(commandObjects.bitcount(key, start, end));
  }

  @Override
  public Response<Long> bitcount(byte[] key, long start, long end, BitCountOption option) {
    return appendCommand(commandObjects.bitcount(key, start, end, option));
  }

  @Override
  public Response<Long> bitpos(byte[] key, boolean value) {
    return appendCommand(commandObjects.bitpos(key, value));
  }

  @Override
  public Response<Long> bitpos(byte[] key, boolean value, BitPosParams params) {
    return appendCommand(commandObjects.bitpos(key, value, params));
  }

  @Override
  public Response<List<Long>> bitfield(byte[] key, byte[]... arguments) {
    return appendCommand(commandObjects.bitfield(key, arguments));
  }

  @Override
  public Response<List<Long>> bitfieldReadonly(byte[] key, byte[]... arguments) {
    return appendCommand(commandObjects.bitfieldReadonly(key, arguments));
  }

  @Override
  public Response<Long> bitop(BitOP op, byte[] destKey, byte[]... srcKeys) {
    return appendCommand(commandObjects.bitop(op, destKey, srcKeys));
  }

  @Override
  public Response<LCSMatchResult> strAlgoLCSKeys(byte[] keyA, byte[] keyB, StrAlgoLCSParams params) {
    return appendCommand(commandObjects.strAlgoLCSKeys(keyA, keyB, params));
  }

  // RediSearch commands
  @Override
  public Response<String> ftAlter(String indexName, Schema schema) {
    return appendCommand(commandObjects.ftAlter(indexName, schema));
  }

  @Override
  public Response<SearchResult> ftSearch(String indexName, Query query) {
    return appendCommand(commandObjects.ftSearch(indexName, query));
  }

  @Override
  public Response<SearchResult> ftSearch(byte[] indexName, Query query) {
    return appendCommand(commandObjects.ftSearch(indexName, query));
  }

  @Override
  public Response<String> ftExplain(String indexName, Query query) {
    return appendCommand(commandObjects.ftExplain(indexName, query));
  }

  @Override
  public Response<List<String>> ftExplainCLI(String indexName, Query query) {
    return appendCommand(commandObjects.ftExplainCLI(indexName, query));
  }

  @Override
  public Response<AggregationResult> ftAggregate(String indexName, AggregationBuilder aggr) {
    return appendCommand(commandObjects.ftAggregate(indexName, aggr));
  }

  @Override
  public Response<AggregationResult> ftCursorRead(String indexName, long cursorId, int count) {
    return appendCommand(commandObjects.ftCursorRead(indexName, cursorId, count));
  }

  @Override
  public Response<String> ftCursorDel(String indexName, long cursorId) {
    return appendCommand(commandObjects.ftCursorDel(indexName, cursorId));
  }

  @Override
  public Response<String> ftDropIndex(String indexName) {
    return appendCommand(commandObjects.ftDropIndex(indexName));
  }

  @Override
  public Response<String> ftDropIndexDD(String indexName) {
    return appendCommand(commandObjects.ftDropIndexDD(indexName));
  }

  @Override
  public Response<String> ftSynUpdate(String indexName, String synonymGroupId, String... terms) {
    return appendCommand(commandObjects.ftSynUpdate(indexName, synonymGroupId, terms));
  }

  @Override
  public Response<Map<String, List<String>>> ftSynDump(String indexName) {
    return appendCommand(commandObjects.ftSynDump(indexName));
  }

  @Override
  public Response<Map<String, Object>> ftInfo(String indexName) {
    return appendCommand(commandObjects.ftInfo(indexName));
  }

  @Override
  public Response<String> ftAliasAdd(String aliasName, String indexName) {
    return appendCommand(commandObjects.ftAliasAdd(aliasName, indexName));
  }

  @Override
  public Response<String> ftAliasUpdate(String aliasName, String indexName) {
    return appendCommand(commandObjects.ftAliasUpdate(aliasName, indexName));
  }

  @Override
  public Response<String> ftAliasDel(String aliasName) {
    return appendCommand(commandObjects.ftAliasDel(aliasName));
  }

  @Override
  public Response<Map<String, String>> ftConfigGet(String option) {
    return appendCommand(commandObjects.ftConfigGet(option));
  }

  @Override
  public Response<Map<String, String>> ftConfigGet(String indexName, String option) {
    return appendCommand(commandObjects.ftConfigGet(indexName, option));
  }

  @Override
  public Response<String> ftConfigSet(String option, String value) {
    return appendCommand(commandObjects.ftConfigSet(option, value));
  }

  @Override
  public Response<String> ftConfigSet(String indexName, String option, String value) {
    return appendCommand(commandObjects.ftConfigSet(indexName, option, value));
  }
  // RediSearch commands

  // RedisJSON commands
  @Override
  public Response<String> jsonSet(String key, Path2 path, Object object) {
    return appendCommand(commandObjects.jsonSet(key, path, object));
  }

  @Override
  public Response<String> jsonSetWithEscape(String key, Path2 path, Object object) {
    return appendCommand(commandObjects.jsonSetWithEscape(key, path, object));
  }

  @Override
  public Response<String> jsonSet(String key, Path path, Object object) {
    return appendCommand(commandObjects.jsonSet(key, path, object));
  }

  @Override
  public Response<String> jsonSet(String key, Path2 path, Object object, JsonSetParams params) {
    return appendCommand(commandObjects.jsonSet(key, path, object, params));
  }

  @Override
  public Response<String> jsonSetWithEscape(String key, Path2 path, Object object, JsonSetParams params) {
    return appendCommand(commandObjects.jsonSetWithEscape(key, path, object, params));
  }

  @Override
  public Response<String> jsonSet(String key, Path path, Object object, JsonSetParams params) {
    return appendCommand(commandObjects.jsonSet(key, path, object, params));
  }

  @Override
  public Response<Object> jsonGet(String key) {
    return appendCommand(commandObjects.jsonGet(key));
  }

  @Override
  public <T> Response<T> jsonGet(String key, Class<T> clazz) {
    return appendCommand(commandObjects.jsonGet(key, clazz));
  }

  @Override
  public Response<Object> jsonGet(String key, Path2... paths) {
    return appendCommand(commandObjects.jsonGet(key, paths));
  }

  @Override
  public Response<Object> jsonGet(String key, Path... paths) {
    return appendCommand(commandObjects.jsonGet(key, paths));
  }

  @Override
  public <T> Response<T> jsonGet(String key, Class<T> clazz, Path... paths) {
    return appendCommand(commandObjects.jsonGet(key, clazz, paths));
  }

  @Override
  public Response<List<JSONArray>> jsonMGet(Path2 path, String... keys) {
    return appendCommand(commandObjects.jsonMGet(path, keys));
  }

  @Override
  public <T> Response<List<T>> jsonMGet(Path path, Class<T> clazz, String... keys) {
    return appendCommand(commandObjects.jsonMGet(path, clazz, keys));
  }

  @Override
  public Response<Long> jsonDel(String key) {
    return appendCommand(commandObjects.jsonDel(key));
  }

  @Override
  public Response<Long> jsonDel(String key, Path2 path) {
    return appendCommand(commandObjects.jsonDel(key, path));
  }

  @Override
  public Response<Long> jsonDel(String key, Path path) {
    return appendCommand(commandObjects.jsonDel(key, path));
  }

  @Override
  public Response<Long> jsonClear(String key) {
    return appendCommand(commandObjects.jsonClear(key));
  }

  @Override
  public Response<Long> jsonClear(String key, Path2 path) {
    return appendCommand(commandObjects.jsonClear(key, path));
  }

  @Override
  public Response<Long> jsonClear(String key, Path path) {
    return appendCommand(commandObjects.jsonClear(key, path));
  }

  @Override
  public Response<List<Boolean>> jsonToggle(String key, Path2 path) {
    return appendCommand(commandObjects.jsonToggle(key, path));
  }

  @Override
  public Response<String> jsonToggle(String key, Path path) {
    return appendCommand(commandObjects.jsonToggle(key, path));
  }

  @Override
  public Response<Class<?>> jsonType(String key) {
    return appendCommand(commandObjects.jsonType(key));
  }

  @Override
  public Response<List<Class<?>>> jsonType(String key, Path2 path) {
    return appendCommand(commandObjects.jsonType(key, path));
  }

  @Override
  public Response<Class<?>> jsonType(String key, Path path) {
    return appendCommand(commandObjects.jsonType(key, path));
  }

  @Override
  public Response<Long> jsonStrAppend(String key, Object string) {
    return appendCommand(commandObjects.jsonStrAppend(key, string));
  }

  @Override
  public Response<List<Long>> jsonStrAppend(String key, Path2 path, Object string) {
    return appendCommand(commandObjects.jsonStrAppend(key, path, string));
  }

  @Override
  public Response<Long> jsonStrAppend(String key, Path path, Object string) {
    return appendCommand(commandObjects.jsonStrAppend(key, path, string));
  }

  @Override
  public Response<Long> jsonStrLen(String key) {
    return appendCommand(commandObjects.jsonStrLen(key));
  }

  @Override
  public Response<List<Long>> jsonStrLen(String key, Path2 path) {
    return appendCommand(commandObjects.jsonStrLen(key, path));
  }

  @Override
  public Response<Long> jsonStrLen(String key, Path path) {
    return appendCommand(commandObjects.jsonStrLen(key, path));
  }

  @Override
  public Response<List<Long>> jsonArrAppend(String key, Path2 path, Object... objects) {
    return appendCommand(commandObjects.jsonArrAppend(key, path, objects));
  }

  @Override
  public Response<List<Long>> jsonArrAppendWithEscape(String key, Path2 path, Object... objects) {
    return appendCommand(commandObjects.jsonArrAppendWithEscape(key, path, objects));
  }

  @Override
  public Response<Long> jsonArrAppend(String key, Path path, Object... objects) {
    return appendCommand(commandObjects.jsonArrAppend(key, path, objects));
  }

  @Override
  public Response<List<Long>> jsonArrIndex(String key, Path2 path, Object scalar) {
    return appendCommand(commandObjects.jsonArrIndex(key, path, scalar));
  }

  @Override
  public Response<List<Long>> jsonArrIndexWithEscape(String key, Path2 path, Object scalar) {
    return appendCommand(commandObjects.jsonArrIndexWithEscape(key, path, scalar));
  }

  @Override
  public Response<Long> jsonArrIndex(String key, Path path, Object scalar) {
    return appendCommand(commandObjects.jsonArrIndex(key, path, scalar));
  }

  @Override
  public Response<List<Long>> jsonArrInsert(String key, Path2 path, int index, Object... objects) {
    return appendCommand(commandObjects.jsonArrInsert(key, path, index, objects));
  }

  @Override
  public Response<List<Long>> jsonArrInsertWithEscape(String key, Path2 path, int index, Object... objects) {
    return appendCommand(commandObjects.jsonArrInsertWithEscape(key, path, index, objects));
  }

  @Override
  public Response<Long> jsonArrInsert(String key, Path path, int index, Object... pojos) {
    return appendCommand(commandObjects.jsonArrInsert(key, path, index, pojos));
  }

  @Override
  public Response<Object> jsonArrPop(String key) {
    return appendCommand(commandObjects.jsonArrPop(key));
  }

  @Override
  public Response<Long> jsonArrLen(String key, Path path) {
    return appendCommand(commandObjects.jsonArrLen(key, path));
  }

  @Override
  public Response<List<Long>> jsonArrTrim(String key, Path2 path, int start, int stop) {
    return appendCommand(commandObjects.jsonArrTrim(key, path, start, stop));
  }

  @Override
  public Response<Long> jsonArrTrim(String key, Path path, int start, int stop) {
    return appendCommand(commandObjects.jsonArrTrim(key, path, start, stop));
  }

  @Override
  public <T> Response<T> jsonArrPop(String key, Class<T> clazz, Path path) {
    return appendCommand(commandObjects.jsonArrPop(key, clazz, path));
  }

  @Override
  public Response<List<Object>> jsonArrPop(String key, Path2 path, int index) {
    return appendCommand(commandObjects.jsonArrPop(key, path, index));
  }

  @Override
  public Response<Object> jsonArrPop(String key, Path path, int index) {
    return appendCommand(commandObjects.jsonArrPop(key, path, index));
  }

  @Override
  public <T> Response<T> jsonArrPop(String key, Class<T> clazz, Path path, int index) {
    return appendCommand(commandObjects.jsonArrPop(key, clazz, path, index));
  }

  @Override
  public Response<Long> jsonArrLen(String key) {
    return appendCommand(commandObjects.jsonArrLen(key));
  }

  @Override
  public Response<List<Long>> jsonArrLen(String key, Path2 path) {
    return appendCommand(commandObjects.jsonArrLen(key, path));
  }

  @Override
  public <T> Response<T> jsonArrPop(String key, Class<T> clazz) {
    return appendCommand(commandObjects.jsonArrPop(key, clazz));
  }

  @Override
  public Response<List<Object>> jsonArrPop(String key, Path2 path) {
    return appendCommand(commandObjects.jsonArrPop(key, path));
  }

  @Override
  public Response<Object> jsonArrPop(String key, Path path) {
    return appendCommand(commandObjects.jsonArrPop(key, path));
  }

  @Override
  public Response<String> ftCreate(String indexName, IndexOptions indexOptions, Schema schema) {
    return appendCommand(commandObjects.ftCreate(indexName, indexOptions, schema));
  }
  // RedisJSON commands

  // RedisTimeSeries commands
  @Override
  public Response<String> tsCreate(String key) {
    return appendCommand(commandObjects.tsCreate(key));
  }

  @Override
  public Response<String> tsCreate(String key, TSCreateParams createParams) {
    return appendCommand(commandObjects.tsCreate(key, createParams));
  }

  @Override
  public Response<Long> tsDel(String key, long fromTimestamp, long toTimestamp) {
    return appendCommand(commandObjects.tsDel(key, fromTimestamp, toTimestamp));
  }

  @Override
  public Response<String> tsAlter(String key, TSAlterParams alterParams) {
    return appendCommand(commandObjects.tsAlter(key, alterParams));
  }

  @Override
  public Response<Long> tsAdd(String key, double value) {
    return appendCommand(commandObjects.tsAdd(key, value));
  }

  @Override
  public Response<Long> tsAdd(String key, long timestamp, double value) {
    return appendCommand(commandObjects.tsAdd(key, timestamp, value));
  }

  @Override
  public Response<Long> tsAdd(String key, long timestamp, double value, TSCreateParams createParams) {
    return appendCommand(commandObjects.tsAdd(key, timestamp, value, createParams));
  }

  @Override
  public Response<List<TSElement>> tsRange(String key, long fromTimestamp, long toTimestamp) {
    return appendCommand(commandObjects.tsRange(key, fromTimestamp, toTimestamp));
  }

  @Override
  public Response<List<TSElement>> tsRange(String key, TSRangeParams rangeParams) {
    return appendCommand(commandObjects.tsRange(key, rangeParams));
  }

  @Override
  public Response<List<TSElement>> tsRevRange(String key, long fromTimestamp, long toTimestamp) {
    return appendCommand(commandObjects.tsRevRange(key, fromTimestamp, toTimestamp));
  }

  @Override
  public Response<List<TSElement>> tsRevRange(String key, TSRangeParams rangeParams) {
    return appendCommand(commandObjects.tsRevRange(key, rangeParams));
  }

  @Override
  public Response<List<KeyedTSElements>> tsMRange(long fromTimestamp, long toTimestamp, String... filters) {
    return appendCommand(commandObjects.tsMRange(fromTimestamp, toTimestamp, filters));
  }

  @Override
  public Response<List<KeyedTSElements>> tsMRange(TSMRangeParams multiRangeParams) {
    return appendCommand(commandObjects.tsMRange(multiRangeParams));
  }

  @Override
  public Response<List<KeyedTSElements>> tsMRevRange(long fromTimestamp, long toTimestamp, String... filters) {
    return appendCommand(commandObjects.tsMRevRange(fromTimestamp, toTimestamp, filters));
  }

  @Override
  public Response<List<KeyedTSElements>> tsMRevRange(TSMRangeParams multiRangeParams) {
    return appendCommand(commandObjects.tsMRevRange(multiRangeParams));
  }

  @Override
  public Response<TSElement> tsGet(String key) {
    return appendCommand(commandObjects.tsGet(key));
  }

  @Override
  public Response<List<KeyedTSElements>> tsMGet(TSMGetParams multiGetParams, String... filters) {
    return appendCommand(commandObjects.tsMGet(multiGetParams, filters));
  }

  @Override
  public Response<String> tsCreateRule(String sourceKey, String destKey, AggregationType aggregationType, long timeBucket) {
    return appendCommand(commandObjects.tsCreateRule(sourceKey, destKey, aggregationType, timeBucket));
  }

  @Override
  public Response<String> tsDeleteRule(String sourceKey, String destKey) {
    return appendCommand(commandObjects.tsDeleteRule(sourceKey, destKey));
  }

  @Override
  public Response<List<String>> tsQueryIndex(String... filters) {
    return appendCommand(commandObjects.tsQueryIndex(filters));
<<<<<<< HEAD
  }
  // RedisTimeSeries commands

  @Override
  public Response<String> configSet(String parameter, String value) {
    throw new JedisClusterException("multi node pipeline not support config command");
  }

  @Override
  public Response<String> configSet(byte[] parameter, byte[] value) {
    throw new JedisClusterException("multi node pipeline not support config command");
  }

  @Override
  public Response<List<String>> configGet(String... patterns) {
    throw new JedisClusterException("multi node pipeline not support config command");
  }

  @Override
  public Response<List<byte[]>> configGet(byte[]... patterns) {
    throw new JedisClusterException("multi node pipeline not support config command");
  }

  @Override
  public Response<List<byte[]>> configGet(byte[] pattern) {
    throw new JedisClusterException("multi node pipeline not support config command");
  }

  @Override
  public Response<List<String>> configGet(String pattern) {
    throw new JedisClusterException("multi node pipeline not support config command");
  }

  @Override
  public Response<String> configRewrite() {
    throw new JedisClusterException("multi node pipeline not support config command");
  }

  @Override
  public Response<String> configResetStat() {
    throw new JedisClusterException("multi node pipeline not support config command");
=======
>>>>>>> 6ec3e9e6
  }
  // RedisTimeSeries commands

  public Response<Long> waitReplicas(int replicas, long timeout) {
    return appendCommand(commandObjects.waitReplicas(replicas, timeout));
  }
}<|MERGE_RESOLUTION|>--- conflicted
+++ resolved
@@ -3471,7 +3471,6 @@
   @Override
   public Response<List<String>> tsQueryIndex(String... filters) {
     return appendCommand(commandObjects.tsQueryIndex(filters));
-<<<<<<< HEAD
   }
   // RedisTimeSeries commands
 
@@ -3513,8 +3512,6 @@
   @Override
   public Response<String> configResetStat() {
     throw new JedisClusterException("multi node pipeline not support config command");
-=======
->>>>>>> 6ec3e9e6
   }
   // RedisTimeSeries commands
 
