--- conflicted
+++ resolved
@@ -84,15 +84,11 @@
     this(jedisClusterNode, connectionTimeout, soTimeout, maxAttempts, user, password, clientName, poolConfig, ssl, null, null, null, null);
   }
 
-<<<<<<< HEAD
-  public BinaryJedisCluster(Set<HostAndPort> jedisClusterNode, int connectionTimeout, int soTimeout, int maxAttempts, String password, String clientName, GenericObjectPoolConfig<Jedis> poolConfig,
-=======
   /**
    * @deprecated This constructor will be removed in future.
    */
   @Deprecated
-  public BinaryJedisCluster(Set<HostAndPort> jedisClusterNode, int connectionTimeout, int soTimeout, int maxAttempts, String password, String clientName, GenericObjectPoolConfig poolConfig,
->>>>>>> 264019b9
+  public BinaryJedisCluster(Set<HostAndPort> jedisClusterNode, int connectionTimeout, int soTimeout, int maxAttempts, String password, String clientName, GenericObjectPoolConfig<Jedis> poolConfig,
       boolean ssl, SSLSocketFactory sslSocketFactory, SSLParameters sslParameters, HostnameVerifier hostnameVerifier, JedisClusterHostAndPortMap hostAndPortMap) {
     this(jedisClusterNode, connectionTimeout, soTimeout, maxAttempts, null, password, clientName,
         poolConfig, ssl, sslSocketFactory, sslParameters, hostnameVerifier, hostAndPortMap);
