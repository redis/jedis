--- conflicted
+++ resolved
@@ -4111,7 +4111,6 @@
   }
 
   @Override
-<<<<<<< HEAD
   public StreamPendingSummary xpendingSummary(final String key, final String groupname) {
     checkIsInMultiOrPipeline();
     client.xpendingSummary(key, groupname);
@@ -4119,16 +4118,10 @@
   }
 
   @Override
-  public List<StreamEntry> xclaim(String key, String group, String consumername, long minIdleTime, long newIdleTime,
-      int retries, boolean force, StreamEntryID... ids) {
-    checkIsInMultiOrPipeline();
-    client.xclaim( key, group, consumername, minIdleTime, newIdleTime, retries, force, ids);
-=======
   public List<StreamEntry> xclaim(String key, String group, String consumername, long minIdleTime,
       long newIdleTime, int retries, boolean force, StreamEntryID... ids) {
     checkIsInMultiOrPipeline();
     client.xclaim(key, group, consumername, minIdleTime, newIdleTime, retries, force, ids);
->>>>>>> 844477cb
 
     return BuilderFactory.STREAM_ENTRY_LIST.build(client.getObjectMultiBulkReply());
   }
