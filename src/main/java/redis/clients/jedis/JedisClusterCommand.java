package redis.clients.jedis;

import redis.clients.jedis.exceptions.JedisAskDataException;
import redis.clients.jedis.exceptions.JedisClusterMaxAttemptsException;
import redis.clients.jedis.exceptions.JedisClusterOperationException;
import redis.clients.jedis.exceptions.JedisConnectionException;
import redis.clients.jedis.exceptions.JedisMovedDataException;
import redis.clients.jedis.exceptions.JedisNoReachableClusterNodeException;
import redis.clients.jedis.exceptions.JedisRedirectionException;
import redis.clients.jedis.util.JedisClusterCRC16;

public abstract class JedisClusterCommand<T> {

  private final JedisClusterConnectionHandler connectionHandler;
  private final int maxAttempts;

  public JedisClusterCommand(JedisClusterConnectionHandler connectionHandler, int maxAttempts) {
    this.connectionHandler = connectionHandler;
    this.maxAttempts = maxAttempts;
  }

  public abstract T execute(Jedis connection);

  public T run(String key) {
<<<<<<< HEAD
    if (key == null) {
      throw new JedisClusterException(NO_DISPATCH_MESSAGE);
    }

    return runWithRetries(JedisClusterCRC16.getSlot(key), this.maxAttempts, false, null);
=======
    return runWithRetries(JedisClusterCRC16.getSlot(key), this.maxAttempts, false, false);
>>>>>>> cf31202f
  }

  public T run(int keyCount, String... keys) {
    if (keys == null || keys.length == 0) {
      throw new JedisClusterOperationException("No way to dispatch this command to Redis Cluster.");
    }

    // For multiple keys, only execute if they all share the same connection slot.
    int slot = JedisClusterCRC16.getSlot(keys[0]);
    if (keys.length > 1) {
      for (int i = 1; i < keyCount; i++) {
        int nextSlot = JedisClusterCRC16.getSlot(keys[i]);
        if (slot != nextSlot) {
          throw new JedisClusterOperationException("No way to dispatch this command to Redis "
              + "Cluster because keys have different slots.");
        }
      }
    }

    return runWithRetries(slot, this.maxAttempts, false, null);
  }

  public T runBinary(byte[] key) {
<<<<<<< HEAD
    if (key == null) {
      throw new JedisClusterException(NO_DISPATCH_MESSAGE);
    }

    return runWithRetries(JedisClusterCRC16.getSlot(key), this.maxAttempts, false, null);
=======
    return runWithRetries(JedisClusterCRC16.getSlot(key), this.maxAttempts, false, false);
>>>>>>> cf31202f
  }

  public T runBinary(int keyCount, byte[]... keys) {
    if (keys == null || keys.length == 0) {
      throw new JedisClusterOperationException("No way to dispatch this command to Redis Cluster.");
    }

    // For multiple keys, only execute if they all share the same connection slot.
    int slot = JedisClusterCRC16.getSlot(keys[0]);
    if (keys.length > 1) {
      for (int i = 1; i < keyCount; i++) {
        int nextSlot = JedisClusterCRC16.getSlot(keys[i]);
        if (slot != nextSlot) {
          throw new JedisClusterOperationException("No way to dispatch this command to Redis "
              + "Cluster because keys have different slots.");
        }
      }
    }

    return runWithRetries(slot, this.maxAttempts, false, null);
  }

  public T runWithAnyNode() {
    Jedis connection = null;
    try {
      connection = connectionHandler.getConnection();
      return execute(connection);
    } catch (JedisConnectionException e) {
      throw e;
    } finally {
      releaseConnection(connection);
    }
  }

  private T runWithRetries(final int slot, int attempts, boolean tryRandomNode, JedisRedirectionException redirect) {
    if (attempts <= 0) {
      throw new JedisClusterMaxAttemptsException("No more cluster attempts left.");
    }

    Jedis connection = null;
    try {

      if (redirect != null) {
        connection = this.connectionHandler.getConnectionFromNode(redirect.getTargetNode());
        if (redirect instanceof JedisAskDataException) {
          // TODO: Pipeline asking with the original command to make it faster....
          connection.asking();
        }
      } else {
        if (tryRandomNode) {
          connection = connectionHandler.getConnection();
        } else {
          connection = connectionHandler.getConnectionFromSlot(slot);
        }
      }

      return execute(connection);

    } catch (JedisNoReachableClusterNodeException jnrcne) {
      throw jnrcne;
    } catch (JedisConnectionException jce) {
      // release current connection before recursion
      releaseConnection(connection);
      connection = null;

      if (attempts <= 1) {
        //We need this because if node is not reachable anymore - we need to finally initiate slots
        //renewing, or we can stuck with cluster state without one node in opposite case.
        //But now if maxAttempts = [1 or 2] we will do it too often.
        //TODO make tracking of successful/unsuccessful operations for node - do renewing only
        //if there were no successful responses from this node last few seconds
        this.connectionHandler.renewSlotCache();
      }

      return runWithRetries(slot, attempts - 1, tryRandomNode, redirect);
    } catch (JedisRedirectionException jre) {
      // if MOVED redirection occurred,
      if (jre instanceof JedisMovedDataException) {
        // it rebuilds cluster's slot cache recommended by Redis cluster specification
        this.connectionHandler.renewSlotCache(connection);
      }

      // release current connection before recursion
      releaseConnection(connection);
      connection = null;

<<<<<<< HEAD
      return runWithRetries(slot, attempts - 1, false, jre);
=======
      if (jre instanceof JedisAskDataException) {
        asking = true;
        askConnection.set(this.connectionHandler.getConnectionFromNode(jre.getTargetNode()));
      } else if (jre instanceof JedisMovedDataException) {
      } else {
        throw new JedisClusterOperationException(jre);
      }

      return runWithRetries(slot, attempts - 1, false, asking);
>>>>>>> cf31202f
    } finally {
      releaseConnection(connection);
    }
  }

  private void releaseConnection(Jedis connection) {
    if (connection != null) {
      connection.close();
    }
  }

}<|MERGE_RESOLUTION|>--- conflicted
+++ resolved
@@ -22,15 +22,7 @@
   public abstract T execute(Jedis connection);
 
   public T run(String key) {
-<<<<<<< HEAD
-    if (key == null) {
-      throw new JedisClusterException(NO_DISPATCH_MESSAGE);
-    }
-
     return runWithRetries(JedisClusterCRC16.getSlot(key), this.maxAttempts, false, null);
-=======
-    return runWithRetries(JedisClusterCRC16.getSlot(key), this.maxAttempts, false, false);
->>>>>>> cf31202f
   }
 
   public T run(int keyCount, String... keys) {
@@ -54,15 +46,7 @@
   }
 
   public T runBinary(byte[] key) {
-<<<<<<< HEAD
-    if (key == null) {
-      throw new JedisClusterException(NO_DISPATCH_MESSAGE);
-    }
-
     return runWithRetries(JedisClusterCRC16.getSlot(key), this.maxAttempts, false, null);
-=======
-    return runWithRetries(JedisClusterCRC16.getSlot(key), this.maxAttempts, false, false);
->>>>>>> cf31202f
   }
 
   public T runBinary(int keyCount, byte[]... keys) {
@@ -149,19 +133,7 @@
       releaseConnection(connection);
       connection = null;
 
-<<<<<<< HEAD
       return runWithRetries(slot, attempts - 1, false, jre);
-=======
-      if (jre instanceof JedisAskDataException) {
-        asking = true;
-        askConnection.set(this.connectionHandler.getConnectionFromNode(jre.getTargetNode()));
-      } else if (jre instanceof JedisMovedDataException) {
-      } else {
-        throw new JedisClusterOperationException(jre);
-      }
-
-      return runWithRetries(slot, attempts - 1, false, asking);
->>>>>>> cf31202f
     } finally {
       releaseConnection(connection);
     }
