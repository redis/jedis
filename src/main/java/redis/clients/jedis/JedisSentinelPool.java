--- conflicted
+++ resolved
@@ -16,12 +16,7 @@
 import redis.clients.jedis.exceptions.JedisException;
 import redis.clients.jedis.util.Pool;
 
-<<<<<<< HEAD
 public class JedisSentinelPool extends Pool<Jedis> {
-  protected Logger log = LoggerFactory.getLogger(getClass().getName());
-=======
-public class JedisSentinelPool extends JedisPoolAbstract {
->>>>>>> ec49cd73
 
   private static final Logger LOG = LoggerFactory.getLogger(JedisSentinelPool.class);
 
@@ -205,23 +200,10 @@
     synchronized (initPoolLock) {
       if (!master.equals(currentHostMaster)) {
         currentHostMaster = master;
-<<<<<<< HEAD
-        if (factory == null) {
-          factory = new JedisFactory(master.getHost(), master.getPort(), connectionTimeout,
-              soTimeout, infiniteSoTimeout, user, password, database, clientName);
-          initPool(poolConfig, factory);
-        } else {
-          factory.setHostAndPort(currentHostMaster);
-          // although we clear the pool, we still have to check the returned object in getResource,
-          // this call only clears idle instances, not borrowed instances
-          clear();
-        }
-=======
         factory.setHostAndPort(currentHostMaster);
         // although we clear the pool, we still have to check the returned object in getResource,
         // this call only clears idle instances, not borrowed instances
         clearInternalPool();
->>>>>>> ec49cd73
 
         LOG.info("Created JedisSentinelPool to master at {}", master);
       }
@@ -315,16 +297,6 @@
   }
 
   @Override
-<<<<<<< HEAD
-  public void returnBrokenResource(final Jedis resource) {
-    if (resource != null) {
-      returnBrokenResourceObject(resource);
-    }
-  }
-
-  @Override
-=======
->>>>>>> ec49cd73
   public void returnResource(final Jedis resource) {
     if (resource != null) {
       try {
@@ -337,7 +309,7 @@
     }
   }
 
-  public class MasterListener extends Thread {
+  protected class MasterListener extends Thread {
 
     protected String masterName;
     protected String host;
