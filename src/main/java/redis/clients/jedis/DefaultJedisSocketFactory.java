--- conflicted
+++ resolved
@@ -98,18 +98,10 @@
       socket.setKeepAlive(true); // Will monitor the TCP connection is valid
       socket.setTcpNoDelay(true); // Socket buffer Whetherclosed, to ensure timely delivery of data
       socket.setSoLinger(true, 0); // Control calls close () method, the underlying socket is closed immediately
-<<<<<<< HEAD
       // <-@wjw_add
       socket.setSoTimeout(getSoTimeout());
       hostAndPort = getSocketHostAndPort();
       connectToFirstSuccsefulHost(socket, hostAndPort);
-=======
-
-      HostAndPort _hostAndPort = getSocketHostAndPort();
-      socket.connect(new InetSocketAddress(_hostAndPort.getHost(), _hostAndPort.getPort()), connectionTimeout);
-      socket.setSoTimeout(socketTimeout);
-
->>>>>>> ecdc50d3
       if (ssl) {
         SSLSocketFactory _sslSocketFactory = this.sslSocketFactory;
         if (null == _sslSocketFactory) {
