# Jedis

[![Release](https://img.shields.io/github/release/redis/jedis.svg?sort=semver)](https://github.com/redis/jedis/releases/latest)
[![Maven Central](https://img.shields.io/maven-central/v/redis.clients/jedis.svg)](https://search.maven.org/artifact/redis.clients/jedis)
[![Javadocs](https://www.javadoc.io/badge/redis.clients/jedis.svg)](https://www.javadoc.io/doc/redis.clients/jedis)
[![MIT licensed](https://img.shields.io/badge/license-MIT-blue.svg)](./LICENSE.txt)
[![Integration](https://github.com/redis/jedis/actions/workflows/integration.yml/badge.svg?branch=master)](https://github.com/redis/jedis/actions/workflows/integration.yml)
[![codecov](https://codecov.io/gh/redis/jedis/branch/master/graph/badge.svg?token=pAstxAAjYo)](https://codecov.io/gh/redis/jedis)
[![Discord](https://img.shields.io/discord/697882427875393627?style=flat-square)](https://discord.gg/qRhBuY8Z)

## What is Jedis?

Jedis is a Java client for [Redis](https://github.com/redis/redis "Redis") designed for performance and ease of use.

Are you looking for a high-level library to handle object mapping? See [redis-om-spring](https://github.com/redis/redis-om-spring)!

## Contributing

We'd love your contributions!

**Bug reports** are always welcome! [You can open a bug report on GitHub](https://github.com/redis/jedis/issues/new).

You can also **contribute documentation** -- or anything to improve Jedis. Please see
[contribution guideline](https://github.com/redis/jedis/blob/master/.github/CONTRIBUTING.md) for more details.

## Supported Redis versions

The most recent version of this library supports redis version [5.0](https://github.com/redis/redis/blob/5.0/00-RELEASENOTES), [6.0](https://github.com/redis/redis/blob/6.0/00-RELEASENOTES), [6.2](https://github.com/redis/redis/blob/6.2/00-RELEASENOTES), and [7.0](https://github.com/redis/redis/blob/7.0/00-RELEASENOTES).

The table below highlights version compatibility of the most-recent library versions and Redis versions. Compatibility means communication features, and Redis command capabilities.

<<<<<<< HEAD
| Library version | Supported redis versions | Compatible JDK  |
|-----------------|-------------------|-------------------|
| 3.9+ | 5.0 and 6.2 Family of releases | 8, 11 |
| >= 4.0 | Version 5.0 to current | 8, 11, 17 |
=======
| Library version | Supported redis versions       |
|-----------------|--------------------------------|
| 3.9+            | 5.0 and 6.2 Family of releases |
| >= 4.0          | Version 5.0 to current         |
>>>>>>> 73023c57

## Getting started

To get started with Jedis, first add it as a dependency in your Java project. If you're using Maven, that looks like this:

```xml
<dependency>
    <groupId>redis.clients</groupId>
    <artifactId>jedis</artifactId>
    <version>4.4.3</version>
</dependency>
```

To use the cutting-edge Jedis, check [here](/docs/jedis-maven.md).

Next, you'll need to connect to Redis. Consider installing a redis-stack docker:

```bash
docker run -p 6379:6379 -it redis/redis-stack:latest
```

For many applications, it's best to use a connection pool. You can instantiate a Jedis connection pool like so:

```java
JedisPool pool = new JedisPool("localhost", 6379);
```

With a `JedisPool` instance, you can use a
[try-with-resources](https://docs.oracle.com/javase/tutorial/essential/exceptions/tryResourceClose.html)
block to get a connection and run Redis commands.

Here's how to run a single [SET](https://redis.io/commands/set) command within a *try-with-resources* block:

```java
try (Jedis jedis = pool.getResource()) {
  jedis.set("clientName", "Jedis");
}
```

`Jedis` instances implement most Redis commands. See the
[Jedis Javadocs](https://www.javadoc.io/doc/redis.clients/jedis/latest/redis/clients/jedis/Jedis.html)
for the complete list of supported commands.

### Easier way of using connection pool

Using a *try-with-resources* block for each command may be cumbersome, so you may consider using JedisPooled.

```java
JedisPooled jedis = new JedisPooled("localhost", 6379);
```

Now you can send commands like sending from Jedis.

```java
jedis.sadd("planets", "Venus");
```

## Connecting to a Redis cluster

Jedis lets you connect to Redis Clusters, supporting the [Redis Cluster Specification](https://redis.io/topics/cluster-spec).
To do this, you'll need to connect using `JedisCluster`. See the example below:

```java
Set<HostAndPort> jedisClusterNodes = new HashSet<HostAndPort>();
jedisClusterNodes.add(new HostAndPort("127.0.0.1", 7379));
jedisClusterNodes.add(new HostAndPort("127.0.0.1", 7380));
JedisCluster jedis = new JedisCluster(jedisClusterNodes);
```

Now you can use the `JedisCluster` instance and send commands like you would with a standard pooled connection:

```java
jedis.sadd("planets", "Mars");
```

## Failover

Jedis supports retry and failover for your Redis deployments. This is useful when:

1. You have more than one Redis deployment. This might include two independent Redis servers or two or more Redis databases replicated across multiple [active-active Redis Enterprise](https://docs.redis.com/latest/rs/databases/active-active/) clusters.
2. You want your application to connect to one deployment at a time and to fail over to the next available deployment if the first deployment becomes unavailable.

For the complete failover configuration options and examples, see the [Jedis failover docs](docs/failover.md).

## Documentation

The [Jedis wiki](http://github.com/redis/jedis/wiki) contains several useful articles for using Jedis.

You can also check the [latest Jedis Javadocs](https://www.javadoc.io/doc/redis.clients/jedis/latest/index.html).

Some specific use-case examples can be found in [`redis.clients.jedis.examples`
package](src/test/java/redis/clients/jedis/examples/) of the test source codes.

## Using Redis modules

Jedis includes support for [Redis modules](https://redis.io/docs/modules/) such as
[RedisJSON](https://oss.redis.com/redisjson/) and [RediSearch](https://oss.redis.com/redisearch/).

See the [RedisJSON Jedis](docs/redisjson.md) or [RediSearch Jedis](docs/redisearch.md) for details.

## Troubleshooting

If you run into trouble or have any questions, we're here to help!

Hit us up on the [Redis Discord Server](http://discord.gg/redis) or [open an issue on GitHub](https://github.com/redis/jedis).

You can also find help on the [Jedis mailing list](http://groups.google.com/group/jedis_redis) or the
[GitHub Discussions](https://github.com/redis/jedis/discussions).

## License

Jedis is licensed under the [MIT license](https://github.com/redis/jedis/blob/master/LICENSE.txt).

## Sponsorship

[![Redis Logo](redis-logo-full-color-rgb.png)](https://redis.com/)<|MERGE_RESOLUTION|>--- conflicted
+++ resolved
@@ -29,17 +29,11 @@
 
 The table below highlights version compatibility of the most-recent library versions and Redis versions. Compatibility means communication features, and Redis command capabilities.
 
-<<<<<<< HEAD
-| Library version | Supported redis versions | Compatible JDK  |
+
+| Library version | Supported redis versions | JDK Compatibility  |
 |-----------------|-------------------|-------------------|
 | 3.9+ | 5.0 and 6.2 Family of releases | 8, 11 |
 | >= 4.0 | Version 5.0 to current | 8, 11, 17 |
-=======
-| Library version | Supported redis versions       |
-|-----------------|--------------------------------|
-| 3.9+            | 5.0 and 6.2 Family of releases |
-| >= 4.0          | Version 5.0 to current         |
->>>>>>> 73023c57
 
 ## Getting started
 
