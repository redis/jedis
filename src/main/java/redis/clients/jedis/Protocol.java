--- conflicted
+++ resolved
@@ -212,7 +212,6 @@
     return SafeEncoder.encode(String.valueOf(value));
   }
 
-<<<<<<< HEAD
   public static enum Unit {
       M, KM, FT
   }
@@ -222,16 +221,12 @@
       DESC ;
   }
 
-  public static enum Command {
+  public static enum Command implements ProtocolCommand {
     PING, SET, GET, QUIT, EXISTS, DEL, TYPE, FLUSHDB, KEYS, RANDOMKEY, RENAME, RENAMENX, RENAMEX, DBSIZE, EXPIRE, EXPIREAT, TTL, SELECT, MOVE, FLUSHALL, GETSET, MGET, SETNX, SETEX, MSET, MSETNX, DECRBY, DECR, INCRBY, INCR, APPEND, SUBSTR, HSET, HGET, HSETNX, HMSET, HMGET, HINCRBY, HEXISTS, HDEL, HLEN, HKEYS, HVALS, HGETALL, RPUSH, LPUSH, LLEN, LRANGE, LTRIM, LINDEX, LSET, LREM, LPOP, RPOP, RPOPLPUSH, SADD, SMEMBERS, SREM, SPOP, SMOVE, SCARD, SISMEMBER, SINTER, SINTERSTORE, SUNION, SUNIONSTORE, SDIFF, SDIFFSTORE, SRANDMEMBER, ZADD, ZRANGE, ZREM, ZINCRBY, ZRANK, ZREVRANK, ZREVRANGE, ZCARD, ZSCORE, MULTI, DISCARD, EXEC, WATCH, UNWATCH, SORT, BLPOP, BRPOP, AUTH, SUBSCRIBE, PUBLISH, UNSUBSCRIBE, PSUBSCRIBE, PUNSUBSCRIBE, PUBSUB, ZCOUNT, ZRANGEBYSCORE, ZREVRANGEBYSCORE, ZREMRANGEBYRANK, ZREMRANGEBYSCORE, ZUNIONSTORE, ZINTERSTORE, ZLEXCOUNT, ZRANGEBYLEX, ZREVRANGEBYLEX, ZREMRANGEBYLEX, SAVE, BGSAVE, BGREWRITEAOF, LASTSAVE, SHUTDOWN, INFO, MONITOR, SLAVEOF, CONFIG, STRLEN, SYNC, LPUSHX, PERSIST, RPUSHX, ECHO, LINSERT, DEBUG, BRPOPLPUSH, SETBIT, GETBIT, BITPOS, SETRANGE, GETRANGE, EVAL, EVALSHA, SCRIPT, SLOWLOG, OBJECT, BITCOUNT, BITOP, SENTINEL, DUMP, RESTORE, PEXPIRE, PEXPIREAT, PTTL, INCRBYFLOAT, PSETEX, CLIENT, TIME, MIGRATE, HINCRBYFLOAT, SCAN, HSCAN, SSCAN, ZSCAN, WAIT, CLUSTER, ASKING, PFADD, PFCOUNT, PFMERGE,
-
+	
     GEOADD,
     GEORADIUS,
     GEORADIUSBYMEMBER ;
-=======
-  public static enum Command implements ProtocolCommand {
-    PING, SET, GET, QUIT, EXISTS, DEL, TYPE, FLUSHDB, KEYS, RANDOMKEY, RENAME, RENAMENX, RENAMEX, DBSIZE, EXPIRE, EXPIREAT, TTL, SELECT, MOVE, FLUSHALL, GETSET, MGET, SETNX, SETEX, MSET, MSETNX, DECRBY, DECR, INCRBY, INCR, APPEND, SUBSTR, HSET, HGET, HSETNX, HMSET, HMGET, HINCRBY, HEXISTS, HDEL, HLEN, HKEYS, HVALS, HGETALL, RPUSH, LPUSH, LLEN, LRANGE, LTRIM, LINDEX, LSET, LREM, LPOP, RPOP, RPOPLPUSH, SADD, SMEMBERS, SREM, SPOP, SMOVE, SCARD, SISMEMBER, SINTER, SINTERSTORE, SUNION, SUNIONSTORE, SDIFF, SDIFFSTORE, SRANDMEMBER, ZADD, ZRANGE, ZREM, ZINCRBY, ZRANK, ZREVRANK, ZREVRANGE, ZCARD, ZSCORE, MULTI, DISCARD, EXEC, WATCH, UNWATCH, SORT, BLPOP, BRPOP, AUTH, SUBSCRIBE, PUBLISH, UNSUBSCRIBE, PSUBSCRIBE, PUNSUBSCRIBE, PUBSUB, ZCOUNT, ZRANGEBYSCORE, ZREVRANGEBYSCORE, ZREMRANGEBYRANK, ZREMRANGEBYSCORE, ZUNIONSTORE, ZINTERSTORE, ZLEXCOUNT, ZRANGEBYLEX, ZREVRANGEBYLEX, ZREMRANGEBYLEX, SAVE, BGSAVE, BGREWRITEAOF, LASTSAVE, SHUTDOWN, INFO, MONITOR, SLAVEOF, CONFIG, STRLEN, SYNC, LPUSHX, PERSIST, RPUSHX, ECHO, LINSERT, DEBUG, BRPOPLPUSH, SETBIT, GETBIT, BITPOS, SETRANGE, GETRANGE, EVAL, EVALSHA, SCRIPT, SLOWLOG, OBJECT, BITCOUNT, BITOP, SENTINEL, DUMP, RESTORE, PEXPIRE, PEXPIREAT, PTTL, INCRBYFLOAT, PSETEX, CLIENT, TIME, MIGRATE, HINCRBYFLOAT, SCAN, HSCAN, SSCAN, ZSCAN, WAIT, CLUSTER, ASKING, PFADD, PFCOUNT, PFMERGE;
->>>>>>> 60b0adca
 
     private final byte[] raw;
 
