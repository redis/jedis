--- conflicted
+++ resolved
@@ -260,11 +260,7 @@
     PFADD, PFCOUNT, PFMERGE, READONLY, GEOADD, GEODIST, GEOHASH, GEOPOS, GEORADIUS, GEORADIUS_RO,
     GEORADIUSBYMEMBER, GEORADIUSBYMEMBER_RO, MODULE, BITFIELD, HSTRLEN, TOUCH, SWAPDB, MEMORY,
     XADD, XLEN, XDEL, XTRIM, XRANGE, XREVRANGE, XREAD, XACK, XGROUP, XREADGROUP, XPENDING, XCLAIM,
-<<<<<<< HEAD
-    ACL;
-=======
-    XINFO;
->>>>>>> 9f7a02c6
+    ACL, XINFO;
 
     private final byte[] raw;
 
@@ -282,15 +278,10 @@
     AGGREGATE, ALPHA, ASC, BY, DESC, GET, LIMIT, MESSAGE, NO, NOSORT, PMESSAGE, PSUBSCRIBE,
     PUNSUBSCRIBE, OK, ONE, QUEUED, SET, STORE, SUBSCRIBE, UNSUBSCRIBE, WEIGHTS, WITHSCORES,
     RESETSTAT, REWRITE, RESET, FLUSH, EXISTS, LOAD, KILL, LEN, REFCOUNT, ENCODING, IDLETIME,
-<<<<<<< HEAD
     GETNAME, SETNAME, LIST, MATCH, COUNT, PING, PONG, UNLOAD, REPLACE, KEYS, PAUSE, DOCTOR,
     BLOCK, NOACK, STREAMS, KEY, CREATE, MKSTREAM, SETID, DESTROY, DELCONSUMER, MAXLEN, GROUP,
-    IDLE, TIME, RETRYCOUNT, FORCE, SETUSER, GETUSER, DELUSER, WHOAMI, CAT, GENPASS, USERS;
-=======
-    GETNAME, SETNAME, LIST, MATCH, COUNT, PING, PONG, UNLOAD, REPLACE, KEYS, PAUSE, DOCTOR, 
-    BLOCK, NOACK, STREAMS, KEY, CREATE, MKSTREAM, SETID, DESTROY, DELCONSUMER, MAXLEN, GROUP, 
-    IDLE, TIME, RETRYCOUNT, FORCE, STREAM, GROUPS, CONSUMERS;
->>>>>>> 9f7a02c6
+    IDLE, TIME, RETRYCOUNT, FORCE, STREAM, GROUPS, CONSUMERS, 
+    SETUSER, GETUSER, DELUSER, WHOAMI, CAT, GENPASS, USERS;
 
     public final byte[] raw;
 
