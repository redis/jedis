--- conflicted
+++ resolved
@@ -177,7 +177,6 @@
       assertTrue(pauseMillis <= latencyMillis1 && latencyMillis1 <= pauseMillis + pauseMillisDelta);
       assertTrue(pauseMillis <= latencyMillis2 && latencyMillis2 <= pauseMillis + pauseMillisDelta);
 
-<<<<<<< HEAD
       jedisToPause1.close();
       jedisToPause2.close();
     } finally {
@@ -187,7 +186,6 @@
       }
     }
   }
-=======
 
   @Test
   public void memoryDoctorString() {
@@ -200,7 +198,4 @@
     byte[] memoryInfo = jedis.memoryDoctorBinary();
     assertNotNull(memoryInfo);
   }
-
-
->>>>>>> d0e994bd
 }