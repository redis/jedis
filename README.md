# Jedis

[![Release](https://img.shields.io/github/release/redis/jedis.svg?sort=semver)](https://github.com/redis/jedis/releases/latest)
[![Maven Central](https://img.shields.io/maven-central/v/redis.clients/jedis.svg)](https://search.maven.org/artifact/redis.clients/jedis)
[![Javadocs](https://www.javadoc.io/badge/redis.clients/jedis.svg)](https://www.javadoc.io/doc/redis.clients/jedis)
[![MIT licensed](https://img.shields.io/badge/license-MIT-blue.svg)](./LICENSE.txt)
[![Integration](https://github.com/redis/jedis/actions/workflows/integration.yml/badge.svg?branch=master)](https://github.com/redis/jedis/actions/workflows/integration.yml)
[![codecov](https://codecov.io/gh/redis/jedis/branch/master/graph/badge.svg?token=pAstxAAjYo)](https://codecov.io/gh/redis/jedis)
[![Discord](https://img.shields.io/discord/697882427875393627?style=flat-square)](https://discord.gg/qRhBuY8Z)

## What is Jedis?

Jedis is a Java client for [Redis](https://github.com/redis/redis "Redis") designed for performance and ease of use.

Are you looking for a high-level library to handle object mapping? See [redis-om-spring](https://github.com/redis/redis-om-spring)!

## Contributing

We'd love your contributions!

**Bug reports** are always welcome! [You can open a bug report on GitHub](https://github.com/redis/jedis/issues/new).

You can also **contribute documentation** -- or anything to improve Jedis. Please see
[contribution guideline](https://github.com/redis/jedis/blob/master/.github/CONTRIBUTING.md) for more details.

## Supported Redis versions

The most recent version of this library supports redis version [5.0](https://github.com/redis/redis/blob/5.0/00-RELEASENOTES), [6.0](https://github.com/redis/redis/blob/6.0/00-RELEASENOTES), [6.2](https://github.com/redis/redis/blob/6.2/00-RELEASENOTES), and [7.0](https://github.com/redis/redis/blob/7.0/00-RELEASENOTES).

The table below highlights version compatibility of the most-recent library versions and Redis versions. Compatibility means communication features, and Redis command capabilities.

| Library version | Supported redis versions |
|-----------------|-------------------|
| 3.9+ | 5.0 and 6.2 Family of releases |
| >= 4.0 | Version 5.0 to current |

## Getting started

To get started with Jedis, first add it as a dependency in your Java project. If you're using Maven, that looks like this:

```xml
<dependency>
    <groupId>redis.clients</groupId>
    <artifactId>jedis</artifactId>
    <version>4.3.0</version>
</dependency>
```

To use the cutting-edge Jedis, check [here](/docs/jedis-maven.md).

Next, you'll need to connect to Redis. Consider installing a redis-stack docker:

```bash
docker run -p 6379:6379 -it redis/redis-stack:latest
```

For many applications, it's best to use a connection pool. You can instantiate a Jedis connection pool like so:

```java
JedisPool pool = new JedisPool("localhost", 6379);
```

With a `JedisPool` instance, you can use a
[try-with-resources](https://docs.oracle.com/javase/tutorial/essential/exceptions/tryResourceClose.html)
block to get a connection and run Redis commands.

Here's how to run a single [SET](https://redis.io/commands/set) command within a *try-with-resources* block:

```java
try (Jedis jedis = pool.getResource()) {
  jedis.set("clientName", "Jedis");
}
```

`Jedis` instances implement most Redis commands. See the
[Jedis Javadocs](https://www.javadoc.io/doc/redis.clients/jedis/latest/redis/clients/jedis/Jedis.html)
for the complete list of supported commands.

### Easier way of using connection pool

Using a *try-with-resources* block for each command may be cumbursome, so you may consider using JedisPooled.

```java
JedisPooled jedis = new JedisPooled("localhost", 6379);
```

Now you can send commands like sending from Jedis.

```java
jedis.sadd("planets", "Venus");
```

## Connecting to a Redis cluster

Jedis lets you connect to Redis Clusters, supporting the [Redis Cluster Specification](https://redis.io/topics/cluster-spec).
To do this, you'll need to connect using `JedisCluster`. See the example below:

```java
Set<HostAndPort> jedisClusterNodes = new HashSet<HostAndPort>();
jedisClusterNodes.add(new HostAndPort("127.0.0.1", 7379));
jedisClusterNodes.add(new HostAndPort("127.0.0.1", 7380));
JedisCluster jedis = new JedisCluster(jedisClusterNodes);
```

Now you can use the `JedisCluster` instance and send commands like you would with a standard pooled connection:

```java
jedis.sadd("planets", "Mars");
```

<<<<<<< HEAD
## Failover
=======
## Documentation

The [Jedis wiki](http://github.com/redis/jedis/wiki) contains several useful articles for using Jedis.

You can also check the [latest Jedis Javadocs](https://www.javadoc.io/doc/redis.clients/jedis/latest/index.html).

Some specific use-case examples can be found in [`redis.clients.jedis.examples`
package](src/test/java/redis/clients/jedis/examples/) of the test source codes.

## Using Redis modules
>>>>>>> 42d35091

Jedis supports retry and failover for your Redis deployments. This is useful when:
1. You have more than one Redis deployment. This might include two independent Redis servers or two or more Redis databases replicated across multiple [active-active Redis Enterprise](https://docs.redis.com/latest/rs/databases/active-active/) clusters.
2. You want your application to connect to one deployment at a time and to fail over to the next available deployment if the first deployment becomes unavailable.

### Configuring failover

To configure Jedis for failover, you specify an ordered list of Redis databases.
By default, Jedis will connect to the first Redis database in the list. If the first database becomes unavailable,
Jedis will attempt to connect to the next database in the list, and so on.

What follows here is a simple configuration example. For more details, see the [complete Jedis failover docs](docs/failover.md).

First create an array of `ClusterJedisClientConfig` objects, one for each Redis database.

```java
JedisClientConfig config = DefaultJedisClientConfig.builder().user("cache").password("secret").build();

ClusterJedisClientConfig[] clientConfigs = new ClusterJedisClientConfig[2];
clientConfigs[0] = new ClusterJedisClientConfig(new HostAndPort("redis-east.example.com", 14000), config);
clientConfigs[1] = new ClusterJedisClientConfig(new HostAndPort("redis-west.example.com", 14000), config);
```

The configuration above represents two example Redis databases: `redis-east.example.com` and `redis-west.example.com`.
(Note: If you're running Redis Enterprise, we recommend that these two databases reside in separate clusters that are geo-distributed for regional / data center failover.)

You can use these configuration objects to create and configure a connection provider that supports failover:

```java
MultiClusterJedisClientConfig.Builder builder = new MultiClusterJedisClientConfig.Builder(clientConfigs);
builder.circuitBreakerSlidingWindowSize(10);
builder.circuitBreakerSlidingWindowMinCalls(1);
builder.circuitBreakerFailureRateThreshold(50.0f);

MultiClusterPooledConnectionProvider provider = new MultiClusterPooledConnectionProvider(builder.build());
```

Internally, the connection provider uses a [configurable circuit breaker and retry implementation](https://resilience4j.readme.io/docs/circuitbreaker) to determine when to fail over.
In this configuration, we've set a sliding window size of 10 and a failure rate threshold of 50%. This means that a failover will be triggered if 5 out of any 10 calls to Redis fail. Note that you can also configure a time-based sliding window. See the configuration details below for how to set this up.

Once you've configured and created a `MultiClusterPooledConnectionProvider`, instantiate a `UnifiedJedis` instance for your application, passing in the provider you just created:

```java
UnifiedJedis jedis = new UnifiedJedis(provider);
```

When you use this `UnifiedJedis` instance to communicate with Redis, your application will be able to fail over automatically, when necessary.
In this example, if `redis-east.example.com` becomes unavailable, the application will then connect to and use `redis-west.example.com`.

We recommend testing your specific failover scenarios to ensure that this behavior meets your application's requirements.
For more configuration options and examples, see the complete [Jedis failover docs](docs/failover.md).

<<<<<<< HEAD
## Documentation

The [Jedis wiki](http://github.com/redis/jedis/wiki) contains several useful articles for using Jedis.

You can also check the [latest Jedis Javadocs](https://www.javadoc.io/doc/redis.clients/jedis/latest/index.html).

Some specific use-case examples can be found in [`redis.clients.jedis.examples` 
package](src/test/java/redis/clients/jedis/examples/) of the test source codes.

## Using Redis modules

Jedis includes support for [Redis modules](https://redis.io/docs/modules/) such as
[RedisJSON](https://oss.redis.com/redisjson/) and [RediSearch](https://oss.redis.com/redisearch/).

See the [RedisJSON Jedis](docs/redisjson.md) or [RediSearch Jedis](docs/redisearch.md) for details.

=======
>>>>>>> 42d35091
## Troubleshooting

If you run into trouble or have any questions, we're here to help!

Hit us up on the [Redis Discord Server](http://discord.gg/redis) or [open an issue on GitHub](https://github.com/redis/jedis).

You can also find help on the [Jedis mailing list](http://groups.google.com/group/jedis_redis) or the
[GitHub Discussions](https://github.com/redis/jedis/discussions).

## License

Jedis is licensed under the [MIT license](https://github.com/redis/jedis/blob/master/LICENSE.txt).

## Sponsorship

[![Redis Logo](redis-logo-full-color-rgb.png)](https://redis.com/)<|MERGE_RESOLUTION|>--- conflicted
+++ resolved
@@ -108,20 +108,7 @@
 jedis.sadd("planets", "Mars");
 ```
 
-<<<<<<< HEAD
 ## Failover
-=======
-## Documentation
-
-The [Jedis wiki](http://github.com/redis/jedis/wiki) contains several useful articles for using Jedis.
-
-You can also check the [latest Jedis Javadocs](https://www.javadoc.io/doc/redis.clients/jedis/latest/index.html).
-
-Some specific use-case examples can be found in [`redis.clients.jedis.examples`
-package](src/test/java/redis/clients/jedis/examples/) of the test source codes.
-
-## Using Redis modules
->>>>>>> 42d35091
 
 Jedis supports retry and failover for your Redis deployments. This is useful when:
 1. You have more than one Redis deployment. This might include two independent Redis servers or two or more Redis databases replicated across multiple [active-active Redis Enterprise](https://docs.redis.com/latest/rs/databases/active-active/) clusters.
@@ -174,14 +161,13 @@
 We recommend testing your specific failover scenarios to ensure that this behavior meets your application's requirements.
 For more configuration options and examples, see the complete [Jedis failover docs](docs/failover.md).
 
-<<<<<<< HEAD
 ## Documentation
 
 The [Jedis wiki](http://github.com/redis/jedis/wiki) contains several useful articles for using Jedis.
 
 You can also check the [latest Jedis Javadocs](https://www.javadoc.io/doc/redis.clients/jedis/latest/index.html).
 
-Some specific use-case examples can be found in [`redis.clients.jedis.examples` 
+Some specific use-case examples can be found in [`redis.clients.jedis.examples`
 package](src/test/java/redis/clients/jedis/examples/) of the test source codes.
 
 ## Using Redis modules
@@ -191,8 +177,6 @@
 
 See the [RedisJSON Jedis](docs/redisjson.md) or [RediSearch Jedis](docs/redisearch.md) for details.
 
-=======
->>>>>>> 42d35091
 ## Troubleshooting
 
 If you run into trouble or have any questions, we're here to help!
