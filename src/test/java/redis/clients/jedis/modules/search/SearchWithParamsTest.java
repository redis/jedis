--- conflicted
+++ resolved
@@ -610,11 +610,7 @@
             .dialect(2)).getTotalResults());
 
     assertEquals(1, client.ftSearch(index, "@numval:[$eq]",
-<<<<<<< HEAD
         FTSearchParams.searchParams().addParam("eq", 2).dialect(4)).getTotalResults());
-=======
-        FTSearchParams.searchParams().addParam("eq", 2).dialect(5)).getTotalResults());
->>>>>>> b2bee0e5
   }
 
   @Test
@@ -677,11 +673,7 @@
     assertEquals(1, res.getTotalResults());
     assertEquals("king:1", res.getDocuments().get(0).getId());
 
-<<<<<<< HEAD
     res = client.ftSearch(index, "@num:[42]", FTSearchParams.searchParams().dialect(4));
-=======
-    res = client.ftSearch(index, "@num:[42]", FTSearchParams.searchParams().dialect(5));
->>>>>>> b2bee0e5
     assertEquals(1, res.getTotalResults());
     assertEquals("king:1", res.getDocuments().get(0).getId());
   }
