--- conflicted
+++ resolved
@@ -16,236 +16,133 @@
 import static org.mockito.Mockito.mock;
 
 public class ProtocolTest extends JedisTestBase {
-<<<<<<< HEAD
 
-    class SocketChannelWriterForTest extends SocketChannelWriter {
-	public SocketChannelWriterForTest(SocketChannel channel, int size) {
-	    super(channel, size);
-	}
-
-	public SocketChannelWriterForTest(SocketChannel channel) {
-	    super(channel);
-	}
-
-	public byte[] readBuffer() {
-	    ByteBuffer bufferForRead = buffer.duplicate();
-	    bufferForRead.flip();
-
-	    int remaining = bufferForRead.remaining();
-	    byte[] message = new byte[remaining];
-	    bufferForRead.get(message, 0, remaining);
-	    return message;
-	}
+  class SocketChannelWriterForTest extends SocketChannelWriter {
+    public SocketChannelWriterForTest(SocketChannel channel, int size) {
+      super(channel, size);
     }
 
-    class SocketChannelReaderForTest extends SocketChannelReader {
-	public SocketChannelReaderForTest(SocketChannel channel, int size) {
-	    super(channel, size);
-	}
-
-	public SocketChannelReaderForTest(SocketChannel channel) {
-	    super(channel);
-	}
-
-	public void loadBufferContent(byte[] content) {
-	    buffer.clear();
-	    buffer.put(content);
-	    buffer.flip();
-	    firstRead = false;
-	}
+    public SocketChannelWriterForTest(SocketChannel channel) {
+      super(channel);
     }
 
-    private SocketChannelWriterForTest scw;
-    private SocketChannelReaderForTest scr;
-    private SocketChannel sc;
+    public byte[] readBuffer() {
+      ByteBuffer bufferForRead = buffer.duplicate();
+      bufferForRead.flip();
 
-    @Before
-    public void setUp() {
-	sc = mock(SocketChannel.class);
+      int remaining = bufferForRead.remaining();
+      byte[] message = new byte[remaining];
+      bufferForRead.get(message, 0, remaining);
+      return message;
+    }
+  }
 
-	// we made very huge buffer that doesn't reach end during test
-	scw = new SocketChannelWriterForTest(sc, 1024 * 10);
-	scr = new SocketChannelReaderForTest(sc, 1024 * 10);
+  class SocketChannelReaderForTest extends SocketChannelReader {
+    public SocketChannelReaderForTest(SocketChannel channel, int size) {
+      super(channel, size);
     }
 
-    @Test
-    public void buildACommand() throws IOException {
-	Protocol.sendCommand(scw, Protocol.Command.GET,
-		"SOMEKEY".getBytes(Protocol.CHARSET));
-
-	String expectedCommand = "*2\r\n$3\r\nGET\r\n$7\r\nSOMEKEY\r\n";
-
-	StringBuilder sb = new StringBuilder();
-	for (byte b : scw.readBuffer())
-	    sb.append((char) b);
-
-	assertEquals(expectedCommand, sb.toString());
-    }
-    
-    @Test
-    public void buildALongCommand() throws IOException {
-	int keyCount = 100;
-
-	StringBuffer expectedCommandBuffer = new StringBuffer();
-
-	expectedCommandBuffer.append("*" + (keyCount + 1) + "\r\n");
-	expectedCommandBuffer.append("$3\r\nGET\r\n");
-
-	byte[][] keys = new byte[keyCount][];
-	for (int i = 0; i < keys.length; i++) {
-	    String keyName = "SOMEKEY" + i;
-	    keys[i] = keyName.getBytes(Protocol.CHARSET);
-	    expectedCommandBuffer.append("$" + keyName.length() + "\r\n"
-		    + keyName + "\r\n");
-	}
-
-	Protocol.sendCommand(scw, Protocol.Command.GET, keys);
-
-	String expectedCommand = expectedCommandBuffer.toString();
-
-	StringBuilder sb = new StringBuilder();
-	for (byte b : scw.readBuffer())
-	    sb.append((char) b);
-
-	assertEquals(expectedCommand, sb.toString());
+    public SocketChannelReaderForTest(SocketChannel channel) {
+      super(channel);
     }
 
-    @Test
-    public void bulkReply() {
-	scr.loadBufferContent("$6\r\nfoobar\r\n".getBytes());
-	byte[] response = (byte[]) Protocol.read(scr);
-	assertArrayEquals(SafeEncoder.encode("foobar"), response);
+    public void loadBufferContent(byte[] content) {
+      buffer.clear();
+      buffer.put(content);
+      buffer.flip();
+      firstRead = false;
     }
+  }
 
-    @Test
-    public void nullBulkReply() {
-	scr.loadBufferContent("$-1\r\n".getBytes());
-	String response = (String) Protocol.read(scr);
-	assertEquals(null, response);
-    }
+  private SocketChannelWriterForTest scw;
+  private SocketChannelReaderForTest scr;
+  private SocketChannel sc;
 
-    @Test
-    public void singleLineReply() {
-	scr.loadBufferContent("+OK\r\n".getBytes());
-	byte[] response = (byte[]) Protocol.read(scr);
-	assertArrayEquals(SafeEncoder.encode("OK"), response);
-    }
+  @Before
+  public void setUp() {
+    sc = mock(SocketChannel.class);
 
-    @Test
-    public void integerReply() {
-	scr.loadBufferContent(":123\r\n".getBytes());
-	long response = (Long) Protocol.read(scr);
-	assertEquals(123, response);
-    }
+    // we made very huge buffer that doesn't reach end during test
+    scw = new SocketChannelWriterForTest(sc, 1024 * 10);
+    scr = new SocketChannelReaderForTest(sc, 1024 * 10);
+  }
 
-    @SuppressWarnings("unchecked")
-    @Test
-    public void multiBulkReply() {
-	scr.loadBufferContent("*4\r\n$3\r\nfoo\r\n$3\r\nbar\r\n$5\r\nHello\r\n$5\r\nWorld\r\n"
-		.getBytes());
-	List<byte[]> response = (List<byte[]>) Protocol.read(scr);
-	List<byte[]> expected = new ArrayList<byte[]>();
-	expected.add(SafeEncoder.encode("foo"));
-	expected.add(SafeEncoder.encode("bar"));
-	expected.add(SafeEncoder.encode("Hello"));
-	expected.add(SafeEncoder.encode("World"));
-
-	assertEquals(expected, response);
-    }
-
-    @SuppressWarnings("unchecked")
-    @Test
-    public void nullMultiBulkReply() {
-	scr.loadBufferContent("*-1\r\n".getBytes());
-	List<String> response = (List<String>) Protocol.read(scr);
-	assertNull(response);
-    }
-=======
   @Test
   public void buildACommand() throws IOException {
-    PipedInputStream pis = new PipedInputStream();
-    BufferedInputStream bis = new BufferedInputStream(pis);
-    PipedOutputStream pos = new PipedOutputStream(pis);
-    RedisOutputStream ros = new RedisOutputStream(pos);
+    Protocol.sendCommand(scw, Protocol.Command.GET,
+        "SOMEKEY".getBytes(Protocol.CHARSET));
 
-    Protocol.sendCommand(ros, Protocol.Command.GET, "SOMEKEY".getBytes(Protocol.CHARSET));
-    ros.flush();
-    pos.close();
     String expectedCommand = "*2\r\n$3\r\nGET\r\n$7\r\nSOMEKEY\r\n";
 
-    int b;
     StringBuilder sb = new StringBuilder();
-    while ((b = bis.read()) != -1) {
+    for (byte b : scw.readBuffer())
       sb.append((char) b);
-    }
 
     assertEquals(expectedCommand, sb.toString());
   }
 
-  @Test(expected = IOException.class)
-  public void writeOverflow() throws IOException {
-    RedisOutputStream ros = new RedisOutputStream(new OutputStream() {
+  @Test
+  public void buildALongCommand() throws IOException {
+    int keyCount = 100;
 
-      @Override
-      public void write(int b) throws IOException {
-        throw new IOException("thrown exception");
+    StringBuffer expectedCommandBuffer = new StringBuffer();
 
-      }
-    });
+    expectedCommandBuffer.append("*" + (keyCount + 1) + "\r\n");
+    expectedCommandBuffer.append("$3\r\nGET\r\n");
 
-    ros.write(new byte[8191]);
-
-    try {
-      ros.write((byte) '*');
-    } catch (IOException ioe) {
+    byte[][] keys = new byte[keyCount][];
+    for (int i = 0; i < keys.length; i++) {
+      String keyName = "SOMEKEY" + i;
+      keys[i] = keyName.getBytes(Protocol.CHARSET);
+      expectedCommandBuffer.append("$" + keyName.length() + "\r\n"
+          + keyName + "\r\n");
     }
 
-    ros.write((byte) '*');
+    Protocol.sendCommand(scw, Protocol.Command.GET, keys);
 
+    String expectedCommand = expectedCommandBuffer.toString();
+
+    StringBuilder sb = new StringBuilder();
+    for (byte b : scw.readBuffer())
+      sb.append((char) b);
+
+    assertEquals(expectedCommand, sb.toString());
   }
 
   @Test
   public void bulkReply() {
-    InputStream is = new ByteArrayInputStream("$6\r\nfoobar\r\n".getBytes());
-    byte[] response = (byte[]) Protocol.read(new RedisInputStream(is));
+    scr.loadBufferContent("$6\r\nfoobar\r\n".getBytes());
+    byte[] response = (byte[]) Protocol.read(scr);
     assertArrayEquals(SafeEncoder.encode("foobar"), response);
   }
 
   @Test
-  public void fragmentedBulkReply() {
-    FragmentedByteArrayInputStream fis = new FragmentedByteArrayInputStream(
-        "$30\r\n012345678901234567890123456789\r\n".getBytes());
-    byte[] response = (byte[]) Protocol.read(new RedisInputStream(fis));
-    assertArrayEquals(SafeEncoder.encode("012345678901234567890123456789"), response);
-  }
-
-  @Test
   public void nullBulkReply() {
-    InputStream is = new ByteArrayInputStream("$-1\r\n".getBytes());
-    String response = (String) Protocol.read(new RedisInputStream(is));
+    scr.loadBufferContent("$-1\r\n".getBytes());
+    String response = (String) Protocol.read(scr);
     assertEquals(null, response);
   }
 
   @Test
   public void singleLineReply() {
-    InputStream is = new ByteArrayInputStream("+OK\r\n".getBytes());
-    byte[] response = (byte[]) Protocol.read(new RedisInputStream(is));
+    scr.loadBufferContent("+OK\r\n".getBytes());
+    byte[] response = (byte[]) Protocol.read(scr);
     assertArrayEquals(SafeEncoder.encode("OK"), response);
   }
 
   @Test
   public void integerReply() {
-    InputStream is = new ByteArrayInputStream(":123\r\n".getBytes());
-    long response = (Long) Protocol.read(new RedisInputStream(is));
+    scr.loadBufferContent(":123\r\n".getBytes());
+    long response = (Long) Protocol.read(scr);
     assertEquals(123, response);
   }
 
   @SuppressWarnings("unchecked")
   @Test
   public void multiBulkReply() {
-    InputStream is = new ByteArrayInputStream(
-        "*4\r\n$3\r\nfoo\r\n$3\r\nbar\r\n$5\r\nHello\r\n$5\r\nWorld\r\n".getBytes());
-    List<byte[]> response = (List<byte[]>) Protocol.read(new RedisInputStream(is));
+    scr.loadBufferContent("*4\r\n$3\r\nfoo\r\n$3\r\nbar\r\n$5\r\nHello\r\n$5\r\nWorld\r\n"
+        .getBytes());
+    List<byte[]> response = (List<byte[]>) Protocol.read(scr);
     List<byte[]> expected = new ArrayList<byte[]>();
     expected.add(SafeEncoder.encode("foo"));
     expected.add(SafeEncoder.encode("bar"));
@@ -258,9 +155,8 @@
   @SuppressWarnings("unchecked")
   @Test
   public void nullMultiBulkReply() {
-    InputStream is = new ByteArrayInputStream("*-1\r\n".getBytes());
-    List<String> response = (List<String>) Protocol.read(new RedisInputStream(is));
+    scr.loadBufferContent("*-1\r\n".getBytes());
+    List<String> response = (List<String>) Protocol.read(scr);
     assertNull(response);
   }
->>>>>>> d33bd409
 }