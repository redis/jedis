package redis.clients.jedis;

import java.io.Closeable;
import java.util.Map;
import java.util.Set;
import javax.net.ssl.HostnameVerifier;
import javax.net.ssl.SSLParameters;
import javax.net.ssl.SSLSocketFactory;

import org.apache.commons.pool2.impl.GenericObjectPoolConfig;

import redis.clients.jedis.exceptions.JedisConnectionException;

public abstract class JedisClusterConnectionHandler implements Closeable {
  protected final JedisClusterInfoCache cache;

  public JedisClusterConnectionHandler(Set<HostAndPort> nodes, GenericObjectPoolConfig<Jedis> poolConfig,
      int connectionTimeout, int soTimeout, String password) {
    this(nodes, poolConfig, connectionTimeout, soTimeout, password, null);
  }

  public JedisClusterConnectionHandler(Set<HostAndPort> nodes, GenericObjectPoolConfig<Jedis> poolConfig,
      int connectionTimeout, int soTimeout, String password, String clientName) {
    this(nodes, poolConfig, connectionTimeout, soTimeout, null, password, clientName);
  }

  public JedisClusterConnectionHandler(Set<HostAndPort> nodes, final GenericObjectPoolConfig<Jedis> poolConfig,
      int connectionTimeout, int soTimeout, String user, String password, String clientName) {
    this(nodes, poolConfig, connectionTimeout, soTimeout, 0, user, password, clientName);
  }

  public JedisClusterConnectionHandler(Set<HostAndPort> nodes, final GenericObjectPoolConfig<Jedis> poolConfig,
      int connectionTimeout, int soTimeout, int infiniteSoTimeout, String user, String password, String clientName) {
    this(nodes, poolConfig, connectionTimeout, soTimeout, infiniteSoTimeout, user, password, clientName, false, null, null, null, null);
  }

<<<<<<< HEAD
  public JedisClusterConnectionHandler(Set<HostAndPort> nodes, GenericObjectPoolConfig<Jedis> poolConfig,
=======
  /**
   * @deprecated This constructor will be removed in future.
   */
  @Deprecated
  public JedisClusterConnectionHandler(Set<HostAndPort> nodes, GenericObjectPoolConfig poolConfig,
>>>>>>> 264019b9
      int connectionTimeout, int soTimeout, String password, String clientName,
      boolean ssl, SSLSocketFactory sslSocketFactory, SSLParameters sslParameters,
      HostnameVerifier hostnameVerifier, JedisClusterHostAndPortMap portMap) {
    this(nodes, poolConfig, connectionTimeout, soTimeout, null, password, clientName, ssl, sslSocketFactory, sslParameters, hostnameVerifier, portMap);
  }

<<<<<<< HEAD
  public JedisClusterConnectionHandler(Set<HostAndPort> nodes, GenericObjectPoolConfig<Jedis> poolConfig,
=======
  /**
   * @deprecated This constructor will be removed in future.
   */
  @Deprecated
  public JedisClusterConnectionHandler(Set<HostAndPort> nodes, GenericObjectPoolConfig poolConfig,
>>>>>>> 264019b9
      int connectionTimeout, int soTimeout, String user, String password, String clientName,
      boolean ssl, SSLSocketFactory sslSocketFactory, SSLParameters sslParameters,
      HostnameVerifier hostnameVerifier, JedisClusterHostAndPortMap portMap) {
    this(nodes, poolConfig, connectionTimeout, soTimeout, 0, user, password, clientName, ssl, sslSocketFactory, sslParameters, hostnameVerifier, portMap);
  }

<<<<<<< HEAD
  public JedisClusterConnectionHandler(Set<HostAndPort> nodes, final GenericObjectPoolConfig<Jedis> poolConfig,
=======
  /**
   * @deprecated This constructor will be removed in future.
   */
  @Deprecated
  public JedisClusterConnectionHandler(Set<HostAndPort> nodes, final GenericObjectPoolConfig poolConfig,
>>>>>>> 264019b9
      int connectionTimeout, int soTimeout, int infiniteSoTimeout, String user, String password, String clientName,
      boolean ssl, SSLSocketFactory sslSocketFactory, SSLParameters sslParameters,
      HostnameVerifier hostnameVerifier, JedisClusterHostAndPortMap portMap) {
    this(nodes,
        DefaultJedisClientConfig.builder().withConnectionTimeout(connectionTimeout)
            .withSoTimeout(soTimeout).withInfiniteSoTimeout(infiniteSoTimeout)
            .withUser(user).withPassword(password).withClientName(clientName)
            .withSsl(ssl).withSslSocketFactory(sslSocketFactory).withSslParameters(sslParameters)
            .withHostnameVerifier(hostnameVerifier).build(),
        poolConfig,
        DefaultJedisClientConfig.builder().withConnectionTimeout(connectionTimeout)
            .withSoTimeout(soTimeout).withInfiniteSoTimeout(infiniteSoTimeout)
            .withUser(user).withPassword(password).withClientName(clientName)
            .withSsl(ssl).withSslSocketFactory(sslSocketFactory).withSslParameters(sslParameters)
            .withHostnameVerifier(hostnameVerifier).withHostAndPortMapper(portMap).build());
  }

  /**
   * @deprecated This constructor will be removed in future.
   */
  @Deprecated
  public JedisClusterConnectionHandler(Set<HostAndPort> nodes, final JedisClientConfig seedNodesClientConfig,
      final GenericObjectPoolConfig poolConfig, final JedisClientConfig clusterNodesClientConfig) {
    this.cache = new JedisClusterInfoCache(poolConfig, clusterNodesClientConfig);
    initializeSlotsCache(nodes, seedNodesClientConfig);
  }

  public JedisClusterConnectionHandler(Set<HostAndPort> nodes,
      final GenericObjectPoolConfig poolConfig, final JedisClientConfig clientConfig) {
    this.cache = new JedisClusterInfoCache(poolConfig, clientConfig);
    initializeSlotsCache(nodes, clientConfig);
  }

  protected abstract Jedis getConnection();

  protected abstract Jedis getConnectionFromSlot(int slot);

  public Jedis getConnectionFromNode(HostAndPort node) {
    return cache.setupNodeIfNotExist(node).getResource();
  }
  
  public Map<String, JedisPool> getNodes() {
    return cache.getNodes();
  }

  private void initializeSlotsCache(Set<HostAndPort> startNodes, JedisClientConfig clientConfig) {

    for (HostAndPort hostAndPort : startNodes) {
      try (Jedis jedis = new Jedis(hostAndPort, clientConfig)) {
        cache.discoverClusterNodesAndSlots(jedis);
        return;
      } catch (JedisConnectionException e) {
        // try next nodes
      }
    }
  }

  public void renewSlotCache() {
    cache.renewClusterSlots(null);
  }

  public void renewSlotCache(Jedis jedis) {
    cache.renewClusterSlots(jedis);
  }

  @Override
  public void close() {
    cache.reset();
  }
}<|MERGE_RESOLUTION|>--- conflicted
+++ resolved
@@ -34,45 +34,33 @@
     this(nodes, poolConfig, connectionTimeout, soTimeout, infiniteSoTimeout, user, password, clientName, false, null, null, null, null);
   }
 
-<<<<<<< HEAD
-  public JedisClusterConnectionHandler(Set<HostAndPort> nodes, GenericObjectPoolConfig<Jedis> poolConfig,
-=======
   /**
    * @deprecated This constructor will be removed in future.
    */
-  @Deprecated
-  public JedisClusterConnectionHandler(Set<HostAndPort> nodes, GenericObjectPoolConfig poolConfig,
->>>>>>> 264019b9
+  @Deprecated  
+  public JedisClusterConnectionHandler(Set<HostAndPort> nodes, GenericObjectPoolConfig<Jedis> poolConfig,
       int connectionTimeout, int soTimeout, String password, String clientName,
       boolean ssl, SSLSocketFactory sslSocketFactory, SSLParameters sslParameters,
       HostnameVerifier hostnameVerifier, JedisClusterHostAndPortMap portMap) {
     this(nodes, poolConfig, connectionTimeout, soTimeout, null, password, clientName, ssl, sslSocketFactory, sslParameters, hostnameVerifier, portMap);
   }
 
-<<<<<<< HEAD
-  public JedisClusterConnectionHandler(Set<HostAndPort> nodes, GenericObjectPoolConfig<Jedis> poolConfig,
-=======
   /**
    * @deprecated This constructor will be removed in future.
    */
-  @Deprecated
-  public JedisClusterConnectionHandler(Set<HostAndPort> nodes, GenericObjectPoolConfig poolConfig,
->>>>>>> 264019b9
+  @Deprecated  
+  public JedisClusterConnectionHandler(Set<HostAndPort> nodes, GenericObjectPoolConfig<Jedis> poolConfig,
       int connectionTimeout, int soTimeout, String user, String password, String clientName,
       boolean ssl, SSLSocketFactory sslSocketFactory, SSLParameters sslParameters,
       HostnameVerifier hostnameVerifier, JedisClusterHostAndPortMap portMap) {
     this(nodes, poolConfig, connectionTimeout, soTimeout, 0, user, password, clientName, ssl, sslSocketFactory, sslParameters, hostnameVerifier, portMap);
   }
 
-<<<<<<< HEAD
-  public JedisClusterConnectionHandler(Set<HostAndPort> nodes, final GenericObjectPoolConfig<Jedis> poolConfig,
-=======
   /**
    * @deprecated This constructor will be removed in future.
    */
-  @Deprecated
-  public JedisClusterConnectionHandler(Set<HostAndPort> nodes, final GenericObjectPoolConfig poolConfig,
->>>>>>> 264019b9
+  @Deprecated  
+  public JedisClusterConnectionHandler(Set<HostAndPort> nodes, final GenericObjectPoolConfig<Jedis> poolConfig,
       int connectionTimeout, int soTimeout, int infiniteSoTimeout, String user, String password, String clientName,
       boolean ssl, SSLSocketFactory sslSocketFactory, SSLParameters sslParameters,
       HostnameVerifier hostnameVerifier, JedisClusterHostAndPortMap portMap) {
