package redis.clients.util;

import java.io.UnsupportedEncodingException;

import redis.clients.jedis.Protocol;
import redis.clients.jedis.exceptions.JedisDataException;
import redis.clients.jedis.exceptions.JedisException;

/**
 * The only reason to have this is to be able to compatible with java 1.5 :(
 * 
 */
public class SafeEncoder {
    public static byte[][] encodeMany(final String... strs) {
	byte[][] many = new byte[strs.length][];
	for (int i = 0; i < strs.length; i++) {
	    many[i] = encode(strs[i]);
	}
	return many;
    }

    public static byte[] encode(final String str) {
	try {
	    if (str == null) {
		throw new JedisDataException(
			"value sent to redis cannot be null");
	    }
	    return str.getBytes(Protocol.CHARSET);
	} catch (UnsupportedEncodingException e) {
	    throw new JedisException(e);
	}
    }

    public static String encode(final byte[] data) {
<<<<<<< HEAD
        try {
            if (data == null)
                return null;
            return new String(data, Protocol.CHARSET);
        } catch (UnsupportedEncodingException e) {
            throw new JedisException(e);
        }
=======
	try {
	    return new String(data, Protocol.CHARSET);
	} catch (UnsupportedEncodingException e) {
	    throw new JedisException(e);
	}
>>>>>>> 4f693872
    }
}<|MERGE_RESOLUTION|>--- conflicted
+++ resolved
@@ -32,7 +32,6 @@
     }
 
     public static String encode(final byte[] data) {
-<<<<<<< HEAD
         try {
             if (data == null)
                 return null;
@@ -40,12 +39,5 @@
         } catch (UnsupportedEncodingException e) {
             throw new JedisException(e);
         }
-=======
-	try {
-	    return new String(data, Protocol.CHARSET);
-	} catch (UnsupportedEncodingException e) {
-	    throw new JedisException(e);
-	}
->>>>>>> 4f693872
     }
 }