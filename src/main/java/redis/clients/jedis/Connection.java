package redis.clients.jedis;

import static redis.clients.jedis.util.SafeEncoder.encode;

import java.io.Closeable;
import java.io.IOException;
import java.net.Socket;
import java.net.SocketAddress;
import java.net.SocketException;
import java.nio.ByteBuffer;
import java.nio.CharBuffer;
import java.util.ArrayList;
import java.util.Arrays;
import java.util.List;
import java.util.Map;
import java.util.function.Supplier;
import java.util.concurrent.atomic.AtomicReference;

import redis.clients.jedis.Protocol.Command;
import redis.clients.jedis.Protocol.Keyword;
import redis.clients.jedis.annots.Experimental;
import redis.clients.jedis.args.ClientAttributeOption;
import redis.clients.jedis.args.Rawable;
import redis.clients.jedis.authentication.AuthXManager;
import redis.clients.jedis.commands.ProtocolCommand;
import redis.clients.jedis.exceptions.JedisConnectionException;
import redis.clients.jedis.exceptions.JedisDataException;
import redis.clients.jedis.exceptions.JedisException;
import redis.clients.jedis.exceptions.JedisValidationException;
import redis.clients.jedis.util.IOUtils;
import redis.clients.jedis.util.RedisInputStream;
import redis.clients.jedis.util.RedisOutputStream;

public class Connection implements Closeable {

  public static class Builder {
    private JedisSocketFactory socketFactory;
    private JedisClientConfig clientConfig;

    public Builder socketFactory(JedisSocketFactory socketFactory) {
      this.socketFactory = socketFactory;
      return this;
    }

    public Builder clientConfig(JedisClientConfig clientConfig) {
      this.clientConfig = clientConfig;
      return this;
    }

    public JedisSocketFactory getSocketFactory() {
      return socketFactory;
    }

    public JedisClientConfig getClientConfig() {
      return clientConfig;
    }

    public Connection build() {
      Connection conn = new Connection(this);
      conn.initializeFromClientConfig();
      return conn;
    }
  }

  public static Builder builder() {
    return new Builder();
  }

  private ConnectionPool memberOf;
  protected RedisProtocol protocol;
  private final JedisSocketFactory socketFactory;
  private Socket socket;
  private RedisOutputStream outputStream;
  private RedisInputStream inputStream;
  private int soTimeout = 0;
  private int infiniteSoTimeout = 0;
  private boolean broken = false;
  private boolean strValActive;
  private String strVal;
  protected String server;
  protected String version;
  private AtomicReference<RedisCredentials> currentCredentials = new AtomicReference<>(null);
  private AuthXManager authXManager;
  private JedisClientConfig clientConfig;

  public Connection() {
    this(Protocol.DEFAULT_HOST, Protocol.DEFAULT_PORT);
  }

  public Connection(final String host, final int port) {
    this(new HostAndPort(host, port));
  }

  public Connection(final HostAndPort hostAndPort) {
    this(new DefaultJedisSocketFactory(hostAndPort));
  }

  public Connection(final HostAndPort hostAndPort, final JedisClientConfig clientConfig) {
    this(new DefaultJedisSocketFactory(hostAndPort, clientConfig), clientConfig);
  }

  public Connection(final JedisSocketFactory socketFactory) {
    this.socketFactory = socketFactory;
  }

  public Connection(final JedisSocketFactory socketFactory, JedisClientConfig clientConfig) {
    this.socketFactory = socketFactory;
    this.clientConfig = clientConfig;
    initializeFromClientConfig(clientConfig);
  }

  protected Connection(Builder builder) {
    this.socketFactory = builder.getSocketFactory();
    this.clientConfig = builder.getClientConfig();
  }

  @Override
  public String toString() {
    return getClass().getSimpleName() + "{" + socketFactory + "}";
  }

  @Experimental
  public String toIdentityString() {
    if (strValActive == broken && strVal != null) {
      return strVal;
    }

    String className = getClass().getSimpleName();
    int id = hashCode();

    if (socket == null) {
      return String.format("%s{id: 0x%X}", className, id);
    }

    SocketAddress remoteAddr = socket.getRemoteSocketAddress();
    SocketAddress localAddr = socket.getLocalSocketAddress();
    if (remoteAddr != null) {
      strVal = String.format("%s{id: 0x%X, L:%s %c R:%s}", className, id, localAddr,
        (broken ? '!' : '-'), remoteAddr);
    } else if (localAddr != null) {
      strVal = String.format("%s{id: 0x%X, L:%s}", className, id, localAddr);
    } else {
      strVal = String.format("%s{id: 0x%X}", className, id);
    }

    strValActive = broken;
    return strVal;
  }

  public final RedisProtocol getRedisProtocol() {
    return protocol;
  }

  public final void setHandlingPool(final ConnectionPool pool) {
    this.memberOf = pool;
  }

  final HostAndPort getHostAndPort() {
    return ((DefaultJedisSocketFactory) socketFactory).getHostAndPort();
  }

  public int getSoTimeout() {
    return soTimeout;
  }

  public void setSoTimeout(int soTimeout) {
    this.soTimeout = soTimeout;
    if (this.socket != null) {
      try {
        this.socket.setSoTimeout(soTimeout);
      } catch (SocketException ex) {
        setBroken();
        throw new JedisConnectionException(ex);
      }
    }
  }

  public void setTimeoutInfinite() {
    try {
      if (!isConnected()) {
        connect();
      }
      socket.setSoTimeout(infiniteSoTimeout);
    } catch (SocketException ex) {
      setBroken();
      throw new JedisConnectionException(ex);
    }
  }

  public void rollbackTimeout() {
    try {
      socket.setSoTimeout(this.soTimeout);
    } catch (SocketException ex) {
      setBroken();
      throw new JedisConnectionException(ex);
    }
  }

  public Object executeCommand(final ProtocolCommand cmd) {
    return executeCommand(new CommandArguments(cmd));
  }

  public Object executeCommand(final CommandArguments args) {
    sendCommand(args);
    return getOne();
  }

  public <T> T executeCommand(final CommandObject<T> commandObject) {
    final CommandArguments args = commandObject.getArguments();
    sendCommand(args);
    if (!args.isBlocking()) {
      return commandObject.getBuilder().build(getOne());
    } else {
      try {
        setTimeoutInfinite();
        return commandObject.getBuilder().build(getOne());
      } finally {
        rollbackTimeout();
      }
    }
  }

  public void sendCommand(final ProtocolCommand cmd) {
    sendCommand(new CommandArguments(cmd));
  }

  public void sendCommand(final ProtocolCommand cmd, Rawable keyword) {
    sendCommand(new CommandArguments(cmd).add(keyword));
  }

  public void sendCommand(final ProtocolCommand cmd, final String... args) {
    sendCommand(new CommandArguments(cmd).addObjects((Object[]) args));
  }

  public void sendCommand(final ProtocolCommand cmd, final byte[]... args) {
    sendCommand(new CommandArguments(cmd).addObjects((Object[]) args));
  }

  public void sendCommand(final CommandArguments args) {
    try {
      connect();
      Protocol.sendCommand(outputStream, args);
    } catch (JedisConnectionException ex) {
      /*
       * When client send request which formed by invalid protocol, Redis send back error message
       * before close connection. We try to read it to provide reason of failure.
       */
      try {
        String errorMessage = Protocol.readErrorLineIfPossible(inputStream);
        if (errorMessage != null && errorMessage.length() > 0) {
          ex = new JedisConnectionException(errorMessage, ex.getCause());
        }
      } catch (Exception e) {
        /*
         * Catch any IOException or JedisConnectionException occurred from InputStream#read and just
         * ignore. This approach is safe because reading error message is optional and connection
         * will eventually be closed.
         */
      }
      // Any other exceptions related to connection?
      setBroken();
      throw ex;
    }
  }

  public void connect() throws JedisConnectionException {
    if (!isConnected()) {
      try {
        socket = socketFactory.createSocket();
        soTimeout = socket.getSoTimeout(); // ?

        outputStream = new RedisOutputStream(socket.getOutputStream());
        inputStream = new RedisInputStream(socket.getInputStream());

        broken = false; // unset broken status when connection is (re)initialized

      } catch (JedisConnectionException jce) {

        setBroken();
        throw jce;

      } catch (IOException ioe) {

        setBroken();
        throw new JedisConnectionException("Failed to create input/output stream", ioe);

      } finally {

        if (broken) {
          IOUtils.closeQuietly(socket);
        }
      }
    }
  }

  @Override
  public void close() {
    if (this.memberOf != null) {
      ConnectionPool pool = this.memberOf;
      this.memberOf = null;
      if (isBroken()) {
        pool.returnBrokenResource(this);
      } else {
        pool.returnResource(this);
      }
    } else {
      disconnect();
    }
  }

  /**
   * Close the socket and disconnect the server.
   */
  public void disconnect() {
    if (isConnected()) {
      try {
        outputStream.flush();
        socket.close();
      } catch (IOException ex) {
        throw new JedisConnectionException(ex);
      } finally {
        IOUtils.closeQuietly(socket);
        setBroken();
      }
    }
  }

  public void forceDisconnect() throws IOException {
<<<<<<< HEAD
=======
    // setBroken() must be called first here,
    // otherwise a concurrent close attempt would call 'returnResource' (instead of
    // 'returnBrokenResource'),
    // assuming it's an open/healthy connection whereas this individual socket is already closed.
>>>>>>> b899f3fd
    setBroken();
    IOUtils.closeQuietly(socket);
  }

  public boolean isConnected() {
    return socket != null && socket.isBound() && !socket.isClosed() && socket.isConnected()
        && !socket.isInputShutdown() && !socket.isOutputShutdown();
  }

  public boolean isBroken() {
    return broken;
  }

  public void setBroken() {
    broken = true;
  }

  public String getStatusCodeReply() {
    flush();
    final byte[] resp = (byte[]) readProtocolWithCheckingBroken();
    if (null == resp) {
      return null;
    } else {
      return encode(resp);
    }
  }

  public String getBulkReply() {
    final byte[] result = getBinaryBulkReply();
    if (null != result) {
      return encode(result);
    } else {
      return null;
    }
  }

  public byte[] getBinaryBulkReply() {
    flush();
    return (byte[]) readProtocolWithCheckingBroken();
  }

  public Long getIntegerReply() {
    flush();
    return (Long) readProtocolWithCheckingBroken();
  }

  public List<String> getMultiBulkReply() {
    return BuilderFactory.STRING_LIST.build(getBinaryMultiBulkReply());
  }

  @SuppressWarnings("unchecked")
  public List<byte[]> getBinaryMultiBulkReply() {
    flush();
    return (List<byte[]>) readProtocolWithCheckingBroken();
  }

  /**
   * @deprecated Use {@link Connection#getUnflushedObject()}.
   */
  @Deprecated
  @SuppressWarnings("unchecked")
  public List<Object> getUnflushedObjectMultiBulkReply() {
    return (List<Object>) readProtocolWithCheckingBroken();
  }

  @SuppressWarnings("unchecked")
  public Object getUnflushedObject() {
    return readProtocolWithCheckingBroken();
  }

  public List<Object> getObjectMultiBulkReply() {
    flush();
    return (List<Object>) readProtocolWithCheckingBroken();
  }

  @SuppressWarnings("unchecked")
  public List<Long> getIntegerMultiBulkReply() {
    flush();
    return (List<Long>) readProtocolWithCheckingBroken();
  }

  public Object getOne() {
    flush();
    return readProtocolWithCheckingBroken();
  }

  protected void flush() {
    try {
      outputStream.flush();
    } catch (IOException ex) {
      setBroken();
      throw new JedisConnectionException(ex);
    }
  }

  @Experimental
  protected Object protocolRead(RedisInputStream is) {
    return Protocol.read(is);
  }

  @Experimental
  protected void protocolReadPushes(RedisInputStream is) {
  }

  protected Object readProtocolWithCheckingBroken() {
    if (broken) {
      throw new JedisConnectionException("Attempting to read from a broken connection.");
    }

    try {
      return protocolRead(inputStream);
    } catch (JedisConnectionException exc) {
      broken = true;
      throw exc;
    }
  }

  protected void readPushesWithCheckingBroken() {
    if (broken) {
      throw new JedisConnectionException("Attempting to read from a broken connection.");
    }

    try {
      if (inputStream.available() > 0) {
        protocolReadPushes(inputStream);
      }
    } catch (IOException e) {
      broken = true;
      throw new JedisConnectionException("Failed to check buffer on connection.", e);
    } catch (JedisConnectionException exc) {
      setBroken();
      throw exc;
    }
  }

  public List<Object> getMany(final int count) {
    flush();
    final List<Object> responses = new ArrayList<>(count);
    for (int i = 0; i < count; i++) {
      try {
        responses.add(readProtocolWithCheckingBroken());
      } catch (JedisDataException e) {
        responses.add(e);
      }
    }
    return responses;
  }

  /**
   * Check if the client name libname, libver, characters are legal
   * @param info the name
   * @return Returns true if legal, false throws exception
   * @throws JedisException if characters illegal
   */
  private static boolean validateClientInfo(String info) {
    for (int i = 0; i < info.length(); i++) {
      char c = info.charAt(i);
      if (c < '!' || c > '~') {
        throw new JedisValidationException(
            "client info cannot contain spaces, " + "newlines or special characters.");
      }
    }
    return true;
  }

  public void initializeFromClientConfig() {
    this.initializeFromClientConfig(clientConfig);
  }

  protected void initializeFromClientConfig(final JedisClientConfig config) {
    try {
      this.soTimeout = config.getSocketTimeoutMillis();
      this.infiniteSoTimeout = config.getBlockingSocketTimeoutMillis();

      connect();

      protocol = config.getRedisProtocol();

      Supplier<RedisCredentials> credentialsProvider = config.getCredentialsProvider();

      authXManager = config.getAuthXManager();
      if (authXManager != null) {
        credentialsProvider = authXManager;
      }

      if (credentialsProvider instanceof RedisCredentialsProvider) {
        final RedisCredentialsProvider redisCredentialsProvider = (RedisCredentialsProvider) credentialsProvider;
        try {
          redisCredentialsProvider.prepare();
          helloAndAuth(protocol, redisCredentialsProvider.get());
        } finally {
          redisCredentialsProvider.cleanUp();
        }
      } else {
        helloAndAuth(protocol, credentialsProvider != null ? credentialsProvider.get()
            : new DefaultRedisCredentials(config.getUser(), config.getPassword()));
      }

      List<CommandArguments> fireAndForgetMsg = new ArrayList<>();

      String clientName = config.getClientName();
      if (clientName != null && validateClientInfo(clientName)) {
        fireAndForgetMsg
            .add(new CommandArguments(Command.CLIENT).add(Keyword.SETNAME).add(clientName));
      }

      ClientSetInfoConfig setInfoConfig = config.getClientSetInfoConfig();
      if (setInfoConfig == null) {
        setInfoConfig = ClientSetInfoConfig.DEFAULT;
      }

      if (!setInfoConfig.isDisabled()) {
        String libName = JedisMetaInfo.getArtifactId();
        if (libName != null && validateClientInfo(libName)) {
          String libNameSuffix = setInfoConfig.getLibNameSuffix();
          if (libNameSuffix != null) { // validation is moved into ClientSetInfoConfig constructor
            libName = libName + '(' + libNameSuffix + ')';
          }
          fireAndForgetMsg.add(new CommandArguments(Command.CLIENT).add(Keyword.SETINFO)
              .add(ClientAttributeOption.LIB_NAME.getRaw()).add(libName));
        }

        String libVersion = JedisMetaInfo.getVersion();
        if (libVersion != null && validateClientInfo(libVersion)) {
          fireAndForgetMsg.add(new CommandArguments(Command.CLIENT).add(Keyword.SETINFO)
              .add(ClientAttributeOption.LIB_VER.getRaw()).add(libVersion));
        }
      }

      // set READONLY flag to ALL connections (including master nodes) when enable read from replica
      if (config.isReadOnlyForRedisClusterReplicas()) {
        fireAndForgetMsg.add(new CommandArguments(Command.READONLY));
      }

      for (CommandArguments arg : fireAndForgetMsg) {
        sendCommand(arg);
      }
      getMany(fireAndForgetMsg.size());

      int dbIndex = config.getDatabase();
      if (dbIndex > 0) {
        select(dbIndex);
      }

    } catch (JedisException je) {
      try {
        disconnect();
      } catch (Exception e) {
        // the first exception 'je' will be thrown
      }
      throw je;
    }
  }

  private void helloAndAuth(final RedisProtocol protocol, final RedisCredentials credentials) {
    Map<String, Object> helloResult = null;
    if (protocol != null && credentials != null && credentials.getUser() != null) {
      byte[] rawPass = encodeToBytes(credentials.getPassword());
      try {
        helloResult = hello(encode(protocol.version()), Keyword.AUTH.getRaw(),
          encode(credentials.getUser()), rawPass);
      } finally {
        Arrays.fill(rawPass, (byte) 0); // clear sensitive data
      }
    } else {
      authenticate(credentials);
      helloResult = protocol == null ? null : hello(encode(protocol.version()));
    }
    if (helloResult != null) {
      server = (String) helloResult.get("server");
      version = (String) helloResult.get("version");
    }

    // clearing 'char[] credentials.getPassword()' should be
    // handled in RedisCredentialsProvider.cleanUp()
  }

  public void setCredentials(RedisCredentials credentials) {
    currentCredentials.set(credentials);
  }

  private String authenticate(RedisCredentials credentials) {
    if (credentials == null || credentials.getPassword() == null) {
      return null;
    }
    byte[] rawPass = encodeToBytes(credentials.getPassword());
    try {
      if (credentials.getUser() == null) {
        sendCommand(Command.AUTH, rawPass);
      } else {
        sendCommand(Command.AUTH, encode(credentials.getUser()), rawPass);
      }
    } finally {
      Arrays.fill(rawPass, (byte) 0); // clear sensitive data
    }
    return getStatusCodeReply();
  }

  public String reAuthenticate() {
    return authenticate(currentCredentials.getAndSet(null));
  }

  protected Map<String, Object> hello(byte[]... args) {
    sendCommand(Command.HELLO, args);
    return BuilderFactory.ENCODED_OBJECT_MAP.build(getOne());
  }

  protected byte[] encodeToBytes(char[] chars) {
    // Source: https://stackoverflow.com/a/9670279/4021802
    ByteBuffer passBuf = Protocol.CHARSET.encode(CharBuffer.wrap(chars));
    byte[] rawPass = Arrays.copyOfRange(passBuf.array(), passBuf.position(), passBuf.limit());
    Arrays.fill(passBuf.array(), (byte) 0); // clear sensitive data
    return rawPass;
  }

  public String select(final int index) {
    sendCommand(Command.SELECT, Protocol.toByteArray(index));
    return getStatusCodeReply();
  }

  public boolean ping() {
    sendCommand(Command.PING);
    String status = getStatusCodeReply();
    if (!"PONG".equals(status)) {
      throw new JedisException(status);
    }
    return true;
  }

  protected boolean isTokenBasedAuthenticationEnabled() {
    return authXManager != null;
  }

  protected AuthXManager getAuthXManager() {
    return authXManager;
  }
}<|MERGE_RESOLUTION|>--- conflicted
+++ resolved
@@ -326,13 +326,10 @@
   }
 
   public void forceDisconnect() throws IOException {
-<<<<<<< HEAD
-=======
     // setBroken() must be called first here,
     // otherwise a concurrent close attempt would call 'returnResource' (instead of
     // 'returnBrokenResource'),
     // assuming it's an open/healthy connection whereas this individual socket is already closed.
->>>>>>> b899f3fd
     setBroken();
     IOUtils.closeQuietly(socket);
   }
