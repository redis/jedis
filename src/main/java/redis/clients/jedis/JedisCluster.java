package redis.clients.jedis;

import redis.clients.jedis.commands.ProtocolCommand;
import redis.clients.jedis.params.GeoRadiusParam;
import redis.clients.jedis.params.GeoRadiusStoreParam;
import redis.clients.jedis.params.SetParams;
import redis.clients.jedis.params.ZAddParams;
import redis.clients.jedis.params.ZIncrByParams;
import redis.clients.jedis.params.LPosParams;
import redis.clients.jedis.commands.JedisClusterCommands;
import redis.clients.jedis.commands.JedisClusterScriptingCommands;
import redis.clients.jedis.commands.MultiKeyJedisClusterCommands;
import redis.clients.jedis.util.JedisClusterHashTagUtil;
import redis.clients.jedis.util.KeyMergeUtil;

import java.util.Collections;
import java.util.List;
import java.util.Map;
import java.util.Map.Entry;
import java.util.Set;
import javax.net.ssl.HostnameVerifier;
import javax.net.ssl.SSLParameters;
import javax.net.ssl.SSLSocketFactory;

import org.apache.commons.pool2.impl.GenericObjectPoolConfig;

public class JedisCluster extends BinaryJedisCluster implements JedisClusterCommands,
    MultiKeyJedisClusterCommands, JedisClusterScriptingCommands {

  public JedisCluster(HostAndPort node) {
    this(Collections.singleton(node));
  }

  public JedisCluster(HostAndPort node, int timeout) {
    this(Collections.singleton(node), timeout);
  }

  public JedisCluster(HostAndPort node, int timeout, int maxAttempts) {
    this(Collections.singleton(node), timeout, maxAttempts);
  }

  public JedisCluster(HostAndPort node, final GenericObjectPoolConfig poolConfig) {
    this(Collections.singleton(node), poolConfig);
  }

  public JedisCluster(HostAndPort node, int timeout, final GenericObjectPoolConfig poolConfig) {
    this(Collections.singleton(node), timeout, poolConfig);
  }

  public JedisCluster(HostAndPort node, int timeout, int maxAttempts,
      final GenericObjectPoolConfig poolConfig) {
    this(Collections.singleton(node), timeout, maxAttempts, poolConfig);
  }

  public JedisCluster(HostAndPort node, int connectionTimeout, int soTimeout,
      int maxAttempts, final GenericObjectPoolConfig poolConfig) {
    this(Collections.singleton(node), connectionTimeout, soTimeout, maxAttempts, poolConfig);
  }

  public JedisCluster(HostAndPort node, int connectionTimeout, int soTimeout,
      int maxAttempts, String password, final GenericObjectPoolConfig poolConfig) {
    this(Collections.singleton(node), connectionTimeout, soTimeout, maxAttempts, password, poolConfig);
  }

  public JedisCluster(HostAndPort node, int connectionTimeout, int soTimeout,
      int maxAttempts, String password, String clientName, final GenericObjectPoolConfig poolConfig) {
    this(Collections.singleton(node), connectionTimeout, soTimeout, maxAttempts, password, clientName, poolConfig);
  }

  public JedisCluster(HostAndPort node, int connectionTimeout, int soTimeout,
      int maxAttempts, String user, String password, String clientName, final GenericObjectPoolConfig poolConfig) {
    this(Collections.singleton(node), connectionTimeout, soTimeout, maxAttempts, user, password, clientName, poolConfig);
  }

  public JedisCluster(HostAndPort node, int connectionTimeout, int soTimeout,
      int maxAttempts, String password, String clientName, final GenericObjectPoolConfig poolConfig,
      boolean ssl) {
    this(Collections.singleton(node), connectionTimeout, soTimeout, maxAttempts, password, clientName, poolConfig, ssl);
  }

  public JedisCluster(HostAndPort node, int connectionTimeout, int soTimeout, int maxAttempts,
      String user, String password, String clientName, final GenericObjectPoolConfig poolConfig, boolean ssl) {
    this(Collections.singleton(node), connectionTimeout, soTimeout, maxAttempts, user, password, clientName, poolConfig, ssl);
  }

  public JedisCluster(HostAndPort node, int connectionTimeout, int soTimeout,
      int maxAttempts, String password, String clientName, final GenericObjectPoolConfig poolConfig,
      boolean ssl, SSLSocketFactory sslSocketFactory, SSLParameters sslParameters,
      HostnameVerifier hostnameVerifier, JedisClusterHostAndPortMap hostAndPortMap) {
    this(Collections.singleton(node), connectionTimeout, soTimeout, maxAttempts, password, clientName, poolConfig,
        ssl, sslSocketFactory, sslParameters, hostnameVerifier, hostAndPortMap);
  }

  public JedisCluster(HostAndPort node, int connectionTimeout, int soTimeout,
      int maxAttempts, String user, String password, String clientName, final GenericObjectPoolConfig poolConfig,
      boolean ssl, SSLSocketFactory sslSocketFactory, SSLParameters sslParameters,
      HostnameVerifier hostnameVerifier, JedisClusterHostAndPortMap hostAndPortMap) {
    this(Collections.singleton(node), connectionTimeout, soTimeout, maxAttempts, user, password, clientName, poolConfig,
            ssl, sslSocketFactory, sslParameters, hostnameVerifier, hostAndPortMap);
  }

  public JedisCluster(Set<HostAndPort> nodes) {
    this(nodes, DEFAULT_TIMEOUT);
  }

  public JedisCluster(Set<HostAndPort> nodes, int timeout) {
    this(nodes, timeout, DEFAULT_MAX_ATTEMPTS);
  }

  public JedisCluster(Set<HostAndPort> nodes, int timeout, int maxAttempts) {
    this(nodes, timeout, maxAttempts, new GenericObjectPoolConfig());
  }

  public JedisCluster(Set<HostAndPort> nodes, final GenericObjectPoolConfig poolConfig) {
    this(nodes, DEFAULT_TIMEOUT, DEFAULT_MAX_ATTEMPTS, poolConfig);
  }

  public JedisCluster(Set<HostAndPort> nodes, int timeout, final GenericObjectPoolConfig poolConfig) {
    this(nodes, timeout, DEFAULT_MAX_ATTEMPTS, poolConfig);
  }

  public JedisCluster(Set<HostAndPort> jedisClusterNode, int timeout, int maxAttempts,
      final GenericObjectPoolConfig poolConfig) {
    super(jedisClusterNode, timeout, maxAttempts, poolConfig);
  }

  public JedisCluster(Set<HostAndPort> jedisClusterNode, int connectionTimeout, int soTimeout,
      int maxAttempts, final GenericObjectPoolConfig poolConfig) {
    super(jedisClusterNode, connectionTimeout, soTimeout, maxAttempts, poolConfig);
  }

  public JedisCluster(Set<HostAndPort> jedisClusterNode, int connectionTimeout, int soTimeout,
                      int maxAttempts, String password, final GenericObjectPoolConfig poolConfig) {
    super(jedisClusterNode, connectionTimeout, soTimeout, maxAttempts, password, poolConfig);
  }

  public JedisCluster(Set<HostAndPort> jedisClusterNode, int connectionTimeout, int soTimeout,
          int maxAttempts, String password, String clientName, final GenericObjectPoolConfig poolConfig) {
    super(jedisClusterNode, connectionTimeout, soTimeout, maxAttempts, password, clientName, poolConfig);
  }

  public JedisCluster(Set<HostAndPort> jedisClusterNode, int connectionTimeout, int soTimeout,
          int maxAttempts, String user, String password, String clientName, final GenericObjectPoolConfig poolConfig) {
    super(jedisClusterNode, connectionTimeout, soTimeout, maxAttempts, user, password, clientName, poolConfig);
  }

  public JedisCluster(Set<HostAndPort> jedisClusterNode, int connectionTimeout, int soTimeout,
      int infiniteSoTimeout, int maxAttempts, String user, String password, String clientName, final GenericObjectPoolConfig poolConfig) {
    super(jedisClusterNode, connectionTimeout, soTimeout, infiniteSoTimeout, maxAttempts, user, password, clientName, poolConfig);
  }

  public JedisCluster(Set<HostAndPort> jedisClusterNode, int connectionTimeout, int soTimeout,
      int maxAttempts, String password, String clientName, final GenericObjectPoolConfig poolConfig,
      boolean ssl) {
    super(jedisClusterNode, connectionTimeout, soTimeout, maxAttempts, password, clientName, poolConfig, ssl);
  }

  public JedisCluster(Set<HostAndPort> jedisClusterNode, int connectionTimeout, int soTimeout,
      int maxAttempts, String user, String password, String clientName,
      final GenericObjectPoolConfig poolConfig, boolean ssl) {
    super(jedisClusterNode, connectionTimeout, soTimeout, maxAttempts, user, password, clientName, poolConfig, ssl);
  }

  public JedisCluster(Set<HostAndPort> jedisClusterNode, int connectionTimeout, int soTimeout,
      int maxAttempts, String password, String clientName, final GenericObjectPoolConfig poolConfig,
      boolean ssl, SSLSocketFactory sslSocketFactory, SSLParameters sslParameters,
      HostnameVerifier hostnameVerifier, JedisClusterHostAndPortMap hostAndPortMap) {
    super(jedisClusterNode, connectionTimeout, soTimeout, maxAttempts, password, clientName, poolConfig,
        ssl, sslSocketFactory, sslParameters, hostnameVerifier, hostAndPortMap);
  }

  public JedisCluster(Set<HostAndPort> jedisClusterNode, int connectionTimeout, int soTimeout, int infiniteSoTimeout,
      int maxAttempts, String password, String clientName, final GenericObjectPoolConfig poolConfig,
      boolean ssl, SSLSocketFactory sslSocketFactory, SSLParameters sslParameters,
      HostnameVerifier hostnameVerifier, JedisClusterHostAndPortMap hostAndPortMap) {
    this(jedisClusterNode, connectionTimeout, soTimeout, infiniteSoTimeout, maxAttempts, null, password,
        clientName, poolConfig, ssl, sslSocketFactory, sslParameters, hostnameVerifier, hostAndPortMap);
  }

  public JedisCluster(Set<HostAndPort> jedisClusterNode, int connectionTimeout, int soTimeout,
      int maxAttempts, String user, String password, String clientName, final GenericObjectPoolConfig poolConfig,
      boolean ssl, SSLSocketFactory sslSocketFactory, SSLParameters sslParameters,
      HostnameVerifier hostnameVerifier, JedisClusterHostAndPortMap hostAndPortMap) {
    super(jedisClusterNode, connectionTimeout, soTimeout, maxAttempts, user,password, clientName, poolConfig,
            ssl, sslSocketFactory, sslParameters, hostnameVerifier, hostAndPortMap);
  }

  public JedisCluster(Set<HostAndPort> jedisClusterNode, int connectionTimeout, int soTimeout, int infiniteSoTimeout,
      int maxAttempts, String user, String password, String clientName, final GenericObjectPoolConfig poolConfig,
      boolean ssl, SSLSocketFactory sslSocketFactory, SSLParameters sslParameters,
      HostnameVerifier hostnameVerifier, JedisClusterHostAndPortMap hostAndPortMap) {
    super(jedisClusterNode, connectionTimeout, soTimeout, infiniteSoTimeout, maxAttempts, user, password,
        clientName, poolConfig, ssl, sslSocketFactory, sslParameters, hostnameVerifier, hostAndPortMap);
  }

  @Override
  public String set(final String key, final String value) {
    return new JedisClusterCommand<String>(connectionHandler, maxAttempts, this.maxTotalRetriesDuration) {
      @Override
      public String execute(Jedis connection) {
        return connection.set(key, value);
      }
    }.run(key);
  }

  @Override
  public String set(final String key, final String value, final SetParams params) {
    return new JedisClusterCommand<String>(connectionHandler, maxAttempts, this.maxTotalRetriesDuration) {
      @Override
      public String execute(Jedis connection) {
        return connection.set(key, value, params);
      }
    }.run(key);
  }

  @Override
  public String get(final String key) {
    return new JedisClusterCommand<String>(connectionHandler, maxAttempts, this.maxTotalRetriesDuration) {
      @Override
      public String execute(Jedis connection) {
        return connection.get(key);
      }
    }.run(key);
  }
  
  @Override
  public String getDel(final String key) {
    return new JedisClusterCommand<String>(connectionHandler, maxAttempts) {
      @Override
      public String execute(Jedis connection) {
        return connection.getDel(key);
      }
    }.run(key);
  }

  @Override
  public Boolean exists(final String key) {
    return new JedisClusterCommand<Boolean>(connectionHandler, maxAttempts, this.maxTotalRetriesDuration) {
      @Override
      public Boolean execute(Jedis connection) {
        return connection.exists(key);
      }
    }.run(key);
  }

  @Override
  public Long exists(final String... keys) {
    return new JedisClusterCommand<Long>(connectionHandler, maxAttempts, this.maxTotalRetriesDuration) {
      @Override
      public Long execute(Jedis connection) {
        return connection.exists(keys);
      }
    }.run(keys.length, keys);
  }

  @Override
  public Long persist(final String key) {
    return new JedisClusterCommand<Long>(connectionHandler, maxAttempts, this.maxTotalRetriesDuration) {
      @Override
      public Long execute(Jedis connection) {
        return connection.persist(key);
      }
    }.run(key);
  }

  @Override
  public String type(final String key) {
    return new JedisClusterCommand<String>(connectionHandler, maxAttempts, this.maxTotalRetriesDuration) {
      @Override
      public String execute(Jedis connection) {
        return connection.type(key);
      }
    }.run(key);
  }

  @Override
  public byte[] dump(final String key) {
    return new JedisClusterCommand<byte[]>(connectionHandler, maxAttempts, this.maxTotalRetriesDuration) {
      @Override
      public byte[] execute(Jedis connection) {
        return connection.dump(key);
      }
    }.run(key);
  }

  @Override
<<<<<<< HEAD
  public String restore(final String key, final int ttl, final byte[] serializedValue) {
    return new JedisClusterCommand<String>(connectionHandler, maxAttempts, this.maxTotalRetriesDuration) {
=======
  public String restore(final String key, final long ttl, final byte[] serializedValue) {
    return new JedisClusterCommand<String>(connectionHandler, maxAttempts) {
>>>>>>> 18e9d515
      @Override
      public String execute(Jedis connection) {
        return connection.restore(key, ttl, serializedValue);
      }
    }.run(key);
  }

  @Override
<<<<<<< HEAD
  public Long expire(final String key, final int seconds) {
    return new JedisClusterCommand<Long>(connectionHandler, maxAttempts, this.maxTotalRetriesDuration) {
=======
  public Long expire(final String key, final long seconds) {
    return new JedisClusterCommand<Long>(connectionHandler, maxAttempts) {
>>>>>>> 18e9d515
      @Override
      public Long execute(Jedis connection) {
        return connection.expire(key, seconds);
      }
    }.run(key);
  }

  @Override
  public Long pexpire(final String key, final long milliseconds) {
    return new JedisClusterCommand<Long>(connectionHandler, maxAttempts, this.maxTotalRetriesDuration) {
      @Override
      public Long execute(Jedis connection) {
        return connection.pexpire(key, milliseconds);
      }
    }.run(key);
  }

  @Override
  public Long expireAt(final String key, final long unixTime) {
    return new JedisClusterCommand<Long>(connectionHandler, maxAttempts, this.maxTotalRetriesDuration) {
      @Override
      public Long execute(Jedis connection) {
        return connection.expireAt(key, unixTime);
      }
    }.run(key);
  }

  @Override
  public Long pexpireAt(final String key, final long millisecondsTimestamp) {
    return new JedisClusterCommand<Long>(connectionHandler, maxAttempts, this.maxTotalRetriesDuration) {
      @Override
      public Long execute(Jedis connection) {
        return connection.pexpireAt(key, millisecondsTimestamp);
      }
    }.run(key);
  }

  @Override
  public Long ttl(final String key) {
    return new JedisClusterCommand<Long>(connectionHandler, maxAttempts, this.maxTotalRetriesDuration) {
      @Override
      public Long execute(Jedis connection) {
        return connection.ttl(key);
      }
    }.run(key);
  }

  @Override
  public Long pttl(final String key) {
    return new JedisClusterCommand<Long>(connectionHandler, maxAttempts, this.maxTotalRetriesDuration) {
      @Override
      public Long execute(Jedis connection) {
        return connection.pttl(key);
      }
    }.run(key);
  }

  @Override
  public Long touch(final String key) {
    return new JedisClusterCommand<Long>(connectionHandler, maxAttempts, this.maxTotalRetriesDuration) {
      @Override
      public Long execute(Jedis connection) {
        return connection.touch(key);
      }
    }.run(key);
  }

  @Override
  public Long touch(final String... keys) {
    return new JedisClusterCommand<Long>(connectionHandler, maxAttempts, this.maxTotalRetriesDuration) {
      @Override
      public Long execute(Jedis connection) {
        return connection.touch(keys);
      }
    }.run(keys.length, keys);
  }

  @Override
  public Boolean setbit(final String key, final long offset, final boolean value) {
    return new JedisClusterCommand<Boolean>(connectionHandler, maxAttempts, this.maxTotalRetriesDuration) {
      @Override
      public Boolean execute(Jedis connection) {
        return connection.setbit(key, offset, value);
      }
    }.run(key);
  }

  @Override
  public Boolean setbit(final String key, final long offset, final String value) {
    return new JedisClusterCommand<Boolean>(connectionHandler, maxAttempts, this.maxTotalRetriesDuration) {
      @Override
      public Boolean execute(Jedis connection) {
        return connection.setbit(key, offset, value);
      }
    }.run(key);
  }

  @Override
  public Boolean getbit(final String key, final long offset) {
    return new JedisClusterCommand<Boolean>(connectionHandler, maxAttempts, this.maxTotalRetriesDuration) {
      @Override
      public Boolean execute(Jedis connection) {
        return connection.getbit(key, offset);
      }
    }.run(key);
  }

  @Override
  public Long setrange(final String key, final long offset, final String value) {
    return new JedisClusterCommand<Long>(connectionHandler, maxAttempts, this.maxTotalRetriesDuration) {
      @Override
      public Long execute(Jedis connection) {
        return connection.setrange(key, offset, value);
      }
    }.run(key);
  }

  @Override
  public String getrange(final String key, final long startOffset, final long endOffset) {
    return new JedisClusterCommand<String>(connectionHandler, maxAttempts, this.maxTotalRetriesDuration) {
      @Override
      public String execute(Jedis connection) {
        return connection.getrange(key, startOffset, endOffset);
      }
    }.run(key);
  }

  @Override
  public String getSet(final String key, final String value) {
    return new JedisClusterCommand<String>(connectionHandler, maxAttempts, this.maxTotalRetriesDuration) {
      @Override
      public String execute(Jedis connection) {
        return connection.getSet(key, value);
      }
    }.run(key);
  }

  @Override
  public Long setnx(final String key, final String value) {
    return new JedisClusterCommand<Long>(connectionHandler, maxAttempts, this.maxTotalRetriesDuration) {
      @Override
      public Long execute(Jedis connection) {
        return connection.setnx(key, value);
      }
    }.run(key);
  }

  @Override
<<<<<<< HEAD
  public String setex(final String key, final int seconds, final String value) {
    return new JedisClusterCommand<String>(connectionHandler, maxAttempts, this.maxTotalRetriesDuration) {
=======
  public String setex(final String key, final long seconds, final String value) {
    return new JedisClusterCommand<String>(connectionHandler, maxAttempts) {
>>>>>>> 18e9d515
      @Override
      public String execute(Jedis connection) {
        return connection.setex(key, seconds, value);
      }
    }.run(key);
  }

  @Override
  public String psetex(final String key, final long milliseconds, final String value) {
    return new JedisClusterCommand<String>(connectionHandler, maxAttempts, this.maxTotalRetriesDuration) {
      @Override
      public String execute(Jedis connection) {
        return connection.psetex(key, milliseconds, value);
      }
    }.run(key);
  }

  @Override
  public Long decrBy(final String key, final long decrement) {
    return new JedisClusterCommand<Long>(connectionHandler, maxAttempts, this.maxTotalRetriesDuration) {
      @Override
      public Long execute(Jedis connection) {
        return connection.decrBy(key, decrement);
      }
    }.run(key);
  }

  @Override
  public Long decr(final String key) {
    return new JedisClusterCommand<Long>(connectionHandler, maxAttempts, this.maxTotalRetriesDuration) {
      @Override
      public Long execute(Jedis connection) {
        return connection.decr(key);
      }
    }.run(key);
  }

  @Override
  public Long incrBy(final String key, final long increment) {
    return new JedisClusterCommand<Long>(connectionHandler, maxAttempts, this.maxTotalRetriesDuration) {
      @Override
      public Long execute(Jedis connection) {
        return connection.incrBy(key, increment);
      }
    }.run(key);
  }

  @Override
  public Double incrByFloat(final String key, final double increment) {
    return new JedisClusterCommand<Double>(connectionHandler, maxAttempts, this.maxTotalRetriesDuration) {
      @Override
      public Double execute(Jedis connection) {
        return connection.incrByFloat(key, increment);
      }
    }.run(key);
  }

  @Override
  public Long incr(final String key) {
    return new JedisClusterCommand<Long>(connectionHandler, maxAttempts, this.maxTotalRetriesDuration) {
      @Override
      public Long execute(Jedis connection) {
        return connection.incr(key);
      }
    }.run(key);
  }

  @Override
  public Long append(final String key, final String value) {
    return new JedisClusterCommand<Long>(connectionHandler, maxAttempts, this.maxTotalRetriesDuration) {
      @Override
      public Long execute(Jedis connection) {
        return connection.append(key, value);
      }
    }.run(key);
  }

  @Override
  public String substr(final String key, final int start, final int end) {
    return new JedisClusterCommand<String>(connectionHandler, maxAttempts, this.maxTotalRetriesDuration) {
      @Override
      public String execute(Jedis connection) {
        return connection.substr(key, start, end);
      }
    }.run(key);
  }

  @Override
  public Long hset(final String key, final String field, final String value) {
    return new JedisClusterCommand<Long>(connectionHandler, maxAttempts, this.maxTotalRetriesDuration) {
      @Override
      public Long execute(Jedis connection) {
        return connection.hset(key, field, value);
      }
    }.run(key);
  }

  @Override
  public Long hset(final String key, final Map<String, String> hash) {
    return new JedisClusterCommand<Long>(connectionHandler, maxAttempts, this.maxTotalRetriesDuration) {
      @Override
      public Long execute(Jedis connection) {
        return connection.hset(key, hash);
      }
    }.run(key);
  }

  @Override
  public String hget(final String key, final String field) {
    return new JedisClusterCommand<String>(connectionHandler, maxAttempts, this.maxTotalRetriesDuration) {
      @Override
      public String execute(Jedis connection) {
        return connection.hget(key, field);
      }
    }.run(key);
  }

  @Override
  public Long hsetnx(final String key, final String field, final String value) {
    return new JedisClusterCommand<Long>(connectionHandler, maxAttempts, this.maxTotalRetriesDuration) {
      @Override
      public Long execute(Jedis connection) {
        return connection.hsetnx(key, field, value);
      }
    }.run(key);
  }

  @Override
  public String hmset(final String key, final Map<String, String> hash) {
    return new JedisClusterCommand<String>(connectionHandler, maxAttempts, this.maxTotalRetriesDuration) {
      @Override
      public String execute(Jedis connection) {
        return connection.hmset(key, hash);
      }
    }.run(key);
  }

  @Override
  public List<String> hmget(final String key, final String... fields) {
    return new JedisClusterCommand<List<String>>(connectionHandler, maxAttempts, this.maxTotalRetriesDuration) {
      @Override
      public List<String> execute(Jedis connection) {
        return connection.hmget(key, fields);
      }
    }.run(key);
  }

  @Override
  public Long hincrBy(final String key, final String field, final long value) {
    return new JedisClusterCommand<Long>(connectionHandler, maxAttempts, this.maxTotalRetriesDuration) {
      @Override
      public Long execute(Jedis connection) {
        return connection.hincrBy(key, field, value);
      }
    }.run(key);
  }

  @Override
  public Double hincrByFloat(final String key, final String field, final double value) {
    return new JedisClusterCommand<Double>(connectionHandler, maxAttempts, this.maxTotalRetriesDuration) {
      @Override
      public Double execute(Jedis connection) {
        return connection.hincrByFloat(key, field, value);
      }
    }.run(key);
  }

  @Override
  public Boolean hexists(final String key, final String field) {
    return new JedisClusterCommand<Boolean>(connectionHandler, maxAttempts, this.maxTotalRetriesDuration) {
      @Override
      public Boolean execute(Jedis connection) {
        return connection.hexists(key, field);
      }
    }.run(key);
  }

  @Override
  public Long hdel(final String key, final String... field) {
    return new JedisClusterCommand<Long>(connectionHandler, maxAttempts, this.maxTotalRetriesDuration) {
      @Override
      public Long execute(Jedis connection) {
        return connection.hdel(key, field);
      }
    }.run(key);
  }

  @Override
  public Long hlen(final String key) {
    return new JedisClusterCommand<Long>(connectionHandler, maxAttempts, this.maxTotalRetriesDuration) {
      @Override
      public Long execute(Jedis connection) {
        return connection.hlen(key);
      }
    }.run(key);
  }

  @Override
  public Set<String> hkeys(final String key) {
    return new JedisClusterCommand<Set<String>>(connectionHandler, maxAttempts, this.maxTotalRetriesDuration) {
      @Override
      public Set<String> execute(Jedis connection) {
        return connection.hkeys(key);
      }
    }.run(key);
  }

  @Override
  public List<String> hvals(final String key) {
    return new JedisClusterCommand<List<String>>(connectionHandler, maxAttempts, this.maxTotalRetriesDuration) {
      @Override
      public List<String> execute(Jedis connection) {
        return connection.hvals(key);
      }
    }.run(key);
  }

  @Override
  public Map<String, String> hgetAll(final String key) {
    return new JedisClusterCommand<Map<String, String>>(connectionHandler, maxAttempts, this.maxTotalRetriesDuration) {
      @Override
      public Map<String, String> execute(Jedis connection) {
        return connection.hgetAll(key);
      }
    }.run(key);
  }

  @Override
  public Long rpush(final String key, final String... string) {
    return new JedisClusterCommand<Long>(connectionHandler, maxAttempts, this.maxTotalRetriesDuration) {
      @Override
      public Long execute(Jedis connection) {
        return connection.rpush(key, string);
      }
    }.run(key);
  }

  @Override
  public Long lpush(final String key, final String... string) {
    return new JedisClusterCommand<Long>(connectionHandler, maxAttempts, this.maxTotalRetriesDuration) {
      @Override
      public Long execute(Jedis connection) {
        return connection.lpush(key, string);
      }
    }.run(key);
  }

  @Override
  public Long llen(final String key) {
    return new JedisClusterCommand<Long>(connectionHandler, maxAttempts, this.maxTotalRetriesDuration) {
      @Override
      public Long execute(Jedis connection) {
        return connection.llen(key);
      }
    }.run(key);
  }

  @Override
  public List<String> lrange(final String key, final long start, final long stop) {
    return new JedisClusterCommand<List<String>>(connectionHandler, maxAttempts, this.maxTotalRetriesDuration) {
      @Override
      public List<String> execute(Jedis connection) {
        return connection.lrange(key, start, stop);
      }
    }.run(key);
  }

  @Override
  public String ltrim(final String key, final long start, final long stop) {
    return new JedisClusterCommand<String>(connectionHandler, maxAttempts, this.maxTotalRetriesDuration) {
      @Override
      public String execute(Jedis connection) {
        return connection.ltrim(key, start, stop);
      }
    }.run(key);
  }

  @Override
  public String lindex(final String key, final long index) {
    return new JedisClusterCommand<String>(connectionHandler, maxAttempts, this.maxTotalRetriesDuration) {
      @Override
      public String execute(Jedis connection) {
        return connection.lindex(key, index);
      }
    }.run(key);
  }

  @Override
  public String lset(final String key, final long index, final String value) {
    return new JedisClusterCommand<String>(connectionHandler, maxAttempts, this.maxTotalRetriesDuration) {
      @Override
      public String execute(Jedis connection) {
        return connection.lset(key, index, value);
      }
    }.run(key);
  }

  @Override
  public Long lrem(final String key, final long count, final String value) {
    return new JedisClusterCommand<Long>(connectionHandler, maxAttempts, this.maxTotalRetriesDuration) {
      @Override
      public Long execute(Jedis connection) {
        return connection.lrem(key, count, value);
      }
    }.run(key);
  }

  @Override
  public String lpop(final String key) {
    return new JedisClusterCommand<String>(connectionHandler, maxAttempts, this.maxTotalRetriesDuration) {
      @Override
      public String execute(Jedis connection) {
        return connection.lpop(key);
      }
    }.run(key);
  }

  @Override
  public List<String> lpop(final String key, final int count) {
    return new JedisClusterCommand<List<String>>(connectionHandler, maxAttempts, this.maxTotalRetriesDuration) {
      @Override
      public List<String> execute(Jedis connection) {
        return connection.lpop(key, count);
      }
    }.run(key);
  }

  @Override
  public Long lpos(final String key, final String element) {
    return new JedisClusterCommand<Long>(connectionHandler, maxAttempts, this.maxTotalRetriesDuration) {
      @Override
      public Long execute(Jedis connection) {
        return connection.lpos(key, element);
      }
    }.run(key);
  }

  @Override
  public Long lpos(final String key, final String element, final LPosParams params) {
    return new JedisClusterCommand<Long>(connectionHandler, maxAttempts, this.maxTotalRetriesDuration) {
      @Override
      public Long execute(Jedis connection) {
        return connection.lpos(key, element, params);
      }
    }.run(key);
  }

  @Override
  public List<Long> lpos(final String key, final String element, final LPosParams params, final long count) {
    return new JedisClusterCommand<List<Long>>(connectionHandler, maxAttempts, this.maxTotalRetriesDuration) {
      @Override
      public List<Long> execute(Jedis connection) {
        return connection.lpos(key, element, params, count);
      }
    }.run(key);
  }

  @Override
  public String rpop(final String key) {
    return new JedisClusterCommand<String>(connectionHandler, maxAttempts, this.maxTotalRetriesDuration) {
      @Override
      public String execute(Jedis connection) {
        return connection.rpop(key);
      }
    }.run(key);
  }

  @Override
  public List<String> rpop(final String key, final int count) {
    return new JedisClusterCommand<List<String>>(connectionHandler, maxAttempts, this.maxTotalRetriesDuration) {
      @Override
      public List<String> execute(Jedis connection) {
        return connection.rpop(key, count);
      }
    }.run(key);
  }

  @Override
  public Long sadd(final String key, final String... member) {
    return new JedisClusterCommand<Long>(connectionHandler, maxAttempts, this.maxTotalRetriesDuration) {
      @Override
      public Long execute(Jedis connection) {
        return connection.sadd(key, member);
      }
    }.run(key);
  }

  @Override
  public Set<String> smembers(final String key) {
    return new JedisClusterCommand<Set<String>>(connectionHandler, maxAttempts, this.maxTotalRetriesDuration) {
      @Override
      public Set<String> execute(Jedis connection) {
        return connection.smembers(key);
      }
    }.run(key);
  }

  @Override
  public Long srem(final String key, final String... member) {
    return new JedisClusterCommand<Long>(connectionHandler, maxAttempts, this.maxTotalRetriesDuration) {
      @Override
      public Long execute(Jedis connection) {
        return connection.srem(key, member);
      }
    }.run(key);
  }

  @Override
  public String spop(final String key) {
    return new JedisClusterCommand<String>(connectionHandler, maxAttempts, this.maxTotalRetriesDuration) {
      @Override
      public String execute(Jedis connection) {
        return connection.spop(key);
      }
    }.run(key);
  }

  @Override
  public Set<String> spop(final String key, final long count) {
    return new JedisClusterCommand<Set<String>>(connectionHandler, maxAttempts, this.maxTotalRetriesDuration) {
      @Override
      public Set<String> execute(Jedis connection) {
        return connection.spop(key, count);
      }
    }.run(key);
  }

  @Override
  public Long scard(final String key) {
    return new JedisClusterCommand<Long>(connectionHandler, maxAttempts, this.maxTotalRetriesDuration) {
      @Override
      public Long execute(Jedis connection) {
        return connection.scard(key);
      }
    }.run(key);
  }

  @Override
  public Boolean sismember(final String key, final String member) {
    return new JedisClusterCommand<Boolean>(connectionHandler, maxAttempts, this.maxTotalRetriesDuration) {
      @Override
      public Boolean execute(Jedis connection) {
        return connection.sismember(key, member);
      }
    }.run(key);
  }

  @Override
  public List<Boolean> smismember(final String key, final String... members) {
    return new JedisClusterCommand<List<Boolean>>(connectionHandler, maxAttempts, this.maxTotalRetriesDuration) {
      @Override
      public List<Boolean> execute(Jedis connection) {
        return connection.smismember(key, members);
      }
    }.run(key);
  }

  @Override
  public String srandmember(final String key) {
    return new JedisClusterCommand<String>(connectionHandler, maxAttempts, this.maxTotalRetriesDuration) {
      @Override
      public String execute(Jedis connection) {
        return connection.srandmember(key);
      }
    }.run(key);
  }

  @Override
  public List<String> srandmember(final String key, final int count) {
    return new JedisClusterCommand<List<String>>(connectionHandler, maxAttempts, this.maxTotalRetriesDuration) {
      @Override
      public List<String> execute(Jedis connection) {
        return connection.srandmember(key, count);
      }
    }.run(key);
  }

  @Override
  public Long strlen(final String key) {
    return new JedisClusterCommand<Long>(connectionHandler, maxAttempts, this.maxTotalRetriesDuration) {
      @Override
      public Long execute(Jedis connection) {
        return connection.strlen(key);
      }
    }.run(key);
  }

  @Override
  public Long zadd(final String key, final double score, final String member) {
    return new JedisClusterCommand<Long>(connectionHandler, maxAttempts, this.maxTotalRetriesDuration) {
      @Override
      public Long execute(Jedis connection) {
        return connection.zadd(key, score, member);
      }
    }.run(key);
  }

  @Override
  public Long zadd(final String key, final double score, final String member,
      final ZAddParams params) {
    return new JedisClusterCommand<Long>(connectionHandler, maxAttempts, this.maxTotalRetriesDuration) {
      @Override
      public Long execute(Jedis connection) {
        return connection.zadd(key, score, member, params);
      }
    }.run(key);
  }

  @Override
  public Long zadd(final String key, final Map<String, Double> scoreMembers) {
    return new JedisClusterCommand<Long>(connectionHandler, maxAttempts, this.maxTotalRetriesDuration) {
      @Override
      public Long execute(Jedis connection) {
        return connection.zadd(key, scoreMembers);
      }
    }.run(key);
  }

  @Override
  public Long zadd(final String key, final Map<String, Double> scoreMembers, final ZAddParams params) {
    return new JedisClusterCommand<Long>(connectionHandler, maxAttempts, this.maxTotalRetriesDuration) {
      @Override
      public Long execute(Jedis connection) {
        return connection.zadd(key, scoreMembers, params);
      }
    }.run(key);
  }

  @Override
  public Set<String> zrange(final String key, final long start, final long stop) {
    return new JedisClusterCommand<Set<String>>(connectionHandler, maxAttempts, this.maxTotalRetriesDuration) {
      @Override
      public Set<String> execute(Jedis connection) {
        return connection.zrange(key, start, stop);
      }
    }.run(key);
  }

  @Override
  public Long zrem(final String key, final String... members) {
    return new JedisClusterCommand<Long>(connectionHandler, maxAttempts, this.maxTotalRetriesDuration) {
      @Override
      public Long execute(Jedis connection) {
        return connection.zrem(key, members);
      }
    }.run(key);
  }

  @Override
  public Double zincrby(final String key, final double increment, final String member) {
    return new JedisClusterCommand<Double>(connectionHandler, maxAttempts, this.maxTotalRetriesDuration) {
      @Override
      public Double execute(Jedis connection) {
        return connection.zincrby(key, increment, member);
      }
    }.run(key);
  }

  @Override
  public Double zincrby(final String key, final double increment, final String member,
      final ZIncrByParams params) {
    return new JedisClusterCommand<Double>(connectionHandler, maxAttempts, this.maxTotalRetriesDuration) {
      @Override
      public Double execute(Jedis connection) {
        return connection.zincrby(key, increment, member, params);
      }
    }.run(key);
  }

  @Override
  public Long zrank(final String key, final String member) {
    return new JedisClusterCommand<Long>(connectionHandler, maxAttempts, this.maxTotalRetriesDuration) {
      @Override
      public Long execute(Jedis connection) {
        return connection.zrank(key, member);
      }
    }.run(key);
  }

  @Override
  public Long zrevrank(final String key, final String member) {
    return new JedisClusterCommand<Long>(connectionHandler, maxAttempts, this.maxTotalRetriesDuration) {
      @Override
      public Long execute(Jedis connection) {
        return connection.zrevrank(key, member);
      }
    }.run(key);
  }

  @Override
  public Set<String> zrevrange(final String key, final long start, final long stop) {
    return new JedisClusterCommand<Set<String>>(connectionHandler, maxAttempts, this.maxTotalRetriesDuration) {
      @Override
      public Set<String> execute(Jedis connection) {
        return connection.zrevrange(key, start, stop);
      }
    }.run(key);
  }

  @Override
  public Set<Tuple> zrangeWithScores(final String key, final long start, final long stop) {
    return new JedisClusterCommand<Set<Tuple>>(connectionHandler, maxAttempts, this.maxTotalRetriesDuration) {
      @Override
      public Set<Tuple> execute(Jedis connection) {
        return connection.zrangeWithScores(key, start, stop);
      }
    }.run(key);
  }

  @Override
  public Set<Tuple> zrevrangeWithScores(final String key, final long start, final long stop) {
    return new JedisClusterCommand<Set<Tuple>>(connectionHandler, maxAttempts, this.maxTotalRetriesDuration) {
      @Override
      public Set<Tuple> execute(Jedis connection) {
        return connection.zrevrangeWithScores(key, start, stop);
      }
    }.run(key);
  }

  @Override
  public Long zcard(final String key) {
    return new JedisClusterCommand<Long>(connectionHandler, maxAttempts, this.maxTotalRetriesDuration) {
      @Override
      public Long execute(Jedis connection) {
        return connection.zcard(key);
      }
    }.run(key);
  }

  @Override
  public Double zscore(final String key, final String member) {
    return new JedisClusterCommand<Double>(connectionHandler, maxAttempts, this.maxTotalRetriesDuration) {
      @Override
      public Double execute(Jedis connection) {
        return connection.zscore(key, member);
      }
    }.run(key);
  }

  @Override
  public List<Double> zmscore(final String key, final String... members) {
    return new JedisClusterCommand<List<Double>>(connectionHandler, maxAttempts, this.maxTotalRetriesDuration) {
      @Override
      public List<Double> execute(Jedis connection) {
        return connection.zmscore(key, members);
      }
    }.run(key);
  }

  @Override
  public Tuple zpopmax(final String key) {
    return new JedisClusterCommand<Tuple>(connectionHandler, maxAttempts, this.maxTotalRetriesDuration) {
      @Override
      public Tuple execute(Jedis connection) {
        return connection.zpopmax(key);
      }
    }.run(key);
  }

  @Override
  public Set<Tuple> zpopmax(final String key, final int count) {
    return new JedisClusterCommand<Set<Tuple>>(connectionHandler, maxAttempts, this.maxTotalRetriesDuration) {
      @Override
      public Set<Tuple> execute(Jedis connection) {
        return connection.zpopmax(key, count);
      }
    }.run(key);
  }

  @Override
  public Tuple zpopmin(final String key) {
    return new JedisClusterCommand<Tuple>(connectionHandler, maxAttempts, this.maxTotalRetriesDuration) {
      @Override
      public Tuple execute(Jedis connection) {
        return connection.zpopmin(key);
      }
    }.run(key);
  }

  @Override
  public Set<Tuple> zpopmin(final String key, final int count) {
    return new JedisClusterCommand<Set<Tuple>>(connectionHandler, maxAttempts, this.maxTotalRetriesDuration) {
      @Override
      public Set<Tuple> execute(Jedis connection) {
        return connection.zpopmin(key, count);
      }
    }.run(key);
  }

  @Override
  public List<String> sort(final String key) {
    return new JedisClusterCommand<List<String>>(connectionHandler, maxAttempts, this.maxTotalRetriesDuration) {
      @Override
      public List<String> execute(Jedis connection) {
        return connection.sort(key);
      }
    }.run(key);
  }

  @Override
  public List<String> sort(final String key, final SortingParams sortingParameters) {
    return new JedisClusterCommand<List<String>>(connectionHandler, maxAttempts, this.maxTotalRetriesDuration) {
      @Override
      public List<String> execute(Jedis connection) {
        return connection.sort(key, sortingParameters);
      }
    }.run(key);
  }

  @Override
  public Long zcount(final String key, final double min, final double max) {
    return new JedisClusterCommand<Long>(connectionHandler, maxAttempts, this.maxTotalRetriesDuration) {
      @Override
      public Long execute(Jedis connection) {
        return connection.zcount(key, min, max);
      }
    }.run(key);
  }

  @Override
  public Long zcount(final String key, final String min, final String max) {
    return new JedisClusterCommand<Long>(connectionHandler, maxAttempts, this.maxTotalRetriesDuration) {
      @Override
      public Long execute(Jedis connection) {
        return connection.zcount(key, min, max);
      }
    }.run(key);
  }

  @Override
  public Set<String> zrangeByScore(final String key, final double min, final double max) {
    return new JedisClusterCommand<Set<String>>(connectionHandler, maxAttempts, this.maxTotalRetriesDuration) {
      @Override
      public Set<String> execute(Jedis connection) {
        return connection.zrangeByScore(key, min, max);
      }
    }.run(key);
  }

  @Override
  public Set<String> zrangeByScore(final String key, final String min, final String max) {
    return new JedisClusterCommand<Set<String>>(connectionHandler, maxAttempts, this.maxTotalRetriesDuration) {
      @Override
      public Set<String> execute(Jedis connection) {
        return connection.zrangeByScore(key, min, max);
      }
    }.run(key);
  }

  @Override
  public Set<String> zrevrangeByScore(final String key, final double max, final double min) {
    return new JedisClusterCommand<Set<String>>(connectionHandler, maxAttempts, this.maxTotalRetriesDuration) {
      @Override
      public Set<String> execute(Jedis connection) {
        return connection.zrevrangeByScore(key, max, min);
      }
    }.run(key);
  }

  @Override
  public Set<String> zrangeByScore(final String key, final double min, final double max,
      final int offset, final int count) {
    return new JedisClusterCommand<Set<String>>(connectionHandler, maxAttempts, this.maxTotalRetriesDuration) {
      @Override
      public Set<String> execute(Jedis connection) {
        return connection.zrangeByScore(key, min, max, offset, count);
      }
    }.run(key);
  }

  @Override
  public Set<String> zrevrangeByScore(final String key, final String max, final String min) {
    return new JedisClusterCommand<Set<String>>(connectionHandler, maxAttempts, this.maxTotalRetriesDuration) {
      @Override
      public Set<String> execute(Jedis connection) {
        return connection.zrevrangeByScore(key, max, min);
      }
    }.run(key);
  }

  @Override
  public Set<String> zrangeByScore(final String key, final String min, final String max,
      final int offset, final int count) {
    return new JedisClusterCommand<Set<String>>(connectionHandler, maxAttempts, this.maxTotalRetriesDuration) {
      @Override
      public Set<String> execute(Jedis connection) {
        return connection.zrangeByScore(key, min, max, offset, count);
      }
    }.run(key);
  }

  @Override
  public Set<String> zrevrangeByScore(final String key, final double max, final double min,
      final int offset, final int count) {
    return new JedisClusterCommand<Set<String>>(connectionHandler, maxAttempts, this.maxTotalRetriesDuration) {
      @Override
      public Set<String> execute(Jedis connection) {
        return connection.zrevrangeByScore(key, max, min, offset, count);
      }
    }.run(key);
  }

  @Override
  public Set<Tuple> zrangeByScoreWithScores(final String key, final double min, final double max) {
    return new JedisClusterCommand<Set<Tuple>>(connectionHandler, maxAttempts, this.maxTotalRetriesDuration) {
      @Override
      public Set<Tuple> execute(Jedis connection) {
        return connection.zrangeByScoreWithScores(key, min, max);
      }
    }.run(key);
  }

  @Override
  public Set<Tuple> zrevrangeByScoreWithScores(final String key, final double max, final double min) {
    return new JedisClusterCommand<Set<Tuple>>(connectionHandler, maxAttempts, this.maxTotalRetriesDuration) {
      @Override
      public Set<Tuple> execute(Jedis connection) {
        return connection.zrevrangeByScoreWithScores(key, max, min);
      }
    }.run(key);
  }

  @Override
  public Set<Tuple> zrangeByScoreWithScores(final String key, final double min, final double max,
      final int offset, final int count) {
    return new JedisClusterCommand<Set<Tuple>>(connectionHandler, maxAttempts, this.maxTotalRetriesDuration) {
      @Override
      public Set<Tuple> execute(Jedis connection) {
        return connection.zrangeByScoreWithScores(key, min, max, offset, count);
      }
    }.run(key);
  }

  @Override
  public Set<String> zrevrangeByScore(final String key, final String max, final String min,
      final int offset, final int count) {
    return new JedisClusterCommand<Set<String>>(connectionHandler, maxAttempts, this.maxTotalRetriesDuration) {
      @Override
      public Set<String> execute(Jedis connection) {
        return connection.zrevrangeByScore(key, max, min, offset, count);
      }
    }.run(key);
  }

  @Override
  public Set<Tuple> zrangeByScoreWithScores(final String key, final String min, final String max) {
    return new JedisClusterCommand<Set<Tuple>>(connectionHandler, maxAttempts, this.maxTotalRetriesDuration) {
      @Override
      public Set<Tuple> execute(Jedis connection) {
        return connection.zrangeByScoreWithScores(key, min, max);
      }
    }.run(key);
  }

  @Override
  public Set<Tuple> zrevrangeByScoreWithScores(final String key, final String max, final String min) {
    return new JedisClusterCommand<Set<Tuple>>(connectionHandler, maxAttempts, this.maxTotalRetriesDuration) {
      @Override
      public Set<Tuple> execute(Jedis connection) {
        return connection.zrevrangeByScoreWithScores(key, max, min);
      }
    }.run(key);
  }

  @Override
  public Set<Tuple> zrangeByScoreWithScores(final String key, final String min, final String max,
      final int offset, final int count) {
    return new JedisClusterCommand<Set<Tuple>>(connectionHandler, maxAttempts, this.maxTotalRetriesDuration) {
      @Override
      public Set<Tuple> execute(Jedis connection) {
        return connection.zrangeByScoreWithScores(key, min, max, offset, count);
      }
    }.run(key);
  }

  @Override
  public Set<Tuple> zrevrangeByScoreWithScores(final String key, final double max,
      final double min, final int offset, final int count) {
    return new JedisClusterCommand<Set<Tuple>>(connectionHandler, maxAttempts, this.maxTotalRetriesDuration) {
      @Override
      public Set<Tuple> execute(Jedis connection) {
        return connection.zrevrangeByScoreWithScores(key, max, min, offset, count);
      }
    }.run(key);
  }

  @Override
  public Set<Tuple> zrevrangeByScoreWithScores(final String key, final String max,
      final String min, final int offset, final int count) {
    return new JedisClusterCommand<Set<Tuple>>(connectionHandler, maxAttempts, this.maxTotalRetriesDuration) {
      @Override
      public Set<Tuple> execute(Jedis connection) {
        return connection.zrevrangeByScoreWithScores(key, max, min, offset, count);
      }
    }.run(key);
  }

  @Override
  public Long zremrangeByRank(final String key, final long start, final long stop) {
    return new JedisClusterCommand<Long>(connectionHandler, maxAttempts, this.maxTotalRetriesDuration) {
      @Override
      public Long execute(Jedis connection) {
        return connection.zremrangeByRank(key, start, stop);
      }
    }.run(key);
  }

  @Override
  public Long zremrangeByScore(final String key, final double min, final double max) {
    return new JedisClusterCommand<Long>(connectionHandler, maxAttempts, this.maxTotalRetriesDuration) {
      @Override
      public Long execute(Jedis connection) {
        return connection.zremrangeByScore(key, min, max);
      }
    }.run(key);
  }

  @Override
  public Long zremrangeByScore(final String key, final String min, final String max) {
    return new JedisClusterCommand<Long>(connectionHandler, maxAttempts, this.maxTotalRetriesDuration) {
      @Override
      public Long execute(Jedis connection) {
        return connection.zremrangeByScore(key, min, max);
      }
    }.run(key);
  }

  @Override
  public Long zlexcount(final String key, final String min, final String max) {
    return new JedisClusterCommand<Long>(connectionHandler, maxAttempts, this.maxTotalRetriesDuration) {
      @Override
      public Long execute(Jedis connection) {
        return connection.zlexcount(key, min, max);
      }
    }.run(key);
  }

  @Override
  public Set<String> zrangeByLex(final String key, final String min, final String max) {
    return new JedisClusterCommand<Set<String>>(connectionHandler, maxAttempts, this.maxTotalRetriesDuration) {
      @Override
      public Set<String> execute(Jedis connection) {
        return connection.zrangeByLex(key, min, max);
      }
    }.run(key);
  }

  @Override
  public Set<String> zrangeByLex(final String key, final String min, final String max,
      final int offset, final int count) {
    return new JedisClusterCommand<Set<String>>(connectionHandler, maxAttempts, this.maxTotalRetriesDuration) {
      @Override
      public Set<String> execute(Jedis connection) {
        return connection.zrangeByLex(key, min, max, offset, count);
      }
    }.run(key);
  }

  @Override
  public Set<String> zrevrangeByLex(final String key, final String max, final String min) {
    return new JedisClusterCommand<Set<String>>(connectionHandler, maxAttempts, this.maxTotalRetriesDuration) {
      @Override
      public Set<String> execute(Jedis connection) {
        return connection.zrevrangeByLex(key, max, min);
      }
    }.run(key);
  }

  @Override
  public Set<String> zrevrangeByLex(final String key, final String max, final String min,
      final int offset, final int count) {
    return new JedisClusterCommand<Set<String>>(connectionHandler, maxAttempts, this.maxTotalRetriesDuration) {
      @Override
      public Set<String> execute(Jedis connection) {
        return connection.zrevrangeByLex(key, max, min, offset, count);
      }
    }.run(key);
  }

  @Override
  public Long zremrangeByLex(final String key, final String min, final String max) {
    return new JedisClusterCommand<Long>(connectionHandler, maxAttempts, this.maxTotalRetriesDuration) {
      @Override
      public Long execute(Jedis connection) {
        return connection.zremrangeByLex(key, min, max);
      }
    }.run(key);
  }

  @Override
  public Long linsert(final String key, final ListPosition where, final String pivot,
      final String value) {
    return new JedisClusterCommand<Long>(connectionHandler, maxAttempts, this.maxTotalRetriesDuration) {
      @Override
      public Long execute(Jedis connection) {
        return connection.linsert(key, where, pivot, value);
      }
    }.run(key);
  }

  @Override
  public Long lpushx(final String key, final String... string) {
    return new JedisClusterCommand<Long>(connectionHandler, maxAttempts, this.maxTotalRetriesDuration) {
      @Override
      public Long execute(Jedis connection) {
        return connection.lpushx(key, string);
      }
    }.run(key);
  }

  @Override
  public Long rpushx(final String key, final String... string) {
    return new JedisClusterCommand<Long>(connectionHandler, maxAttempts, this.maxTotalRetriesDuration) {
      @Override
      public Long execute(Jedis connection) {
        return connection.rpushx(key, string);
      }
    }.run(key);
  }

  @Override
  public Long del(final String key) {
    return new JedisClusterCommand<Long>(connectionHandler, maxAttempts, this.maxTotalRetriesDuration) {
      @Override
      public Long execute(Jedis connection) {
        return connection.del(key);
      }
    }.run(key);
  }

  @Override
  public Long unlink(final String key) {
    return new JedisClusterCommand<Long>(connectionHandler, maxAttempts, this.maxTotalRetriesDuration) {
      @Override
      public Long execute(Jedis connection) {
        return connection.unlink(key);
      }
    }.run(key);
  }

  @Override
  public Long unlink(final String... keys) {
    return new JedisClusterCommand<Long>(connectionHandler, maxAttempts, this.maxTotalRetriesDuration) {
      @Override
      public Long execute(Jedis connection) {
        return connection.unlink(keys);
      }
    }.run(keys.length, keys);
  }

  @Override
  public String echo(final String string) {
    // note that it'll be run from arbitrary node
    return new JedisClusterCommand<String>(connectionHandler, maxAttempts, this.maxTotalRetriesDuration) {
      @Override
      public String execute(Jedis connection) {
        return connection.echo(string);
      }
    }.run(string);
  }

  @Override
  public Long bitcount(final String key) {
    return new JedisClusterCommand<Long>(connectionHandler, maxAttempts, this.maxTotalRetriesDuration) {
      @Override
      public Long execute(Jedis connection) {
        return connection.bitcount(key);
      }
    }.run(key);
  }

  @Override
  public Long bitcount(final String key, final long start, final long end) {
    return new JedisClusterCommand<Long>(connectionHandler, maxAttempts, this.maxTotalRetriesDuration) {
      @Override
      public Long execute(Jedis connection) {
        return connection.bitcount(key, start, end);
      }
    }.run(key);
  }

  @Override
  public Set<String> keys(final String pattern) {
    if (pattern == null || pattern.isEmpty()) {
      throw new IllegalArgumentException(this.getClass().getSimpleName()
          + " only supports KEYS commands with non-empty patterns");
    }
    if (!JedisClusterHashTagUtil.isClusterCompliantMatchPattern(pattern)) {
      throw new IllegalArgumentException(this.getClass().getSimpleName()
          + " only supports KEYS commands with patterns containing hash-tags ( curly-brackets enclosed strings )");
    }
    return new JedisClusterCommand<Set<String>>(connectionHandler, maxAttempts, this.maxTotalRetriesDuration) {
      @Override
      public Set<String> execute(Jedis connection) {
        return connection.keys(pattern);
      }
    }.run(pattern);
  }

  @Override
  public ScanResult<String> scan(final String cursor, final ScanParams params) {

    String matchPattern = null;

    if (params == null || (matchPattern = params.match()) == null || matchPattern.isEmpty()) {
      throw new IllegalArgumentException(JedisCluster.class.getSimpleName()
          + " only supports SCAN commands with non-empty MATCH patterns");
    }

    if (!JedisClusterHashTagUtil.isClusterCompliantMatchPattern(matchPattern)) {
      throw new IllegalArgumentException(JedisCluster.class.getSimpleName()
          + " only supports SCAN commands with MATCH patterns containing hash-tags ( curly-brackets enclosed strings )");
    }

    return new JedisClusterCommand< ScanResult<String>>(connectionHandler, maxAttempts, this.maxTotalRetriesDuration) {
      @Override
      public ScanResult<String> execute(Jedis connection) {
        return connection.scan(cursor, params);
      }
    }.run(matchPattern);
  }
  
  @Override
  public ScanResult<Entry<String, String>> hscan(final String key, final String cursor) {
    return new JedisClusterCommand<ScanResult<Entry<String, String>>>(connectionHandler,
                                                                      maxAttempts,
                                                                      this.maxTotalRetriesDuration) {
      @Override
      public ScanResult<Entry<String, String>> execute(Jedis connection) {
        return connection.hscan(key, cursor);
      }
    }.run(key);
  }

  @Override
  public ScanResult<String> sscan(final String key, final String cursor) {
    return new JedisClusterCommand<ScanResult<String>>(connectionHandler, maxAttempts, this.maxTotalRetriesDuration) {
      @Override
      public ScanResult<String> execute(Jedis connection) {
        return connection.sscan(key, cursor);
      }
    }.run(key);
  }

  @Override
  public ScanResult<Tuple> zscan(final String key, final String cursor) {
    return new JedisClusterCommand<ScanResult<Tuple>>(connectionHandler, maxAttempts, this.maxTotalRetriesDuration) {
      @Override
      public ScanResult<Tuple> execute(Jedis connection) {
        return connection.zscan(key, cursor);
      }
    }.run(key);
  }

  @Override
  public Long pfadd(final String key, final String... elements) {
    return new JedisClusterCommand<Long>(connectionHandler, maxAttempts, this.maxTotalRetriesDuration) {
      @Override
      public Long execute(Jedis connection) {
        return connection.pfadd(key, elements);
      }
    }.run(key);
  }

  @Override
  public long pfcount(final String key) {
    return new JedisClusterCommand<Long>(connectionHandler, maxAttempts, this.maxTotalRetriesDuration) {
      @Override
      public Long execute(Jedis connection) {
        return connection.pfcount(key);
      }
    }.run(key);
  }

  @Override
  public List<String> blpop(final int timeout, final String key) {
    return new JedisClusterCommand<List<String>>(connectionHandler, maxAttempts, this.maxTotalRetriesDuration) {
      @Override
      public List<String> execute(Jedis connection) {
        return connection.blpop(timeout, key);
      }
    }.run(key);
  }

  @Override
  public List<String> brpop(final int timeout, final String key) {
    return new JedisClusterCommand<List<String>>(connectionHandler, maxAttempts, this.maxTotalRetriesDuration) {
      @Override
      public List<String> execute(Jedis connection) {
        return connection.brpop(timeout, key);
      }
    }.run(key);
  }

  @Override
  public Long del(final String... keys) {
    return new JedisClusterCommand<Long>(connectionHandler, maxAttempts, this.maxTotalRetriesDuration) {
      @Override
      public Long execute(Jedis connection) {
        return connection.del(keys);
      }
    }.run(keys.length, keys);
  }

  @Override
  public List<String> blpop(final int timeout, final String... keys) {
    return new JedisClusterCommand<List<String>>(connectionHandler, maxAttempts, this.maxTotalRetriesDuration) {
      @Override
      public List<String> execute(Jedis connection) {
        return connection.blpop(timeout, keys);
      }
    }.run(keys.length, keys);

  }

  @Override
  public List<String> brpop(final int timeout, final String... keys) {
    return new JedisClusterCommand<List<String>>(connectionHandler, maxAttempts, this.maxTotalRetriesDuration) {
      @Override
      public List<String> execute(Jedis connection) {
        return connection.brpop(timeout, keys);
      }
    }.run(keys.length, keys);
  }

  @Override
  public List<String> mget(final String... keys) {
    return new JedisClusterCommand<List<String>>(connectionHandler, maxAttempts, this.maxTotalRetriesDuration) {
      @Override
      public List<String> execute(Jedis connection) {
        return connection.mget(keys);
      }
    }.run(keys.length, keys);
  }

  @Override
  public String mset(final String... keysvalues) {
    String[] keys = new String[keysvalues.length / 2];

    for (int keyIdx = 0; keyIdx < keys.length; keyIdx++) {
      keys[keyIdx] = keysvalues[keyIdx * 2];
    }

    return new JedisClusterCommand<String>(connectionHandler, maxAttempts, this.maxTotalRetriesDuration) {
      @Override
      public String execute(Jedis connection) {
        return connection.mset(keysvalues);
      }
    }.run(keys.length, keys);
  }

  @Override
  public Long msetnx(final String... keysvalues) {
    String[] keys = new String[keysvalues.length / 2];

    for (int keyIdx = 0; keyIdx < keys.length; keyIdx++) {
      keys[keyIdx] = keysvalues[keyIdx * 2];
    }

    return new JedisClusterCommand<Long>(connectionHandler, maxAttempts, this.maxTotalRetriesDuration) {
      @Override
      public Long execute(Jedis connection) {
        return connection.msetnx(keysvalues);
      }
    }.run(keys.length, keys);
  }

  @Override
  public String rename(final String oldkey, final String newkey) {
    return new JedisClusterCommand<String>(connectionHandler, maxAttempts, this.maxTotalRetriesDuration) {
      @Override
      public String execute(Jedis connection) {
        return connection.rename(oldkey, newkey);
      }
    }.run(2, oldkey, newkey);
  }

  @Override
  public Long renamenx(final String oldkey, final String newkey) {
    return new JedisClusterCommand<Long>(connectionHandler, maxAttempts, this.maxTotalRetriesDuration) {
      @Override
      public Long execute(Jedis connection) {
        return connection.renamenx(oldkey, newkey);
      }
    }.run(2, oldkey, newkey);
  }

  @Override
  public String rpoplpush(final String srckey, final String dstkey) {
    return new JedisClusterCommand<String>(connectionHandler, maxAttempts, this.maxTotalRetriesDuration) {
      @Override
      public String execute(Jedis connection) {
        return connection.rpoplpush(srckey, dstkey);
      }
    }.run(2, srckey, dstkey);
  }

  @Override
  public Set<String> sdiff(final String... keys) {
    return new JedisClusterCommand<Set<String>>(connectionHandler, maxAttempts, this.maxTotalRetriesDuration) {
      @Override
      public Set<String> execute(Jedis connection) {
        return connection.sdiff(keys);
      }
    }.run(keys.length, keys);
  }

  @Override
  public Long sdiffstore(final String dstkey, final String... keys) {
    String[] mergedKeys = KeyMergeUtil.merge(dstkey, keys);

    return new JedisClusterCommand<Long>(connectionHandler, maxAttempts, this.maxTotalRetriesDuration) {
      @Override
      public Long execute(Jedis connection) {
        return connection.sdiffstore(dstkey, keys);
      }
    }.run(mergedKeys.length, mergedKeys);
  }

  @Override
  public Set<String> sinter(final String... keys) {
    return new JedisClusterCommand<Set<String>>(connectionHandler, maxAttempts, this.maxTotalRetriesDuration) {
      @Override
      public Set<String> execute(Jedis connection) {
        return connection.sinter(keys);
      }
    }.run(keys.length, keys);
  }

  @Override
  public Long sinterstore(final String dstkey, final String... keys) {
    String[] mergedKeys = KeyMergeUtil.merge(dstkey, keys);

    return new JedisClusterCommand<Long>(connectionHandler, maxAttempts, this.maxTotalRetriesDuration) {
      @Override
      public Long execute(Jedis connection) {
        return connection.sinterstore(dstkey, keys);
      }
    }.run(mergedKeys.length, mergedKeys);
  }

  @Override
  public Long smove(final String srckey, final String dstkey, final String member) {
    return new JedisClusterCommand<Long>(connectionHandler, maxAttempts, this.maxTotalRetriesDuration) {
      @Override
      public Long execute(Jedis connection) {
        return connection.smove(srckey, dstkey, member);
      }
    }.run(2, srckey, dstkey);
  }

  @Override
  public Long sort(final String key, final SortingParams sortingParameters, final String dstkey) {
    return new JedisClusterCommand<Long>(connectionHandler, maxAttempts, this.maxTotalRetriesDuration) {
      @Override
      public Long execute(Jedis connection) {
        return connection.sort(key, sortingParameters, dstkey);
      }
    }.run(2, key, dstkey);
  }

  @Override
  public Long sort(final String key, final String dstkey) {
    return new JedisClusterCommand<Long>(connectionHandler, maxAttempts, this.maxTotalRetriesDuration) {
      @Override
      public Long execute(Jedis connection) {
        return connection.sort(key, dstkey);
      }
    }.run(2, key, dstkey);
  }

  @Override
  public Set<String> sunion(final String... keys) {
    return new JedisClusterCommand<Set<String>>(connectionHandler, maxAttempts, this.maxTotalRetriesDuration) {
      @Override
      public Set<String> execute(Jedis connection) {
        return connection.sunion(keys);
      }
    }.run(keys.length, keys);
  }

  @Override
  public Long sunionstore(final String dstkey, final String... keys) {
    String[] wholeKeys = KeyMergeUtil.merge(dstkey, keys);

    return new JedisClusterCommand<Long>(connectionHandler, maxAttempts, this.maxTotalRetriesDuration) {
      @Override
      public Long execute(Jedis connection) {
        return connection.sunionstore(dstkey, keys);
      }
    }.run(wholeKeys.length, wholeKeys);
  }

  @Override
  public Long zinterstore(final String dstkey, final String... sets) {
    String[] wholeKeys = KeyMergeUtil.merge(dstkey, sets);

    return new JedisClusterCommand<Long>(connectionHandler, maxAttempts, this.maxTotalRetriesDuration) {
      @Override
      public Long execute(Jedis connection) {
        return connection.zinterstore(dstkey, sets);
      }
    }.run(wholeKeys.length, wholeKeys);
  }

  @Override
  public Long zinterstore(final String dstkey, final ZParams params, final String... sets) {
    String[] mergedKeys = KeyMergeUtil.merge(dstkey, sets);

    return new JedisClusterCommand<Long>(connectionHandler, maxAttempts, this.maxTotalRetriesDuration) {
      @Override
      public Long execute(Jedis connection) {
        return connection.zinterstore(dstkey, params, sets);
      }
    }.run(mergedKeys.length, mergedKeys);
  }

  @Override
  public Long zunionstore(final String dstkey, final String... sets) {
    String[] mergedKeys = KeyMergeUtil.merge(dstkey, sets);

    return new JedisClusterCommand<Long>(connectionHandler, maxAttempts, this.maxTotalRetriesDuration) {
      @Override
      public Long execute(Jedis connection) {
        return connection.zunionstore(dstkey, sets);
      }
    }.run(mergedKeys.length, mergedKeys);
  }

  @Override
  public Long zunionstore(final String dstkey, final ZParams params, final String... sets) {
    String[] mergedKeys = KeyMergeUtil.merge(dstkey, sets);

    return new JedisClusterCommand<Long>(connectionHandler, maxAttempts, this.maxTotalRetriesDuration) {
      @Override
      public Long execute(Jedis connection) {
        return connection.zunionstore(dstkey, params, sets);
      }
    }.run(mergedKeys.length, mergedKeys);
  }

  @Override
  public String brpoplpush(final String source, final String destination, final int timeout) {
    return new JedisClusterCommand<String>(connectionHandler, maxAttempts, this.maxTotalRetriesDuration) {
      @Override
      public String execute(Jedis connection) {
        return connection.brpoplpush(source, destination, timeout);
      }
    }.run(2, source, destination);
  }

  @Override
  public Long publish(final String channel, final String message) {
    return new JedisClusterCommand<Long>(connectionHandler, maxAttempts, this.maxTotalRetriesDuration) {
      @Override
      public Long execute(Jedis connection) {
        return connection.publish(channel, message);
      }
    }.runWithAnyNode();
  }

  @Override
  public void subscribe(final JedisPubSub jedisPubSub, final String... channels) {
    new JedisClusterCommand<Integer>(connectionHandler, maxAttempts, this.maxTotalRetriesDuration) {
      @Override
      public Integer execute(Jedis connection) {
        connection.subscribe(jedisPubSub, channels);
        return 0;
      }
    }.runWithAnyNode();
  }

  @Override
  public void psubscribe(final JedisPubSub jedisPubSub, final String... patterns) {
    new JedisClusterCommand<Integer>(connectionHandler, maxAttempts, this.maxTotalRetriesDuration) {
      @Override
      public Integer execute(Jedis connection) {
        connection.psubscribe(jedisPubSub, patterns);
        return 0;
      }
    }.runWithAnyNode();
  }

  @Override
  public Long bitop(final BitOP op, final String destKey, final String... srcKeys) {
    String[] mergedKeys = KeyMergeUtil.merge(destKey, srcKeys);

    return new JedisClusterCommand<Long>(connectionHandler, maxAttempts, this.maxTotalRetriesDuration) {
      @Override
      public Long execute(Jedis connection) {
        return connection.bitop(op, destKey, srcKeys);
      }
    }.run(mergedKeys.length, mergedKeys);
  }

  @Override
  public String pfmerge(final String destkey, final String... sourcekeys) {
    String[] mergedKeys = KeyMergeUtil.merge(destkey, sourcekeys);

    return new JedisClusterCommand<String>(connectionHandler, maxAttempts, this.maxTotalRetriesDuration) {
      @Override
      public String execute(Jedis connection) {
        return connection.pfmerge(destkey, sourcekeys);
      }
    }.run(mergedKeys.length, mergedKeys);
  }

  @Override
  public long pfcount(final String... keys) {
    return new JedisClusterCommand<Long>(connectionHandler, maxAttempts, this.maxTotalRetriesDuration) {
      @Override
      public Long execute(Jedis connection) {
        return connection.pfcount(keys);
      }
    }.run(keys.length, keys);
  }

  @Override
  public Object eval(final String script, final int keyCount, final String... params) {
    return new JedisClusterCommand<Object>(connectionHandler, maxAttempts, this.maxTotalRetriesDuration) {
      @Override
      public Object execute(Jedis connection) {
        return connection.eval(script, keyCount, params);
      }
    }.run(keyCount, params);
  }

  @Override
  public Object eval(final String script, final String sampleKey) {
    return new JedisClusterCommand<Object>(connectionHandler, maxAttempts, this.maxTotalRetriesDuration) {
      @Override
      public Object execute(Jedis connection) {
        return connection.eval(script);
      }
    }.run(sampleKey);
  }

  @Override
  public Object eval(final String script, final List<String> keys, final List<String> args) {
    return new JedisClusterCommand<Object>(connectionHandler, maxAttempts, this.maxTotalRetriesDuration) {
      @Override
      public Object execute(Jedis connection) {
        return connection.eval(script, keys, args);
      }
    }.run(keys.size(), keys.toArray(new String[keys.size()]));
  }

  @Override
  public Object evalsha(final String sha1, final int keyCount, final String... params) {
    return new JedisClusterCommand<Object>(connectionHandler, maxAttempts, this.maxTotalRetriesDuration) {
      @Override
      public Object execute(Jedis connection) {
        return connection.evalsha(sha1, keyCount, params);
      }
    }.run(keyCount, params);
  }

  @Override
  public Object evalsha(final String sha1, final List<String> keys, final List<String> args) {
    return new JedisClusterCommand<Object>(connectionHandler, maxAttempts, this.maxTotalRetriesDuration) {
      @Override
      public Object execute(Jedis connection) {
        return connection.evalsha(sha1, keys, args);
      }
    }.run(keys.size(), keys.toArray(new String[keys.size()]));
  }

  @Override
  public Object evalsha(final String sha1, final String sampleKey) {
    return new JedisClusterCommand<Object>(connectionHandler, maxAttempts, this.maxTotalRetriesDuration) {
      @Override
      public Object execute(Jedis connection) {
        return connection.evalsha(sha1);
      }
    }.run(sampleKey);
  }

  @Override
  public Boolean scriptExists(final String sha1, final String sampleKey) {
    return new JedisClusterCommand<Boolean>(connectionHandler, maxAttempts, this.maxTotalRetriesDuration) {
      @Override
      public Boolean execute(Jedis connection) {
        return connection.scriptExists(sha1);
      }
    }.run(sampleKey);
  }

  @Override
  public List<Boolean> scriptExists(final String sampleKey, final String... sha1) {
    return new JedisClusterCommand<List<Boolean>>(connectionHandler, maxAttempts, this.maxTotalRetriesDuration) {
      @Override
      public List<Boolean> execute(Jedis connection) {
        return connection.scriptExists(sha1);
      }
    }.run(sampleKey);
  }

  @Override
  public String scriptLoad(final String script, final String sampleKey) {
    return new JedisClusterCommand<String>(connectionHandler, maxAttempts, this.maxTotalRetriesDuration) {
      @Override
      public String execute(Jedis connection) {
        return connection.scriptLoad(script);
      }
    }.run(sampleKey);
  }

  @Override
  public String scriptFlush(final String sampleKey) {
    return new JedisClusterCommand<String>(connectionHandler, maxAttempts, this.maxTotalRetriesDuration) {
      @Override
      public String execute(Jedis connection) {
        return connection.scriptFlush();
      }
    }.run(sampleKey);
  }

  @Override
  public String scriptKill(final String sampleKey) {
    return new JedisClusterCommand<String>(connectionHandler, maxAttempts, this.maxTotalRetriesDuration) {
      @Override
      public String execute(Jedis connection) {
        return connection.scriptKill();
      }
    }.run(sampleKey);
  }

  @Override
  public Long geoadd(final String key, final double longitude, final double latitude,
      final String member) {
    return new JedisClusterCommand<Long>(connectionHandler, maxAttempts, this.maxTotalRetriesDuration) {
      @Override
      public Long execute(Jedis connection) {
        return connection.geoadd(key, longitude, latitude, member);
      }
    }.run(key);
  }

  @Override
  public Long geoadd(final String key, final Map<String, GeoCoordinate> memberCoordinateMap) {
    return new JedisClusterCommand<Long>(connectionHandler, maxAttempts, this.maxTotalRetriesDuration) {
      @Override
      public Long execute(Jedis connection) {
        return connection.geoadd(key, memberCoordinateMap);
      }
    }.run(key);
  }

  @Override
  public Double geodist(final String key, final String member1, final String member2) {
    return new JedisClusterCommand<Double>(connectionHandler, maxAttempts, this.maxTotalRetriesDuration) {
      @Override
      public Double execute(Jedis connection) {
        return connection.geodist(key, member1, member2);
      }
    }.run(key);
  }

  @Override
  public Double geodist(final String key, final String member1, final String member2,
      final GeoUnit unit) {
    return new JedisClusterCommand<Double>(connectionHandler, maxAttempts, this.maxTotalRetriesDuration) {
      @Override
      public Double execute(Jedis connection) {
        return connection.geodist(key, member1, member2, unit);
      }
    }.run(key);
  }

  @Override
  public List<String> geohash(final String key, final String... members) {
    return new JedisClusterCommand<List<String>>(connectionHandler, maxAttempts, this.maxTotalRetriesDuration) {
      @Override
      public List<String> execute(Jedis connection) {
        return connection.geohash(key, members);
      }
    }.run(key);
  }

  @Override
  public List<GeoCoordinate> geopos(final String key, final String... members) {
    return new JedisClusterCommand<List<GeoCoordinate>>(connectionHandler, maxAttempts, this.maxTotalRetriesDuration) {
      @Override
      public List<GeoCoordinate> execute(Jedis connection) {
        return connection.geopos(key, members);
      }
    }.run(key);
  }

  @Override
  public List<GeoRadiusResponse> georadius(final String key, final double longitude,
      final double latitude, final double radius, final GeoUnit unit) {
    return new JedisClusterCommand<List<GeoRadiusResponse>>(connectionHandler, maxAttempts, this.maxTotalRetriesDuration) {
      @Override
      public List<GeoRadiusResponse> execute(Jedis connection) {
        return connection.georadius(key, longitude, latitude, radius, unit);
      }
    }.run(key);
  }

  @Override
  public List<GeoRadiusResponse> georadiusReadonly(final String key, final double longitude,
      final double latitude, final double radius, final GeoUnit unit) {
    return new JedisClusterCommand<List<GeoRadiusResponse>>(connectionHandler, maxAttempts, this.maxTotalRetriesDuration) {
      @Override
      public List<GeoRadiusResponse> execute(Jedis connection) {
        return connection.georadiusReadonly(key, longitude, latitude, radius, unit);
      }
    }.run(key);
  }

  @Override
  public List<GeoRadiusResponse> georadius(final String key, final double longitude,
      final double latitude, final double radius, final GeoUnit unit, final GeoRadiusParam param) {
    return new JedisClusterCommand<List<GeoRadiusResponse>>(connectionHandler, maxAttempts, this.maxTotalRetriesDuration) {
      @Override
      public List<GeoRadiusResponse> execute(Jedis connection) {
        return connection.georadius(key, longitude, latitude, radius, unit, param);
      }
    }.run(key);
  }

  @Override
  public Long georadiusStore(final String key, final double longitude, final double latitude,
      final double radius, final GeoUnit unit, final GeoRadiusParam param, final GeoRadiusStoreParam storeParam) {
    String[] keys = storeParam.getStringKeys(key);
    return new JedisClusterCommand<Long>(connectionHandler, maxAttempts, this.maxTotalRetriesDuration) {
      @Override
      public Long execute(Jedis connection) {
        return connection.georadiusStore(key, longitude, latitude, radius, unit, param, storeParam);
      }
    }.run(keys.length, keys);
  }

  @Override
  public List<GeoRadiusResponse> georadiusReadonly(final String key, final double longitude,
      final double latitude, final double radius, final GeoUnit unit, final GeoRadiusParam param) {
    return new JedisClusterCommand<List<GeoRadiusResponse>>(connectionHandler, maxAttempts, this.maxTotalRetriesDuration) {
      @Override
      public List<GeoRadiusResponse> execute(Jedis connection) {
        return connection.georadiusReadonly(key, longitude, latitude, radius, unit, param);
      }
    }.run(key);
  }

  @Override
  public List<GeoRadiusResponse> georadiusByMember(final String key, final String member,
      final double radius, final GeoUnit unit) {
    return new JedisClusterCommand<List<GeoRadiusResponse>>(connectionHandler, maxAttempts, this.maxTotalRetriesDuration) {
      @Override
      public List<GeoRadiusResponse> execute(Jedis connection) {
        return connection.georadiusByMember(key, member, radius, unit);
      }
    }.run(key);
  }

  @Override
  public List<GeoRadiusResponse> georadiusByMemberReadonly(final String key, final String member,
      final double radius, final GeoUnit unit) {
    return new JedisClusterCommand<List<GeoRadiusResponse>>(connectionHandler, maxAttempts, this.maxTotalRetriesDuration) {
      @Override
      public List<GeoRadiusResponse> execute(Jedis connection) {
        return connection.georadiusByMemberReadonly(key, member, radius, unit);
      }
    }.run(key);
  }

  @Override
  public List<GeoRadiusResponse> georadiusByMember(final String key, final String member,
      final double radius, final GeoUnit unit, final GeoRadiusParam param) {
    return new JedisClusterCommand<List<GeoRadiusResponse>>(connectionHandler, maxAttempts, this.maxTotalRetriesDuration) {
      @Override
      public List<GeoRadiusResponse> execute(Jedis connection) {
        return connection.georadiusByMember(key, member, radius, unit, param);
      }
    }.run(key);
  }

  @Override
  public Long georadiusByMemberStore(final String key, final String member, final double radius, final GeoUnit unit,
      final GeoRadiusParam param, final GeoRadiusStoreParam storeParam) {
    String[] keys = storeParam.getStringKeys(key);
    return new JedisClusterCommand<Long>(connectionHandler, maxAttempts, this.maxTotalRetriesDuration) {
      @Override
      public Long execute(Jedis connection) {
        return connection.georadiusByMemberStore(key, member, radius, unit, param, storeParam);
      }
    }.run(keys.length, keys);
  }

  @Override
  public List<GeoRadiusResponse> georadiusByMemberReadonly(final String key, final String member,
      final double radius, final GeoUnit unit, final GeoRadiusParam param) {
    return new JedisClusterCommand<List<GeoRadiusResponse>>(connectionHandler, maxAttempts, this.maxTotalRetriesDuration) {
      @Override
      public List<GeoRadiusResponse> execute(Jedis connection) {
        return connection.georadiusByMemberReadonly(key, member, radius, unit, param);
      }
    }.run(key);
  }

  @Override
  public List<Long> bitfield(final String key, final String... arguments) {
    return new JedisClusterCommand<List<Long>>(connectionHandler, maxAttempts, this.maxTotalRetriesDuration) {
      @Override
      public List<Long> execute(Jedis connection) {
        return connection.bitfield(key, arguments);
      }
    }.run(key);
  }

  @Override
  public List<Long> bitfieldReadonly(final String key, final String... arguments) {
    return new JedisClusterCommand<List<Long>>(connectionHandler, maxAttempts, this.maxTotalRetriesDuration) {
      @Override
      public List<Long> execute(Jedis connection) {
        return connection.bitfieldReadonly(key, arguments);
      }
    }.run(key);
  }

  @Override
  public Long hstrlen(final String key, final String field) {
    return new JedisClusterCommand<Long>(connectionHandler, maxAttempts, this.maxTotalRetriesDuration) {
      @Override
      public Long execute(Jedis connection) {
        return connection.hstrlen(key, field);
      }
    }.run(key);
  }

  
  @Override
  public Long memoryUsage(final String key) {
    return new JedisClusterCommand<Long>(connectionHandler, maxAttempts, this.maxTotalRetriesDuration) {
      @Override
      public Long execute(Jedis connection) {
        return connection.memoryUsage(key);
      }
    }.run(key);
  }
  
  @Override
  public Long memoryUsage(final String key, final int samples) {
    return new JedisClusterCommand<Long>(connectionHandler, maxAttempts, this.maxTotalRetriesDuration) {
      @Override
      public Long execute(Jedis connection) {
        return connection.memoryUsage(key, samples);
      }
    }.run(key);
  }
  
  @Override
  public StreamEntryID xadd(final String key, final StreamEntryID id, final Map<String, String> hash) {
    return new JedisClusterCommand<StreamEntryID>(connectionHandler, maxAttempts, this.maxTotalRetriesDuration) {
      @Override
      public StreamEntryID execute(Jedis connection) {
        return connection.xadd(key, id, hash);
      }
    }.run(key);
  }

  @Override
  public StreamEntryID xadd(final String key, final StreamEntryID id, final Map<String, String> hash, final long maxLen, final boolean approximateLength) {
    return new JedisClusterCommand<StreamEntryID>(connectionHandler, maxAttempts, this.maxTotalRetriesDuration) {
      @Override
      public StreamEntryID execute(Jedis connection) {
        return connection.xadd(key, id, hash, maxLen, approximateLength);
      }
    }.run(key);
  }

  @Override
  public Long xlen(final String key) {
    return new JedisClusterCommand<Long>(connectionHandler, maxAttempts, this.maxTotalRetriesDuration) {
      @Override
      public Long execute(Jedis connection) {
        return connection.xlen(key);
      }
    }.run(key);
  }

  @Override
  public List<StreamEntry> xrange(final String key, final StreamEntryID start, final StreamEntryID end, final int count) {
    return new JedisClusterCommand<List<StreamEntry>>(connectionHandler, maxAttempts, this.maxTotalRetriesDuration) {
      @Override
      public List<StreamEntry> execute(Jedis connection) {
        return connection.xrange(key, start, end, count);
      }
    }.run(key);
  }

  @Override
  public List<StreamEntry> xrevrange(final String key, final StreamEntryID end, final StreamEntryID start, final int count) {
    return new JedisClusterCommand<List<StreamEntry>>(connectionHandler, maxAttempts, this.maxTotalRetriesDuration) {
      @Override
      public List<StreamEntry> execute(Jedis connection) {
        return connection.xrevrange(key, end, start, count);
      }
    }.run(key);  
  }

  @Override
  public List<Entry<String, List<StreamEntry>>> xread(final int count, final long block, final Entry<String, StreamEntryID>... streams) {
    String[] keys = new String[streams.length];
    for(int i=0; i<streams.length; ++i) {
      keys[i] = streams[i].getKey();
    }
    
    return new JedisClusterCommand<List<Entry<String, List<StreamEntry>>>>(connectionHandler, maxAttempts, this.maxTotalRetriesDuration) {
      @Override
      public List<Entry<String, List<StreamEntry>>> execute(Jedis connection) {
        return connection.xread(count, block, streams);
      }
    }.run(keys.length, keys);  
  }

  @Override
  public Long xack(final String key, final String group, final StreamEntryID... ids) {
    return new JedisClusterCommand<Long>(connectionHandler, maxAttempts, this.maxTotalRetriesDuration) {
      @Override
      public Long execute(Jedis connection) {
        return connection.xack(key, group, ids);
      }
    }.run(key);   
  }

  @Override
  public String xgroupCreate(final String key, final String groupname, final StreamEntryID id, final boolean makeStream) {
    return new JedisClusterCommand<String>(connectionHandler, maxAttempts, this.maxTotalRetriesDuration) {
      @Override
      public String execute(Jedis connection) {
        return connection.xgroupCreate(key, groupname, id, makeStream);
      }
    }.run(key);  
  }

  @Override
  public String xgroupSetID(final String key, final String groupname, final StreamEntryID id) {
    return new JedisClusterCommand<String>(connectionHandler, maxAttempts, this.maxTotalRetriesDuration) {
      @Override
      public String execute(Jedis connection) {
        return connection.xgroupSetID(key, groupname, id);
      }
    }.run(key);
  }

  @Override
  public Long xgroupDestroy(final String key, final String groupname) {
    return new JedisClusterCommand<Long>(connectionHandler, maxAttempts, this.maxTotalRetriesDuration) {
      @Override
      public Long execute(Jedis connection) {
        return connection.xgroupDestroy(key, groupname);
      }
    }.run(key);
  }

  @Override
  public Long xgroupDelConsumer(final String key, final String groupname, final String consumername) {
    return new JedisClusterCommand<Long>(connectionHandler, maxAttempts, this.maxTotalRetriesDuration) {
      @Override
      public Long execute(Jedis connection) {
        return connection.xgroupDelConsumer(key, groupname, consumername);
      }
    }.run(key);
  }

  @Override
  public List<Entry<String, List<StreamEntry>>> xreadGroup(final String groupname, final String consumer, final int count, final long block,
      final boolean noAck, final Entry<String, StreamEntryID>... streams) {
    
    String[] keys = new String[streams.length];
    for(int i=0; i<streams.length; ++i) {
      keys[i] = streams[i].getKey();
    }
    
    return new JedisClusterCommand<List<Entry<String, List<StreamEntry>>>>(connectionHandler, maxAttempts, this.maxTotalRetriesDuration) {
      @Override
      public List<Entry<String, List<StreamEntry>>> execute(Jedis connection) {
        return connection.xreadGroup(groupname, consumer, count, block, noAck, streams);
      }
    }.run(keys.length, keys);
  }

  @Override
  public List<StreamPendingEntry> xpending(final String key, final String groupname, final StreamEntryID start, final StreamEntryID end, final int count,
      final String consumername) {
    return new JedisClusterCommand<List<StreamPendingEntry>>(connectionHandler, maxAttempts, this.maxTotalRetriesDuration) {
      @Override
      public List<StreamPendingEntry> execute(Jedis connection) {
        return connection.xpending(key, groupname, start, end, count, consumername);
      }
    }.run(key);
  }

  @Override
  public Long xdel(final String key, final StreamEntryID... ids) {
    return new JedisClusterCommand<Long>(connectionHandler, maxAttempts, this.maxTotalRetriesDuration) {
      @Override
      public Long execute(Jedis connection) {
        return connection.xdel(key, ids);
      }
    }.run(key);
  }

  @Override
  public Long xtrim(final  String key, final long maxLen, final boolean approximateLength) {
    return new JedisClusterCommand<Long>(connectionHandler, maxAttempts, this.maxTotalRetriesDuration) {
      @Override
      public Long execute(Jedis connection) {
        return connection.xtrim(key, maxLen, approximateLength);
      }
    }.run(key);
  }

  @Override
  public List<StreamEntry> xclaim(final String key, final String group, final String consumername, final long minIdleTime, final long newIdleTime,
      final int retries, final boolean force, final StreamEntryID... ids) {
    return new JedisClusterCommand<List<StreamEntry>>(connectionHandler, maxAttempts, this.maxTotalRetriesDuration) {
      @Override
      public List<StreamEntry> execute(Jedis connection) {
        return connection.xclaim(key, group, consumername, minIdleTime, newIdleTime, retries, force, ids);
      }
    }.run(key);
  }

  public Long waitReplicas(final String key, final int replicas, final long timeout) {
    return new JedisClusterCommand<Long>(connectionHandler, maxAttempts, this.maxTotalRetriesDuration) {
      @Override
      public Long execute(Jedis connection) {
        return connection.waitReplicas(replicas, timeout);
      }
    }.run(key);
  }

  public Object sendCommand(final String sampleKey, final ProtocolCommand cmd, final String... args) {
    return new JedisClusterCommand<Object>(connectionHandler, maxAttempts, this.maxTotalRetriesDuration) {
      @Override
      public Object execute(Jedis connection){
        return connection.sendCommand(cmd, args);
      }
    }.run(sampleKey);
  }

  public Object sendBlockingCommand(final String sampleKey, final ProtocolCommand cmd, final String... args) {
    return new JedisClusterCommand<Object>(connectionHandler, maxAttempts, this.maxTotalRetriesDuration) {
      @Override
      public Object execute(Jedis connection){
        return connection.sendBlockingCommand(cmd, args);
      }
    }.run(sampleKey);
  }

}<|MERGE_RESOLUTION|>--- conflicted
+++ resolved
@@ -284,13 +284,8 @@
   }
 
   @Override
-<<<<<<< HEAD
-  public String restore(final String key, final int ttl, final byte[] serializedValue) {
-    return new JedisClusterCommand<String>(connectionHandler, maxAttempts, this.maxTotalRetriesDuration) {
-=======
   public String restore(final String key, final long ttl, final byte[] serializedValue) {
-    return new JedisClusterCommand<String>(connectionHandler, maxAttempts) {
->>>>>>> 18e9d515
+    return new JedisClusterCommand<String>(connectionHandler, maxAttempts, this.maxTotalRetriesDuration) {
       @Override
       public String execute(Jedis connection) {
         return connection.restore(key, ttl, serializedValue);
@@ -299,13 +294,8 @@
   }
 
   @Override
-<<<<<<< HEAD
-  public Long expire(final String key, final int seconds) {
-    return new JedisClusterCommand<Long>(connectionHandler, maxAttempts, this.maxTotalRetriesDuration) {
-=======
   public Long expire(final String key, final long seconds) {
-    return new JedisClusterCommand<Long>(connectionHandler, maxAttempts) {
->>>>>>> 18e9d515
+    return new JedisClusterCommand<Long>(connectionHandler, maxAttempts, this.maxTotalRetriesDuration) {
       @Override
       public Long execute(Jedis connection) {
         return connection.expire(key, seconds);
@@ -454,13 +444,8 @@
   }
 
   @Override
-<<<<<<< HEAD
-  public String setex(final String key, final int seconds, final String value) {
-    return new JedisClusterCommand<String>(connectionHandler, maxAttempts, this.maxTotalRetriesDuration) {
-=======
   public String setex(final String key, final long seconds, final String value) {
-    return new JedisClusterCommand<String>(connectionHandler, maxAttempts) {
->>>>>>> 18e9d515
+    return new JedisClusterCommand<String>(connectionHandler, maxAttempts, this.maxTotalRetriesDuration) {
       @Override
       public String execute(Jedis connection) {
         return connection.setex(key, seconds, value);
