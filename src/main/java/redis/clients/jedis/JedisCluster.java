--- conflicted
+++ resolved
@@ -175,11 +175,11 @@
 
   public JedisCluster(Set<HostAndPort> clusterNodes, JedisClientConfig clientConfig) {
     this(clusterNodes, clientConfig, DEFAULT_MAX_ATTEMPTS);
-<<<<<<< HEAD
   }
 
   public JedisCluster(Set<HostAndPort> clusterNodes, JedisClientConfig clientConfig, int maxAttempts) {
-    this(clusterNodes, clientConfig, maxAttempts, Duration.ofMillis(maxAttempts * clientConfig.getSocketTimeoutMillis()));
+    this(clusterNodes, clientConfig, maxAttempts,
+        Duration.ofMillis((long) clientConfig.getSocketTimeoutMillis() * maxAttempts));
   }
 
   public JedisCluster(Set<HostAndPort> clusterNodes, JedisClientConfig clientConfig, int maxAttempts,
@@ -220,30 +220,6 @@
   public JedisCluster(Set<HostAndPort> clusterNodes, JedisClientConfig clientConfig, ClientSideCache clientSideCache) {
     this(clusterNodes, clientConfig, clientSideCache, DEFAULT_MAX_ATTEMPTS,
         Duration.ofMillis(DEFAULT_MAX_ATTEMPTS * clientConfig.getSocketTimeoutMillis()));
-=======
-  }
-
-  public JedisCluster(Set<HostAndPort> clusterNodes, JedisClientConfig clientConfig, int maxAttempts) {
-    this(clusterNodes, clientConfig, maxAttempts,
-        Duration.ofMillis((long) clientConfig.getSocketTimeoutMillis() * maxAttempts));
-  }
-
-  public JedisCluster(Set<HostAndPort> clusterNodes, JedisClientConfig clientConfig, int maxAttempts,
-      Duration maxTotalRetriesDuration) {
-    this(new ClusterConnectionProvider(clusterNodes, clientConfig), maxAttempts, maxTotalRetriesDuration,
-        clientConfig.getRedisProtocol());
-  }
-
-  public JedisCluster(Set<HostAndPort> clusterNodes, JedisClientConfig clientConfig,
-      GenericObjectPoolConfig<Connection> poolConfig) {
-    this(clusterNodes, clientConfig, DEFAULT_MAX_ATTEMPTS, poolConfig);
-  }
-
-  public JedisCluster(Set<HostAndPort> clusterNodes, JedisClientConfig clientConfig, int maxAttempts,
-      GenericObjectPoolConfig<Connection> poolConfig) {
-    this(clusterNodes, clientConfig, maxAttempts,
-        Duration.ofMillis((long) clientConfig.getSocketTimeoutMillis() * maxAttempts), poolConfig);
->>>>>>> d87fc6e9
   }
 
   public JedisCluster(Set<HostAndPort> clusterNodes, JedisClientConfig clientConfig, ClientSideCache clientSideCache,
@@ -268,7 +244,6 @@
   public JedisCluster(Set<HostAndPort> clusterNodes, JedisClientConfig clientConfig, ClientSideCache clientSideCache,
       GenericObjectPoolConfig<Connection> poolConfig, Duration topologyRefreshPeriod, int maxAttempts,
       Duration maxTotalRetriesDuration) {
-<<<<<<< HEAD
     this(new ClusterConnectionProvider(clusterNodes, clientConfig, clientSideCache, poolConfig, topologyRefreshPeriod),
         maxAttempts, maxTotalRetriesDuration, clientConfig.getRedisProtocol(), clientSideCache);
   }
@@ -280,27 +255,7 @@
 
   // Uses a fetched connection to process protocol. Should be avoided if possible.
   public JedisCluster(ClusterConnectionProvider provider, int maxAttempts, Duration maxTotalRetriesDuration) {
-=======
-    this(new ClusterConnectionProvider(clusterNodes, clientConfig, poolConfig, topologyRefreshPeriod),
-        maxAttempts, maxTotalRetriesDuration, clientConfig.getRedisProtocol());
-  }
-
-  public JedisCluster(Set<HostAndPort> clusterNodes, JedisClientConfig clientConfig, int maxAttempts,
-      Duration maxTotalRetriesDuration, GenericObjectPoolConfig<Connection> poolConfig) {
-    this(new ClusterConnectionProvider(clusterNodes, clientConfig, poolConfig), maxAttempts, maxTotalRetriesDuration,
-        clientConfig.getRedisProtocol());
-  }
-
-  // Uses a fetched connection to process protocol. Should be avoided if possible.
-  public JedisCluster(ClusterConnectionProvider provider, int maxAttempts,
-      Duration maxTotalRetriesDuration) {
->>>>>>> d87fc6e9
     super(provider, maxAttempts, maxTotalRetriesDuration);
-  }
-
-  private JedisCluster(ClusterConnectionProvider provider, int maxAttempts, Duration maxTotalRetriesDuration,
-      RedisProtocol protocol) {
-    super(provider, maxAttempts, maxTotalRetriesDuration, protocol);
   }
 
   public Map<String, ConnectionPool> getClusterNodes() {
