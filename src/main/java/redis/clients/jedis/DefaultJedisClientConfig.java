--- conflicted
+++ resolved
@@ -31,7 +31,8 @@
 
   private final boolean readOnlyForRedisClusterReplicas;
 
-<<<<<<< HEAD
+  private final AuthXManager authXManager;
+
   private DefaultJedisClientConfig(DefaultJedisClientConfig.Builder builder) {
     this.redisProtocol = builder.redisProtocol;
     this.connectionTimeoutMillis = builder.connectionTimeoutMillis;
@@ -48,33 +49,7 @@
     this.hostAndPortMapper = builder.hostAndPortMapper;
     this.clientSetInfoConfig = builder.clientSetInfoConfig;
     this.readOnlyForRedisClusterReplicas = builder.readOnlyForRedisClusterReplicas;
-=======
-  private final AuthXManager authXManager;
-
-  private DefaultJedisClientConfig(RedisProtocol protocol, int connectionTimeoutMillis,
-      int soTimeoutMillis, int blockingSocketTimeoutMillis,
-      Supplier<RedisCredentials> credentialsProvider, int database, String clientName, boolean ssl,
-      SSLSocketFactory sslSocketFactory, SSLParameters sslParameters,
-      HostnameVerifier hostnameVerifier, HostAndPortMapper hostAndPortMapper,
-      ClientSetInfoConfig clientSetInfoConfig, boolean readOnlyForRedisClusterReplicas,
-      AuthXManager authXManager) {
-    this.redisProtocol = protocol;
-    this.connectionTimeoutMillis = connectionTimeoutMillis;
-    this.socketTimeoutMillis = soTimeoutMillis;
-    this.blockingSocketTimeoutMillis = blockingSocketTimeoutMillis;
-    this.credentialsProvider = credentialsProvider;
-    this.database = database;
-    this.clientName = clientName;
-    this.ssl = ssl;
-    this.sslSocketFactory = sslSocketFactory;
-    this.sslParameters = sslParameters;
-    this.hostnameVerifier = hostnameVerifier;
-    this.hostAndPortMapper = hostAndPortMapper;
-    this.clientSetInfoConfig = clientSetInfoConfig;
-    this.readOnlyForRedisClusterReplicas = readOnlyForRedisClusterReplicas;
-    this.authXManager = authXManager;
-
->>>>>>> d4a569cc
+    this.authXManager = builder.authXManager;
   }
 
   @Override
@@ -198,7 +173,7 @@
 
     private boolean readOnlyForRedisClusterReplicas = false;
 
-    private AuthXManager authXManager;
+    private AuthXManager authXManager = null;
 
     private Builder() {
     }
@@ -209,14 +184,7 @@
             new DefaultRedisCredentials(user, password));
       }
 
-<<<<<<< HEAD
       return new DefaultJedisClientConfig(this);
-=======
-      return new DefaultJedisClientConfig(redisProtocol, connectionTimeoutMillis,
-          socketTimeoutMillis, blockingSocketTimeoutMillis, credentialsProvider, database,
-          clientName, ssl, sslSocketFactory, sslParameters, hostnameVerifier, hostAndPortMapper,
-          clientSetInfoConfig, readOnlyForRedisClusterReplicas, authXManager);
->>>>>>> d4a569cc
     }
 
     /**
@@ -350,7 +318,6 @@
   }
 
   public static DefaultJedisClientConfig create(int connectionTimeoutMillis, int soTimeoutMillis,
-<<<<<<< HEAD
       int blockingSocketTimeoutMillis, String user, String password, int database, String clientName,
       boolean ssl, SSLSocketFactory sslSocketFactory, SSLParameters sslParameters,
       HostnameVerifier hostnameVerifier, HostAndPortMapper hostAndPortMapper) {
@@ -365,22 +332,10 @@
     builder.ssl(ssl).sslSocketFactory(sslSocketFactory).sslParameters(sslParameters).hostnameVerifier(hostnameVerifier);
     builder.hostAndPortMapper(hostAndPortMapper);
     return builder.build();
-=======
-      int blockingSocketTimeoutMillis, String user, String password, int database,
-      String clientName, boolean ssl, SSLSocketFactory sslSocketFactory,
-      SSLParameters sslParameters, HostnameVerifier hostnameVerifier,
-      HostAndPortMapper hostAndPortMapper, AuthXManager authXManager) {
-    return new DefaultJedisClientConfig(null, connectionTimeoutMillis, soTimeoutMillis,
-        blockingSocketTimeoutMillis,
-        new DefaultRedisCredentialsProvider(new DefaultRedisCredentials(user, password)), database,
-        clientName, ssl, sslSocketFactory, sslParameters, hostnameVerifier, hostAndPortMapper, null,
-        false, authXManager);
->>>>>>> d4a569cc
   }
 
   @Deprecated
   public static DefaultJedisClientConfig copyConfig(JedisClientConfig copy) {
-<<<<<<< HEAD
     Builder builder = builder();
     builder.protocol(copy.getRedisProtocol());
     builder.connectionTimeoutMillis(copy.getConnectionTimeoutMillis());
@@ -409,14 +364,9 @@
     if (copy.isReadOnlyForRedisClusterReplicas()) {
       builder.readOnlyForRedisClusterReplicas();
     }
+
+    builder.authXManager(copy.getAuthXManager());
+
     return builder.build();
-=======
-    return new DefaultJedisClientConfig(copy.getRedisProtocol(), copy.getConnectionTimeoutMillis(),
-        copy.getSocketTimeoutMillis(), copy.getBlockingSocketTimeoutMillis(),
-        copy.getCredentialsProvider(), copy.getDatabase(), copy.getClientName(), copy.isSsl(),
-        copy.getSslSocketFactory(), copy.getSslParameters(), copy.getHostnameVerifier(),
-        copy.getHostAndPortMapper(), copy.getClientSetInfoConfig(),
-        copy.isReadOnlyForRedisClusterReplicas(), copy.getAuthXManager());
->>>>>>> d4a569cc
   }
 }