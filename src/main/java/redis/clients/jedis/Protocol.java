package redis.clients.jedis;

import java.io.IOException;
import java.nio.charset.Charset;
import java.nio.charset.StandardCharsets;
import java.util.ArrayList;
import java.util.List;
import java.util.Locale;

import redis.clients.jedis.exceptions.*;
import redis.clients.jedis.args.Rawable;
import redis.clients.jedis.commands.ProtocolCommand;
import redis.clients.jedis.util.RedisInputStream;
import redis.clients.jedis.util.RedisOutputStream;
import redis.clients.jedis.util.SafeEncoder;

public final class Protocol {

  public static final String DEFAULT_HOST = "127.0.0.1";
  public static final int DEFAULT_PORT = 6379;
  public static final int DEFAULT_SENTINEL_PORT = 26379;
  public static final int DEFAULT_TIMEOUT = 2000;
  public static final int DEFAULT_DATABASE = 0;
  public static final int CLUSTER_HASHSLOTS = 16384;

  public static final Charset CHARSET = StandardCharsets.UTF_8;

  public static final byte DOLLAR_BYTE = '$';
  public static final byte ASTERISK_BYTE = '*';
  public static final byte PLUS_BYTE = '+';
  public static final byte MINUS_BYTE = '-';
  public static final byte COLON_BYTE = ':';

  public static final byte[] BYTES_TRUE = toByteArray(1);
  public static final byte[] BYTES_FALSE = toByteArray(0);
  public static final byte[] BYTES_TILDE = SafeEncoder.encode("~");
  public static final byte[] BYTES_EQUAL = SafeEncoder.encode("=");
  public static final byte[] BYTES_ASTERISK = SafeEncoder.encode("*");

  public static final byte[] POSITIVE_INFINITY_BYTES = "+inf".getBytes();
  public static final byte[] NEGATIVE_INFINITY_BYTES = "-inf".getBytes();

  private static final String ASK_PREFIX = "ASK ";
  private static final String MOVED_PREFIX = "MOVED ";
  private static final String CLUSTERDOWN_PREFIX = "CLUSTERDOWN ";
  private static final String BUSY_PREFIX = "BUSY ";
  private static final String NOSCRIPT_PREFIX = "NOSCRIPT ";
  private static final String WRONGPASS_PREFIX = "WRONGPASS";
  private static final String NOPERM_PREFIX = "NOPERM";

  private Protocol() {
    // this prevent the class from instantiation
  }

  public static void sendCommand(final RedisOutputStream os, CommandArguments args) {
    try {
      os.write(ASTERISK_BYTE);
      os.writeIntCrLf(args.size());
      for (Rawable arg : args) {
        os.write(DOLLAR_BYTE);
        final byte[] bin = arg.getRaw();
        os.writeIntCrLf(bin.length);
        os.write(bin);
        os.writeCrLf();
      }
    } catch (IOException e) {
      throw new JedisConnectionException(e);
    }
  }

  private static void processError(final RedisInputStream is) {
    String message = is.readLine();
    // TODO: I'm not sure if this is the best way to do this.
    // Maybe Read only first 5 bytes instead?
    if (message.startsWith(MOVED_PREFIX)) {
      String[] movedInfo = parseTargetHostAndSlot(message);
//      throw new JedisMovedDataException(message, new HostAndPort(movedInfo[1],
//          Integer.parseInt(movedInfo[2])), Integer.parseInt(movedInfo[0]));
      throw new JedisMovedDataException(message, HostAndPort.from(movedInfo[1]), Integer.parseInt(movedInfo[0]));
    } else if (message.startsWith(ASK_PREFIX)) {
      String[] askInfo = parseTargetHostAndSlot(message);
//      throw new JedisAskDataException(message, new HostAndPort(askInfo[1],
//          Integer.parseInt(askInfo[2])), Integer.parseInt(askInfo[0]));
      throw new JedisAskDataException(message, HostAndPort.from(askInfo[1]), Integer.parseInt(askInfo[0]));
    } else if (message.startsWith(CLUSTERDOWN_PREFIX)) {
      throw new JedisClusterException(message);
    } else if (message.startsWith(BUSY_PREFIX)) {
      throw new JedisBusyException(message);
    } else if (message.startsWith(NOSCRIPT_PREFIX)) {
      throw new JedisNoScriptException(message);
    } else if (message.startsWith(WRONGPASS_PREFIX)) {
      throw new JedisAccessControlException(message);
    } else if (message.startsWith(NOPERM_PREFIX)) {
      throw new JedisAccessControlException(message);
    }
    throw new JedisDataException(message);
  }

  public static String readErrorLineIfPossible(RedisInputStream is) {
    final byte b = is.readByte();
    // if buffer contains other type of response, just ignore.
    if (b != MINUS_BYTE) {
      return null;
    }
    return is.readLine();
  }

//  private static String[] parseTargetHostAndSlot(String clusterRedirectResponse) {
//    String[] response = new String[3];
//    String[] messageInfo = clusterRedirectResponse.split(" ");
//    String[] targetHostAndPort = HostAndPort.extractParts(messageInfo[2]);
//    response[0] = messageInfo[1];
//    response[1] = targetHostAndPort[0];
//    response[2] = targetHostAndPort[1];
//    return response;
//  }
  private static String[] parseTargetHostAndSlot(String clusterRedirectResponse) {
    String[] response = new String[2];
    String[] messageInfo = clusterRedirectResponse.split(" ");
    response[0] = messageInfo[1];
    response[1] = messageInfo[2];
    return response;
  }

  private static Object process(final RedisInputStream is) {
    final byte b = is.readByte();
    switch (b) {
      case PLUS_BYTE:
        return processStatusCodeReply(is);
      case DOLLAR_BYTE:
        return processBulkReply(is);
      case ASTERISK_BYTE:
        return processMultiBulkReply(is);
      case COLON_BYTE:
        return processInteger(is);
      case MINUS_BYTE:
        processError(is);
        return null;
      default:
        throw new JedisConnectionException("Unknown reply: " + (char) b);
    }
  }

  private static byte[] processStatusCodeReply(final RedisInputStream is) {
    return is.readLineBytes();
  }

  private static byte[] processBulkReply(final RedisInputStream is) {
    final int len = is.readIntCrLf();
    if (len == -1) {
      return null;
    }

    final byte[] read = new byte[len];
    int offset = 0;
    while (offset < len) {
      final int size = is.read(read, offset, (len - offset));
      if (size == -1) {
        throw new JedisConnectionException("It seems like server has closed the connection.");
      }
      offset += size;
    }

    // read 2 more bytes for the command delimiter
    is.readByte();
    is.readByte();

    return read;
  }

  private static Long processInteger(final RedisInputStream is) {
    return is.readLongCrLf();
  }

  private static List<Object> processMultiBulkReply(final RedisInputStream is) {
    final int num = is.readIntCrLf();
    if (num == -1) {
      return null;
    }
    final List<Object> ret = new ArrayList<>(num);
    for (int i = 0; i < num; i++) {
      try {
        ret.add(process(is));
      } catch (JedisDataException e) {
        ret.add(e);
      }
    }
    return ret;
  }

  public static Object read(final RedisInputStream is) {
    return process(is);
  }

  public static final byte[] toByteArray(final boolean value) {
    return value ? BYTES_TRUE : BYTES_FALSE;
  }

  public static final byte[] toByteArray(final int value) {
    return SafeEncoder.encode(String.valueOf(value));
  }

  public static final byte[] toByteArray(final long value) {
    return SafeEncoder.encode(String.valueOf(value));
  }

  public static final byte[] toByteArray(final double value) {
    if (value == Double.POSITIVE_INFINITY) {
      return POSITIVE_INFINITY_BYTES;
    } else if (value == Double.NEGATIVE_INFINITY) {
      return NEGATIVE_INFINITY_BYTES;
    } else {
      return SafeEncoder.encode(String.valueOf(value));
    }
  }

  public static enum Command implements ProtocolCommand {

    PING, SET, GET, GETDEL, GETEX, QUIT, EXISTS, DEL, UNLINK, TYPE, FLUSHDB, KEYS, RANDOMKEY, MOVE,
    RENAME, RENAMENX, DBSIZE, EXPIRE, EXPIREAT, TTL, SELECT, FLUSHALL, GETSET, MGET, SETNX, SETEX,
    MSET, MSETNX, DECRBY, DECR, INCRBY, INCR, APPEND, SUBSTR, HSET, HGET, HSETNX, HMSET, HMGET,
    HINCRBY, HEXISTS, HDEL, HLEN, HKEYS, HVALS, HGETALL, HRANDFIELD, HINCRBYFLOAT, HSTRLEN, MIGRATE,
    RPUSH, LPUSH, LLEN, LRANGE, LTRIM, LINDEX, LSET, LREM, LPOP, RPOP, BLPOP, BRPOP, LINSERT, LPOS,
    RPOPLPUSH, BRPOPLPUSH, BLMOVE, LMOVE, SADD, SMEMBERS, SREM, SPOP, SMOVE, SCARD, SRANDMEMBER,
    SINTER, SINTERSTORE, SUNION, SUNIONSTORE, SDIFF, SDIFFSTORE, SISMEMBER, SMISMEMBER, SINTERCARD,
    MULTI, DISCARD, EXEC, WATCH, UNWATCH, SORT, SORT_RO, AUTH, INFO, SHUTDOWN, MONITOR, CONFIG, LCS,
    SUBSCRIBE, PUBLISH, UNSUBSCRIBE, PSUBSCRIBE, PUNSUBSCRIBE, PUBSUB, STRLEN, LPUSHX, RPUSHX, ECHO,
    ZADD, ZDIFF, ZDIFFSTORE, ZRANGE, ZREM, ZINCRBY, ZRANK, ZREVRANK, ZREVRANGE, ZRANDMEMBER, ZCARD,
    ZSCORE, ZPOPMAX, ZPOPMIN, ZCOUNT, ZUNION, ZUNIONSTORE, ZINTER, ZINTERSTORE, ZRANGEBYSCORE,
    ZREVRANGEBYSCORE, ZREMRANGEBYRANK, ZREMRANGEBYSCORE, ZLEXCOUNT, ZRANGEBYLEX, ZREVRANGEBYLEX,
    ZREMRANGEBYLEX, ZMSCORE, ZRANGESTORE, ZINTERCARD, SAVE, BGSAVE, BGREWRITEAOF, LASTSAVE, PERSIST,
    SETBIT, GETBIT, BITPOS, SETRANGE, GETRANGE, EVAL, EVALSHA, SCRIPT, SLOWLOG, OBJECT, BITCOUNT,
    BITOP, SENTINEL, DUMP, RESTORE, PEXPIRE, PEXPIREAT, PTTL, INCRBYFLOAT, PSETEX, CLIENT, TIME,
    SCAN, HSCAN, SSCAN, ZSCAN, WAIT, CLUSTER, ASKING, READONLY, READWRITE, SLAVEOF, REPLICAOF, COPY,
    PFADD, PFCOUNT, PFMERGE, MODULE, ACL, GEOADD, GEODIST, GEOHASH, GEOPOS, GEORADIUS, GEORADIUS_RO,
    GEORADIUSBYMEMBER, GEORADIUSBYMEMBER_RO, BITFIELD, TOUCH, SWAPDB, MEMORY, BZPOPMIN, BZPOPMAX,
    XADD, XLEN, XDEL, XTRIM, XRANGE, XREVRANGE, XREAD, XACK, XGROUP, XREADGROUP, XPENDING, XCLAIM,
    XAUTOCLAIM, XINFO, BITFIELD_RO, ROLE, FAILOVER, GEOSEARCH, GEOSEARCHSTORE, EVAL_RO, EVALSHA_RO,
    LOLWUT, EXPIRETIME, PEXPIRETIME, @Deprecated STRALGO, COMMAND, DOCS, GETKEYS, GETKEYSANDFLAGS;

    private final byte[] raw;

    private Command() {
      raw = SafeEncoder.encode(name());
    }

    @Override
    public byte[] getRaw() {
      return raw;
    }
  }

  public static enum Keyword implements Rawable {

    AGGREGATE, ALPHA, ASC, BY, DESC, GET, LIMIT, NO, NOSORT, ONE, SET, STORE, WEIGHTS, WITHSCORES,
    RESETSTAT, REWRITE, RESET, FLUSH, EXISTS, LOAD, KILL, LEN, REFCOUNT, ENCODING, IDLETIME, DOCTOR,
    HELP, FREQ, GETNAME, SETNAME, LIST, MATCH, COUNT, TYPE, UNLOAD, REPLACE, PAUSE, BLOCK, NOACK,
    STREAMS, CREATE, MKSTREAM, SETID, DESTROY, DELCONSUMER, MAXLEN, GROUP, ID, IDLE, TIME, FORCE,
    RETRYCOUNT, USAGE, SAMPLES, STREAM, GROUPS, CONSUMERS, SETUSER, GETUSER, DELUSER, WHOAMI, USERS,
    CAT, GENPASS, LOG, INCR, SAVE, JUSTID, WITHVALUES, UNBLOCK, NOMKSTREAM, MINID, DB, ABSTTL, TO,
    TIMEOUT, ABORT, NX, XX, EX, PX, EXAT, PXAT, CH, WITHCOORD, WITHDIST, WITHHASH, STOREDIST, COPY,
    KEEPTTL, AUTH, AUTH2, INFO, CHANNELS, NUMPAT, NUMSUB, FULL, NOW, VERSION, KEYS, IDX, SCHEDULE,
    ANY, FROMMEMBER, FROMLONLAT, BYRADIUS, BYBOX, BYLEX, BYSCORE, REV, MINMATCHLEN, WITHMATCHLEN,
<<<<<<< HEAD
    PURGE, STATS, @Deprecated LCS, @Deprecated STRINGS, FILTERBY, ACLCAT, PATTERN;
=======
    PURGE, STATS, CREATECONSUMER, @Deprecated LCS, @Deprecated STRINGS;
>>>>>>> a9294f3e

    private final byte[] raw;

    private Keyword() {
      raw = SafeEncoder.encode(name());
    }

    @Override
    public byte[] getRaw() {
      return raw;
    }
  }

  public static enum SentinelKeyword implements Rawable {

    MYID, MASTERS, MASTER, SENTINELS, SLAVES, REPLICAS, RESET, FAILOVER, REMOVE, SET, MONITOR,
    GET_MASTER_ADDR_BY_NAME("GET-MASTER-ADDR-BY-NAME");

    private final byte[] raw;

    private SentinelKeyword() {
      raw = SafeEncoder.encode(name());
    }

    private SentinelKeyword(String str) {
      raw = SafeEncoder.encode(str);
    }

    @Override
    public byte[] getRaw() {
      return raw;
    }
  }

  public static enum ResponseKeyword implements Rawable {

    SUBSCRIBE, PSUBSCRIBE, UNSUBSCRIBE, PUNSUBSCRIBE, MESSAGE, PMESSAGE, PONG;

    private final byte[] raw;

    private ResponseKeyword() {
      raw = SafeEncoder.encode(name().toLowerCase(Locale.ENGLISH));
    }

    @Override
    public byte[] getRaw() {
      return raw;
    }
  }

  public static enum ClusterKeyword implements Rawable {

    MEET, RESET, INFO, FAILOVER, SLOTS, NODES, REPLICAS, SLAVES, MYID, ADDSLOTS, DELSLOTS,
    GETKEYSINSLOT, SETSLOT, NODE, MIGRATING, IMPORTING, STABLE, FORGET, FLUSHSLOTS, KEYSLOT,
    COUNTKEYSINSLOT, SAVECONFIG, REPLICATE, LINKS, ADDSLOTSRANGE, DELSLOTSRANGE;

    private final byte[] raw;

    private ClusterKeyword() {
      raw = SafeEncoder.encode(name());
    }

    @Override
    public byte[] getRaw() {
      return raw;
    }
  }
}<|MERGE_RESOLUTION|>--- conflicted
+++ resolved
@@ -261,11 +261,7 @@
     TIMEOUT, ABORT, NX, XX, EX, PX, EXAT, PXAT, CH, WITHCOORD, WITHDIST, WITHHASH, STOREDIST, COPY,
     KEEPTTL, AUTH, AUTH2, INFO, CHANNELS, NUMPAT, NUMSUB, FULL, NOW, VERSION, KEYS, IDX, SCHEDULE,
     ANY, FROMMEMBER, FROMLONLAT, BYRADIUS, BYBOX, BYLEX, BYSCORE, REV, MINMATCHLEN, WITHMATCHLEN,
-<<<<<<< HEAD
-    PURGE, STATS, @Deprecated LCS, @Deprecated STRINGS, FILTERBY, ACLCAT, PATTERN;
-=======
-    PURGE, STATS, CREATECONSUMER, @Deprecated LCS, @Deprecated STRINGS;
->>>>>>> a9294f3e
+    PURGE, STATS, CREATECONSUMER, FILTERBY, ACLCAT, PATTERN, @Deprecated LCS, @Deprecated STRINGS;
 
     private final byte[] raw;
 
