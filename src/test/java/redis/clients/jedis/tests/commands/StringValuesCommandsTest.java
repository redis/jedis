--- conflicted
+++ resolved
@@ -1,11 +1,10 @@
 package redis.clients.jedis.tests.commands;
+
+import org.junit.Test;
+import redis.clients.jedis.exceptions.JedisDataException;
 
 import java.util.ArrayList;
 import java.util.List;
-
-import org.junit.Test;
-
-import redis.clients.jedis.exceptions.JedisDataException;
 
 public class StringValuesCommandsTest extends JedisCommandTestBase {
     @Test
@@ -52,18 +51,14 @@
 	expected.add("foo");
 	values = jedis.mget("foo", "bar");
 
-<<<<<<< HEAD
-        assertEquals(expected, values);
-
-        List<String> keys = new ArrayList<String>();
-        keys.add("foo");
-        keys.add("bar");
-        values = jedis.mget(keys);
-
-        assertEquals(expected, values);
-=======
-	assertEquals(expected, values);
->>>>>>> d7c5823c
+	assertEquals(expected, values);
+
+	List<String> keys = new ArrayList<String>();
+	keys.add("foo");
+	keys.add("bar");
+	values = jedis.mget(keys);
+
+	assertEquals(expected, values);
     }
 
     @Test
