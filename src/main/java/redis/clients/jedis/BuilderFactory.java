--- conflicted
+++ resolved
@@ -294,7 +294,6 @@
     }
   };
 
-<<<<<<< HEAD
   public static final Builder<List<Slowlog>> SLOWLOG_LIST = new Builder<List<Slowlog>>() {
     @Override
     public List<Slowlog> build(Object data) {
@@ -309,17 +308,6 @@
     }
   };
 
-  public static final Builder<Object> EVAL_STRING = new Builder<Object>() {
-    @Override
-    public Object build(Object data) {
-      if (data instanceof byte[]) return SafeEncoder.encode((byte[]) data);
-
-      if (data instanceof List<?>) {
-        List<?> list = (List<?>) data;
-        List<Object> listResult = new ArrayList<Object>(list.size());
-        for (Object bin : list) {
-          listResult.add(build(bin));
-=======
   public static final Builder<Object> EVAL_RESULT = new Builder<Object>() {
 
     @Override
@@ -366,24 +354,38 @@
         List<Object> listResult = new ArrayList<Object>(list.size());
         for (Object bin : list) {
           listResult.add(evalResult(bin));
->>>>>>> e2819422
         }
 
         return listResult;
       }
 
-<<<<<<< HEAD
+      return result;
+    }
+
+  };
+
+  public static final Builder<Object> EVAL_STRING = new Builder<Object>() {
+    @Override
+    public Object build(Object data) {
+      if (data instanceof byte[]) return SafeEncoder.encode((byte[]) data);
+
+      if (data instanceof List<?>) {
+        List<?> list = (List<?>) data;
+        List<Object> listResult = new ArrayList<Object>(list.size());
+        for (Object bin : list) {
+          listResult.add(build(bin));
+        }
+
+        return listResult;
+      }
+
       return data;
     }
 
     public String toString() {
       return "EVAL_STRING";
     }
-=======
-      return result;
-    }
-
->>>>>>> e2819422
+
   };
 
 }