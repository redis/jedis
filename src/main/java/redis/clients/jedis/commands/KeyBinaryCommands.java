--- conflicted
+++ resolved
@@ -43,13 +43,7 @@
 
   List<byte[]> sort(byte[] key);
 
-<<<<<<< HEAD
-  long sort(byte[] key, byte[] dstkey);
-
-  List<byte[]> sort(byte[] key, SortingParams sortingParameters);
-=======
   List<byte[]> sort(byte[] key, SortingParams sortingParams);
->>>>>>> 1a451e4b
 
   long sort(byte[] key, SortingParams sortingParameters, byte[] dstkey);
 
@@ -67,15 +61,12 @@
 
   long renamenx(byte[] oldkey, byte[] newkey);
 
-<<<<<<< HEAD
-=======
   long sort(byte[] key, SortingParams sortingParams, byte[] dstkey);
 
   long sort(byte[] key, byte[] dstkey);
 
   List<byte[]> sortReadonly(byte[] key, SortingParams sortingParams);
 
->>>>>>> 1a451e4b
   Long memoryUsage(byte[] key);
 
   Long memoryUsage(byte[] key, int samples);
