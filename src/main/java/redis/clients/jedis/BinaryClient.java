package redis.clients.jedis;

import static redis.clients.jedis.Protocol.toByteArray;
import static redis.clients.jedis.Protocol.Command.*;
import static redis.clients.jedis.Protocol.Command.EXISTS;
import static redis.clients.jedis.Protocol.Command.GET;
import static redis.clients.jedis.Protocol.Command.INCR;
import static redis.clients.jedis.Protocol.Command.KEYS;
import static redis.clients.jedis.Protocol.Command.PING;
import static redis.clients.jedis.Protocol.Command.PSUBSCRIBE;
import static redis.clients.jedis.Protocol.Command.PUNSUBSCRIBE;
import static redis.clients.jedis.Protocol.Command.SAVE;
import static redis.clients.jedis.Protocol.Command.SET;
import static redis.clients.jedis.Protocol.Command.SUBSCRIBE;
import static redis.clients.jedis.Protocol.Command.TIME;
import static redis.clients.jedis.Protocol.Command.UNSUBSCRIBE;
import static redis.clients.jedis.Protocol.Keyword.*;

import java.util.*;
import java.util.Map.Entry;

import javax.net.ssl.HostnameVerifier;
import javax.net.ssl.SSLParameters;
import javax.net.ssl.SSLSocketFactory;

import redis.clients.jedis.Protocol.Keyword;
import redis.clients.jedis.args.UnblockType;
import redis.clients.jedis.params.*;
import redis.clients.jedis.util.SafeEncoder;

public class BinaryClient extends Connection {

  private boolean isInMulti;

  @Deprecated
  private String user;
  @Deprecated
  private String password;

  private int db;

  private boolean isInWatch;

  public BinaryClient() {
    super();
  }

  /**
   * @param host
   * @deprecated This constructor will be removed in future. It can be replaced with
   * {@link #BinaryClient(java.lang.String, int)} with the host and {@link Protocol#DEFAULT_PORT}.
   */
  @Deprecated
  public BinaryClient(final String host) {
    super(host);
  }

  public BinaryClient(final String host, final int port) {
    super(host, port);
  }

  /**
   * @deprecated This constructor will be removed in future. Use
   * {@link #BinaryClient(redis.clients.jedis.HostAndPort, redis.clients.jedis.JedisClientConfig)}.
   */
  @Deprecated
  public BinaryClient(final String host, final int port, final boolean ssl) {
    super(host, port, ssl);
  }

  /**
   * @deprecated This constructor will be removed in future. Use
   * {@link #BinaryClient(redis.clients.jedis.HostAndPort, redis.clients.jedis.JedisClientConfig)}.
   */
  @Deprecated
  public BinaryClient(final String host, final int port, final boolean ssl,
      final SSLSocketFactory sslSocketFactory, final SSLParameters sslParameters,
      final HostnameVerifier hostnameVerifier) {
    super(host, port, ssl, sslSocketFactory, sslParameters, hostnameVerifier);
  }

  public BinaryClient(final HostAndPort hostPort, final JedisClientConfig clientConfig) {
    super(hostPort, clientConfig);
  }

  public BinaryClient(final JedisSocketFactory jedisSocketFactory) {
    super(jedisSocketFactory);
  }

  public boolean isInMulti() {
    return isInMulti;
  }

  public boolean isInWatch() {
    return isInWatch;
  }

  /**
   * @param user
   * @deprecated This method will be removed in future. Because this class will be restricted from
   * holding any user data.
   */
  @Deprecated
  public void setUser(final String user) {
    this.user = user;
  }

  /**
   * @param password
   * @deprecated This method will be removed in future. Because this class will be restricted from
   * holding any user data.
   */
  @Deprecated
  public void setPassword(final String password) {
    this.password = password;
  }

  /**
   * This method should be called only after a successful SELECT command.
   * @param db
   */
  public void setDb(int db) {
    this.db = db;
  }

  public int getDB() {
    return db;
  }

  @Override
  public void connect() {
    if (!isConnected()) {
      super.connect();
      if (user != null) {
        auth(user, password);
        getStatusCodeReply();
      } else if (password != null) {
        auth(password);
        getStatusCodeReply();
      }
      if (db > 0) {
        select(db);
        getStatusCodeReply();
      }
    }
  }

  @Override
  public void disconnect() {
    db = 0;
    super.disconnect();
  }

  @Override
  public void close() {
    db = 0;
    super.close();
  }

  public void resetState() {
    if (isInWatch()) {
      unwatch();
      getStatusCodeReply();
    }
  }

  public void ping() {
    sendCommand(PING);
  }

  public void ping(final byte[] message) {
    sendCommand(PING, message);
  }

  public void set(final byte[] key, final byte[] value) {
    sendCommand(SET, key, value);
  }

  public void set(final byte[] key, final byte[] value, final SetParams params) {
    sendCommand(SET, params.getByteParams(key, value));
  }

  public void get(final byte[] key) {
    sendCommand(GET, key);
  }

  public void getDel(final byte[] key) {
    sendCommand(GETDEL, key);
  }

  public void getEx(final byte[] key, final GetExParams params) {
    sendCommand(GETEX, params.getByteParams(key));
  }

  public void quit() {
    db = 0;
    sendCommand(QUIT);
  }

  public void exists(final byte[]... keys) {
    sendCommand(EXISTS, keys);
  }

  public void del(final byte[]... keys) {
    sendCommand(DEL, keys);
  }

  public void unlink(final byte[]... keys) {
    sendCommand(UNLINK, keys);
  }

  public void type(final byte[] key) {
    sendCommand(TYPE, key);
  }

  public void flushDB() {
    sendCommand(FLUSHDB);
  }

  public void keys(final byte[] pattern) {
    sendCommand(KEYS, pattern);
  }

  public void randomKey() {
    sendCommand(RANDOMKEY);
  }

  public void rename(final byte[] oldkey, final byte[] newkey) {
    sendCommand(RENAME, oldkey, newkey);
  }

  public void renamenx(final byte[] oldkey, final byte[] newkey) {
    sendCommand(RENAMENX, oldkey, newkey);
  }

  public void dbSize() {
    sendCommand(DBSIZE);
  }

  /**
   * @deprecated Use {@link #expire(byte[], long)}.
   */
  @Deprecated
  public void expire(final byte[] key, final int seconds) {
    sendCommand(EXPIRE, key, toByteArray(seconds));
  }

  public void expire(final byte[] key, final long seconds) {
    sendCommand(EXPIRE, key, toByteArray(seconds));
  }

  public void expireAt(final byte[] key, final long unixTime) {
    sendCommand(EXPIREAT, key, toByteArray(unixTime));
  }

  public void ttl(final byte[] key) {
    sendCommand(TTL, key);
  }

  public void touch(final byte[]... keys) {
    sendCommand(TOUCH, keys);
  }

  public void select(final int index) {
    sendCommand(SELECT, toByteArray(index));
  }

  public void swapDB(final int index1, final int index2) {
    sendCommand(SWAPDB, toByteArray(index1), toByteArray(index2));
  }

  public void move(final byte[] key, final int dbIndex) {
    sendCommand(MOVE, key, toByteArray(dbIndex));
  }

  public void flushAll() {
    sendCommand(FLUSHALL);
  }

  public void getSet(final byte[] key, final byte[] value) {
    sendCommand(GETSET, key, value);
  }

  public void mget(final byte[]... keys) {
    sendCommand(MGET, keys);
  }

  public void setnx(final byte[] key, final byte[] value) {
    sendCommand(SETNX, key, value);
  }

  /**
   * @deprecated Use {@link #setex(byte[], long, byte[])}.
   */
  @Deprecated
  public void setex(final byte[] key, final int seconds, final byte[] value) {
    sendCommand(SETEX, key, toByteArray(seconds), value);
  }

  public void setex(final byte[] key, final long seconds, final byte[] value) {
    sendCommand(SETEX, key, toByteArray(seconds), value);
  }

  public void mset(final byte[]... keysvalues) {
    sendCommand(MSET, keysvalues);
  }

  public void msetnx(final byte[]... keysvalues) {
    sendCommand(MSETNX, keysvalues);
  }

  public void decrBy(final byte[] key, final long decrement) {
    sendCommand(DECRBY, key, toByteArray(decrement));
  }

  public void decr(final byte[] key) {
    sendCommand(DECR, key);
  }

  public void incrBy(final byte[] key, final long increment) {
    sendCommand(INCRBY, key, toByteArray(increment));
  }

  public void incrByFloat(final byte[] key, final double increment) {
    sendCommand(INCRBYFLOAT, key, toByteArray(increment));
  }

  public void incr(final byte[] key) {
    sendCommand(INCR, key);
  }

  public void append(final byte[] key, final byte[] value) {
    sendCommand(APPEND, key, value);
  }

  public void substr(final byte[] key, final int start, final int end) {
    sendCommand(SUBSTR, key, toByteArray(start), toByteArray(end));
  }

  public void hset(final byte[] key, final byte[] field, final byte[] value) {
    sendCommand(HSET, key, field, value);
  }

  public void hset(final byte[] key, final Map<byte[], byte[]> hash) {
    final byte[][] params = new byte[1 + hash.size() * 2][];

    int index = 0;
    params[index++] = key;
    for (final Entry<byte[], byte[]> entry : hash.entrySet()) {
      params[index++] = entry.getKey();
      params[index++] = entry.getValue();
    }
    sendCommand(HSET, params);
  }

  public void hget(final byte[] key, final byte[] field) {
    sendCommand(HGET, key, field);
  }

  public void hsetnx(final byte[] key, final byte[] field, final byte[] value) {
    sendCommand(HSETNX, key, field, value);
  }

  public void hmset(final byte[] key, final Map<byte[], byte[]> hash) {
    final List<byte[]> params = new ArrayList<>();
    params.add(key);

    for (final Entry<byte[], byte[]> entry : hash.entrySet()) {
      params.add(entry.getKey());
      params.add(entry.getValue());
    }
    sendCommand(HMSET, params.toArray(new byte[params.size()][]));
  }

  public void hmget(final byte[] key, final byte[]... fields) {
    sendCommand(HMGET, joinParameters(key, fields));
  }

  public void hincrBy(final byte[] key, final byte[] field, final long value) {
    sendCommand(HINCRBY, key, field, toByteArray(value));
  }

  public void hexists(final byte[] key, final byte[] field) {
    sendCommand(HEXISTS, key, field);
  }

  public void hdel(final byte[] key, final byte[]... fields) {
    sendCommand(HDEL, joinParameters(key, fields));
  }

  public void hlen(final byte[] key) {
    sendCommand(HLEN, key);
  }

  public void hkeys(final byte[] key) {
    sendCommand(HKEYS, key);
  }

  public void hvals(final byte[] key) {
    sendCommand(HVALS, key);
  }

  public void hgetAll(final byte[] key) {
    sendCommand(HGETALL, key);
  }

  public void hrandfield(final byte[] key) {
    sendCommand(HRANDFIELD, key);
  }

  public void hrandfield(final byte[] key, final long count) {
    sendCommand(HRANDFIELD, key, toByteArray(count));
  }

  public void hrandfieldWithValues(final byte[] key, final long count) {
    sendCommand(HRANDFIELD, key, toByteArray(count), WITHVALUES.getRaw());
  }

  public void rpush(final byte[] key, final byte[]... strings) {
    sendCommand(RPUSH, joinParameters(key, strings));
  }

  public void lpush(final byte[] key, final byte[]... strings) {
    sendCommand(LPUSH, joinParameters(key, strings));
  }

  public void llen(final byte[] key) {
    sendCommand(LLEN, key);
  }

  public void lrange(final byte[] key, final long start, final long stop) {
    sendCommand(LRANGE, key, toByteArray(start), toByteArray(stop));
  }

  public void ltrim(final byte[] key, final long start, final long stop) {
    sendCommand(LTRIM, key, toByteArray(start), toByteArray(stop));
  }

  public void lindex(final byte[] key, final long index) {
    sendCommand(LINDEX, key, toByteArray(index));
  }

  public void lset(final byte[] key, final long index, final byte[] value) {
    sendCommand(LSET, key, toByteArray(index), value);
  }

  public void lrem(final byte[] key, final long count, final byte[] value) {
    sendCommand(LREM, key, toByteArray(count), value);
  }

  public void lpop(final byte[] key) {
    sendCommand(LPOP, key);
  }

  public void lpop(final byte[] key, final int count) {
    sendCommand(LPOP, key, toByteArray(count));
  }

  public void lpos(final byte[] key, final byte[] element) {
    sendCommand(LPOS, key, element);
  }

  public void lpos(final byte[] key, final byte[] element, LPosParams params) {
    sendCommand(LPOS, joinParameters(key, element, params.getByteParams()));
  }

  public void lpos(final byte[] key, final byte[] element, final LPosParams params, final long count) {
    sendCommand(
      LPOS,
      joinParameters(key, element, params.getByteParams(Keyword.COUNT.getRaw(), toByteArray(count))));
  }

  public void rpop(final byte[] key) {
    sendCommand(RPOP, key);
  }

  public void rpop(final byte[] key, final int count) {
    sendCommand(RPOP, key, toByteArray(count));
  }

  public void rpoplpush(final byte[] srckey, final byte[] dstkey) {
    sendCommand(RPOPLPUSH, srckey, dstkey);
  }

  public void sadd(final byte[] key, final byte[]... members) {
    sendCommand(SADD, joinParameters(key, members));
  }

  public void smembers(final byte[] key) {
    sendCommand(SMEMBERS, key);
  }

  public void srem(final byte[] key, final byte[]... members) {
    sendCommand(SREM, joinParameters(key, members));
  }

  public void spop(final byte[] key) {
    sendCommand(SPOP, key);
  }

  public void spop(final byte[] key, final long count) {
    sendCommand(SPOP, key, toByteArray(count));
  }

  public void smove(final byte[] srckey, final byte[] dstkey, final byte[] member) {
    sendCommand(SMOVE, srckey, dstkey, member);
  }

  public void scard(final byte[] key) {
    sendCommand(SCARD, key);
  }

  public void sismember(final byte[] key, final byte[] member) {
    sendCommand(SISMEMBER, key, member);
  }

  public void smismember(final byte[] key, final byte[]... members) {
    sendCommand(SMISMEMBER, joinParameters(key, members));
  }

  public void sinter(final byte[]... keys) {
    sendCommand(SINTER, keys);
  }

  public void sinterstore(final byte[] dstkey, final byte[]... keys) {
    sendCommand(SINTERSTORE, joinParameters(dstkey, keys));
  }

  public void sunion(final byte[]... keys) {
    sendCommand(SUNION, keys);
  }

  public void sunionstore(final byte[] dstkey, final byte[]... keys) {
    sendCommand(SUNIONSTORE, joinParameters(dstkey, keys));
  }

  public void sdiff(final byte[]... keys) {
    sendCommand(SDIFF, keys);
  }

  public void sdiffstore(final byte[] dstkey, final byte[]... keys) {
    sendCommand(SDIFFSTORE, joinParameters(dstkey, keys));
  }

  public void srandmember(final byte[] key) {
    sendCommand(SRANDMEMBER, key);
  }

  public void zadd(final byte[] key, final double score, final byte[] member) {
    sendCommand(ZADD, key, toByteArray(score), member);
  }

  public void zadd(final byte[] key, final double score, final byte[] member,
      final ZAddParams params) {
    sendCommand(ZADD, params.getByteParams(key, toByteArray(score), member));
  }

  public void zadd(final byte[] key, final Map<byte[], Double> scoreMembers) {
    ArrayList<byte[]> args = new ArrayList<>(scoreMembers.size() * 2 + 1);
    args.add(key);
    args.addAll(convertScoreMembersToByteArrays(scoreMembers));

    byte[][] argsArray = new byte[args.size()][];
    args.toArray(argsArray);

    sendCommand(ZADD, argsArray);
  }

  public void zadd(final byte[] key, final Map<byte[], Double> scoreMembers, final ZAddParams params) {
    ArrayList<byte[]> args = convertScoreMembersToByteArrays(scoreMembers);
    byte[][] argsArray = new byte[args.size()][];
    args.toArray(argsArray);

    sendCommand(ZADD, params.getByteParams(key, argsArray));
  }

  public void zaddIncr(final byte[] key, final double score, final byte[] member, final ZAddParams params) {
    sendCommand(ZADD, params.getByteParams(key, INCR.getRaw(), toByteArray(score), member));
  }

  public void zrange(final byte[] key, final long start, final long stop) {
    sendCommand(ZRANGE, key, toByteArray(start), toByteArray(stop));
  }

  public void zrem(final byte[] key, final byte[]... members) {
    sendCommand(ZREM, joinParameters(key, members));
  }

  public void zincrby(final byte[] key, final double increment, final byte[] member) {
    sendCommand(ZINCRBY, key, toByteArray(increment), member);
  }

  public void zincrby(final byte[] key, final double increment, final byte[] member,
      final ZIncrByParams params) {
    // Note that it actually calls ZADD with INCR option, so it requires Redis 3.0.2 or upper.
    sendCommand(ZADD, params.getByteParams(key, toByteArray(increment), member));
  }

  public void zrank(final byte[] key, final byte[] member) {
    sendCommand(ZRANK, key, member);
  }

  public void zrevrank(final byte[] key, final byte[] member) {
    sendCommand(ZREVRANK, key, member);
  }

  public void zrevrange(final byte[] key, final long start, final long stop) {
    sendCommand(ZREVRANGE, key, toByteArray(start), toByteArray(stop));
  }

  public void zrangeWithScores(final byte[] key, final long start, final long stop) {
    sendCommand(ZRANGE, key, toByteArray(start), toByteArray(stop), WITHSCORES.getRaw());
  }

  public void zrevrangeWithScores(final byte[] key, final long start, final long stop) {
    sendCommand(ZREVRANGE, key, toByteArray(start), toByteArray(stop), WITHSCORES.getRaw());
  }

  public void zrandmember(final byte[] key) {
    sendCommand(ZRANDMEMBER, key);
  }

  public void zrandmember(final byte[] key, final long count) {
    sendCommand(ZRANDMEMBER, key, toByteArray(count));
  }

  public void zrandmemberWithScores(final byte[] key, final long count) {
    sendCommand(ZRANDMEMBER, key, toByteArray(count), WITHSCORES.getRaw());
  }

  public void zcard(final byte[] key) {
    sendCommand(ZCARD, key);
  }

  public void zscore(final byte[] key, final byte[] member) {
    sendCommand(ZSCORE, key, member);
  }

  public void zmscore(final byte[] key, final byte[]... members) {
    sendCommand(ZMSCORE, joinParameters(key, members));
  }

  public void zpopmax(final byte[] key) {
    sendCommand(ZPOPMAX, key);
  }

  public void zpopmax(final byte[] key, final int count) {
    sendCommand(ZPOPMAX, key, toByteArray(count));
  }

  public void zpopmin(final byte[] key) {
    sendCommand(ZPOPMIN, key);
  }

  public void zpopmin(final byte[] key, final long count) {
    sendCommand(ZPOPMIN, key, toByteArray(count));
  }

  public void multi() {
    sendCommand(MULTI);
    isInMulti = true;
  }

  public void discard() {
    sendCommand(DISCARD);
    isInMulti = false;
    isInWatch = false;
  }

  public void exec() {
    sendCommand(EXEC);
    isInMulti = false;
    isInWatch = false;
  }

  public void watch(final byte[]... keys) {
    sendCommand(WATCH, keys);
    isInWatch = true;
  }

  public void unwatch() {
    sendCommand(UNWATCH);
    isInWatch = false;
  }

  public void sort(final byte[] key) {
    sendCommand(SORT, key);
  }

  public void sort(final byte[] key, final SortingParams sortingParameters) {
    final List<byte[]> args = new ArrayList<>();
    args.add(key);
    args.addAll(sortingParameters.getParams());
    sendCommand(SORT, args.toArray(new byte[args.size()][]));
  }

  public void blpop(final byte[][] args) {
    sendCommand(BLPOP, args);
  }

  public void blpop(final int timeout, final byte[]... keys) {
    final List<byte[]> args = new ArrayList<>();
    Collections.addAll(args, keys);

    args.add(Protocol.toByteArray(timeout));
    blpop(args.toArray(new byte[args.size()][]));
  }

  public void bzpopmax(final int timeout, final byte[]... keys) {
    final List<byte[]> args = new ArrayList<>();
    Collections.addAll(args, keys);

    args.add(Protocol.toByteArray(timeout));
    sendCommand(BZPOPMAX, args.toArray(new byte[args.size()][]));
  }

  public void bzpopmin(final int timeout, final byte[]... keys) {
    final List<byte[]> args = new ArrayList<>();
    Collections.addAll(args, keys);

    args.add(Protocol.toByteArray(timeout));
    sendCommand(BZPOPMIN, args.toArray(new byte[args.size()][]));
  }

  public void sort(final byte[] key, final SortingParams sortingParameters, final byte[] dstkey) {
    final List<byte[]> args = new ArrayList<>();
    args.add(key);
    args.addAll(sortingParameters.getParams());
    args.add(STORE.getRaw());
    args.add(dstkey);
    sendCommand(SORT, args.toArray(new byte[args.size()][]));
  }

  public void sort(final byte[] key, final byte[] dstkey) {
    sendCommand(SORT, key, STORE.getRaw(), dstkey);
  }

  public void brpop(final byte[][] args) {
    sendCommand(BRPOP, args);
  }

  public void brpop(final int timeout, final byte[]... keys) {
    final List<byte[]> args = new ArrayList<>();
    Collections.addAll(args, keys);

    args.add(Protocol.toByteArray(timeout));
    brpop(args.toArray(new byte[args.size()][]));
  }

  public void auth(final String password) {
    setPassword(password);
    sendCommand(AUTH, password);
  }

  public void auth(final String user, final String password) {
    setUser(user);
    setPassword(password);
    sendCommand(AUTH, user, password);
  }

  public void subscribe(final byte[]... channels) {
    sendCommand(SUBSCRIBE, channels);
  }

  public void publish(final byte[] channel, final byte[] message) {
    sendCommand(PUBLISH, channel, message);
  }

  public void unsubscribe() {
    sendCommand(UNSUBSCRIBE);
  }

  public void unsubscribe(final byte[]... channels) {
    sendCommand(UNSUBSCRIBE, channels);
  }

  public void psubscribe(final byte[]... patterns) {
    sendCommand(PSUBSCRIBE, patterns);
  }

  public void punsubscribe() {
    sendCommand(PUNSUBSCRIBE);
  }

  public void punsubscribe(final byte[]... patterns) {
    sendCommand(PUNSUBSCRIBE, patterns);
  }

  public void pubsub(final byte[]... args) {
    sendCommand(PUBSUB, args);
  }

  public void zcount(final byte[] key, final double min, final double max) {
    sendCommand(ZCOUNT, key, toByteArray(min), toByteArray(max));
  }

  public void zcount(final byte[] key, final byte[] min, final byte[] max) {
    sendCommand(ZCOUNT, key, min, max);
  }

  public void zrangeByScore(final byte[] key, final double min, final double max) {
    sendCommand(ZRANGEBYSCORE, key, toByteArray(min), toByteArray(max));
  }

  public void zrangeByScore(final byte[] key, final byte[] min, final byte[] max) {
    sendCommand(ZRANGEBYSCORE, key, min, max);
  }

  public void zrevrangeByScore(final byte[] key, final double max, final double min) {
    sendCommand(ZREVRANGEBYSCORE, key, toByteArray(max), toByteArray(min));
  }

  public void zrevrangeByScore(final byte[] key, final byte[] max, final byte[] min) {
    sendCommand(ZREVRANGEBYSCORE, key, max, min);
  }

  public void zrangeByScore(final byte[] key, final double min, final double max, final int offset,
      final int count) {
    sendCommand(ZRANGEBYSCORE, key, toByteArray(min), toByteArray(max), LIMIT.getRaw(),
      toByteArray(offset), toByteArray(count));
  }

  public void zrevrangeByScore(final byte[] key, final double max, final double min,
      final int offset, final int count) {
    sendCommand(ZREVRANGEBYSCORE, key, toByteArray(max), toByteArray(min), LIMIT.getRaw(),
      toByteArray(offset), toByteArray(count));
  }

  public void zrangeByScoreWithScores(final byte[] key, final double min, final double max) {
    sendCommand(ZRANGEBYSCORE, key, toByteArray(min), toByteArray(max), WITHSCORES.getRaw());
  }

  public void zrevrangeByScoreWithScores(final byte[] key, final double max, final double min) {
    sendCommand(ZREVRANGEBYSCORE, key, toByteArray(max), toByteArray(min), WITHSCORES.getRaw());
  }

  public void zrangeByScoreWithScores(final byte[] key, final double min, final double max,
      final int offset, final int count) {
    sendCommand(ZRANGEBYSCORE, key, toByteArray(min), toByteArray(max), LIMIT.getRaw(),
      toByteArray(offset), toByteArray(count), WITHSCORES.getRaw());
  }

  public void zrevrangeByScoreWithScores(final byte[] key, final double max, final double min,
      final int offset, final int count) {
    sendCommand(ZREVRANGEBYSCORE, key, toByteArray(max), toByteArray(min), LIMIT.getRaw(),
      toByteArray(offset), toByteArray(count), WITHSCORES.getRaw());
  }

  public void zrangeByScore(final byte[] key, final byte[] min, final byte[] max, final int offset,
      final int count) {
    sendCommand(ZRANGEBYSCORE, key, min, max, LIMIT.getRaw(), toByteArray(offset),
      toByteArray(count));
  }

  public void zrevrangeByScore(final byte[] key, final byte[] max, final byte[] min,
      final int offset, final int count) {
    sendCommand(ZREVRANGEBYSCORE, key, max, min, LIMIT.getRaw(), toByteArray(offset),
      toByteArray(count));
  }

  public void zrangeByScoreWithScores(final byte[] key, final byte[] min, final byte[] max) {
    sendCommand(ZRANGEBYSCORE, key, min, max, WITHSCORES.getRaw());
  }

  public void zrevrangeByScoreWithScores(final byte[] key, final byte[] max, final byte[] min) {
    sendCommand(ZREVRANGEBYSCORE, key, max, min, WITHSCORES.getRaw());
  }

  public void zrangeByScoreWithScores(final byte[] key, final byte[] min, final byte[] max,
      final int offset, final int count) {
    sendCommand(ZRANGEBYSCORE, key, min, max, LIMIT.getRaw(), toByteArray(offset),
      toByteArray(count), WITHSCORES.getRaw());
  }

  public void zrevrangeByScoreWithScores(final byte[] key, final byte[] max, final byte[] min,
      final int offset, final int count) {
    sendCommand(ZREVRANGEBYSCORE, key, max, min, LIMIT.getRaw(), toByteArray(offset),
      toByteArray(count), WITHSCORES.getRaw());
  }

  public void zremrangeByRank(final byte[] key, final long start, final long stop) {
    sendCommand(ZREMRANGEBYRANK, key, toByteArray(start), toByteArray(stop));
  }

  public void zremrangeByScore(final byte[] key, final double min, final double max) {
    sendCommand(ZREMRANGEBYSCORE, key, toByteArray(min), toByteArray(max));
  }

  public void zremrangeByScore(final byte[] key, final byte[] min, final byte[] max) {
    sendCommand(ZREMRANGEBYSCORE, key, min, max);
  }

  public void zunionstore(final byte[] dstkey, final byte[]... sets) {
    sendCommand(ZUNIONSTORE, joinParameters(dstkey, toByteArray(sets.length), sets));
  }

  public void zunionstore(final byte[] dstkey, final ZParams params, final byte[]... sets) {
    final List<byte[]> args = new ArrayList<>();
    args.add(dstkey);
    args.add(Protocol.toByteArray(sets.length));
    Collections.addAll(args, sets);

    args.addAll(params.getParams());
    sendCommand(ZUNIONSTORE, args.toArray(new byte[args.size()][]));
  }

  public void zinterstore(final byte[] dstkey, final byte[]... sets) {
    sendCommand(ZINTERSTORE, joinParameters(dstkey, Protocol.toByteArray(sets.length), sets));
  }

  public void zinterstore(final byte[] dstkey, final ZParams params, final byte[]... sets) {
    final List<byte[]> args = new ArrayList<>();
    args.add(dstkey);
    args.add(Protocol.toByteArray(sets.length));
    Collections.addAll(args, sets);

    args.addAll(params.getParams());
    sendCommand(ZINTERSTORE, args.toArray(new byte[args.size()][]));
  }

  public void zlexcount(final byte[] key, final byte[] min, final byte[] max) {
    sendCommand(ZLEXCOUNT, key, min, max);
  }

  public void zrangeByLex(final byte[] key, final byte[] min, final byte[] max) {
    sendCommand(ZRANGEBYLEX, key, min, max);
  }

  public void zrangeByLex(final byte[] key, final byte[] min, final byte[] max, final int offset,
      final int count) {
    sendCommand(ZRANGEBYLEX, key, min, max, LIMIT.getRaw(), toByteArray(offset), toByteArray(count));
  }

  public void zrevrangeByLex(final byte[] key, final byte[] max, final byte[] min) {
    sendCommand(ZREVRANGEBYLEX, key, max, min);
  }

  public void zrevrangeByLex(final byte[] key, final byte[] max, final byte[] min,
      final int offset, final int count) {
    sendCommand(ZREVRANGEBYLEX, key, max, min, LIMIT.getRaw(), toByteArray(offset),
      toByteArray(count));
  }

  public void zremrangeByLex(final byte[] key, final byte[] min, final byte[] max) {
    sendCommand(ZREMRANGEBYLEX, key, min, max);
  }

  public void save() {
    sendCommand(SAVE);
  }

  public void bgsave() {
    sendCommand(BGSAVE);
  }

  public void bgrewriteaof() {
    sendCommand(BGREWRITEAOF);
  }

  public void lastsave() {
    sendCommand(LASTSAVE);
  }

  public void shutdown() {
    sendCommand(SHUTDOWN);
  }

  public void info() {
    sendCommand(INFO);
  }

  public void info(final String section) {
    sendCommand(INFO, section);
  }

  public void monitor() {
    sendCommand(MONITOR);
  }

  public void slaveof(final String host, final int port) {
    sendCommand(SLAVEOF, host, String.valueOf(port));
  }

  public void slaveofNoOne() {
    sendCommand(SLAVEOF, NO.getRaw(), ONE.getRaw());
  }

  public void configGet(final byte[] pattern) {
    sendCommand(CONFIG, Keyword.GET.getRaw(), pattern);
  }

  public void configSet(final byte[] parameter, final byte[] value) {
    sendCommand(CONFIG, Keyword.SET.getRaw(), parameter, value);
  }

  public void strlen(final byte[] key) {
    sendCommand(STRLEN, key);
  }

  public void sync() {
    sendCommand(SYNC);
  }

  public void lpushx(final byte[] key, final byte[]... string) {
    sendCommand(LPUSHX, joinParameters(key, string));
  }

  public void persist(final byte[] key) {
    sendCommand(PERSIST, key);
  }

  public void rpushx(final byte[] key, final byte[]... string) {
    sendCommand(RPUSHX, joinParameters(key, string));
  }

  public void echo(final byte[] string) {
    sendCommand(ECHO, string);
  }

  public void linsert(final byte[] key, final ListPosition where, final byte[] pivot,
      final byte[] value) {
    sendCommand(LINSERT, key, where.raw, pivot, value);
  }

  public void debug(final DebugParams params) {
    sendCommand(DEBUG, params.getCommand());
  }

  public void brpoplpush(final byte[] source, final byte[] destination, final int timeout) {
    sendCommand(BRPOPLPUSH, source, destination, toByteArray(timeout));
  }

  public void configResetStat() {
    sendCommand(CONFIG, Keyword.RESETSTAT.getRaw());
  }

  public void configRewrite() {
    sendCommand(CONFIG, Keyword.REWRITE.getRaw());
  }

  public void setbit(final byte[] key, final long offset, final byte[] value) {
    sendCommand(SETBIT, key, toByteArray(offset), value);
  }

  public void setbit(final byte[] key, final long offset, final boolean value) {
    sendCommand(SETBIT, key, toByteArray(offset), toByteArray(value));
  }

  public void getbit(final byte[] key, final long offset) {
    sendCommand(GETBIT, key, toByteArray(offset));
  }

  public void bitpos(final byte[] key, final boolean value, final BitPosParams params) {
    final List<byte[]> args = new ArrayList<>();
    args.add(key);
    args.add(toByteArray(value));
    args.addAll(params.getParams());
    sendCommand(BITPOS, args.toArray(new byte[args.size()][]));
  }

  public void setrange(final byte[] key, final long offset, final byte[] value) {
    sendCommand(SETRANGE, key, toByteArray(offset), value);
  }

  public void getrange(final byte[] key, final long startOffset, final long endOffset) {
    sendCommand(GETRANGE, key, toByteArray(startOffset), toByteArray(endOffset));
  }

  public void eval(final byte[] script, final byte[] keyCount, final byte[][] params) {
    sendCommand(EVAL, joinParameters(script, keyCount, params));
  }

  public void eval(final byte[] script, final int keyCount, final byte[]... params) {
    sendCommand(EVAL, joinParameters(script, toByteArray(keyCount), params));
  }

  public void evalsha(final byte[] sha1, final byte[] keyCount, final byte[]... params) {
    sendCommand(EVALSHA, joinParameters(sha1, keyCount, params));
  }

  public void evalsha(final byte[] sha1, final int keyCount, final byte[]... params) {
    sendCommand(EVALSHA, joinParameters(sha1, toByteArray(keyCount), params));
  }

  public void scriptFlush() {
    sendCommand(SCRIPT, Keyword.FLUSH.getRaw());
  }

  public void scriptExists(final byte[]... sha1) {
    sendCommand(SCRIPT, joinParameters(Keyword.EXISTS.getRaw(), sha1));
  }

  public void scriptLoad(final byte[] script) {
    sendCommand(SCRIPT, Keyword.LOAD.getRaw(), script);
  }

  public void scriptKill() {
    sendCommand(SCRIPT, Keyword.KILL.getRaw());
  }

  public void slowlogGet() {
    sendCommand(SLOWLOG, Keyword.GET.getRaw());
  }

  public void slowlogGet(final long entries) {
    sendCommand(SLOWLOG, Keyword.GET.getRaw(), toByteArray(entries));
  }

  public void slowlogReset() {
    sendCommand(SLOWLOG, RESET.getRaw());
  }

  public void slowlogLen() {
    sendCommand(SLOWLOG, LEN.getRaw());
  }

  public void objectRefcount(final byte[] key) {
    sendCommand(OBJECT, REFCOUNT.getRaw(), key);
  }

  public void objectIdletime(final byte[] key) {
    sendCommand(OBJECT, IDLETIME.getRaw(), key);
  }

  public void objectEncoding(final byte[] key) {
    sendCommand(OBJECT, ENCODING.getRaw(), key);
  }

  public void objectHelp() {
    sendCommand(OBJECT, HELP.getRaw());
  }

  public void objectFreq(final byte[] key) {
    sendCommand(OBJECT, FREQ.getRaw(), key);
  }

  public void bitcount(final byte[] key) {
    sendCommand(BITCOUNT, key);
  }

  public void bitcount(final byte[] key, final long start, final long end) {
    sendCommand(BITCOUNT, key, toByteArray(start), toByteArray(end));
  }

  public void bitop(final BitOP op, final byte[] destKey, final byte[]... srcKeys) {
    sendCommand(BITOP, joinParameters(op.raw, destKey, srcKeys));
  }

  public void sentinel(final byte[]... args) {
    sendCommand(SENTINEL, args);
  }

  public void dump(final byte[] key) {
    sendCommand(DUMP, key);
  }

  /**
   * @deprecated Use {@link #restore(byte[], long, byte[])}.
   */
  @Deprecated
  public void restore(final byte[] key, final int ttl, final byte[] serializedValue) {
    sendCommand(RESTORE, key, toByteArray(ttl), serializedValue);
  }

  public void restore(final byte[] key, final long ttl, final byte[] serializedValue) {
    sendCommand(RESTORE, key, toByteArray(ttl), serializedValue);
  }

  /**
   * @deprecated Use {@link #restoreReplace(byte[], long, byte[])}.
   */
  @Deprecated
  public void restoreReplace(final byte[] key, final int ttl, final byte[] serializedValue) {
    sendCommand(RESTORE, key, toByteArray(ttl), serializedValue, Keyword.REPLACE.getRaw());
  }

  public void restoreReplace(final byte[] key, final long ttl, final byte[] serializedValue) {
    sendCommand(RESTORE, key, toByteArray(ttl), serializedValue, Keyword.REPLACE.getRaw());
  }

  public void pexpire(final byte[] key, final long milliseconds) {
    sendCommand(PEXPIRE, key, toByteArray(milliseconds));
  }

  public void pexpireAt(final byte[] key, final long millisecondsTimestamp) {
    sendCommand(PEXPIREAT, key, toByteArray(millisecondsTimestamp));
  }

  public void pttl(final byte[] key) {
    sendCommand(PTTL, key);
  }

  public void psetex(final byte[] key, final long milliseconds, final byte[] value) {
    sendCommand(PSETEX, key, toByteArray(milliseconds), value);
  }

  public void srandmember(final byte[] key, final int count) {
    sendCommand(SRANDMEMBER, key, toByteArray(count));
  }

  public void memoryDoctor() {
    sendCommand(MEMORY, Keyword.DOCTOR.getRaw());
  }

  public void memoryUsage(final byte[] key) {
    sendCommand(MEMORY, Keyword.USAGE.getRaw(), key);
  }

  public void memoryUsage(final byte[] key, final int samples) {
    sendCommand(MEMORY, Keyword.USAGE.getRaw(), key, Keyword.SAMPLES.getRaw(), toByteArray(samples));
  }

  public void clientKill(final byte[] ipPort) {
    sendCommand(CLIENT, Keyword.KILL.getRaw(), ipPort);
  }

  public void clientKill(final String ip, final int port) {
    sendCommand(CLIENT, Keyword.KILL.name(), ip + ':' + port);
  }

  public void clientKill(ClientKillParams params) {
    sendCommand(CLIENT, joinParameters(Keyword.KILL.getRaw(), params.getByteParams()));
  }

  public void clientGetname() {
    sendCommand(CLIENT, Keyword.GETNAME.getRaw());
  }

  public void clientList() {
    sendCommand(CLIENT, Keyword.LIST.getRaw());
  }

  public void clientSetname(final byte[] name) {
    sendCommand(CLIENT, Keyword.SETNAME.getRaw(), name);
  }

  public void clientPause(final long timeout) {
    sendCommand(CLIENT, Keyword.PAUSE.getRaw(), toByteArray(timeout));
  }

  public void clientId() {
    sendCommand(CLIENT, Keyword.ID.getRaw());
  }

  public void clientUnblock(final long clientId, final UnblockType unblockType) {
    if (unblockType == null) {
      sendCommand(CLIENT, Keyword.UNBLOCK.getRaw(), toByteArray(clientId));
    } else {
      sendCommand(CLIENT, Keyword.UNBLOCK.getRaw(), toByteArray(clientId), unblockType.getRaw());
    }
  }

  public void time() {
    sendCommand(TIME);
  }

  public void migrate(final String host, final int port, final byte[] key, final int destinationDb,
      final int timeout) {
    sendCommand(MIGRATE, SafeEncoder.encode(host), toByteArray(port), key,
      toByteArray(destinationDb), toByteArray(timeout));
  }

  public void migrate(final String host, final int port, final int destinationDB,
      final int timeout, final MigrateParams params, final byte[]... keys) {
    byte[][] bparams = params.getByteParams();
    int len = 5 + bparams.length + 1 + keys.length;
    byte[][] args = new byte[len][];
    int i = 0;
    args[i++] = SafeEncoder.encode(host);
    args[i++] = toByteArray(port);
    args[i++] = new byte[0];
    args[i++] = toByteArray(destinationDB);
    args[i++] = toByteArray(timeout);
    System.arraycopy(bparams, 0, args, i, bparams.length);
    i += bparams.length;
    args[i++] = Keyword.KEYS.getRaw();
    System.arraycopy(keys, 0, args, i, keys.length);
    sendCommand(MIGRATE, args);
  }

  public void hincrByFloat(final byte[] key, final byte[] field, final double increment) {
    sendCommand(HINCRBYFLOAT, key, field, toByteArray(increment));
  }

  public void scan(final byte[] cursor, final ScanParams params) {
    final List<byte[]> args = new ArrayList<>();
    args.add(cursor);
    args.addAll(params.getParams());
    sendCommand(SCAN, args.toArray(new byte[args.size()][]));
  }

  public void hscan(final byte[] key, final byte[] cursor, final ScanParams params) {
    final List<byte[]> args = new ArrayList<>();
    args.add(key);
    args.add(cursor);
    args.addAll(params.getParams());
    sendCommand(HSCAN, args.toArray(new byte[args.size()][]));
  }

  public void sscan(final byte[] key, final byte[] cursor, final ScanParams params) {
    final List<byte[]> args = new ArrayList<>();
    args.add(key);
    args.add(cursor);
    args.addAll(params.getParams());
    sendCommand(SSCAN, args.toArray(new byte[args.size()][]));
  }

  public void zscan(final byte[] key, final byte[] cursor, final ScanParams params) {
    final List<byte[]> args = new ArrayList<>();
    args.add(key);
    args.add(cursor);
    args.addAll(params.getParams());
    sendCommand(ZSCAN, args.toArray(new byte[args.size()][]));
  }

  public void waitReplicas(final int replicas, final long timeout) {
    sendCommand(WAIT, toByteArray(replicas), toByteArray(timeout));
  }

  public void cluster(final byte[]... args) {
    sendCommand(CLUSTER, args);
  }

  public void asking() {
    sendCommand(ASKING);
  }

  public void pfadd(final byte[] key, final byte[]... elements) {
    sendCommand(PFADD, joinParameters(key, elements));
  }

  public void pfcount(final byte[] key) {
    sendCommand(PFCOUNT, key);
  }

  public void pfcount(final byte[]... keys) {
    sendCommand(PFCOUNT, keys);
  }

  public void pfmerge(final byte[] destkey, final byte[]... sourcekeys) {
    sendCommand(PFMERGE, joinParameters(destkey, sourcekeys));
  }

  public void readonly() {
    sendCommand(READONLY);
  }

  public void geoadd(final byte[] key, final double longitude, final double latitude,
      final byte[] member) {
    sendCommand(GEOADD, key, toByteArray(longitude), toByteArray(latitude), member);
  }

  public void geoadd(final byte[] key, final Map<byte[], GeoCoordinate> memberCoordinateMap) {
    geoadd(key, GeoAddParams.geoAddParams(), memberCoordinateMap);
  }

  public void geoadd(final byte[] key, final GeoAddParams params, final Map<byte[], GeoCoordinate> memberCoordinateMap) {
    List<byte[]> args = new ArrayList<>(memberCoordinateMap.size() * 3);
    args.addAll(convertGeoCoordinateMapToByteArrays(memberCoordinateMap));

    byte[][] argsArray = new byte[args.size()][];
    args.toArray(argsArray);

    sendCommand(GEOADD, params.getByteParams(key, argsArray));
  }

  public void geodist(final byte[] key, final byte[] member1, final byte[] member2) {
    sendCommand(GEODIST, key, member1, member2);
  }

  public void geodist(final byte[] key, final byte[] member1, final byte[] member2,
      final GeoUnit unit) {
    sendCommand(GEODIST, key, member1, member2, unit.raw);
  }

  public void geohash(final byte[] key, final byte[]... members) {
    sendCommand(GEOHASH, joinParameters(key, members));
  }

  public void geopos(final byte[] key, final byte[][] members) {
    sendCommand(GEOPOS, joinParameters(key, members));
  }

  public void georadius(final byte[] key, final double longitude, final double latitude,
      final double radius, final GeoUnit unit) {
    sendCommand(GEORADIUS, key, toByteArray(longitude), toByteArray(latitude), toByteArray(radius),
      unit.raw);
  }

  public void georadiusReadonly(final byte[] key, final double longitude, final double latitude,
      final double radius, final GeoUnit unit) {
    sendCommand(GEORADIUS_RO, key, toByteArray(longitude), toByteArray(latitude),
      toByteArray(radius), unit.raw);
  }

  public void georadius(final byte[] key, final double longitude, final double latitude,
      final double radius, final GeoUnit unit, final GeoRadiusParam param) {
    sendCommand(GEORADIUS, param.getByteParams(key, toByteArray(longitude), toByteArray(latitude),
      toByteArray(radius), unit.raw));
  }

  public void georadiusStore(final byte[] key, final double longitude, final double latitude,
      final double radius, final GeoUnit unit, final GeoRadiusParam param,
      final GeoRadiusStoreParam storeParam) {
    sendCommand(GEORADIUS, param.getByteParams(key, toByteArray(longitude), toByteArray(latitude),
      toByteArray(radius), unit.raw, storeParam.getOption(), storeParam.getKey()));
  }

  public void georadiusReadonly(final byte[] key, final double longitude, final double latitude,
      final double radius, final GeoUnit unit, final GeoRadiusParam param) {
    sendCommand(GEORADIUS_RO, param.getByteParams(key, toByteArray(longitude),
      toByteArray(latitude), toByteArray(radius), unit.raw));
  }

  public void georadiusByMember(final byte[] key, final byte[] member, final double radius,
      final GeoUnit unit) {
    sendCommand(GEORADIUSBYMEMBER, key, member, toByteArray(radius), unit.raw);
  }

  public void georadiusByMemberReadonly(final byte[] key, final byte[] member, final double radius,
      final GeoUnit unit) {
    sendCommand(GEORADIUSBYMEMBER_RO, key, member, toByteArray(radius), unit.raw);
  }

  public void georadiusByMember(final byte[] key, final byte[] member, final double radius,
      final GeoUnit unit, final GeoRadiusParam param) {
    sendCommand(GEORADIUSBYMEMBER, param.getByteParams(key, member, toByteArray(radius), unit.raw));
  }

  public void georadiusByMemberStore(final byte[] key, final byte[] member, final double radius,
      final GeoUnit unit, final GeoRadiusParam param, final GeoRadiusStoreParam storeParam) {
    sendCommand(GEORADIUSBYMEMBER, param.getByteParams(key, member, toByteArray(radius), unit.raw,
      storeParam.getOption(), storeParam.getKey()));
  }

  public void georadiusByMemberReadonly(final byte[] key, final byte[] member, final double radius,
      final GeoUnit unit, final GeoRadiusParam param) {
    sendCommand(GEORADIUSBYMEMBER_RO,
      param.getByteParams(key, member, toByteArray(radius), unit.raw));
  }

  public void moduleLoad(final byte[] path) {
    sendCommand(MODULE, Keyword.LOAD.getRaw(), path);
  }

  public void moduleList() {
    sendCommand(MODULE, Keyword.LIST.getRaw());
  }

  public void moduleUnload(final byte[] name) {
    sendCommand(MODULE, Keyword.UNLOAD.getRaw(), name);
  }

  private ArrayList<byte[]> convertScoreMembersToByteArrays(final Map<byte[], Double> scoreMembers) {
    ArrayList<byte[]> args = new ArrayList<>(scoreMembers.size() * 2);

    for (Map.Entry<byte[], Double> entry : scoreMembers.entrySet()) {
      args.add(toByteArray(entry.getValue()));
      args.add(entry.getKey());
    }

    return args;
  }

  public void aclWhoAmI() {
    sendCommand(ACL, Keyword.WHOAMI.getRaw());
  }

  public void aclGenPass() {
    sendCommand(ACL, Keyword.GENPASS.getRaw());
  }

  public void aclList() {
    sendCommand(ACL, Keyword.LIST.getRaw());
  }

  public void aclUsers() {
    sendCommand(ACL, Keyword.USERS.getRaw());
  }

  public void aclCat() {
    sendCommand(ACL, Keyword.CAT.getRaw());
  }

  public void aclCat(final byte[] category) {
    sendCommand(ACL, Keyword.CAT.getRaw(), category);
  }

  public void aclLog() {
    sendCommand(ACL, Keyword.LOG.getRaw());
  }

  public void aclLog(int limit) {
    sendCommand(ACL, Keyword.LOG.getRaw(), toByteArray(limit));
  }

  public void aclLog(final byte[] option) {
    sendCommand(ACL, Keyword.LOG.getRaw(), option);
  }

  public void aclSetUser(final byte[] name) {
    sendCommand(ACL, Keyword.SETUSER.getRaw(), name);
  }

  public void aclGetUser(final byte[] name) {
    sendCommand(ACL, Keyword.GETUSER.getRaw(), name);
  }

  public void aclSetUser(final byte[] name, byte[][] parameters) {
    sendCommand(ACL, joinParameters(Keyword.SETUSER.getRaw(), name, parameters));
  }

  public void aclDelUser(final byte[] name) {
    sendCommand(ACL, Keyword.DELUSER.getRaw(), name);
  }

  public void aclLoad() {
    sendCommand(ACL, Keyword.LOAD.getRaw());
  }

  public void aclSave() {
    sendCommand(ACL, Keyword.SAVE.getRaw());
  }

  private List<byte[]> convertGeoCoordinateMapToByteArrays(
      final Map<byte[], GeoCoordinate> memberCoordinateMap) {
    List<byte[]> args = new ArrayList<>(memberCoordinateMap.size() * 3);

    for (Entry<byte[], GeoCoordinate> entry : memberCoordinateMap.entrySet()) {
      GeoCoordinate coordinate = entry.getValue();
      args.add(toByteArray(coordinate.getLongitude()));
      args.add(toByteArray(coordinate.getLatitude()));
      args.add(entry.getKey());
    }

    return args;
  }

  public void bitfield(final byte[] key, final byte[]... value) {
    sendCommand(BITFIELD, joinParameters(key, value));
  }

  public void bitfieldReadonly(final byte[] key, final byte[]... arguments) {
    sendCommand(BITFIELD_RO, joinParameters(key, arguments));
  }

  public void hstrlen(final byte[] key, final byte[] field) {
    sendCommand(HSTRLEN, key, field);
  }

  public void xadd(final byte[] key, final byte[] id, final Map<byte[], byte[]> hash, long maxLen,
      boolean approximateLength) {
    int maxLexArgs = 0;
    if (maxLen < Long.MAX_VALUE) { // optional arguments
      if (approximateLength) {
        maxLexArgs = 3; // e.g. MAXLEN ~ 1000
      } else {
        maxLexArgs = 2; // e.g. MAXLEN 1000
      }
    }

    final byte[][] params = new byte[2 + maxLexArgs + hash.size() * 2][];
    int index = 0;
    params[index++] = key;
    if (maxLen < Long.MAX_VALUE) {
      params[index++] = Keyword.MAXLEN.getRaw();
      if (approximateLength) {
        params[index++] = Protocol.BYTES_TILDE;
      }
      params[index++] = toByteArray(maxLen);
    }

    params[index++] = id;
    for (final Entry<byte[], byte[]> entry : hash.entrySet()) {
      params[index++] = entry.getKey();
      params[index++] = entry.getValue();
    }
    sendCommand(XADD, params);
  }

  public void xlen(final byte[] key) {
    sendCommand(XLEN, key);
  }

  /**
   * @deprecated Use {@link #xrange(byte[], byte[], byte[], int)}.
   */
  @Deprecated
  public void xrange(final byte[] key, final byte[] start, final byte[] end, final long count) {
    sendCommand(XRANGE, key, start, end, Keyword.COUNT.getRaw(), toByteArray(count));
  }
<<<<<<< HEAD
  
  public void xrange(final byte[] key, final byte[] start, final byte[] end, final long count) {
    if (count > 0) {
      sendCommand(XRANGE, key, start, end, Keyword.COUNT.getRaw(), toByteArray(count));
    } else {
      sendCommand(XRANGE, key, start, end);
    }
=======

  public void xrange(final byte[] key, final byte[] start, final byte[] end, final int count) {
    sendCommand(XRANGE, key, start, end, Keyword.COUNT.getRaw(), toByteArray(count));
>>>>>>> d269818b
  }

  public void xrevrange(final byte[] key, final byte[] end, final byte[] start, final int count) {
    if (count > 0) {
      sendCommand(XREVRANGE, key, end, start, Keyword.COUNT.getRaw(), toByteArray(count));
    } else {
      sendCommand(XREVRANGE, key, end, start);
    }
  }

  /**
   * @deprecated This method will be removed due to bug regarding {@code block} param. Use
   * {@link #xread(redis.clients.jedis.params.XReadParams, java.util.Map.Entry...)}.
   */
  @Deprecated
  public void xread(final int count, final long block, final Map<byte[], byte[]> streams) {
    final byte[][] params = new byte[3 + streams.size() * 2 + (block > 0 ? 2 : 0)][];

    int streamsIndex = 0;
    params[streamsIndex++] = Keyword.COUNT.getRaw();
    params[streamsIndex++] = toByteArray(count);
    if (block > 0) {
      params[streamsIndex++] = Keyword.BLOCK.getRaw();
      params[streamsIndex++] = toByteArray(block);
    }

    params[streamsIndex++] = Keyword.STREAMS.getRaw();
    int idsIndex = streamsIndex + streams.size();

    for (final Entry<byte[], byte[]> entry : streams.entrySet()) {
      params[streamsIndex++] = entry.getKey();
      params[idsIndex++] = entry.getValue();
    }

    sendCommand(XREAD, params);
  }

  public void xread(final XReadParams params, final Entry<byte[], byte[]>... streams) {
    final byte[][] bparams = params.getByteParams();
    final int paramLength = bparams.length;

    final byte[][] args = new byte[paramLength + 1 + streams.length * 2][];
    System.arraycopy(bparams, 0, args, 0, paramLength);

    args[paramLength] = Keyword.STREAMS.raw;
    int keyIndex = paramLength + 1;
    int idsIndex = keyIndex + streams.length;
    for (final Entry<byte[], byte[]> entry : streams) {
      args[keyIndex++] = entry.getKey();
      args[idsIndex++] = entry.getValue();
    }

    sendCommand(XREAD, args);
  }

  public void xack(final byte[] key, final byte[] group, final byte[]... ids) {
    final byte[][] params = new byte[2 + ids.length][];
    int index = 0;
    params[index++] = key;
    params[index++] = group;
    for (final byte[] id : ids) {
      params[index++] = id;
    }
    sendCommand(XACK, params);
  }

  public void xgroupCreate(final byte[] key, final byte[] groupname, final byte[] id,
      boolean makeStream) {
    if (makeStream) {
      sendCommand(XGROUP, Keyword.CREATE.getRaw(), key, groupname, id, Keyword.MKSTREAM.getRaw());
    } else {
      sendCommand(XGROUP, Keyword.CREATE.getRaw(), key, groupname, id);
    }
  }

  public void xgroupSetID(final byte[] key, final byte[] groupname, final byte[] id) {
    sendCommand(XGROUP, Keyword.SETID.getRaw(), key, groupname, id);
  }

  public void xgroupDestroy(final byte[] key, final byte[] groupname) {
    sendCommand(XGROUP, Keyword.DESTROY.getRaw(), key, groupname);
  }

  public void xgroupDelConsumer(final byte[] key, final byte[] groupname, final byte[] consumerName) {
    sendCommand(XGROUP, Keyword.DELCONSUMER.getRaw(), key, groupname, consumerName);
  }

  public void xdel(final byte[] key, final byte[]... ids) {
    final byte[][] params = new byte[1 + ids.length][];
    int index = 0;
    params[index++] = key;
    for (final byte[] id : ids) {
      params[index++] = id;
    }
    sendCommand(XDEL, params);
  }

  public void xtrim(byte[] key, long maxLen, boolean approximateLength) {
    if (approximateLength) {
      sendCommand(XTRIM, key, Keyword.MAXLEN.getRaw(), Protocol.BYTES_TILDE, toByteArray(maxLen));
    } else {
      sendCommand(XTRIM, key, Keyword.MAXLEN.getRaw(), toByteArray(maxLen));
    }
  }

  /**
   * @deprecated This method will be removed due to bug regarding {@code block} param. Use
   * {@link #xreadGroup(byte..., byte..., redis.clients.jedis.params.XReadGroupParams, java.util.Map.Entry...)}.
   */
  @Deprecated
  public void xreadGroup(byte[] groupname, byte[] consumer, int count, long block, boolean noAck,
      Map<byte[], byte[]> streams) {

    int optional = 0;
    if (count > 0) {
      optional += 2;
    }
    if (block > 0) {
      optional += 2;
    }
    if (noAck) {
      optional += 1;
    }

    final byte[][] params = new byte[4 + optional + streams.size() * 2][];

    int streamsIndex = 0;
    params[streamsIndex++] = Keyword.GROUP.getRaw();
    params[streamsIndex++] = groupname;
    params[streamsIndex++] = consumer;
    if (count > 0) {
      params[streamsIndex++] = Keyword.COUNT.getRaw();
      params[streamsIndex++] = toByteArray(count);
    }
    if (block > 0) {
      params[streamsIndex++] = Keyword.BLOCK.getRaw();
      params[streamsIndex++] = toByteArray(block);
    }
    if (noAck) {
      params[streamsIndex++] = Keyword.NOACK.getRaw();
    }
    params[streamsIndex++] = Keyword.STREAMS.getRaw();

    int idsIndex = streamsIndex + streams.size();
    for (final Entry<byte[], byte[]> entry : streams.entrySet()) {
      params[streamsIndex++] = entry.getKey();
      params[idsIndex++] = entry.getValue();
    }

    sendCommand(XREADGROUP, params);
  }

  public void xreadGroup(byte[] groupname, byte[] consumer, final XReadGroupParams params,
      final Entry<byte[], byte[]>... streams) {
    final byte[][] bparams = params.getByteParams();
    final int paramLength = bparams.length;

    final byte[][] args = new byte[3 + paramLength + 1 + streams.length * 2][];
    int index = 0;
    args[index++] = Keyword.GROUP.raw;
    args[index++] = groupname;
    args[index++] = consumer;
    System.arraycopy(bparams, 0, args, index, paramLength);
    index += paramLength;

    args[index++] = Keyword.STREAMS.raw;
    int keyIndex = index;
    int idsIndex = keyIndex + streams.length;
    for (final Entry<byte[], byte[]> entry : streams) {
      args[keyIndex++] = entry.getKey();
      args[idsIndex++] = entry.getValue();
    }

    sendCommand(XREADGROUP, args);
  }

  public void xpending(byte[] key, byte[] groupname, byte[] start, byte[] end, int count,
      byte[] consumername) {
    if (consumername == null) {
      sendCommand(XPENDING, key, groupname, start, end, toByteArray(count));
    } else {
      sendCommand(XPENDING, key, groupname, start, end, toByteArray(count), consumername);
    }
  }

  public void xpendingSummary(final byte[] key, final byte[] groupname) {
    sendCommand(XPENDING, key, groupname);
  }

  public void xclaim(byte[] key, byte[] groupname, byte[] consumername, long minIdleTime,
      long newIdleTime, int retries, boolean force, byte[][] ids) {

    List<byte[]> arguments = new ArrayList<>(10 + ids.length);

    arguments.add(key);
    arguments.add(groupname);
    arguments.add(consumername);
    arguments.add(toByteArray(minIdleTime));

    Collections.addAll(arguments, ids);

    if (newIdleTime > 0) {
      arguments.add(Keyword.IDLE.getRaw());
      arguments.add(toByteArray(newIdleTime));
    }
    if (retries > 0) {
      arguments.add(Keyword.RETRYCOUNT.getRaw());
      arguments.add(toByteArray(retries));
    }
    if (force) {
      arguments.add(Keyword.FORCE.getRaw());
    }
    sendCommand(XCLAIM, arguments.toArray(new byte[arguments.size()][]));
  }

  private void xclaim(byte[] key, byte[] groupname, byte[] consumername, long minIdleTime,
                           XClaimParams params, byte[][] ids, boolean justId) {
    final byte[][] bparams = params.getByteParams();
    final int paramLength = bparams.length;
    final int idsLength = ids.length;
    final byte[][] args = new byte[4 + paramLength + idsLength + (justId ? 1 : 0)][];
    int index = 0;
    args[index++] = key;
    args[index++] = groupname;
    args[index++] = consumername;
    args[index++] = toByteArray(minIdleTime);
    System.arraycopy(ids, 0, args, index, idsLength);
    index += idsLength;
    System.arraycopy(bparams, 0, args, index, paramLength);
    index += paramLength;
    if (justId) {
      args[index++] = Keyword.JUSTID.getRaw();
    }
    sendCommand(XCLAIM, args);
  }

  public void xclaim(byte[] key, byte[] groupname, byte[] consumername, long minIdleTime,
      XClaimParams params, byte[]... ids) {
    xclaim(key, groupname, consumername, minIdleTime, params, ids, false);
  }

  public void xclaimJustId(byte[] key, byte[] groupname, byte[] consumername, long minIdleTime,
      XClaimParams params, byte[]... ids) {
    xclaim(key, groupname, consumername, minIdleTime, params, ids, true);
  }

  public void xinfoStream(byte[] key) {
    sendCommand(XINFO, Keyword.STREAM.getRaw(), key);
  }

  public void xinfoGroup(byte[] key) {
    sendCommand(XINFO, Keyword.GROUPS.getRaw(), key);
  }

  public void xinfoConsumers(byte[] key, byte[] group) {
    sendCommand(XINFO, Keyword.CONSUMERS.getRaw(), key, group);
  }

  private static byte[][] joinParameters(byte[] first, byte[][] rest) {
    byte[][] result = new byte[rest.length + 1][];
    result[0] = first;
    System.arraycopy(rest, 0, result, 1, rest.length);
    return result;
  }

  private static byte[][] joinParameters(byte[] first, byte[] second, byte[][] rest) {
    byte[][] result = new byte[rest.length + 2][];
    result[0] = first;
    result[1] = second;
    System.arraycopy(rest, 0, result, 2, rest.length);
    return result;
  }
}<|MERGE_RESOLUTION|>--- conflicted
+++ resolved
@@ -1589,19 +1589,13 @@
   public void xrange(final byte[] key, final byte[] start, final byte[] end, final long count) {
     sendCommand(XRANGE, key, start, end, Keyword.COUNT.getRaw(), toByteArray(count));
   }
-<<<<<<< HEAD
-  
-  public void xrange(final byte[] key, final byte[] start, final byte[] end, final long count) {
+
+  public void xrange(final byte[] key, final byte[] start, final byte[] end, final int count) {
     if (count > 0) {
       sendCommand(XRANGE, key, start, end, Keyword.COUNT.getRaw(), toByteArray(count));
     } else {
       sendCommand(XRANGE, key, start, end);
     }
-=======
-
-  public void xrange(final byte[] key, final byte[] start, final byte[] end, final int count) {
-    sendCommand(XRANGE, key, start, end, Keyword.COUNT.getRaw(), toByteArray(count));
->>>>>>> d269818b
   }
 
   public void xrevrange(final byte[] key, final byte[] end, final byte[] start, final int count) {
