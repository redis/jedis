--- conflicted
+++ resolved
@@ -98,13 +98,10 @@
 
   protected UnifiedJedis(ConnectionProvider provider, RedisProtocol protocol) {
     this(new DefaultCommandExecutor(provider), provider, new CommandObjects(), protocol);
-<<<<<<< HEAD
   }
 
   protected UnifiedJedis(ConnectionProvider provider, RedisProtocol protocol, ClientSideCache clientSideCache) {
     this(new DefaultCommandExecutor(provider), provider, new CommandObjects(), protocol, clientSideCache);
-=======
->>>>>>> d87fc6e9
   }
 
   /**
@@ -140,10 +137,7 @@
     RedisProtocol proto = connection.getRedisProtocol();
     if (proto != null) this.commandObjects.setProtocol(proto);
     this.graphCommandObjects = new GraphCommandObjects(this);
-<<<<<<< HEAD
     this.clientSideCache = null; // TODO:
-=======
->>>>>>> d87fc6e9
   }
 
   @Deprecated
@@ -152,12 +146,8 @@
   }
 
   @Deprecated
-<<<<<<< HEAD
-  public UnifiedJedis(Set<HostAndPort> jedisClusterNodes, JedisClientConfig clientConfig, int maxAttempts, Duration maxTotalRetriesDuration) {
-=======
   public UnifiedJedis(Set<HostAndPort> jedisClusterNodes, JedisClientConfig clientConfig, int maxAttempts,
       Duration maxTotalRetriesDuration) {
->>>>>>> d87fc6e9
     this(new ClusterConnectionProvider(jedisClusterNodes, clientConfig), maxAttempts, maxTotalRetriesDuration,
         clientConfig.getRedisProtocol());
   }
@@ -179,15 +169,12 @@
       RedisProtocol protocol) {
     this(new ClusterCommandExecutor(provider, maxAttempts, maxTotalRetriesDuration), provider,
         new ClusterCommandObjects(), protocol);
-<<<<<<< HEAD
   }
 
   protected UnifiedJedis(ClusterConnectionProvider provider, int maxAttempts, Duration maxTotalRetriesDuration,
       RedisProtocol protocol, ClientSideCache clientSideCache) {
     this(new ClusterCommandExecutor(provider, maxAttempts, maxTotalRetriesDuration), provider,
         new ClusterCommandObjects(), protocol, clientSideCache);
-=======
->>>>>>> d87fc6e9
   }
 
   /**
@@ -235,14 +222,9 @@
     this(executor, provider, new CommandObjects());
   }
 
-<<<<<<< HEAD
+  // Uses a fetched connection to process protocol. Should be avoided if possible.
   private UnifiedJedis(CommandExecutor executor, ConnectionProvider provider, CommandObjects commandObjects) {
     this(executor, provider, commandObjects, null, null);
-=======
-  // Uses a fetched connection to process protocol. Should be avoided if possible.
-  private UnifiedJedis(CommandExecutor executor, ConnectionProvider provider, CommandObjects commandObjects) {
-    this(executor, provider, commandObjects, null);
->>>>>>> d87fc6e9
     if (this.provider != null) {
       try (Connection conn = this.provider.getConnection()) {
         if (conn != null) {
@@ -255,7 +237,6 @@
 
   private UnifiedJedis(CommandExecutor executor, ConnectionProvider provider, CommandObjects commandObjects,
       RedisProtocol protocol) {
-<<<<<<< HEAD
     this(executor, provider, commandObjects, protocol, (ClientSideCache) null);
   }
 
@@ -266,19 +247,11 @@
       throw new IllegalArgumentException("Client-side caching is only supported with RESP3.");
     }
 
-=======
->>>>>>> d87fc6e9
     this.provider = provider;
     this.executor = executor;
 
     this.commandObjects = commandObjects;
-<<<<<<< HEAD
     if (protocol != null) this.commandObjects.setProtocol(protocol);
-=======
-    if (protocol != null) {
-      this.commandObjects.setProtocol(protocol);
-    }
->>>>>>> d87fc6e9
 
     this.graphCommandObjects = new GraphCommandObjects(this);
     this.graphCommandObjects.setBaseCommandArgumentsCreator((comm) -> this.commandObjects.commandArguments(comm));
