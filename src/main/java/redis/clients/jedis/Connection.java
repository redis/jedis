--- conflicted
+++ resolved
@@ -3,9 +3,9 @@
 import redis.clients.jedis.Protocol.Command;
 import redis.clients.jedis.exceptions.JedisConnectionException;
 import redis.clients.jedis.exceptions.JedisDataException;
-import redis.clients.util.RedisInputStream;
-import redis.clients.util.RedisOutputStream;
 import redis.clients.util.SafeEncoder;
+import redis.clients.util.SocketChannelReader;
+import redis.clients.util.SocketChannelWriter;
 
 import java.io.Closeable;
 import java.io.IOException;
@@ -16,295 +16,20 @@
 import java.util.ArrayList;
 import java.util.List;
 
-<<<<<<< HEAD
-import redis.clients.jedis.Protocol.Command;
-import redis.clients.jedis.exceptions.JedisConnectionException;
-import redis.clients.jedis.exceptions.JedisDataException;
-import redis.clients.util.*;
-
 public class Connection implements Closeable {
-    private String host;
-    private int port = Protocol.DEFAULT_PORT;
-    private Socket socket;
-    private SocketChannelReader channelReader;
-    private SocketChannelWriter channelWriter;
-    private int timeout = Protocol.DEFAULT_TIMEOUT;
-    private SocketChannel socketChannel;
-
-    public SocketChannel getSocketChannel() {
-	return socketChannel;
-    }
-
-    private boolean broken = false;
-
-    public Socket getSocket() {
-	return socket;
-    }
-
-    public int getTimeout() {
-	return timeout;
-    }
-
-    public void setTimeout(final int timeout) {
-	this.timeout = timeout;
-    }
-
-    public void setTimeoutInfinite() {
-	try {
-	    if (!isConnected()) {
-		connect();
-	    }
-	    socket.setKeepAlive(true);
-	    socket.setSoTimeout(0);
-	} catch (SocketException ex) {
-	    broken = true;
-	    throw new JedisConnectionException(ex);
-	}
-    }
-
-    public void rollbackTimeout() {
-	try {
-	    socket.setSoTimeout(timeout);
-	    socket.setKeepAlive(false);
-	} catch (SocketException ex) {
-	    broken = true;
-	    throw new JedisConnectionException(ex);
-	}
-    }
-
-    public Connection(final String host) {
-	super();
-	this.host = host;
-    }
-
-    protected void flush() {
-	try {
-	    channelWriter.flush();
-	} catch (IOException e) {
-	    throw new JedisConnectionException(e);
-	}
-    }
-
-    protected Connection sendCommand(final Command cmd, final String... args) {
-	final byte[][] bargs = new byte[args.length][];
-	for (int i = 0; i < args.length; i++) {
-	    bargs[i] = SafeEncoder.encode(args[i]);
-	}
-	return sendCommand(cmd, bargs);
-    }
-
-    protected Connection sendCommand(final Command cmd, final byte[]... args) {
-	try {
-	    connect();
-	    Protocol.sendCommand(channelWriter, cmd, args);
-	    return this;
-	} catch (JedisConnectionException ex) {
-	    // Any other exceptions related to connection?
-	    broken = true;
-	    throw ex;
-	}
-    }
-
-    protected Connection sendCommand(final Command cmd) {
-	try {
-	    connect();
-	    Protocol.sendCommand(channelWriter, cmd, new byte[0][]);
-	    return this;
-	} catch (JedisConnectionException ex) {
-	    // Any other exceptions related to connection?
-	    broken = true;
-	    throw ex;
-	}
-    }
-
-    public Connection(final String host, final int port) {
-	super();
-	this.host = host;
-	this.port = port;
-    }
-
-    public String getHost() {
-	return host;
-    }
-
-    public void setHost(final String host) {
-	this.host = host;
-    }
-
-    public int getPort() {
-	return port;
-    }
-
-    public void setPort(final int port) {
-	this.port = port;
-    }
-
-    public Connection() {
-
-    }
-
-    public void connect() {
-	if (!isConnected()) {
-	    try {
-		socketChannel = SocketChannel.open();
-		socket = socketChannel.socket();
-		// ->@wjw_add
-		socket.setReuseAddress(true);
-		socket.setKeepAlive(true); // Will monitor the TCP connection is
-					   // valid
-		socket.setTcpNoDelay(true); // Socket buffer Whetherclosed, to
-					    // ensure timely delivery of data
-		socket.setSoLinger(true, 0); // Control calls close () method,
-					     // the underlying socket is closed
-					     // immediately
-		// <-@wjw_add
-
-		socket.connect(new InetSocketAddress(host, port), timeout);
-		socket.setSoTimeout(timeout);
-		socketChannel.configureBlocking(true);
-		channelReader = new SocketChannelReader(socket.getChannel());
-		channelWriter = new SocketChannelWriter(socket.getChannel());
-	    } catch (IOException ex) {
-		broken = true;
-		throw new JedisConnectionException(ex);
-	    }
-	}
-    }
-
-    @Override
-    public void close() {
-	disconnect();
-    }
-
-    public void disconnect() {
-	if (isConnected()) {
-	    try {
-		if (socketChannel.isConnected()) {
-		    socketChannel.close();
-		}
-		if (!socket.isClosed()) {
-		    socket.close();
-		}
-	    } catch (IOException ex) {
-		broken = true;
-		throw new JedisConnectionException(ex);
-	    }
-	}
-    }
-
-    public boolean isConnected() {
-	return socket != null && socket.isBound() && !socket.isClosed()
-		&& socket.isConnected() && socketChannel.isConnected()
-		&& !socket.isInputShutdown() && !socket.isOutputShutdown();
-    }
-
-    protected String getStatusCodeReply() {
-	flush();
-	final byte[] resp = (byte[]) readProtocolWithCheckingBroken();
-	if (null == resp) {
-	    return null;
-	} else {
-	    return SafeEncoder.encode(resp);
-	}
-    }
-
-    public String getBulkReply() {
-	final byte[] result = getBinaryBulkReply();
-	if (null != result) {
-	    return SafeEncoder.encode(result);
-	} else {
-	    return null;
-	}
-    }
-
-    public byte[] getBinaryBulkReply() {
-	flush();
-	return (byte[]) readProtocolWithCheckingBroken();
-    }
-
-    public Long getIntegerReply() {
-	flush();
-	return (Long) readProtocolWithCheckingBroken();
-    }
-
-    public List<String> getMultiBulkReply() {
-	return BuilderFactory.STRING_LIST.build(getBinaryMultiBulkReply());
-    }
-
-    @SuppressWarnings("unchecked")
-    public List<byte[]> getBinaryMultiBulkReply() {
-	flush();
-	return (List<byte[]>) readProtocolWithCheckingBroken();
-    }
-
-    @SuppressWarnings("unchecked")
-    public List<Object> getRawObjectMultiBulkReply() {
-	return (List<Object>) readProtocolWithCheckingBroken();
-    }
-
-    public List<Object> getObjectMultiBulkReply() {
-	flush();
-	return getRawObjectMultiBulkReply();
-    }
-
-    @SuppressWarnings("unchecked")
-    public List<Long> getIntegerMultiBulkReply() {
-        flush();
-        return (List<Long>) readProtocolWithCheckingBroken();
-    }
-
-    public Object getOne() {
-	flush();
-	return readProtocolWithCheckingBroken();
-    }
-
-    public boolean isBroken() {
-	return broken;
-    }
-
-    protected Object readProtocolWithCheckingBroken() {
-	try {
-	    return Protocol.read(channelReader);
-	} catch (JedisConnectionException exc) {
-	    broken = true;
-	    throw exc;
-	}
-    }
-
-    public List<Object> getMany(int count) {
-	flush();
-	List<Object> responses = new ArrayList<Object>();
-	for (int i = 0; i < count; i++) {
-	    try {
-		responses.add(readProtocolWithCheckingBroken());
-	    } catch (JedisDataException e) {
-		responses.add(e);
-	    }
-	}
-	return responses;
-    }
-=======
-public class Connection implements Closeable {
-
-  private String host = Protocol.DEFAULT_HOST;
+  private String host;
   private int port = Protocol.DEFAULT_PORT;
   private Socket socket;
-  private RedisOutputStream outputStream;
-  private RedisInputStream inputStream;
+  private SocketChannelReader channelReader;
+  private SocketChannelWriter channelWriter;
   private int timeout = Protocol.DEFAULT_TIMEOUT;
+  private SocketChannel socketChannel;
+
+  public SocketChannel getSocketChannel() {
+    return socketChannel;
+  }
+
   private boolean broken = false;
-
-  public Connection() {
-  }
-
-  public Connection(final String host) {
-    this.host = host;
-  }
-
-  public Connection(final String host, final int port) {
-    this.host = host;
-    this.port = port;
-  }
 
   public Socket getSocket() {
     return socket;
@@ -336,6 +61,19 @@
     } catch (SocketException ex) {
       broken = true;
       throw new JedisConnectionException(ex);
+    }
+  }
+
+  public Connection(final String host) {
+    super();
+    this.host = host;
+  }
+
+  protected void flush() {
+    try {
+      channelWriter.flush();
+    } catch (IOException e) {
+      throw new JedisConnectionException(e);
     }
   }
 
@@ -350,7 +88,7 @@
   protected Connection sendCommand(final Command cmd, final byte[]... args) {
     try {
       connect();
-      Protocol.sendCommand(outputStream, cmd, args);
+      Protocol.sendCommand(channelWriter, cmd, args);
       return this;
     } catch (JedisConnectionException ex) {
       // Any other exceptions related to connection?
@@ -362,7 +100,7 @@
   protected Connection sendCommand(final Command cmd) {
     try {
       connect();
-      Protocol.sendCommand(outputStream, cmd, new byte[0][]);
+      Protocol.sendCommand(channelWriter, cmd, new byte[0][]);
       return this;
     } catch (JedisConnectionException ex) {
       // Any other exceptions related to connection?
@@ -371,6 +109,12 @@
     }
   }
 
+  public Connection(final String host, final int port) {
+    super();
+    this.host = host;
+    this.port = port;
+  }
+
   public String getHost() {
     return host;
   }
@@ -385,12 +129,17 @@
 
   public void setPort(final int port) {
     this.port = port;
+  }
+
+  public Connection() {
+
   }
 
   public void connect() {
     if (!isConnected()) {
       try {
-        socket = new Socket();
+        socketChannel = SocketChannel.open();
+        socket = socketChannel.socket();
         // ->@wjw_add
         socket.setReuseAddress(true);
         socket.setKeepAlive(true); // Will monitor the TCP connection is
@@ -404,8 +153,9 @@
 
         socket.connect(new InetSocketAddress(host, port), timeout);
         socket.setSoTimeout(timeout);
-        outputStream = new RedisOutputStream(socket.getOutputStream());
-        inputStream = new RedisInputStream(socket.getInputStream());
+        socketChannel.configureBlocking(true);
+        channelReader = new SocketChannelReader(socket.getChannel());
+        channelWriter = new SocketChannelWriter(socket.getChannel());
       } catch (IOException ex) {
         broken = true;
         throw new JedisConnectionException(ex);
@@ -421,9 +171,10 @@
   public void disconnect() {
     if (isConnected()) {
       try {
-        inputStream.close();
+        if (socketChannel.isConnected()) {
+          socketChannel.close();
+        }
         if (!socket.isClosed()) {
-          outputStream.close();
           socket.close();
         }
       } catch (IOException ex) {
@@ -434,11 +185,12 @@
   }
 
   public boolean isConnected() {
-    return socket != null && socket.isBound() && !socket.isClosed() && socket.isConnected()
+    return socket != null && socket.isBound() && !socket.isClosed()
+        && socket.isConnected() && socketChannel.isConnected()
         && !socket.isInputShutdown() && !socket.isOutputShutdown();
   }
 
-  public String getStatusCodeReply() {
+  protected String getStatusCodeReply() {
     flush();
     final byte[] resp = (byte[]) readProtocolWithCheckingBroken();
     if (null == resp) {
@@ -490,7 +242,7 @@
   @SuppressWarnings("unchecked")
   public List<Long> getIntegerMultiBulkReply() {
     flush();
-    return (List<Long>) Protocol.read(inputStream);
+    return (List<Long>) readProtocolWithCheckingBroken();
   }
 
   public Object getOne() {
@@ -502,27 +254,18 @@
     return broken;
   }
 
-  protected void flush() {
-    try {
-      outputStream.flush();
-    } catch (IOException ex) {
-      broken = true;
-      throw new JedisConnectionException(ex);
-    }
-  }
-
   protected Object readProtocolWithCheckingBroken() {
     try {
-      return Protocol.read(inputStream);
+      return Protocol.read(channelReader);
     } catch (JedisConnectionException exc) {
       broken = true;
       throw exc;
     }
   }
 
-  public List<Object> getMany(final int count) {
-    flush();
-    final List<Object> responses = new ArrayList<Object>(count);
+  public List<Object> getMany(int count) {
+    flush();
+    List<Object> responses = new ArrayList<Object>();
     for (int i = 0; i < count; i++) {
       try {
         responses.add(readProtocolWithCheckingBroken());
@@ -532,5 +275,4 @@
     }
     return responses;
   }
->>>>>>> d33bd409
 }