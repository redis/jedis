--- conflicted
+++ resolved
@@ -1,19 +1,15 @@
 package redis.clients.jedis;
 
-<<<<<<< HEAD
+
 import java.util.HashMap;
-=======
->>>>>>> 25cb2566
 import java.util.Iterator;
 import java.util.List;
 import java.util.Map;
 import java.util.SortedMap;
 import java.util.TreeMap;
-<<<<<<< HEAD
+
 
 import redis.clients.jedis.exceptions.JedisException;
-=======
->>>>>>> 25cb2566
 import redis.clients.util.Hashing;
 
 /**
@@ -40,7 +36,7 @@
 		this.hashAlg = hashAlg;
 
 		init();
-<<<<<<< HEAD
+
 	}
 
 	public void destroy() {
@@ -53,8 +49,6 @@
 		} catch (Exception e) {
 			throw new JedisException("Could not destroy the pool", e);
 		}
-=======
->>>>>>> 25cb2566
 	}
 
 	private void init() {
