--- conflicted
+++ resolved
@@ -11,13 +11,8 @@
 public class BloomFilterExample {
 
     @Test
-<<<<<<< HEAD
-    public void run(){
+    public void run() {
         UnifiedJedis jedis = new UnifiedJedis("redis://localhost:6379");
-=======
-    public void run() {
-        UnifiedJedis unifiedJedis = new UnifiedJedis("redis://localhost:6379");
->>>>>>> d8f30b96
         // HIDE_END
 
         // REMOVE_START
