--- conflicted
+++ resolved
@@ -2396,13 +2396,8 @@
   }
 
   @Override
-<<<<<<< HEAD
-  public   List<byte[]> xreadGroup(final byte[] groupname, final byte[] consumer, final int count, final long block,
-      final boolean noAck, final Map<byte[], byte[]> streams){
-=======
   public List<byte[]> xreadGroup(final byte[] groupname, final byte[] consumer, final int count,
       final long block, final boolean noAck, final Map<byte[], byte[]> streams) {
->>>>>>> 844477cb
 
     byte[][] keys = streams.keySet().toArray(new byte[streams.size()][]);
 
@@ -2435,13 +2430,8 @@
   }
 
   @Override
-<<<<<<< HEAD
-  public List<Object> xpending(final byte[] key, final byte[] groupname, final byte[] start, final byte[] end,
-      final int count, final byte[] consumername) {
-=======
   public List<Object> xpending(final byte[] key, final byte[] groupname, final byte[] start,
       final byte[] end, final int count, final byte[] consumername) {
->>>>>>> 844477cb
     return new JedisClusterCommand<List<Object>>(connectionHandler, maxAttempts) {
       @Override
       public List<Object> execute(Jedis connection) {
@@ -2451,7 +2441,6 @@
   }
 
   @Override
-<<<<<<< HEAD
   public Object xpendingSummary(final byte[] key, final byte[] groupname) {
     return new JedisClusterCommand<Object>(connectionHandler, maxAttempts) {
       @Override
@@ -2462,13 +2451,9 @@
   }
 
   @Override
-  public List<byte[]> xclaim(final byte[] key, final byte[] groupname, final byte[] consumername,
-      final long minIdleTime, final long newIdleTime, final int retries, final boolean force, final byte[][] ids) {
-=======
   public List<byte[]> xclaim(final byte[] key, final byte[] groupname, final byte[] consumername,
       final long minIdleTime, final long newIdleTime, final int retries, final boolean force,
       final byte[][] ids) {
->>>>>>> 844477cb
     return new JedisClusterCommand<List<byte[]>>(connectionHandler, maxAttempts) {
       @Override
       public List<byte[]> execute(Jedis connection) {
