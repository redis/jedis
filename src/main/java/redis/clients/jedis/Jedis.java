--- conflicted
+++ resolved
@@ -3655,12 +3655,13 @@
   }
 
   @Override
-<<<<<<< HEAD
   public String memoryDoctor() {
     checkIsInMultiOrPipeline();
     client.memoryDoctor();
     return client.getBulkReply();
-=======
+  }
+      
+  @Override
   public StreamEntryID xadd(final String key, final StreamEntryID id, final Map<String, String> hash) {
     return xadd(key, id, hash, Long.MAX_VALUE, false);
   }
@@ -3825,6 +3826,5 @@
     client.xclaim( key, group, consumername, minIdleTime, newIdleTime, retries, force, ids);
     
     return BuilderFactory.STREAM_ENTRY_LIST.build(client.getObjectMultiBulkReply());
->>>>>>> 3198e4b6
   }
 }