package redis.clients.jedis;

import java.util.ArrayList;
import java.util.HashSet;
import java.util.Iterator;
import java.util.LinkedHashSet;
import java.util.List;
import java.util.Map;
import java.util.Set;

import redis.clients.jedis.BinaryClient.LIST_POSITION;
import redis.clients.jedis.exceptions.JedisDataException;
import redis.clients.jedis.exceptions.JedisException;
import redis.clients.util.JedisByteHashMap;
import redis.clients.util.SafeEncoder;

public class BinaryJedis implements BinaryJedisCommands {
    protected Client client = null;
<<<<<<< HEAD
    protected String password = null;
    protected JedisShardInfo shardInfo = null;
=======
>>>>>>> 97dd134e

    public BinaryJedis(final String host) {
        client = new Client(host);
    }

    public BinaryJedis(final String host, final int port) {
        client = new Client(host, port);
    }

    public BinaryJedis(final String host, final int port, final int timeout) {
        client = new Client(host, port);
        client.setTimeout(timeout);
    }

    public BinaryJedis(final JedisShardInfo shardInfo) {
        client = new Client(shardInfo.getHost(), shardInfo.getPort());
        client.setTimeout(shardInfo.getTimeout());
<<<<<<< HEAD
        this.password = shardInfo.getPassword();
        this.shardInfo = shardInfo;
=======
        client.setPassword(shardInfo.getPassword());
>>>>>>> 97dd134e
    }

    public String ping() {
        checkIsInMulti();
        client.ping();
        return client.getStatusCodeReply();
    }

    public final JedisShardInfo getShardInfo() {
        return this.shardInfo;
    }

    /**
     * Set the string value as value of the key. The string can't be longer than
     * 1073741824 bytes (1 GB).
     * <p>
     * Time complexity: O(1)
     *
     * @param key
     * @param value
     * @return Status code reply
     */
    public String set(final byte[] key, final byte[] value) {
        checkIsInMulti();
        client.set(key, value);
        return client.getStatusCodeReply();
    }

    /**
     * Get the value of the specified key. If the key does not exist the special
     * value 'nil' is returned. If the value stored at key is not a string an
     * error is returned because GET can only handle string values.
     * <p>
     * Time complexity: O(1)
     *
     * @param key
     * @return Bulk reply
     */
    public byte[] get(final byte[] key) {
        checkIsInMulti();
        client.get(key);
        return client.getBinaryBulkReply();
    }

    /**
     * Ask the server to silently close the connection.
     */
    public void quit() {
        checkIsInMulti();
        client.quit();
    }

    /**
     * Test if the specified key exists. The command returns "0" if the key
     * exists, otherwise "1" is returned. Note that even keys set with an empty
     * string as value will return "1".
     *
     * Time complexity: O(1)
     *
     * @param key
     * @return Integer reply, "1" if the key exists, otherwise "0"
     */
    public Boolean exists(final byte[] key) {
        checkIsInMulti();
        client.exists(key);
        return client.getIntegerReply() == 1;
    }

    /**
     * Remove the specified keys. If a given key does not exist no operation is
     * performed for this key. The command returns the number of keys removed.
     *
     * Time complexity: O(1)
     *
     * @param keys
     * @return Integer reply, specifically: an integer greater than 0 if one or
     *         more keys were removed 0 if none of the specified key existed
     */
    public Long del(final byte[]... keys) {
        checkIsInMulti();
        client.del(keys);
        return client.getIntegerReply();
    }

    /**
     * Return the type of the value stored at key in form of a string. The type
     * can be one of "none", "string", "list", "set". "none" is returned if the
     * key does not exist.
     *
     * Time complexity: O(1)
     *
     * @param key
     * @return Status code reply, specifically: "none" if the key does not exist
     *         "string" if the key contains a String value "list" if the key
     *         contains a List value "set" if the key contains a Set value
     *         "zset" if the key contains a Sorted Set value "hash" if the key
     *         contains a Hash value
     */
    public String type(final byte[] key) {
        checkIsInMulti();
        client.type(key);
        return client.getStatusCodeReply();
    }

    /**
     * Delete all the keys of the currently selected DB. This command never
     * fails.
     *
     * @return Status code reply
     */
    public String flushDB() {
        checkIsInMulti();
        client.flushDB();
        return client.getStatusCodeReply();
    }

    /**
     * Returns all the keys matching the glob-style pattern as space separated
     * strings. For example if you have in the database the keys "foo" and
     * "foobar" the command "KEYS foo*" will return "foo foobar".
     * <p>
     * Note that while the time complexity for this operation is O(n) the
     * constant times are pretty low. For example Redis running on an entry
     * level laptop can scan a 1 million keys database in 40 milliseconds.
     * <b>Still it's better to consider this one of the slow commands that may
     * ruin the DB performance if not used with care.</b>
     * <p>
     * In other words this command is intended only for debugging and special
     * operations like creating a script to change the DB schema. Don't use it
     * in your normal code. Use Redis Sets in order to group together a subset
     * of objects.
     * <p>
     * Glob style patterns examples:
     * <ul>
     * <li>h?llo will match hello hallo hhllo
     * <li>h*llo will match hllo heeeello
     * <li>h[ae]llo will match hello and hallo, but not hillo
     * </ul>
     * <p>
     * Use \ to escape special chars if you want to match them verbatim.
     * <p>
     * Time complexity: O(n) (with n being the number of keys in the DB, and
     * assuming keys and pattern of limited length)
     *
     * @param pattern
     * @return Multi bulk reply
     */
    public Set<byte[]> keys(final byte[] pattern) {
        checkIsInMulti();
        client.keys(pattern);
        final HashSet<byte[]> keySet = new HashSet<byte[]>(client
                .getBinaryMultiBulkReply());
        return keySet;
    }

    /**
     * Return a randomly selected key from the currently selected DB.
     * <p>
     * Time complexity: O(1)
     *
     * @return Singe line reply, specifically the randomly selected key or an
     *         empty string is the database is empty
     */
    public byte[] randomBinaryKey() {
        checkIsInMulti();
        client.randomKey();
        return client.getBinaryBulkReply();
    }

    /**
     * Atomically renames the key oldkey to newkey. If the source and
     * destination name are the same an error is returned. If newkey already
     * exists it is overwritten.
     * <p>
     * Time complexity: O(1)
     *
     * @param oldkey
     * @param newkey
     * @return Status code repy
     */
    public String rename(final byte[] oldkey, final byte[] newkey) {
        checkIsInMulti();
        client.rename(oldkey, newkey);
        return client.getStatusCodeReply();
    }

    /**
     * Rename oldkey into newkey but fails if the destination key newkey already
     * exists.
     * <p>
     * Time complexity: O(1)
     *
     * @param oldkey
     * @param newkey
     * @return Integer reply, specifically: 1 if the key was renamed 0 if the
     *         target key already exist
     */
    public Long renamenx(final byte[] oldkey, final byte[] newkey) {
        checkIsInMulti();
        client.renamenx(oldkey, newkey);
        return client.getIntegerReply();
    }

    /**
     * Return the number of keys in the currently selected database.
     *
     * @return Integer reply
     */
    public Long dbSize() {
        checkIsInMulti();
        client.dbSize();
        return client.getIntegerReply();
    }

    /**
     * Set a timeout on the specified key. After the timeout the key will be
     * automatically deleted by the server. A key with an associated timeout is
     * said to be volatile in Redis terminology.
     * <p>
     * Voltile keys are stored on disk like the other keys, the timeout is
     * persistent too like all the other aspects of the dataset. Saving a
     * dataset containing expires and stopping the server does not stop the flow
     * of time as Redis stores on disk the time when the key will no longer be
     * available as Unix time, and not the remaining seconds.
     * <p>
     * Since Redis 2.1.3 you can update the value of the timeout of a key
     * already having an expire set. It is also possible to undo the expire at
     * all turning the key into a normal key using the {@link #persist(String)
     * PERSIST} command.
     * <p>
     * Time complexity: O(1)
     *
     * @see <ahref="http://code.google.com/p/redis/wiki/ExpireCommand">ExpireCommand</a>
     *
     * @param key
     * @param seconds
     * @return Integer reply, specifically: 1: the timeout was set. 0: the
     *         timeout was not set since the key already has an associated
     *         timeout (this may happen only in Redis versions < 2.1.3, Redis >=
     *         2.1.3 will happily update the timeout), or the key does not
     *         exist.
     */
    public Long expire(final byte[] key, final int seconds) {
        checkIsInMulti();
        client.expire(key, seconds);
        return client.getIntegerReply();
    }

    /**
     * EXPIREAT works exctly like {@link #expire(String, int) EXPIRE} but
     * instead to get the number of seconds representing the Time To Live of the
     * key as a second argument (that is a relative way of specifing the TTL),
     * it takes an absolute one in the form of a UNIX timestamp (Number of
     * seconds elapsed since 1 Gen 1970).
     * <p>
     * EXPIREAT was introduced in order to implement the Append Only File
     * persistence mode so that EXPIRE commands are automatically translated
     * into EXPIREAT commands for the append only file. Of course EXPIREAT can
     * also used by programmers that need a way to simply specify that a given
     * key should expire at a given time in the future.
     * <p>
     * Since Redis 2.1.3 you can update the value of the timeout of a key
     * already having an expire set. It is also possible to undo the expire at
     * all turning the key into a normal key using the {@link #persist(String)
     * PERSIST} command.
     * <p>
     * Time complexity: O(1)
     *
     * @see <ahref="http://code.google.com/p/redis/wiki/ExpireCommand">ExpireCommand</a>
     *
     * @param key
     * @param unixTime
     * @return Integer reply, specifically: 1: the timeout was set. 0: the
     *         timeout was not set since the key already has an associated
     *         timeout (this may happen only in Redis versions < 2.1.3, Redis >=
     *         2.1.3 will happily update the timeout), or the key does not
     *         exist.
     */
    public Long expireAt(final byte[] key, final long unixTime) {
        checkIsInMulti();
        client.expireAt(key, unixTime);
        return client.getIntegerReply();
    }

    /**
     * The TTL command returns the remaining time to live in seconds of a key
     * that has an {@link #expire(String, int) EXPIRE} set. This introspection
     * capability allows a Redis client to check how many seconds a given key
     * will continue to be part of the dataset.
     *
     * @param key
     * @return Integer reply, returns the remaining time to live in seconds of a
     *         key that has an EXPIRE. If the Key does not exists or does not
     *         have an associated expire, -1 is returned.
     */
    public Long ttl(final byte[] key) {
        checkIsInMulti();
        client.ttl(key);
        return client.getIntegerReply();
    }

    /**
     * Select the DB with having the specified zero-based numeric index. For
     * default every new client connection is automatically selected to DB 0.
     *
     * @param index
     * @return Status code reply
     */
    public String select(final int index) {
        checkIsInMulti();
        client.select(index);
        return client.getStatusCodeReply();
    }

    /**
     * Move the specified key from the currently selected DB to the specified
     * destination DB. Note that this command returns 1 only if the key was
     * successfully moved, and 0 if the target key was already there or if the
     * source key was not found at all, so it is possible to use MOVE as a
     * locking primitive.
     *
     * @param key
     * @param dbIndex
     * @return Integer reply, specifically: 1 if the key was moved 0 if the key
     *         was not moved because already present on the target DB or was not
     *         found in the current DB.
     */
    public Long move(final byte[] key, final int dbIndex) {
        checkIsInMulti();
        client.move(key, dbIndex);
        return client.getIntegerReply();
    }

    /**
     * Delete all the keys of all the existing databases, not just the currently
     * selected one. This command never fails.
     *
     * @return Status code reply
     */
    public String flushAll() {
        checkIsInMulti();
        client.flushAll();
        return client.getStatusCodeReply();
    }

    /**
     * GETSET is an atomic set this value and return the old value command. Set
     * key to the string value and return the old value stored at key. The
     * string can't be longer than 1073741824 bytes (1 GB).
     * <p>
     * Time complexity: O(1)
     *
     * @param key
     * @param value
     * @return Bulk reply
     */
    public byte[] getSet(final byte[] key, final byte[] value) {
        checkIsInMulti();
        client.getSet(key, value);
        return client.getBinaryBulkReply();
    }

    /**
     * Get the values of all the specified keys. If one or more keys dont exist
     * or is not of type String, a 'nil' value is returned instead of the value
     * of the specified key, but the operation never fails.
     * <p>
     * Time complexity: O(1) for every key
     *
     * @param keys
     * @return Multi bulk reply
     */
    public List<byte[]> mget(final byte[]... keys) {
        checkIsInMulti();
        client.mget(keys);
        return client.getBinaryMultiBulkReply();
    }

    /**
     * SETNX works exactly like {@link #set(String, String) SET} with the only
     * difference that if the key already exists no operation is performed.
     * SETNX actually means "SET if Not eXists".
     * <p>
     * Time complexity: O(1)
     *
     * @param key
     * @param value
     * @return Integer reply, specifically: 1 if the key was set 0 if the key
     *         was not set
     */
    public Long setnx(final byte[] key, final byte[] value) {
        checkIsInMulti();
        client.setnx(key, value);
        return client.getIntegerReply();
    }

    /**
     * The command is exactly equivalent to the following group of commands:
     * {@link #set(String, String) SET} + {@link #expire(String, int) EXPIRE}.
     * The operation is atomic.
     * <p>
     * Time complexity: O(1)
     *
     * @param key
     * @param seconds
     * @param value
     * @return Status code reply
     */
    public String setex(final byte[] key, final int seconds, final byte[] value) {
        checkIsInMulti();
        client.setex(key, seconds, value);
        return client.getStatusCodeReply();
    }

    /**
     * Set the the respective keys to the respective values. MSET will replace
     * old values with new values, while {@link #msetnx(String...) MSETNX} will
     * not perform any operation at all even if just a single key already
     * exists.
     * <p>
     * Because of this semantic MSETNX can be used in order to set different
     * keys representing different fields of an unique logic object in a way
     * that ensures that either all the fields or none at all are set.
     * <p>
     * Both MSET and MSETNX are atomic operations. This means that for instance
     * if the keys A and B are modified, another client talking to Redis can
     * either see the changes to both A and B at once, or no modification at
     * all.
     *
     * @see #msetnx(String...)
     *
     * @param keysvalues
     * @return Status code reply Basically +OK as MSET can't fail
     */
    public String mset(final byte[]... keysvalues) {
        checkIsInMulti();
        client.mset(keysvalues);
        return client.getStatusCodeReply();
    }

    /**
     * Set the the respective keys to the respective values.
     * {@link #mset(String...) MSET} will replace old values with new values,
     * while MSETNX will not perform any operation at all even if just a single
     * key already exists.
     * <p>
     * Because of this semantic MSETNX can be used in order to set different
     * keys representing different fields of an unique logic object in a way
     * that ensures that either all the fields or none at all are set.
     * <p>
     * Both MSET and MSETNX are atomic operations. This means that for instance
     * if the keys A and B are modified, another client talking to Redis can
     * either see the changes to both A and B at once, or no modification at
     * all.
     *
     * @see #mset(String...)
     *
     * @param keysvalues
     * @return Integer reply, specifically: 1 if the all the keys were set 0 if
     *         no key was set (at least one key already existed)
     */
    public Long msetnx(final byte[]... keysvalues) {
        checkIsInMulti();
        client.msetnx(keysvalues);
        return client.getIntegerReply();
    }

    /**
     * IDECRBY work just like {@link #decr(String) INCR} but instead to
     * decrement by 1 the decrement is integer.
     * <p>
     * INCR commands are limited to 64 bit signed integers.
     * <p>
     * Note: this is actually a string operation, that is, in Redis there are
     * not "integer" types. Simply the string stored at the key is parsed as a
     * base 10 64 bit signed integer, incremented, and then converted back as a
     * string.
     * <p>
     * Time complexity: O(1)
     *
     * @see #incr(String)
     * @see #decr(String)
     * @see #incrBy(String, int)
     *
     * @param key
     * @param integer
     * @return Integer reply, this commands will reply with the new value of key
     *         after the increment.
     */
    public Long decrBy(final byte[] key, final long integer) {
        checkIsInMulti();
        client.decrBy(key, integer);
        return client.getIntegerReply();
    }

    /**
     * Decrement the number stored at key by one. If the key does not exist or
     * contains a value of a wrong type, set the key to the value of "0" before
     * to perform the decrement operation.
     * <p>
     * INCR commands are limited to 64 bit signed integers.
     * <p>
     * Note: this is actually a string operation, that is, in Redis there are
     * not "integer" types. Simply the string stored at the key is parsed as a
     * base 10 64 bit signed integer, incremented, and then converted back as a
     * string.
     * <p>
     * Time complexity: O(1)
     *
     * @see #incr(String)
     * @see #incrBy(String, int)
     * @see #decrBy(String, int)
     *
     * @param key
     * @return Integer reply, this commands will reply with the new value of key
     *         after the increment.
     */
    public Long decr(final byte[] key) {
        checkIsInMulti();
        client.decr(key);
        return client.getIntegerReply();
    }

    /**
     * INCRBY work just like {@link #incr(String) INCR} but instead to increment
     * by 1 the increment is integer.
     * <p>
     * INCR commands are limited to 64 bit signed integers.
     * <p>
     * Note: this is actually a string operation, that is, in Redis there are
     * not "integer" types. Simply the string stored at the key is parsed as a
     * base 10 64 bit signed integer, incremented, and then converted back as a
     * string.
     * <p>
     * Time complexity: O(1)
     *
     * @see #incr(String)
     * @see #decr(String)
     * @see #decrBy(String, int)
     *
     * @param key
     * @param integer
     * @return Integer reply, this commands will reply with the new value of key
     *         after the increment.
     */
    public Long incrBy(final byte[] key, final long integer) {
        checkIsInMulti();
        client.incrBy(key, integer);
        return client.getIntegerReply();
    }

    /**
     * Increment the number stored at key by one. If the key does not exist or
     * contains a value of a wrong type, set the key to the value of "0" before
     * to perform the increment operation.
     * <p>
     * INCR commands are limited to 64 bit signed integers.
     * <p>
     * Note: this is actually a string operation, that is, in Redis there are
     * not "integer" types. Simply the string stored at the key is parsed as a
     * base 10 64 bit signed integer, incremented, and then converted back as a
     * string.
     * <p>
     * Time complexity: O(1)
     *
     * @see #incrBy(String, int)
     * @see #decr(String)
     * @see #decrBy(String, int)
     *
     * @param key
     * @return Integer reply, this commands will reply with the new value of key
     *         after the increment.
     */
    public Long incr(final byte[] key) {
        checkIsInMulti();
        client.incr(key);
        return client.getIntegerReply();
    }

    /**
     * If the key already exists and is a string, this command appends the
     * provided value at the end of the string. If the key does not exist it is
     * created and set as an empty string, so APPEND will be very similar to SET
     * in this special case.
     * <p>
     * Time complexity: O(1). The amortized time complexity is O(1) assuming the
     * appended value is small and the already present value is of any size,
     * since the dynamic string library used by Redis will double the free space
     * available on every reallocation.
     *
     * @param key
     * @param value
     * @return Integer reply, specifically the total length of the string after
     *         the append operation.
     */
    public Long append(final byte[] key, final byte[] value) {
        checkIsInMulti();
        client.append(key, value);
        return client.getIntegerReply();
    }

    /**
     * Return a subset of the string from offset start to offset end (both
     * offsets are inclusive). Negative offsets can be used in order to provide
     * an offset starting from the end of the string. So -1 means the last char,
     * -2 the penultimate and so forth.
     * <p>
     * The function handles out of range requests without raising an error, but
     * just limiting the resulting range to the actual length of the string.
     * <p>
     * Time complexity: O(start+n) (with start being the start index and n the
     * total length of the requested range). Note that the lookup part of this
     * command is O(1) so for small strings this is actually an O(1) command.
     *
     * @param key
     * @param start
     * @param end
     * @return Bulk reply
     */
    public byte[] substr(final byte[] key, final int start, final int end) {
        checkIsInMulti();
        client.substr(key, start, end);
        return client.getBinaryBulkReply();
    }

    /**
     *
     * Set the specified hash field to the specified value.
     * <p>
     * If key does not exist, a new key holding a hash is created.
     * <p>
     * <b>Time complexity:</b> O(1)
     *
     * @param key
     * @param field
     * @param value
     * @return If the field already exists, and the HSET just produced an update
     *         of the value, 0 is returned, otherwise if a new field is created
     *         1 is returned.
     */
    public Long hset(final byte[] key, final byte[] field, final byte[] value) {
        checkIsInMulti();
        client.hset(key, field, value);
        return client.getIntegerReply();
    }

    /**
     * If key holds a hash, retrieve the value associated to the specified
     * field.
     * <p>
     * If the field is not found or the key does not exist, a special 'nil'
     * value is returned.
     * <p>
     * <b>Time complexity:</b> O(1)
     *
     * @param key
     * @param field
     * @return Bulk reply
     */
    public byte[] hget(final byte[] key, final byte[] field) {
        checkIsInMulti();
        client.hget(key, field);
        return client.getBinaryBulkReply();
    }

    /**
     *
     * Set the specified hash field to the specified value if the field not
     * exists. <b>Time complexity:</b> O(1)
     *
     * @param key
     * @param field
     * @param value
     * @return If the field already exists, 0 is returned, otherwise if a new
     *         field is created 1 is returned.
     */
    public Long hsetnx(final byte[] key, final byte[] field, final byte[] value) {
        checkIsInMulti();
        client.hsetnx(key, field, value);
        return client.getIntegerReply();
    }

    /**
     * Set the respective fields to the respective values. HMSET replaces old
     * values with new values.
     * <p>
     * If key does not exist, a new key holding a hash is created.
     * <p>
     * <b>Time complexity:</b> O(N) (with N being the number of fields)
     *
     * @param key
     * @param hash
     * @return Always OK because HMSET can't fail
     */
    public String hmset(final byte[] key, final Map<byte[], byte[]> hash) {
        checkIsInMulti();
        client.hmset(key, hash);
        return client.getStatusCodeReply();
    }

    /**
     * Retrieve the values associated to the specified fields.
     * <p>
     * If some of the specified fields do not exist, nil values are returned.
     * Non existing keys are considered like empty hashes.
     * <p>
     * <b>Time complexity:</b> O(N) (with N being the number of fields)
     *
     * @param key
     * @param fields
     * @return Multi Bulk Reply specifically a list of all the values associated
     *         with the specified fields, in the same order of the request.
     */
    public List<byte[]> hmget(final byte[] key, final byte[]... fields) {
        checkIsInMulti();
        client.hmget(key, fields);
        return client.getBinaryMultiBulkReply();
    }

    /**
     * Increment the number stored at field in the hash at key by value. If key
     * does not exist, a new key holding a hash is created. If field does not
     * exist or holds a string, the value is set to 0 before applying the
     * operation. Since the value argument is signed you can use this command to
     * perform both increments and decrements.
     * <p>
     * The range of values supported by HINCRBY is limited to 64 bit signed
     * integers.
     * <p>
     * <b>Time complexity:</b> O(1)
     *
     * @param key
     * @param field
     * @param value
     * @return Integer reply The new value at field after the increment
     *         operation.
     */
    public Long hincrBy(final byte[] key, final byte[] field, final long value) {
        checkIsInMulti();
        client.hincrBy(key, field, value);
        return client.getIntegerReply();
    }

    /**
     * Test for existence of a specified field in a hash.
     *
     * <b>Time complexity:</b> O(1)
     *
     * @param key
     * @param field
     * @return Return 1 if the hash stored at key contains the specified field.
     *         Return 0 if the key is not found or the field is not present.
     */
    public Boolean hexists(final byte[] key, final byte[] field) {
        checkIsInMulti();
        client.hexists(key, field);
        return client.getIntegerReply() == 1;
    }

    /**
     * Remove the specified field from an hash stored at key.
     * <p>
     * <b>Time complexity:</b> O(1)
     *
     * @param key
     * @param field
     * @return If the field was present in the hash it is deleted and 1 is
     *         returned, otherwise 0 is returned and no operation is performed.
     */
    public Long hdel(final byte[] key, final byte[] field) {
        checkIsInMulti();
        client.hdel(key, field);
        return client.getIntegerReply();
    }

    /**
     * Return the number of items in a hash.
     * <p>
     * <b>Time complexity:</b> O(1)
     *
     * @param key
     * @return The number of entries (fields) contained in the hash stored at
     *         key. If the specified key does not exist, 0 is returned assuming
     *         an empty hash.
     */
    public Long hlen(final byte[] key) {
        checkIsInMulti();
        client.hlen(key);
        return client.getIntegerReply();
    }

    /**
     * Return all the fields in a hash.
     * <p>
     * <b>Time complexity:</b> O(N), where N is the total number of entries
     *
     * @param key
     * @return All the fields names contained into a hash.
     */
    public Set<byte[]> hkeys(final byte[] key) {
        checkIsInMulti();
        client.hkeys(key);
        final List<byte[]> lresult = client.getBinaryMultiBulkReply();
        return new HashSet<byte[]>(lresult);
    }

    /**
     * Return all the values in a hash.
     * <p>
     * <b>Time complexity:</b> O(N), where N is the total number of entries
     *
     * @param key
     * @return All the fields values contained into a hash.
     */
    public List<byte[]> hvals(final byte[] key) {
        checkIsInMulti();
        client.hvals(key);
        final List<byte[]> lresult = client.getBinaryMultiBulkReply();
        return lresult;
    }

    /**
     * Return all the fields and associated values in a hash.
     * <p>
     * <b>Time complexity:</b> O(N), where N is the total number of entries
     *
     * @param key
     * @return All the fields and values contained into a hash.
     */
    public Map<byte[], byte[]> hgetAll(final byte[] key) {
        checkIsInMulti();
        client.hgetAll(key);
        final List<byte[]> flatHash = client.getBinaryMultiBulkReply();
        final Map<byte[], byte[]> hash = new JedisByteHashMap();
        final Iterator<byte[]> iterator = flatHash.iterator();
        while (iterator.hasNext()) {
            hash.put(iterator.next(), iterator.next());
        }

        return hash;
    }

    /**
     * Add the string value to the head (LPUSH) or tail (RPUSH) of the list
     * stored at key. If the key does not exist an empty list is created just
     * before the append operation. If the key exists but is not a List an error
     * is returned.
     * <p>
     * Time complexity: O(1)
     *
     * @see BinaryJedis#lpush(String, String)
     *
     * @param key
     * @param string
     * @return Integer reply, specifically, the number of elements inside the
     *         list after the push operation.
     */
    public Long rpush(final byte[] key, final byte[] string) {
        checkIsInMulti();
        client.rpush(key, string);
        return client.getIntegerReply();
    }

    /**
     * Add the string value to the head (LPUSH) or tail (RPUSH) of the list
     * stored at key. If the key does not exist an empty list is created just
     * before the append operation. If the key exists but is not a List an error
     * is returned.
     * <p>
     * Time complexity: O(1)
     *
     * @see BinaryJedis#rpush(String, String)
     *
     * @param key
     * @param string
     * @return Integer reply, specifically, the number of elements inside the
     *         list after the push operation.
     */
    public Long lpush(final byte[] key, final byte[] string) {
        checkIsInMulti();
        client.lpush(key, string);
        return client.getIntegerReply();
    }

    /**
     * Return the length of the list stored at the specified key. If the key
     * does not exist zero is returned (the same behaviour as for empty lists).
     * If the value stored at key is not a list an error is returned.
     * <p>
     * Time complexity: O(1)
     *
     * @param key
     * @return The length of the list.
     */
    public Long llen(final byte[] key) {
        checkIsInMulti();
        client.llen(key);
        return client.getIntegerReply();
    }

    /**
     * Return the specified elements of the list stored at the specified key.
     * Start and end are zero-based indexes. 0 is the first element of the list
     * (the list head), 1 the next element and so on.
     * <p>
     * For example LRANGE foobar 0 2 will return the first three elements of the
     * list.
     * <p>
     * start and end can also be negative numbers indicating offsets from the
     * end of the list. For example -1 is the last element of the list, -2 the
     * penultimate element and so on.
     * <p>
     * <b>Consistency with range functions in various programming languages</b>
     * <p>
     * Note that if you have a list of numbers from 0 to 100, LRANGE 0 10 will
     * return 11 elements, that is, rightmost item is included. This may or may
     * not be consistent with behavior of range-related functions in your
     * programming language of choice (think Ruby's Range.new, Array#slice or
     * Python's range() function).
     * <p>
     * LRANGE behavior is consistent with one of Tcl.
     * <p>
     * <b>Out-of-range indexes</b>
     * <p>
     * Indexes out of range will not produce an error: if start is over the end
     * of the list, or start > end, an empty list is returned. If end is over
     * the end of the list Redis will threat it just like the last element of
     * the list.
     * <p>
     * Time complexity: O(start+n) (with n being the length of the range and
     * start being the start offset)
     *
     * @param key
     * @param start
     * @param end
     * @return Multi bulk reply, specifically a list of elements in the
     *         specified range.
     */
    public List<byte[]> lrange(final byte[] key, final int start, final int end) {
        checkIsInMulti();
        client.lrange(key, start, end);
        return client.getBinaryMultiBulkReply();
    }

    /**
     * Trim an existing list so that it will contain only the specified range of
     * elements specified. Start and end are zero-based indexes. 0 is the first
     * element of the list (the list head), 1 the next element and so on.
     * <p>
     * For example LTRIM foobar 0 2 will modify the list stored at foobar key so
     * that only the first three elements of the list will remain.
     * <p>
     * start and end can also be negative numbers indicating offsets from the
     * end of the list. For example -1 is the last element of the list, -2 the
     * penultimate element and so on.
     * <p>
     * Indexes out of range will not produce an error: if start is over the end
     * of the list, or start > end, an empty list is left as value. If end over
     * the end of the list Redis will threat it just like the last element of
     * the list.
     * <p>
     * Hint: the obvious use of LTRIM is together with LPUSH/RPUSH. For example:
     * <p>
     * {@code lpush("mylist", "someelement"); ltrim("mylist", 0, 99); * }
     * <p>
     * The above two commands will push elements in the list taking care that
     * the list will not grow without limits. This is very useful when using
     * Redis to store logs for example. It is important to note that when used
     * in this way LTRIM is an O(1) operation because in the average case just
     * one element is removed from the tail of the list.
     * <p>
     * Time complexity: O(n) (with n being len of list - len of range)
     *
     * @param key
     * @param start
     * @param end
     * @return Status code reply
     */
    public String ltrim(final byte[] key, final int start, final int end) {
        checkIsInMulti();
        client.ltrim(key, start, end);
        return client.getStatusCodeReply();
    }

    /**
     * Return the specified element of the list stored at the specified key. 0
     * is the first element, 1 the second and so on. Negative indexes are
     * supported, for example -1 is the last element, -2 the penultimate and so
     * on.
     * <p>
     * If the value stored at key is not of list type an error is returned. If
     * the index is out of range a 'nil' reply is returned.
     * <p>
     * Note that even if the average time complexity is O(n) asking for the
     * first or the last element of the list is O(1).
     * <p>
     * Time complexity: O(n) (with n being the length of the list)
     *
     * @param key
     * @param index
     * @return Bulk reply, specifically the requested element
     */
    public byte[] lindex(final byte[] key, final int index) {
        checkIsInMulti();
        client.lindex(key, index);
        return client.getBinaryBulkReply();
    }

    /**
     * Set a new value as the element at index position of the List at key.
     * <p>
     * Out of range indexes will generate an error.
     * <p>
     * Similarly to other list commands accepting indexes, the index can be
     * negative to access elements starting from the end of the list. So -1 is
     * the last element, -2 is the penultimate, and so forth.
     * <p>
     * <b>Time complexity:</b>
     * <p>
     * O(N) (with N being the length of the list), setting the first or last
     * elements of the list is O(1).
     *
     * @see #lindex(String, int)
     *
     * @param key
     * @param index
     * @param value
     * @return Status code reply
     */
    public String lset(final byte[] key, final int index, final byte[] value) {
        checkIsInMulti();
        client.lset(key, index, value);
        return client.getStatusCodeReply();
    }

    /**
     * Remove the first count occurrences of the value element from the list. If
     * count is zero all the elements are removed. If count is negative elements
     * are removed from tail to head, instead to go from head to tail that is
     * the normal behaviour. So for example LREM with count -2 and hello as
     * value to remove against the list (a,b,c,hello,x,hello,hello) will lave
     * the list (a,b,c,hello,x). The number of removed elements is returned as
     * an integer, see below for more information about the returned value. Note
     * that non existing keys are considered like empty lists by LREM, so LREM
     * against non existing keys will always return 0.
     * <p>
     * Time complexity: O(N) (with N being the length of the list)
     *
     * @param key
     * @param count
     * @param value
     * @return Integer Reply, specifically: The number of removed elements if
     *         the operation succeeded
     */
    public Long lrem(final byte[] key, final int count, final byte[] value) {
        checkIsInMulti();
        client.lrem(key, count, value);
        return client.getIntegerReply();
    }

    /**
     * Atomically return and remove the first (LPOP) or last (RPOP) element of
     * the list. For example if the list contains the elements "a","b","c" LPOP
     * will return "a" and the list will become "b","c".
     * <p>
     * If the key does not exist or the list is already empty the special value
     * 'nil' is returned.
     *
     * @see #rpop(String)
     *
     * @param key
     * @return Bulk reply
     */
    public byte[] lpop(final byte[] key) {
        checkIsInMulti();
        client.lpop(key);
        return client.getBinaryBulkReply();
    }

    /**
     * Atomically return and remove the first (LPOP) or last (RPOP) element of
     * the list. For example if the list contains the elements "a","b","c" LPOP
     * will return "a" and the list will become "b","c".
     * <p>
     * If the key does not exist or the list is already empty the special value
     * 'nil' is returned.
     *
     * @see #lpop(String)
     *
     * @param key
     * @return Bulk reply
     */
    public byte[] rpop(final byte[] key) {
        checkIsInMulti();
        client.rpop(key);
        return client.getBinaryBulkReply();
    }

    /**
     * Atomically return and remove the last (tail) element of the srckey list,
     * and push the element as the first (head) element of the dstkey list. For
     * example if the source list contains the elements "a","b","c" and the
     * destination list contains the elements "foo","bar" after an RPOPLPUSH
     * command the content of the two lists will be "a","b" and "c","foo","bar".
     * <p>
     * If the key does not exist or the list is already empty the special value
     * 'nil' is returned. If the srckey and dstkey are the same the operation is
     * equivalent to removing the last element from the list and pusing it as
     * first element of the list, so it's a "list rotation" command.
     * <p>
     * Time complexity: O(1)
     *
     * @param srckey
     * @param dstkey
     * @return Bulk reply
     */
    public byte[] rpoplpush(final byte[] srckey, final byte[] dstkey) {
        checkIsInMulti();
        client.rpoplpush(srckey, dstkey);
        return client.getBinaryBulkReply();
    }

    /**
     * Add the specified member to the set value stored at key. If member is
     * already a member of the set no operation is performed. If key does not
     * exist a new set with the specified member as sole member is created. If
     * the key exists but does not hold a set value an error is returned.
     * <p>
     * Time complexity O(1)
     *
     * @param key
     * @param member
     * @return Integer reply, specifically: 1 if the new element was added 0 if
     *         the element was already a member of the set
     */
    public Long sadd(final byte[] key, final byte[] member) {
        checkIsInMulti();
        client.sadd(key, member);
        return client.getIntegerReply();
    }

    /**
     * Return all the members (elements) of the set value stored at key. This is
     * just syntax glue for {@link #sinter(String...) SINTER}.
     * <p>
     * Time complexity O(N)
     *
     * @param key
     * @return Multi bulk reply
     */
    public Set<byte[]> smembers(final byte[] key) {
        checkIsInMulti();
        client.smembers(key);
        final List<byte[]> members = client.getBinaryMultiBulkReply();
        return new HashSet<byte[]>(members);
    }

    /**
     * Remove the specified member from the set value stored at key. If member
     * was not a member of the set no operation is performed. If key does not
     * hold a set value an error is returned.
     * <p>
     * Time complexity O(1)
     *
     * @param key
     * @param member
     * @return Integer reply, specifically: 1 if the new element was removed 0
     *         if the new element was not a member of the set
     */
    public Long srem(final byte[] key, final byte[] member) {
        checkIsInMulti();
        client.srem(key, member);
        return client.getIntegerReply();
    }

    /**
     * Remove a random element from a Set returning it as return value. If the
     * Set is empty or the key does not exist, a nil object is returned.
     * <p>
     * The {@link #srandmember(String)} command does a similar work but the
     * returned element is not removed from the Set.
     * <p>
     * Time complexity O(1)
     *
     * @param key
     * @return Bulk reply
     */
    public byte[] spop(final byte[] key) {
        checkIsInMulti();
        client.spop(key);
        return client.getBinaryBulkReply();
    }

    /**
     * Move the specifided member from the set at srckey to the set at dstkey.
     * This operation is atomic, in every given moment the element will appear
     * to be in the source or destination set for accessing clients.
     * <p>
     * If the source set does not exist or does not contain the specified
     * element no operation is performed and zero is returned, otherwise the
     * element is removed from the source set and added to the destination set.
     * On success one is returned, even if the element was already present in
     * the destination set.
     * <p>
     * An error is raised if the source or destination keys contain a non Set
     * value.
     * <p>
     * Time complexity O(1)
     *
     * @param srckey
     * @param dstkey
     * @param member
     * @return Integer reply, specifically: 1 if the element was moved 0 if the
     *         element was not found on the first set and no operation was
     *         performed
     */
    public Long smove(final byte[] srckey, final byte[] dstkey,
            final byte[] member) {
        checkIsInMulti();
        client.smove(srckey, dstkey, member);
        return client.getIntegerReply();
    }

    /**
     * Return the set cardinality (number of elements). If the key does not
     * exist 0 is returned, like for empty sets.
     *
     * @param key
     * @return Integer reply, specifically: the cardinality (number of elements)
     *         of the set as an integer.
     */
    public Long scard(final byte[] key) {
        checkIsInMulti();
        client.scard(key);
        return client.getIntegerReply();
    }

    /**
     * Return 1 if member is a member of the set stored at key, otherwise 0 is
     * returned.
     * <p>
     * Time complexity O(1)
     *
     * @param key
     * @param member
     * @return Integer reply, specifically: 1 if the element is a member of the
     *         set 0 if the element is not a member of the set OR if the key
     *         does not exist
     */
    public Boolean sismember(final byte[] key, final byte[] member) {
        checkIsInMulti();
        client.sismember(key, member);
        return client.getIntegerReply() == 1;
    }

    /**
     * Return the members of a set resulting from the intersection of all the
     * sets hold at the specified keys. Like in
     * {@link #lrange(String, int, int) LRANGE} the result is sent to the client
     * as a multi-bulk reply (see the protocol specification for more
     * information). If just a single key is specified, then this command
     * produces the same result as {@link #smembers(String) SMEMBERS}. Actually
     * SMEMBERS is just syntax sugar for SINTER.
     * <p>
     * Non existing keys are considered like empty sets, so if one of the keys
     * is missing an empty set is returned (since the intersection with an empty
     * set always is an empty set).
     * <p>
     * Time complexity O(N*M) worst case where N is the cardinality of the
     * smallest set and M the number of sets
     *
     * @param keys
     * @return Multi bulk reply, specifically the list of common elements.
     */
    public Set<byte[]> sinter(final byte[]... keys) {
        checkIsInMulti();
        client.sinter(keys);
        final List<byte[]> members = client.getBinaryMultiBulkReply();
        return new HashSet<byte[]>(members);
    }

    /**
     * This commnad works exactly like {@link #sinter(String...) SINTER} but
     * instead of being returned the resulting set is sotred as dstkey.
     * <p>
     * Time complexity O(N*M) worst case where N is the cardinality of the
     * smallest set and M the number of sets
     *
     * @param dstkey
     * @param keys
     * @return Status code reply
     */
    public Long sinterstore(final byte[] dstkey, final byte[]... keys) {
        checkIsInMulti();
        client.sinterstore(dstkey, keys);
        return client.getIntegerReply();
    }

    /**
     * Return the members of a set resulting from the union of all the sets hold
     * at the specified keys. Like in {@link #lrange(String, int, int) LRANGE}
     * the result is sent to the client as a multi-bulk reply (see the protocol
     * specification for more information). If just a single key is specified,
     * then this command produces the same result as {@link #smembers(String)
     * SMEMBERS}.
     * <p>
     * Non existing keys are considered like empty sets.
     * <p>
     * Time complexity O(N) where N is the total number of elements in all the
     * provided sets
     *
     * @param keys
     * @return Multi bulk reply, specifically the list of common elements.
     */
    public Set<byte[]> sunion(final byte[]... keys) {
        checkIsInMulti();
        client.sunion(keys);
        final List<byte[]> members = client.getBinaryMultiBulkReply();
        return new HashSet<byte[]>(members);
    }

    /**
     * This command works exactly like {@link #sunion(String...) SUNION} but
     * instead of being returned the resulting set is stored as dstkey. Any
     * existing value in dstkey will be over-written.
     * <p>
     * Time complexity O(N) where N is the total number of elements in all the
     * provided sets
     *
     * @param dstkey
     * @param keys
     * @return Status code reply
     */
    public Long sunionstore(final byte[] dstkey, final byte[]... keys) {
        checkIsInMulti();
        client.sunionstore(dstkey, keys);
        return client.getIntegerReply();
    }

    /**
     * Return the difference between the Set stored at key1 and all the Sets
     * key2, ..., keyN
     * <p>
     * <b>Example:</b>
     *
     * <pre>
     * key1 = [x, a, b, c]
     * key2 = [c]
     * key3 = [a, d]
     * SDIFF key1,key2,key3 => [x, b]
     * </pre>
     *
     * Non existing keys are considered like empty sets.
     * <p>
     * <b>Time complexity:</b>
     * <p>
     * O(N) with N being the total number of elements of all the sets
     *
     * @param keys
     * @return Return the members of a set resulting from the difference between
     *         the first set provided and all the successive sets.
     */
    public Set<byte[]> sdiff(final byte[]... keys) {
        checkIsInMulti();
        client.sdiff(keys);
        final List<byte[]> members = client.getBinaryMultiBulkReply();
        return new HashSet<byte[]>(members);
    }

    /**
     * This command works exactly like {@link #sdiff(String...) SDIFF} but
     * instead of being returned the resulting set is stored in dstkey.
     *
     * @param dstkey
     * @param keys
     * @return Status code reply
     */
    public Long sdiffstore(final byte[] dstkey, final byte[]... keys) {
        checkIsInMulti();
        client.sdiffstore(dstkey, keys);
        return client.getIntegerReply();
    }

    /**
     * Return a random element from a Set, without removing the element. If the
     * Set is empty or the key does not exist, a nil object is returned.
     * <p>
     * The SPOP command does a similar work but the returned element is popped
     * (removed) from the Set.
     * <p>
     * Time complexity O(1)
     *
     * @param key
     * @return Bulk reply
     */
    public byte[] srandmember(final byte[] key) {
        checkIsInMulti();
        client.srandmember(key);
        return client.getBinaryBulkReply();
    }

    /**
     * Add the specified member having the specifeid score to the sorted set
     * stored at key. If member is already a member of the sorted set the score
     * is updated, and the element reinserted in the right position to ensure
     * sorting. If key does not exist a new sorted set with the specified member
     * as sole member is crated. If the key exists but does not hold a sorted
     * set value an error is returned.
     * <p>
     * The score value can be the string representation of a double precision
     * floating point number.
     * <p>
     * Time complexity O(log(N)) with N being the number of elements in the
     * sorted set
     *
     * @param key
     * @param score
     * @param member
     * @return Integer reply, specifically: 1 if the new element was added 0 if
     *         the element was already a member of the sorted set and the score
     *         was updated
     */
    public Long zadd(final byte[] key, final double score, final byte[] member) {
        checkIsInMulti();
        client.zadd(key, score, member);
        return client.getIntegerReply();
    }

    public Set<byte[]> zrange(final byte[] key, final int start, final int end) {
        checkIsInMulti();
        client.zrange(key, start, end);
        final List<byte[]> members = client.getBinaryMultiBulkReply();
        return new LinkedHashSet<byte[]>(members);
    }

    /**
     * Remove the specified member from the sorted set value stored at key. If
     * member was not a member of the set no operation is performed. If key does
     * not not hold a set value an error is returned.
     * <p>
     * Time complexity O(log(N)) with N being the number of elements in the
     * sorted set
     *
     *
     *
     * @param key
     * @param member
     * @return Integer reply, specifically: 1 if the new element was removed 0
     *         if the new element was not a member of the set
     */
    public Long zrem(final byte[] key, final byte[] member) {
        checkIsInMulti();
        client.zrem(key, member);
        return client.getIntegerReply();
    }

    /**
     * If member already exists in the sorted set adds the increment to its
     * score and updates the position of the element in the sorted set
     * accordingly. If member does not already exist in the sorted set it is
     * added with increment as score (that is, like if the previous score was
     * virtually zero). If key does not exist a new sorted set with the
     * specified member as sole member is crated. If the key exists but does not
     * hold a sorted set value an error is returned.
     * <p>
     * The score value can be the string representation of a double precision
     * floating point number. It's possible to provide a negative value to
     * perform a decrement.
     * <p>
     * For an introduction to sorted sets check the Introduction to Redis data
     * types page.
     * <p>
     * Time complexity O(log(N)) with N being the number of elements in the
     * sorted set
     *
     * @param key
     * @param score
     * @param member
     * @return The new score
     */
    public Double zincrby(final byte[] key, final double score,
            final byte[] member) {
        checkIsInMulti();
        client.zincrby(key, score, member);
        String newscore = client.getBulkReply();
        return Double.valueOf(newscore);
    }

    /**
     * Return the rank (or index) or member in the sorted set at key, with
     * scores being ordered from low to high.
     * <p>
     * When the given member does not exist in the sorted set, the special value
     * 'nil' is returned. The returned rank (or index) of the member is 0-based
     * for both commands.
     * <p>
     * <b>Time complexity:</b>
     * <p>
     * O(log(N))
     *
     * @see #zrevrank(String, String)
     *
     * @param key
     * @param member
     * @return Integer reply or a nil bulk reply, specifically: the rank of the
     *         element as an integer reply if the element exists. A nil bulk
     *         reply if there is no such element.
     */
    public Long zrank(final byte[] key, final byte[] member) {
        checkIsInMulti();
        client.zrank(key, member);
        return client.getIntegerReply();
    }

    /**
     * Return the rank (or index) or member in the sorted set at key, with
     * scores being ordered from high to low.
     * <p>
     * When the given member does not exist in the sorted set, the special value
     * 'nil' is returned. The returned rank (or index) of the member is 0-based
     * for both commands.
     * <p>
     * <b>Time complexity:</b>
     * <p>
     * O(log(N))
     *
     * @see #zrank(String, String)
     *
     * @param key
     * @param member
     * @return Integer reply or a nil bulk reply, specifically: the rank of the
     *         element as an integer reply if the element exists. A nil bulk
     *         reply if there is no such element.
     */
    public Long zrevrank(final byte[] key, final byte[] member) {
        checkIsInMulti();
        client.zrevrank(key, member);
        return client.getIntegerReply();
    }

    public Set<byte[]> zrevrange(final byte[] key, final int start,
            final int end) {
        checkIsInMulti();
        client.zrevrange(key, start, end);
        final List<byte[]> members = client.getBinaryMultiBulkReply();
        return new LinkedHashSet<byte[]>(members);
    }

    public Set<Tuple> zrangeWithScores(final byte[] key, final int start,
            final int end) {
        checkIsInMulti();
        client.zrangeWithScores(key, start, end);
        Set<Tuple> set = getBinaryTupledSet();
        return set;
    }

    public Set<Tuple> zrevrangeWithScores(final byte[] key, final int start,
            final int end) {
        checkIsInMulti();
        client.zrevrangeWithScores(key, start, end);
        Set<Tuple> set = getBinaryTupledSet();
        return set;
    }

    /**
     * Return the sorted set cardinality (number of elements). If the key does
     * not exist 0 is returned, like for empty sorted sets.
     * <p>
     * Time complexity O(1)
     *
     * @param key
     * @return the cardinality (number of elements) of the set as an integer.
     */
    public Long zcard(final byte[] key) {
        checkIsInMulti();
        client.zcard(key);
        return client.getIntegerReply();
    }

    /**
     * Return the score of the specified element of the sorted set at key. If
     * the specified element does not exist in the sorted set, or the key does
     * not exist at all, a special 'nil' value is returned.
     * <p>
     * <b>Time complexity:</b> O(1)
     *
     * @param key
     * @param member
     * @return the score
     */
    public Double zscore(final byte[] key, final byte[] member) {
        checkIsInMulti();
        client.zscore(key, member);
        final String score = client.getBulkReply();
        return (score != null ? new Double(score) : null);
    }

    public Transaction multi() {
        client.multi();
        return new Transaction(client);
    }

    public List<Object> multi(final TransactionBlock jedisTransaction) {
        List<Object> results = null;
        jedisTransaction.setClient(client);
        try {
            client.multi();
            jedisTransaction.execute();
            results = jedisTransaction.exec();
        } catch (Exception ex) {
            jedisTransaction.discard();
        }
        return results;
    }

    protected void checkIsInMulti() {
        if (client.isInMulti()) {
            throw new JedisDataException(
                    "Cannot use Jedis when in Multi. Please use JedisTransaction instead.");
        }
    }

    public void connect() {
        client.connect();
    }

    public void disconnect() {
        client.disconnect();
    }

    public String watch(final byte[] key) {
        client.watch(key);
        return client.getStatusCodeReply();
    }

    public String unwatch() {
        client.unwatch();
        return client.getStatusCodeReply();
    }

    /**
     * Sort a Set or a List.
     * <p>
     * Sort the elements contained in the List, Set, or Sorted Set value at key.
     * By default sorting is numeric with elements being compared as double
     * precision floating point numbers. This is the simplest form of SORT.
     *
     * @see #sort(String, String)
     * @see #sort(String, SortingParams)
     * @see #sort(String, SortingParams, String)
     *
     *
     * @param key
     * @return Assuming the Set/List at key contains a list of numbers, the
     *         return value will be the list of numbers ordered from the
     *         smallest to the biggest number.
     */
    public List<byte[]> sort(final byte[] key) {
        checkIsInMulti();
        client.sort(key);
        return client.getBinaryMultiBulkReply();
    }

    /**
     * Sort a Set or a List accordingly to the specified parameters.
     * <p>
     * <b>examples:</b>
     * <p>
     * Given are the following sets and key/values:
     *
     * <pre>
     * x = [1, 2, 3]
     * y = [a, b, c]
     *
     * k1 = z
     * k2 = y
     * k3 = x
     *
     * w1 = 9
     * w2 = 8
     * w3 = 7
     * </pre>
     *
     * Sort Order:
     *
     * <pre>
     * sort(x) or sort(x, sp.asc())
     * -> [1, 2, 3]
     *
     * sort(x, sp.desc())
     * -> [3, 2, 1]
     *
     * sort(y)
     * -> [c, a, b]
     *
     * sort(y, sp.alpha())
     * -> [a, b, c]
     *
     * sort(y, sp.alpha().desc())
     * -> [c, a, b]
     * </pre>
     *
     * Limit (e.g. for Pagination):
     *
     * <pre>
     * sort(x, sp.limit(0, 2))
     * -> [1, 2]
     *
     * sort(y, sp.alpha().desc().limit(1, 2))
     * -> [b, a]
     * </pre>
     *
     * Sorting by external keys:
     *
     * <pre>
     * sort(x, sb.by(w*))
     * -> [3, 2, 1]
     *
     * sort(x, sb.by(w*).desc())
     * -> [1, 2, 3]
     * </pre>
     *
     * Getting external keys:
     *
     * <pre>
     * sort(x, sp.by(w*).get(k*))
     * -> [x, y, z]
     *
     * sort(x, sp.by(w*).get(#).get(k*))
     * -> [3, x, 2, y, 1, z]
     * </pre>
     *
     * @see #sort(String)
     * @see #sort(String, SortingParams, String)
     *
     * @param key
     * @param sortingParameters
     * @return a list of sorted elements.
     */
    public List<byte[]> sort(final byte[] key,
            final SortingParams sortingParameters) {
        checkIsInMulti();
        client.sort(key, sortingParameters);
        return client.getBinaryMultiBulkReply();
    }

    /**
     * BLPOP (and BRPOP) is a blocking list pop primitive. You can see this
     * commands as blocking versions of LPOP and RPOP able to block if the
     * specified keys don't exist or contain empty lists.
     * <p>
     * The following is a description of the exact semantic. We describe BLPOP
     * but the two commands are identical, the only difference is that BLPOP
     * pops the element from the left (head) of the list, and BRPOP pops from
     * the right (tail).
     * <p>
     * <b>Non blocking behavior</b>
     * <p>
     * When BLPOP is called, if at least one of the specified keys contain a non
     * empty list, an element is popped from the head of the list and returned
     * to the caller together with the name of the key (BLPOP returns a two
     * elements array, the first element is the key, the second the popped
     * value).
     * <p>
     * Keys are scanned from left to right, so for instance if you issue BLPOP
     * list1 list2 list3 0 against a dataset where list1 does not exist but
     * list2 and list3 contain non empty lists, BLPOP guarantees to return an
     * element from the list stored at list2 (since it is the first non empty
     * list starting from the left).
     * <p>
     * <b>Blocking behavior</b>
     * <p>
     * If none of the specified keys exist or contain non empty lists, BLPOP
     * blocks until some other client performs a LPUSH or an RPUSH operation
     * against one of the lists.
     * <p>
     * Once new data is present on one of the lists, the client finally returns
     * with the name of the key unblocking it and the popped value.
     * <p>
     * When blocking, if a non-zero timeout is specified, the client will
     * unblock returning a nil special value if the specified amount of seconds
     * passed without a push operation against at least one of the specified
     * keys.
     * <p>
     * The timeout argument is interpreted as an integer value. A timeout of
     * zero means instead to block forever.
     * <p>
     * <b>Multiple clients blocking for the same keys</b>
     * <p>
     * Multiple clients can block for the same key. They are put into a queue,
     * so the first to be served will be the one that started to wait earlier,
     * in a first-blpopping first-served fashion.
     * <p>
     * <b>blocking POP inside a MULTI/EXEC transaction</b>
     * <p>
     * BLPOP and BRPOP can be used with pipelining (sending multiple commands
     * and reading the replies in batch), but it does not make sense to use
     * BLPOP or BRPOP inside a MULTI/EXEC block (a Redis transaction).
     * <p>
     * The behavior of BLPOP inside MULTI/EXEC when the list is empty is to
     * return a multi-bulk nil reply, exactly what happens when the timeout is
     * reached. If you like science fiction, think at it like if inside
     * MULTI/EXEC the time will flow at infinite speed :)
     * <p>
     * Time complexity: O(1)
     *
     * @see #brpop(int, String...)
     *
     * @param timeout
     * @param keys
     * @return BLPOP returns a two-elements array via a multi bulk reply in
     *         order to return both the unblocking key and the popped value.
     *         <p>
     *         When a non-zero timeout is specified, and the BLPOP operation
     *         timed out, the return value is a nil multi bulk reply. Most
     *         client values will return false or nil accordingly to the
     *         programming language used.
     */
    public List<byte[]> blpop(final int timeout, final byte[]... keys) {
        checkIsInMulti();
        final List<byte[]> args = new ArrayList<byte[]>();
        for (final byte[] arg : keys) {
            args.add(arg);
        }
        args.add(Protocol.toByteArray(timeout));

        client.blpop(args.toArray(new byte[args.size()][]));
        client.setTimeoutInfinite();
        final List<byte[]> multiBulkReply = client.getBinaryMultiBulkReply();
        client.rollbackTimeout();
        return multiBulkReply;
    }

    /**
     * Sort a Set or a List accordingly to the specified parameters and store
     * the result at dstkey.
     *
     * @see #sort(String, SortingParams)
     * @see #sort(String)
     * @see #sort(String, String)
     *
     * @param key
     * @param sortingParameters
     * @param dstkey
     * @return The number of elements of the list at dstkey.
     */
    public Long sort(final byte[] key, final SortingParams sortingParameters,
            final byte[] dstkey) {
        checkIsInMulti();
        client.sort(key, sortingParameters, dstkey);
        return client.getIntegerReply();
    }

    /**
     * Sort a Set or a List and Store the Result at dstkey.
     * <p>
     * Sort the elements contained in the List, Set, or Sorted Set value at key
     * and store the result at dstkey. By default sorting is numeric with
     * elements being compared as double precision floating point numbers. This
     * is the simplest form of SORT.
     *
     * @see #sort(String)
     * @see #sort(String, SortingParams)
     * @see #sort(String, SortingParams, String)
     *
     * @param key
     * @param dstkey
     * @return The number of elements of the list at dstkey.
     */
    public Long sort(final byte[] key, final byte[] dstkey) {
        checkIsInMulti();
        client.sort(key, dstkey);
        return client.getIntegerReply();
    }

    /**
     * BLPOP (and BRPOP) is a blocking list pop primitive. You can see this
     * commands as blocking versions of LPOP and RPOP able to block if the
     * specified keys don't exist or contain empty lists.
     * <p>
     * The following is a description of the exact semantic. We describe BLPOP
     * but the two commands are identical, the only difference is that BLPOP
     * pops the element from the left (head) of the list, and BRPOP pops from
     * the right (tail).
     * <p>
     * <b>Non blocking behavior</b>
     * <p>
     * When BLPOP is called, if at least one of the specified keys contain a non
     * empty list, an element is popped from the head of the list and returned
     * to the caller together with the name of the key (BLPOP returns a two
     * elements array, the first element is the key, the second the popped
     * value).
     * <p>
     * Keys are scanned from left to right, so for instance if you issue BLPOP
     * list1 list2 list3 0 against a dataset where list1 does not exist but
     * list2 and list3 contain non empty lists, BLPOP guarantees to return an
     * element from the list stored at list2 (since it is the first non empty
     * list starting from the left).
     * <p>
     * <b>Blocking behavior</b>
     * <p>
     * If none of the specified keys exist or contain non empty lists, BLPOP
     * blocks until some other client performs a LPUSH or an RPUSH operation
     * against one of the lists.
     * <p>
     * Once new data is present on one of the lists, the client finally returns
     * with the name of the key unblocking it and the popped value.
     * <p>
     * When blocking, if a non-zero timeout is specified, the client will
     * unblock returning a nil special value if the specified amount of seconds
     * passed without a push operation against at least one of the specified
     * keys.
     * <p>
     * The timeout argument is interpreted as an integer value. A timeout of
     * zero means instead to block forever.
     * <p>
     * <b>Multiple clients blocking for the same keys</b>
     * <p>
     * Multiple clients can block for the same key. They are put into a queue,
     * so the first to be served will be the one that started to wait earlier,
     * in a first-blpopping first-served fashion.
     * <p>
     * <b>blocking POP inside a MULTI/EXEC transaction</b>
     * <p>
     * BLPOP and BRPOP can be used with pipelining (sending multiple commands
     * and reading the replies in batch), but it does not make sense to use
     * BLPOP or BRPOP inside a MULTI/EXEC block (a Redis transaction).
     * <p>
     * The behavior of BLPOP inside MULTI/EXEC when the list is empty is to
     * return a multi-bulk nil reply, exactly what happens when the timeout is
     * reached. If you like science fiction, think at it like if inside
     * MULTI/EXEC the time will flow at infinite speed :)
     * <p>
     * Time complexity: O(1)
     *
     * @see #blpop(int, String...)
     *
     * @param timeout
     * @param keys
     * @return BLPOP returns a two-elements array via a multi bulk reply in
     *         order to return both the unblocking key and the popped value.
     *         <p>
     *         When a non-zero timeout is specified, and the BLPOP operation
     *         timed out, the return value is a nil multi bulk reply. Most
     *         client values will return false or nil accordingly to the
     *         programming language used.
     */
    public List<byte[]> brpop(final int timeout, final byte[]... keys) {
        checkIsInMulti();
        final List<byte[]> args = new ArrayList<byte[]>();
        for (final byte[] arg : keys) {
            args.add(arg);
        }
        args.add(Protocol.toByteArray(timeout));

        client.brpop(args.toArray(new byte[args.size()][]));
        client.setTimeoutInfinite();
        final List<byte[]> multiBulkReply = client.getBinaryMultiBulkReply();
        client.rollbackTimeout();

        return multiBulkReply;
    }

    /**
     * Request for authentication in a password protected Redis server. A Redis
     * server can be instructed to require a password before to allow clients to
     * issue commands. This is done using the requirepass directive in the Redis
     * configuration file. If the password given by the client is correct the
     * server replies with an OK status code reply and starts accepting commands
     * from the client. Otherwise an error is returned and the clients needs to
     * try a new password. Note that for the high performance nature of Redis it
     * is possible to try a lot of passwords in parallel in very short time, so
     * make sure to generate a strong and very long password so that this attack
     * is infeasible.
     *
     * @param password
     * @return Status code reply
     */
    public String auth(final String password) {
        checkIsInMulti();
        client.auth(password);
        return client.getStatusCodeReply();
    }

    public List<Object> pipelined(final PipelineBlock jedisPipeline) {
        jedisPipeline.setClient(client);
        jedisPipeline.execute();
        return jedisPipeline.sync();
    }

    public Pipeline pipelined() {
        Pipeline pipeline = new Pipeline();
        pipeline.setClient(client);
        return pipeline;
    }

    public void subscribe(final JedisPubSub jedisPubSub,
            final String... channels) {
        client.setTimeoutInfinite();
        jedisPubSub.proceed(client, channels);
        client.rollbackTimeout();
    }

    public Long publish(final String channel, final String message) {
        client.publish(channel, message);
        return client.getIntegerReply();
    }

    public void psubscribe(final JedisPubSub jedisPubSub,
            final String... patterns) {
        client.setTimeoutInfinite();
        jedisPubSub.proceedWithPatterns(client, patterns);
        client.rollbackTimeout();
    }

    public Long zcount(final byte[] key, final double min, final double max) {
        checkIsInMulti();
        client.zcount(key, min, max);
        return client.getIntegerReply();
    }

    /**
     * Return the all the elements in the sorted set at key with a score between
     * min and max (including elements with score equal to min or max).
     * <p>
     * The elements having the same score are returned sorted lexicographically
     * as ASCII strings (this follows from a property of Redis sorted sets and
     * does not involve further computation).
     * <p>
     * Using the optional
     * {@link #zrangeByScore(String, double, double, int, int) LIMIT} it's
     * possible to get only a range of the matching elements in an SQL-alike
     * way. Note that if offset is large the commands needs to traverse the list
     * for offset elements and this adds up to the O(M) figure.
     * <p>
     * The {@link #zcount(String, double, double) ZCOUNT} command is similar to
     * {@link #zrangeByScore(String, double, double) ZRANGEBYSCORE} but instead
     * of returning the actual elements in the specified interval, it just
     * returns the number of matching elements.
     * <p>
     * <b>Exclusive intervals and infinity</b>
     * <p>
     * min and max can be -inf and +inf, so that you are not required to know
     * what's the greatest or smallest element in order to take, for instance,
     * elements "up to a given value".
     * <p>
     * Also while the interval is for default closed (inclusive) it's possible
     * to specify open intervals prefixing the score with a "(" character, so
     * for instance:
     * <p>
     * {@code ZRANGEBYSCORE zset (1.3 5}
     * <p>
     * Will return all the values with score > 1.3 and <= 5, while for instance:
     * <p>
     * {@code ZRANGEBYSCORE zset (5 (10}
     * <p>
     * Will return all the values with score > 5 and < 10 (5 and 10 excluded).
     * <p>
     * <b>Time complexity:</b>
     * <p>
     * O(log(N))+O(M) with N being the number of elements in the sorted set and
     * M the number of elements returned by the command, so if M is constant
     * (for instance you always ask for the first ten elements with LIMIT) you
     * can consider it O(log(N))
     *
     * @see #zrangeByScore(String, double, double)
     * @see #zrangeByScore(String, double, double, int, int)
     * @see #zrangeByScoreWithScores(String, double, double)
     * @see #zrangeByScoreWithScores(String, String, String)
     * @see #zrangeByScoreWithScores(String, double, double, int, int)
     * @see #zcount(String, double, double)
     *
     * @param key
     * @param min
     * @param max
     * @return Multi bulk reply specifically a list of elements in the specified
     *         score range.
     */
    public Set<byte[]> zrangeByScore(final byte[] key, final double min,
            final double max) {
        checkIsInMulti();
        client.zrangeByScore(key, min, max);
        return new LinkedHashSet<byte[]>(client.getBinaryMultiBulkReply());
    }

    public Set<byte[]> zrangeByScore(final byte[] key, final byte[] min,
            final byte[] max) {
        checkIsInMulti();
        client.zrangeByScore(key, min, max);
        return new LinkedHashSet<byte[]>(client.getBinaryMultiBulkReply());
    }

    /**
     * Return the all the elements in the sorted set at key with a score between
     * min and max (including elements with score equal to min or max).
     * <p>
     * The elements having the same score are returned sorted lexicographically
     * as ASCII strings (this follows from a property of Redis sorted sets and
     * does not involve further computation).
     * <p>
     * Using the optional
     * {@link #zrangeByScore(String, double, double, int, int) LIMIT} it's
     * possible to get only a range of the matching elements in an SQL-alike
     * way. Note that if offset is large the commands needs to traverse the list
     * for offset elements and this adds up to the O(M) figure.
     * <p>
     * The {@link #zcount(String, double, double) ZCOUNT} command is similar to
     * {@link #zrangeByScore(String, double, double) ZRANGEBYSCORE} but instead
     * of returning the actual elements in the specified interval, it just
     * returns the number of matching elements.
     * <p>
     * <b>Exclusive intervals and infinity</b>
     * <p>
     * min and max can be -inf and +inf, so that you are not required to know
     * what's the greatest or smallest element in order to take, for instance,
     * elements "up to a given value".
     * <p>
     * Also while the interval is for default closed (inclusive) it's possible
     * to specify open intervals prefixing the score with a "(" character, so
     * for instance:
     * <p>
     * {@code ZRANGEBYSCORE zset (1.3 5}
     * <p>
     * Will return all the values with score > 1.3 and <= 5, while for instance:
     * <p>
     * {@code ZRANGEBYSCORE zset (5 (10}
     * <p>
     * Will return all the values with score > 5 and < 10 (5 and 10 excluded).
     * <p>
     * <b>Time complexity:</b>
     * <p>
     * O(log(N))+O(M) with N being the number of elements in the sorted set and
     * M the number of elements returned by the command, so if M is constant
     * (for instance you always ask for the first ten elements with LIMIT) you
     * can consider it O(log(N))
     *
     * @see #zrangeByScore(String, double, double)
     * @see #zrangeByScore(String, double, double, int, int)
     * @see #zrangeByScoreWithScores(String, double, double)
     * @see #zrangeByScoreWithScores(String, double, double, int, int)
     * @see #zcount(String, double, double)
     *
     * @param key
     * @param min
     * @param max
     * @return Multi bulk reply specifically a list of elements in the specified
     *         score range.
     */
    public Set<byte[]> zrangeByScore(final byte[] key, final double min,
            final double max, final int offset, final int count) {
        checkIsInMulti();
        client.zrangeByScore(key, min, max, offset, count);
        return new LinkedHashSet<byte[]>(client.getBinaryMultiBulkReply());
    }

    /**
     * Return the all the elements in the sorted set at key with a score between
     * min and max (including elements with score equal to min or max).
     * <p>
     * The elements having the same score are returned sorted lexicographically
     * as ASCII strings (this follows from a property of Redis sorted sets and
     * does not involve further computation).
     * <p>
     * Using the optional
     * {@link #zrangeByScore(String, double, double, int, int) LIMIT} it's
     * possible to get only a range of the matching elements in an SQL-alike
     * way. Note that if offset is large the commands needs to traverse the list
     * for offset elements and this adds up to the O(M) figure.
     * <p>
     * The {@link #zcount(String, double, double) ZCOUNT} command is similar to
     * {@link #zrangeByScore(String, double, double) ZRANGEBYSCORE} but instead
     * of returning the actual elements in the specified interval, it just
     * returns the number of matching elements.
     * <p>
     * <b>Exclusive intervals and infinity</b>
     * <p>
     * min and max can be -inf and +inf, so that you are not required to know
     * what's the greatest or smallest element in order to take, for instance,
     * elements "up to a given value".
     * <p>
     * Also while the interval is for default closed (inclusive) it's possible
     * to specify open intervals prefixing the score with a "(" character, so
     * for instance:
     * <p>
     * {@code ZRANGEBYSCORE zset (1.3 5}
     * <p>
     * Will return all the values with score > 1.3 and <= 5, while for instance:
     * <p>
     * {@code ZRANGEBYSCORE zset (5 (10}
     * <p>
     * Will return all the values with score > 5 and < 10 (5 and 10 excluded).
     * <p>
     * <b>Time complexity:</b>
     * <p>
     * O(log(N))+O(M) with N being the number of elements in the sorted set and
     * M the number of elements returned by the command, so if M is constant
     * (for instance you always ask for the first ten elements with LIMIT) you
     * can consider it O(log(N))
     *
     * @see #zrangeByScore(String, double, double)
     * @see #zrangeByScore(String, double, double, int, int)
     * @see #zrangeByScoreWithScores(String, double, double)
     * @see #zrangeByScoreWithScores(String, double, double, int, int)
     * @see #zcount(String, double, double)
     *
     * @param key
     * @param min
     * @param max
     * @return Multi bulk reply specifically a list of elements in the specified
     *         score range.
     */
    public Set<Tuple> zrangeByScoreWithScores(final byte[] key,
            final double min, final double max) {
        checkIsInMulti();
        client.zrangeByScoreWithScores(key, min, max);
        Set<Tuple> set = getBinaryTupledSet();
        return set;
    }

    /**
     * Return the all the elements in the sorted set at key with a score between
     * min and max (including elements with score equal to min or max).
     * <p>
     * The elements having the same score are returned sorted lexicographically
     * as ASCII strings (this follows from a property of Redis sorted sets and
     * does not involve further computation).
     * <p>
     * Using the optional
     * {@link #zrangeByScore(String, double, double, int, int) LIMIT} it's
     * possible to get only a range of the matching elements in an SQL-alike
     * way. Note that if offset is large the commands needs to traverse the list
     * for offset elements and this adds up to the O(M) figure.
     * <p>
     * The {@link #zcount(String, double, double) ZCOUNT} command is similar to
     * {@link #zrangeByScore(String, double, double) ZRANGEBYSCORE} but instead
     * of returning the actual elements in the specified interval, it just
     * returns the number of matching elements.
     * <p>
     * <b>Exclusive intervals and infinity</b>
     * <p>
     * min and max can be -inf and +inf, so that you are not required to know
     * what's the greatest or smallest element in order to take, for instance,
     * elements "up to a given value".
     * <p>
     * Also while the interval is for default closed (inclusive) it's possible
     * to specify open intervals prefixing the score with a "(" character, so
     * for instance:
     * <p>
     * {@code ZRANGEBYSCORE zset (1.3 5}
     * <p>
     * Will return all the values with score > 1.3 and <= 5, while for instance:
     * <p>
     * {@code ZRANGEBYSCORE zset (5 (10}
     * <p>
     * Will return all the values with score > 5 and < 10 (5 and 10 excluded).
     * <p>
     * <b>Time complexity:</b>
     * <p>
     * O(log(N))+O(M) with N being the number of elements in the sorted set and
     * M the number of elements returned by the command, so if M is constant
     * (for instance you always ask for the first ten elements with LIMIT) you
     * can consider it O(log(N))
     *
     * @see #zrangeByScore(String, double, double)
     * @see #zrangeByScore(String, double, double, int, int)
     * @see #zrangeByScoreWithScores(String, double, double)
     * @see #zrangeByScoreWithScores(String, double, double, int, int)
     * @see #zcount(String, double, double)
     *
     * @param key
     * @param min
     * @param max
     * @return Multi bulk reply specifically a list of elements in the specified
     *         score range.
     */
    public Set<Tuple> zrangeByScoreWithScores(final byte[] key,
            final double min, final double max, final int offset,
            final int count) {
        checkIsInMulti();
        client.zrangeByScoreWithScores(key, min, max, offset, count);
        Set<Tuple> set = getBinaryTupledSet();
        return set;
    }

    private Set<Tuple> getBinaryTupledSet() {
        checkIsInMulti();
        List<byte[]> membersWithScores = client.getBinaryMultiBulkReply();
        Set<Tuple> set = new LinkedHashSet<Tuple>();
        Iterator<byte[]> iterator = membersWithScores.iterator();
        while (iterator.hasNext()) {
            set.add(new Tuple(iterator.next(), Double.valueOf(SafeEncoder
                    .encode(iterator.next()))));
        }
        return set;
    }

    public Set<byte[]> zrevrangeByScore(final byte[] key, final double max,
            final double min) {
        checkIsInMulti();
        client.zrevrangeByScore(key, max, min);
        return new LinkedHashSet<byte[]>(client.getBinaryMultiBulkReply());
    }

    public Set<byte[]> zrevrangeByScore(final byte[] key, final byte[] max,
            final byte[] min) {
        checkIsInMulti();
        client.zrevrangeByScore(key, max, min);
        return new LinkedHashSet<byte[]>(client.getBinaryMultiBulkReply());
    }

    public Set<byte[]> zrevrangeByScore(final byte[] key, final double max,
            final double min, final int offset, final int count) {
        checkIsInMulti();
        client.zrevrangeByScore(key, max, min, offset, count);
        return new LinkedHashSet<byte[]>(client.getBinaryMultiBulkReply());
    }

    public Set<Tuple> zrevrangeByScoreWithScores(final byte[] key,
            final double max, final double min) {
        checkIsInMulti();
        client.zrevrangeByScoreWithScores(key, max, min);
        Set<Tuple> set = getBinaryTupledSet();
        return set;
    }

    public Set<Tuple> zrevrangeByScoreWithScores(final byte[] key,
            final double max, final double min, final int offset,
            final int count) {
        checkIsInMulti();
        client.zrevrangeByScoreWithScores(key, max, min, offset, count);
        Set<Tuple> set = getBinaryTupledSet();
        return set;
    }

    /**
     * Remove all elements in the sorted set at key with rank between start and
     * end. Start and end are 0-based with rank 0 being the element with the
     * lowest score. Both start and end can be negative numbers, where they
     * indicate offsets starting at the element with the highest rank. For
     * example: -1 is the element with the highest score, -2 the element with
     * the second highest score and so forth.
     * <p>
     * <b>Time complexity:</b> O(log(N))+O(M) with N being the number of
     * elements in the sorted set and M the number of elements removed by the
     * operation
     *
     */
    public Long zremrangeByRank(final byte[] key, final int start, final int end) {
        checkIsInMulti();
        client.zremrangeByRank(key, start, end);
        return client.getIntegerReply();
    }

    /**
     * Remove all the elements in the sorted set at key with a score between min
     * and max (including elements with score equal to min or max).
     * <p>
     * <b>Time complexity:</b>
     * <p>
     * O(log(N))+O(M) with N being the number of elements in the sorted set and
     * M the number of elements removed by the operation
     *
     * @param key
     * @param start
     * @param end
     * @return Integer reply, specifically the number of elements removed.
     */
    public Long zremrangeByScore(final byte[] key, final double start,
            final double end) {
        checkIsInMulti();
        client.zremrangeByScore(key, start, end);
        return client.getIntegerReply();
    }

    /**
     * Creates a union or intersection of N sorted sets given by keys k1 through
     * kN, and stores it at dstkey. It is mandatory to provide the number of
     * input keys N, before passing the input keys and the other (optional)
     * arguments.
     * <p>
     * As the terms imply, the {@link #zinterstore(String, String...)
     * ZINTERSTORE} command requires an element to be present in each of the
     * given inputs to be inserted in the result. The
     * {@link #zunionstore(String, String...) ZUNIONSTORE} command inserts all
     * elements across all inputs.
     * <p>
     * Using the WEIGHTS option, it is possible to add weight to each input
     * sorted set. This means that the score of each element in the sorted set
     * is first multiplied by this weight before being passed to the
     * aggregation. When this option is not given, all weights default to 1.
     * <p>
     * With the AGGREGATE option, it's possible to specify how the results of
     * the union or intersection are aggregated. This option defaults to SUM,
     * where the score of an element is summed across the inputs where it
     * exists. When this option is set to be either MIN or MAX, the resulting
     * set will contain the minimum or maximum score of an element across the
     * inputs where it exists.
     * <p>
     * <b>Time complexity:</b> O(N) + O(M log(M)) with N being the sum of the
     * sizes of the input sorted sets, and M being the number of elements in the
     * resulting sorted set
     *
     * @see #zunionstore(String, String...)
     * @see #zunionstore(String, ZParams, String...)
     * @see #zinterstore(String, String...)
     * @see #zinterstore(String, ZParams, String...)
     *
     * @param dstkey
     * @param sets
     * @return Integer reply, specifically the number of elements in the sorted
     *         set at dstkey
     */
    public Long zunionstore(final byte[] dstkey, final byte[]... sets) {
        checkIsInMulti();
        client.zunionstore(dstkey, sets);
        return client.getIntegerReply();
    }

    /**
     * Creates a union or intersection of N sorted sets given by keys k1 through
     * kN, and stores it at dstkey. It is mandatory to provide the number of
     * input keys N, before passing the input keys and the other (optional)
     * arguments.
     * <p>
     * As the terms imply, the {@link #zinterstore(String, String...)
     * ZINTERSTORE} command requires an element to be present in each of the
     * given inputs to be inserted in the result. The
     * {@link #zunionstore(String, String...) ZUNIONSTORE} command inserts all
     * elements across all inputs.
     * <p>
     * Using the WEIGHTS option, it is possible to add weight to each input
     * sorted set. This means that the score of each element in the sorted set
     * is first multiplied by this weight before being passed to the
     * aggregation. When this option is not given, all weights default to 1.
     * <p>
     * With the AGGREGATE option, it's possible to specify how the results of
     * the union or intersection are aggregated. This option defaults to SUM,
     * where the score of an element is summed across the inputs where it
     * exists. When this option is set to be either MIN or MAX, the resulting
     * set will contain the minimum or maximum score of an element across the
     * inputs where it exists.
     * <p>
     * <b>Time complexity:</b> O(N) + O(M log(M)) with N being the sum of the
     * sizes of the input sorted sets, and M being the number of elements in the
     * resulting sorted set
     *
     * @see #zunionstore(String, String...)
     * @see #zunionstore(String, ZParams, String...)
     * @see #zinterstore(String, String...)
     * @see #zinterstore(String, ZParams, String...)
     *
     * @param dstkey
     * @param sets
     * @param params
     * @return Integer reply, specifically the number of elements in the sorted
     *         set at dstkey
     */
    public Long zunionstore(final byte[] dstkey, final ZParams params,
            final byte[]... sets) {
        checkIsInMulti();
        client.zunionstore(dstkey, params, sets);
        return client.getIntegerReply();
    }

    /**
     * Creates a union or intersection of N sorted sets given by keys k1 through
     * kN, and stores it at dstkey. It is mandatory to provide the number of
     * input keys N, before passing the input keys and the other (optional)
     * arguments.
     * <p>
     * As the terms imply, the {@link #zinterstore(String, String...)
     * ZINTERSTORE} command requires an element to be present in each of the
     * given inputs to be inserted in the result. The
     * {@link #zunionstore(String, String...) ZUNIONSTORE} command inserts all
     * elements across all inputs.
     * <p>
     * Using the WEIGHTS option, it is possible to add weight to each input
     * sorted set. This means that the score of each element in the sorted set
     * is first multiplied by this weight before being passed to the
     * aggregation. When this option is not given, all weights default to 1.
     * <p>
     * With the AGGREGATE option, it's possible to specify how the results of
     * the union or intersection are aggregated. This option defaults to SUM,
     * where the score of an element is summed across the inputs where it
     * exists. When this option is set to be either MIN or MAX, the resulting
     * set will contain the minimum or maximum score of an element across the
     * inputs where it exists.
     * <p>
     * <b>Time complexity:</b> O(N) + O(M log(M)) with N being the sum of the
     * sizes of the input sorted sets, and M being the number of elements in the
     * resulting sorted set
     *
     * @see #zunionstore(String, String...)
     * @see #zunionstore(String, ZParams, String...)
     * @see #zinterstore(String, String...)
     * @see #zinterstore(String, ZParams, String...)
     *
     * @param dstkey
     * @param sets
     * @return Integer reply, specifically the number of elements in the sorted
     *         set at dstkey
     */
    public Long zinterstore(final byte[] dstkey, final byte[]... sets) {
        checkIsInMulti();
        client.zinterstore(dstkey, sets);
        return client.getIntegerReply();
    }

    /**
     * Creates a union or intersection of N sorted sets given by keys k1 through
     * kN, and stores it at dstkey. It is mandatory to provide the number of
     * input keys N, before passing the input keys and the other (optional)
     * arguments.
     * <p>
     * As the terms imply, the {@link #zinterstore(String, String...)
     * ZINTERSTORE} command requires an element to be present in each of the
     * given inputs to be inserted in the result. The
     * {@link #zunionstore(String, String...) ZUNIONSTORE} command inserts all
     * elements across all inputs.
     * <p>
     * Using the WEIGHTS option, it is possible to add weight to each input
     * sorted set. This means that the score of each element in the sorted set
     * is first multiplied by this weight before being passed to the
     * aggregation. When this option is not given, all weights default to 1.
     * <p>
     * With the AGGREGATE option, it's possible to specify how the results of
     * the union or intersection are aggregated. This option defaults to SUM,
     * where the score of an element is summed across the inputs where it
     * exists. When this option is set to be either MIN or MAX, the resulting
     * set will contain the minimum or maximum score of an element across the
     * inputs where it exists.
     * <p>
     * <b>Time complexity:</b> O(N) + O(M log(M)) with N being the sum of the
     * sizes of the input sorted sets, and M being the number of elements in the
     * resulting sorted set
     *
     * @see #zunionstore(String, String...)
     * @see #zunionstore(String, ZParams, String...)
     * @see #zinterstore(String, String...)
     * @see #zinterstore(String, ZParams, String...)
     *
     * @param dstkey
     * @param sets
     * @param params
     * @return Integer reply, specifically the number of elements in the sorted
     *         set at dstkey
     */
    public Long zinterstore(final byte[] dstkey, final ZParams params,
            final byte[]... sets) {
        checkIsInMulti();
        client.zinterstore(dstkey, params, sets);
        return client.getIntegerReply();
    }

    /**
     * Synchronously save the DB on disk.
     * <p>
     * Save the whole dataset on disk (this means that all the databases are
     * saved, as well as keys with an EXPIRE set (the expire is preserved). The
     * server hangs while the saving is not completed, no connection is served
     * in the meanwhile. An OK code is returned when the DB was fully stored in
     * disk.
     * <p>
     * The background variant of this command is {@link #bgsave() BGSAVE} that
     * is able to perform the saving in the background while the server
     * continues serving other clients.
     * <p>
     *
     * @return Status code reply
     */
    public String save() {
        client.save();
        return client.getStatusCodeReply();
    }

    /**
     * Asynchronously save the DB on disk.
     * <p>
     * Save the DB in background. The OK code is immediately returned. Redis
     * forks, the parent continues to server the clients, the child saves the DB
     * on disk then exit. A client my be able to check if the operation
     * succeeded using the LASTSAVE command.
     *
     * @return Status code reply
     */
    public String bgsave() {
        client.bgsave();
        return client.getStatusCodeReply();
    }

    /**
     * Rewrite the append only file in background when it gets too big. Please
     * for detailed information about the Redis Append Only File check the <a
     * href="http://code.google.com/p/redis/wiki/AppendOnlyFileHowto">Append
     * Only File Howto</a>.
     * <p>
     * BGREWRITEAOF rewrites the Append Only File in background when it gets too
     * big. The Redis Append Only File is a Journal, so every operation
     * modifying the dataset is logged in the Append Only File (and replayed at
     * startup). This means that the Append Only File always grows. In order to
     * rebuild its content the BGREWRITEAOF creates a new version of the append
     * only file starting directly form the dataset in memory in order to
     * guarantee the generation of the minimal number of commands needed to
     * rebuild the database.
     * <p>
     *
     * @return Status code reply
     */
    public String bgrewriteaof() {
        client.bgrewriteaof();
        return client.getStatusCodeReply();
    }

    /**
     * Return the UNIX time stamp of the last successfully saving of the dataset
     * on disk.
     * <p>
     * Return the UNIX TIME of the last DB save executed with success. A client
     * may check if a {@link #bgsave() BGSAVE} command succeeded reading the
     * LASTSAVE value, then issuing a BGSAVE command and checking at regular
     * intervals every N seconds if LASTSAVE changed.
     *
     * @return Integer reply, specifically an UNIX time stamp.
     */
    public Long lastsave() {
        client.lastsave();
        return client.getIntegerReply();
    }

    /**
     * Synchronously save the DB on disk, then shutdown the server.
     * <p>
     * Stop all the clients, save the DB, then quit the server. This commands
     * makes sure that the DB is switched off without the lost of any data. This
     * is not guaranteed if the client uses simply {@link #save() SAVE} and then
     * {@link #quit() QUIT} because other clients may alter the DB data between
     * the two commands.
     *
     * @return Status code reply on error. On success nothing is returned since
     *         the server quits and the connection is closed.
     */
    public String shutdown() {
        client.shutdown();
        String status = null;
        try {
            status = client.getStatusCodeReply();
        } catch (JedisException ex) {
            status = null;
        }
        return status;
    }

    /**
     * Provide information and statistics about the server.
     * <p>
     * The info command returns different information and statistics about the
     * server in an format that's simple to parse by computers and easy to read
     * by humans.
     * <p>
     * <b>Format of the returned String:</b>
     * <p>
     * All the fields are in the form field:value
     *
     * <pre>
     * edis_version:0.07
     * connected_clients:1
     * connected_slaves:0
     * used_memory:3187
     * changes_since_last_save:0
     * last_save_time:1237655729
     * total_connections_received:1
     * total_commands_processed:1
     * uptime_in_seconds:25
     * uptime_in_days:0
     * </pre>
     *
     * <b>Notes</b>
     * <p>
     * used_memory is returned in bytes, and is the total number of bytes
     * allocated by the program using malloc.
     * <p>
     * uptime_in_days is redundant since the uptime in seconds contains already
     * the full uptime information, this field is only mainly present for
     * humans.
     * <p>
     * changes_since_last_save does not refer to the number of key changes, but
     * to the number of operations that produced some kind of change in the
     * dataset.
     * <p>
     *
     * @return Bulk reply
     */
    public String info() {
        client.info();
        return client.getBulkReply();
    }

    /**
     * Dump all the received requests in real time.
     * <p>
     * MONITOR is a debugging command that outputs the whole sequence of
     * commands received by the Redis server. is very handy in order to
     * understand what is happening into the database. This command is used
     * directly via telnet.
     *
     * @param jedisMonitor
     */
    public void monitor(final JedisMonitor jedisMonitor) {
        client.monitor();
        jedisMonitor.proceed(client);
    }

    /**
     * Change the replication settings.
     * <p>
     * The SLAVEOF command can change the replication settings of a slave on the
     * fly. If a Redis server is arleady acting as slave, the command SLAVEOF NO
     * ONE will turn off the replicaiton turning the Redis server into a MASTER.
     * In the proper form SLAVEOF hostname port will make the server a slave of
     * the specific server listening at the specified hostname and port.
     * <p>
     * If a server is already a slave of some master, SLAVEOF hostname port will
     * stop the replication against the old server and start the
     * synchrnonization against the new one discarding the old dataset.
     * <p>
     * The form SLAVEOF no one will stop replication turning the server into a
     * MASTER but will not discard the replication. So if the old master stop
     * working it is possible to turn the slave into a master and set the
     * application to use the new master in read/write. Later when the other
     * Redis server will be fixed it can be configured in order to work as
     * slave.
     * <p>
     *
     * @param host
     * @param port
     * @return Status code reply
     */
    public String slaveof(final String host, final int port) {
        client.slaveof(host, port);
        return client.getStatusCodeReply();
    }

    public String slaveofNoOne() {
        client.slaveofNoOne();
        return client.getStatusCodeReply();
    }

    /**
     * Retrieve the configuration of a running Redis server. Not all the
     * configuration parameters are supported.
     * <p>
     * CONFIG GET returns the current configuration parameters. This sub command
     * only accepts a single argument, that is glob style pattern. All the
     * configuration parameters matching this parameter are reported as a list
     * of key-value pairs.
     * <p>
     * <b>Example:</b>
     *
     * <pre>
     * $ redis-cli config get '*'
     * 1. "dbfilename"
     * 2. "dump.rdb"
     * 3. "requirepass"
     * 4. (nil)
     * 5. "masterauth"
     * 6. (nil)
     * 7. "maxmemory"
     * 8. "0\n"
     * 9. "appendfsync"
     * 10. "everysec"
     * 11. "save"
     * 12. "3600 1 300 100 60 10000"
     *
     * $ redis-cli config get 'm*'
     * 1. "masterauth"
     * 2. (nil)
     * 3. "maxmemory"
     * 4. "0\n"
     * </pre>
     *
     * @param pattern
     * @return Bulk reply.
     */
    public List<String> configGet(final String pattern) {
        client.configGet(pattern);
        return client.getMultiBulkReply();
    }

    /**
     * Reset the stats returned by INFO
     *
     * @return
     */
    public String configResetStat() {
        client.configResetStat();
        return client.getStatusCodeReply();
    }

    /**
     * Alter the configuration of a running Redis server. Not all the
     * configuration parameters are supported.
     * <p>
     * The list of configuration parameters supported by CONFIG SET can be
     * obtained issuing a {@link #configGet(String) CONFIG GET *} command.
     * <p>
     * The configuration set using CONFIG SET is immediately loaded by the Redis
     * server that will start acting as specified starting from the next
     * command.
     * <p>
     *
     * <b>Parameters value format</b>
     * <p>
     * The value of the configuration parameter is the same as the one of the
     * same parameter in the Redis configuration file, with the following
     * exceptions:
     * <p>
     * <ul>
     * <li>The save paramter is a list of space-separated integers. Every pair
     * of integers specify the time and number of changes limit to trigger a
     * save. For instance the command CONFIG SET save "3600 10 60 10000" will
     * configure the server to issue a background saving of the RDB file every
     * 3600 seconds if there are at least 10 changes in the dataset, and every
     * 60 seconds if there are at least 10000 changes. To completely disable
     * automatic snapshots just set the parameter as an empty string.
     * <li>All the integer parameters representing memory are returned and
     * accepted only using bytes as unit.
     * </ul>
     *
     * @param parameter
     * @param value
     * @return Status code reply
     */
    public String configSet(final String parameter, final String value) {
        client.configSet(parameter, value);
        return client.getStatusCodeReply();
    }

    public boolean isConnected() {
        return client.isConnected();
    }

    public Long strlen(final byte[] key) {
        client.strlen(key);
        return client.getIntegerReply();
    }

    public void sync() {
        client.sync();
    }

    public Long lpushx(final byte[] key, final byte[] string) {
        client.lpushx(key, string);
        return client.getIntegerReply();
    }

    /**
     * Undo a {@link #expire(String, int) expire} at turning the expire key into
     * a normal key.
     * <p>
     * Time complexity: O(1)
     *
     * @param key
     * @return Integer reply, specifically: 1: the key is now persist. 0: the
     *         key is not persist (only happens when key not set).
     */
    public Long persist(final byte[] key) {
        client.persist(key);
        return client.getIntegerReply();
    }

    public Long rpushx(final byte[] key, final byte[] string) {
        client.rpushx(key, string);
        return client.getIntegerReply();
    }

    public byte[] echo(final byte[] string) {
        client.echo(string);
        return client.getBinaryBulkReply();
    }

    public Long linsert(final byte[] key, final LIST_POSITION where,
            final byte[] pivot, final byte[] value) {
        client.linsert(key, where, pivot, value);
        return client.getIntegerReply();
    }

    public String debug(final DebugParams params) {
        client.debug(params);
        return client.getStatusCodeReply();
    }

    public Client getClient() {
        return client;
    }

    /**
     * Pop a value from a list, push it to another list and return it; or block
     * until one is available
     *
     * @param source
     * @param destination
     * @param timeout
     * @return the element
     */
    public byte[] brpoplpush(byte[] source, byte[] destination, int timeout) {
        client.brpoplpush(source, destination, timeout);
        client.setTimeoutInfinite();
        byte[] reply = client.getBinaryBulkReply();
        client.rollbackTimeout();
        return reply;
    }

    /**
     * Sets or clears the bit at offset in the string value stored at key
     *
     * @param key
     * @param offset
     * @param value
     * @return
     */
    public Long setbit(byte[] key, long offset, byte[] value) {
        client.setbit(key, offset, value);
        return client.getIntegerReply();
    }

    /**
     * Returns the bit value at offset in the string value stored at key
     *
     * @param key
     * @param offset
     * @return
     */
    public Long getbit(byte[] key, long offset) {
        client.getbit(key, offset);
        return client.getIntegerReply();
    }

    public long setrange(byte[] key, long offset, byte[] value) {
        client.setrange(key, offset, value);
        return client.getIntegerReply();
    }

    public String getrange(byte[] key, long startOffset, long endOffset) {
        client.getrange(key, startOffset, endOffset);
        return client.getBulkReply();
    }

    public Long publish(byte[] channel, byte[] message) {
        client.publish(channel, message);
        return client.getIntegerReply();
    }

    public void subscribe(BinaryJedisPubSub jedisPubSub, byte[]... channels) {
        client.setTimeoutInfinite();
        jedisPubSub.proceed(client, channels);
        client.rollbackTimeout();
    }

    public void psubscribe(BinaryJedisPubSub jedisPubSub, byte[]... patterns) {
        client.setTimeoutInfinite();
        jedisPubSub.proceedWithPatterns(client, patterns);
        client.rollbackTimeout();
    }
}
<|MERGE_RESOLUTION|>--- conflicted
+++ resolved
@@ -16,11 +16,6 @@
 
 public class BinaryJedis implements BinaryJedisCommands {
     protected Client client = null;
-<<<<<<< HEAD
-    protected String password = null;
-    protected JedisShardInfo shardInfo = null;
-=======
->>>>>>> 97dd134e
 
     public BinaryJedis(final String host) {
         client = new Client(host);
@@ -38,12 +33,7 @@
     public BinaryJedis(final JedisShardInfo shardInfo) {
         client = new Client(shardInfo.getHost(), shardInfo.getPort());
         client.setTimeout(shardInfo.getTimeout());
-<<<<<<< HEAD
-        this.password = shardInfo.getPassword();
-        this.shardInfo = shardInfo;
-=======
         client.setPassword(shardInfo.getPassword());
->>>>>>> 97dd134e
     }
 
     public String ping() {
