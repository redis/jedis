--- conflicted
+++ resolved
@@ -4105,13 +4105,13 @@
     return client.getOne();
   }
 
-<<<<<<< HEAD
   @Override
   public Object stralgo(String algorithm, String... params) {
     checkIsInMultiOrPipeline();
     client.stralgo(algorithm, params);
     return client.getOne();
-=======
+  }
+
   public Object sendBlockingCommand(ProtocolCommand cmd, String... args) {
     checkIsInMultiOrPipeline();
     client.sendCommand(cmd, args);
@@ -4121,6 +4121,5 @@
     } finally {
       client.rollbackTimeout();
     }
->>>>>>> 7bd0dced
   }
 }