package redis.clients.jedis;

import java.io.IOException;
import java.nio.charset.Charset;
import java.nio.charset.StandardCharsets;
import java.util.ArrayList;
import java.util.List;
import java.util.Locale;

import redis.clients.jedis.exceptions.*;
import redis.clients.jedis.args.Rawable;
import redis.clients.jedis.commands.ProtocolCommand;
import redis.clients.jedis.util.RedisInputStream;
import redis.clients.jedis.util.RedisOutputStream;
import redis.clients.jedis.util.SafeEncoder;

public final class Protocol {

  public static final String DEFAULT_HOST = "127.0.0.1";
  public static final int DEFAULT_PORT = 6379;
  public static final int DEFAULT_SENTINEL_PORT = 26379;
  public static final int DEFAULT_TIMEOUT = 2000;
  public static final int DEFAULT_DATABASE = 0;
  public static final int CLUSTER_HASHSLOTS = 16384;

  public static final Charset CHARSET = StandardCharsets.UTF_8;

  public static final byte DOLLAR_BYTE = '$';
  public static final byte ASTERISK_BYTE = '*';
  public static final byte PLUS_BYTE = '+';
  public static final byte MINUS_BYTE = '-';
  public static final byte COLON_BYTE = ':';

  public static final byte[] BYTES_TRUE = toByteArray(1);
  public static final byte[] BYTES_FALSE = toByteArray(0);
  public static final byte[] BYTES_TILDE = SafeEncoder.encode("~");
  public static final byte[] BYTES_EQUAL = SafeEncoder.encode("=");
  public static final byte[] BYTES_ASTERISK = SafeEncoder.encode("*");

  public static final byte[] POSITIVE_INFINITY_BYTES = "+inf".getBytes();
  public static final byte[] NEGATIVE_INFINITY_BYTES = "-inf".getBytes();

  private static final String ASK_PREFIX = "ASK ";
  private static final String MOVED_PREFIX = "MOVED ";
  private static final String CLUSTERDOWN_PREFIX = "CLUSTERDOWN ";
  private static final String BUSY_PREFIX = "BUSY ";
  private static final String NOSCRIPT_PREFIX = "NOSCRIPT ";
  private static final String WRONGPASS_PREFIX = "WRONGPASS";
  private static final String NOPERM_PREFIX = "NOPERM";

  private Protocol() {
    // this prevent the class from instantiation
  }

  public static void sendCommand(final RedisOutputStream os, CommandArguments args) {
    try {
      os.write(ASTERISK_BYTE);
      os.writeIntCrLf(args.size());
      for (Rawable arg : args) {
        os.write(DOLLAR_BYTE);
        final byte[] bin = arg.getRaw();
        os.writeIntCrLf(bin.length);
        os.write(bin);
        os.writeCrLf();
      }
    } catch (IOException e) {
      throw new JedisConnectionException(e);
    }
  }

  private static void processError(final RedisInputStream is) {
    String message = is.readLine();
    // TODO: I'm not sure if this is the best way to do this.
    // Maybe Read only first 5 bytes instead?
    if (message.startsWith(MOVED_PREFIX)) {
      String[] movedInfo = parseTargetHostAndSlot(message);
//      throw new JedisMovedDataException(message, new HostAndPort(movedInfo[1],
//          Integer.parseInt(movedInfo[2])), Integer.parseInt(movedInfo[0]));
      throw new JedisMovedDataException(message, HostAndPort.from(movedInfo[1]), Integer.parseInt(movedInfo[0]));
    } else if (message.startsWith(ASK_PREFIX)) {
      String[] askInfo = parseTargetHostAndSlot(message);
//      throw new JedisAskDataException(message, new HostAndPort(askInfo[1],
//          Integer.parseInt(askInfo[2])), Integer.parseInt(askInfo[0]));
      throw new JedisAskDataException(message, HostAndPort.from(askInfo[1]), Integer.parseInt(askInfo[0]));
    } else if (message.startsWith(CLUSTERDOWN_PREFIX)) {
      throw new JedisClusterException(message);
    } else if (message.startsWith(BUSY_PREFIX)) {
      throw new JedisBusyException(message);
    } else if (message.startsWith(NOSCRIPT_PREFIX)) {
      throw new JedisNoScriptException(message);
    } else if (message.startsWith(WRONGPASS_PREFIX)) {
      throw new JedisAccessControlException(message);
    } else if (message.startsWith(NOPERM_PREFIX)) {
      throw new JedisAccessControlException(message);
    }
    throw new JedisDataException(message);
  }

  public static String readErrorLineIfPossible(RedisInputStream is) {
    final byte b = is.readByte();
    // if buffer contains other type of response, just ignore.
    if (b != MINUS_BYTE) {
      return null;
    }
    return is.readLine();
  }

//  private static String[] parseTargetHostAndSlot(String clusterRedirectResponse) {
//    String[] response = new String[3];
//    String[] messageInfo = clusterRedirectResponse.split(" ");
//    String[] targetHostAndPort = HostAndPort.extractParts(messageInfo[2]);
//    response[0] = messageInfo[1];
//    response[1] = targetHostAndPort[0];
//    response[2] = targetHostAndPort[1];
//    return response;
//  }
  private static String[] parseTargetHostAndSlot(String clusterRedirectResponse) {
    String[] response = new String[2];
    String[] messageInfo = clusterRedirectResponse.split(" ");
    response[0] = messageInfo[1];
    response[1] = messageInfo[2];
    return response;
  }

  private static Object process(final RedisInputStream is) {
    final byte b = is.readByte();
    switch (b) {
      case PLUS_BYTE:
        return processStatusCodeReply(is);
      case DOLLAR_BYTE:
        return processBulkReply(is);
      case ASTERISK_BYTE:
        return processMultiBulkReply(is);
      case COLON_BYTE:
        return processInteger(is);
      case MINUS_BYTE:
        processError(is);
        return null;
      default:
        throw new JedisConnectionException("Unknown reply: " + (char) b);
    }
  }

  private static byte[] processStatusCodeReply(final RedisInputStream is) {
    return is.readLineBytes();
  }

  private static byte[] processBulkReply(final RedisInputStream is) {
    final int len = is.readIntCrLf();
    if (len == -1) {
      return null;
    }

    final byte[] read = new byte[len];
    int offset = 0;
    while (offset < len) {
      final int size = is.read(read, offset, (len - offset));
      if (size == -1) {
        throw new JedisConnectionException("It seems like server has closed the connection.");
      }
      offset += size;
    }

    // read 2 more bytes for the command delimiter
    is.readByte();
    is.readByte();

    return read;
  }

  private static Long processInteger(final RedisInputStream is) {
    return is.readLongCrLf();
  }

  private static List<Object> processMultiBulkReply(final RedisInputStream is) {
    final int num = is.readIntCrLf();
    if (num == -1) {
      return null;
    }
    final List<Object> ret = new ArrayList<>(num);
    for (int i = 0; i < num; i++) {
      try {
        ret.add(process(is));
      } catch (JedisDataException e) {
        ret.add(e);
      }
    }
    return ret;
  }

  public static Object read(final RedisInputStream is) {
    return process(is);
  }

  public static final byte[] toByteArray(final boolean value) {
    return value ? BYTES_TRUE : BYTES_FALSE;
  }

  public static final byte[] toByteArray(final int value) {
    return SafeEncoder.encode(String.valueOf(value));
  }

  public static final byte[] toByteArray(final long value) {
    return SafeEncoder.encode(String.valueOf(value));
  }

  public static final byte[] toByteArray(final double value) {
    if (value == Double.POSITIVE_INFINITY) {
      return POSITIVE_INFINITY_BYTES;
    } else if (value == Double.NEGATIVE_INFINITY) {
      return NEGATIVE_INFINITY_BYTES;
    } else {
      return SafeEncoder.encode(String.valueOf(value));
    }
  }

  public static enum Command implements ProtocolCommand {

    PING, SET, GET, GETDEL, GETEX, QUIT, EXISTS, DEL, UNLINK, TYPE, FLUSHDB, KEYS, RANDOMKEY, MOVE,
    RENAME, RENAMENX, DBSIZE, EXPIRE, EXPIREAT, TTL, SELECT, FLUSHALL, GETSET, MGET, SETNX, SETEX,
    MSET, MSETNX, DECRBY, DECR, INCRBY, INCR, APPEND, SUBSTR, HSET, HGET, HSETNX, HMSET, HMGET,
    HINCRBY, HEXISTS, HDEL, HLEN, HKEYS, HVALS, HGETALL, HRANDFIELD, RPUSH, LPUSH, LLEN, LRANGE,
    LTRIM, LINDEX, LSET, LREM, LPOP, RPOP, RPOPLPUSH, SADD, SMEMBERS, SREM, SPOP, SMOVE, SCARD,
    SISMEMBER, SINTER, SINTERSTORE, SUNION, SUNIONSTORE, SDIFF, SDIFFSTORE, SRANDMEMBER, SMISMEMBER,
    MULTI, DISCARD, EXEC, WATCH, UNWATCH, SORT, BLPOP, BRPOP, AUTH, INFO, SHUTDOWN, MONITOR, CONFIG,
    SUBSCRIBE, PUBLISH, UNSUBSCRIBE, PSUBSCRIBE, PUNSUBSCRIBE, PUBSUB, STRLEN, LPUSHX, RPUSHX, ECHO,
    ZADD, ZDIFF, ZDIFFSTORE, ZRANGE, ZREM, ZINCRBY, ZRANK, ZREVRANK, ZREVRANGE, ZRANDMEMBER, ZCARD,
    ZSCORE, ZPOPMAX, ZPOPMIN, ZCOUNT, ZUNION, ZUNIONSTORE, ZINTER, ZINTERSTORE, ZRANGEBYSCORE,
    ZREVRANGEBYSCORE, ZREMRANGEBYRANK, ZREMRANGEBYSCORE, ZLEXCOUNT, ZRANGEBYLEX, ZREVRANGEBYLEX,
    ZREMRANGEBYLEX, SAVE, BGSAVE, BGREWRITEAOF, LASTSAVE, SLAVEOF, PERSIST, LINSERT, BRPOPLPUSH,
    SETBIT, GETBIT, BITPOS, SETRANGE, GETRANGE, EVAL, EVALSHA, SCRIPT, SLOWLOG, OBJECT, BITCOUNT,
    BITOP, SENTINEL, DUMP, RESTORE, PEXPIRE, PEXPIREAT, PTTL, INCRBYFLOAT, PSETEX, CLIENT, TIME,
    MIGRATE, HINCRBYFLOAT, SCAN, HSCAN, SSCAN, ZSCAN, WAIT, CLUSTER, ASKING, READONLY, READWRITE, 
    PFADD, PFCOUNT, PFMERGE, MODULE, ACL, GEOADD, GEODIST, GEOHASH, GEOPOS, GEORADIUS, GEORADIUS_RO,
    GEORADIUSBYMEMBER, GEORADIUSBYMEMBER_RO, BITFIELD, HSTRLEN, TOUCH, SWAPDB, MEMORY, XADD, XLEN,
    XDEL, XTRIM, XRANGE, XREVRANGE, XREAD, XACK, XGROUP, XREADGROUP, XPENDING, XCLAIM, XAUTOCLAIM,
    XINFO, BITFIELD_RO, LPOS, ZMSCORE, BZPOPMIN, BZPOPMAX, BLMOVE, LMOVE, COPY, ROLE, FAILOVER,
<<<<<<< HEAD
    STRALGO, GEOSEARCH, GEOSEARCHSTORE, ZRANGESTORE;
=======
    STRALGO, GEOSEARCH, GEOSEARCHSTORE, LOLWUT;
>>>>>>> 1196625e

    private final byte[] raw;

    private Command() {
      raw = SafeEncoder.encode(name());
    }

    @Override
    public byte[] getRaw() {
      return raw;
    }
  }

  public static enum Keyword implements Rawable {

    AGGREGATE, ALPHA, ASC, BY, DESC, GET, LIMIT, NO, NOSORT, ONE, SET, STORE, WEIGHTS, WITHSCORES,
    RESETSTAT, REWRITE, RESET, FLUSH, EXISTS, LOAD, KILL, LEN, REFCOUNT, ENCODING, IDLETIME, DOCTOR,
    HELP, FREQ, GETNAME, SETNAME, LIST, MATCH, COUNT, TYPE, UNLOAD, REPLACE, PAUSE, BLOCK, NOACK,
    STREAMS, CREATE, MKSTREAM, SETID, DESTROY, DELCONSUMER, MAXLEN, GROUP, ID, IDLE, TIME, FORCE,
    RETRYCOUNT, USAGE, SAMPLES, STREAM, GROUPS, CONSUMERS, SETUSER, GETUSER, DELUSER, WHOAMI, USERS,
    CAT, GENPASS, LOG, INCR, SAVE, JUSTID, WITHVALUES, UNBLOCK, NOMKSTREAM, MINID, DB, ABSTTL, TO,
    TIMEOUT, ABORT, NX, XX, EX, PX, EXAT, PXAT, CH, WITHCOORD, WITHDIST, WITHHASH, STOREDIST, COPY,
<<<<<<< HEAD
    KEEPTTL, AUTH, AUTH2, INFO, CHANNELS, NUMPAT, NUMSUB, LCS, KEYS, STRINGS, FULL,
    ANY, FROMMEMBER, FROMLONLAT, BYRADIUS, BYBOX, NOW, BYLEX, BYSCORE, REV;
=======
    KEEPTTL, AUTH, AUTH2, INFO, CHANNELS, NUMPAT, NUMSUB, LCS, KEYS, STRINGS, FULL, NOW, VERSION,
    ANY, FROMMEMBER, FROMLONLAT, BYRADIUS, BYBOX;
>>>>>>> 1196625e

    private final byte[] raw;

    private Keyword() {
      raw = SafeEncoder.encode(name());
    }

    @Override
    public byte[] getRaw() {
      return raw;
    }
  }

  public static enum SentinelKeyword implements Rawable {

    MYID, MASTERS, MASTER, SENTINELS, SLAVES, REPLICAS, RESET, FAILOVER, REMOVE, SET, MONITOR,
    GET_MASTER_ADDR_BY_NAME("GET-MASTER-ADDR-BY-NAME");

    private final byte[] raw;

    private SentinelKeyword() {
      raw = SafeEncoder.encode(name());
    }

    private SentinelKeyword(String str) {
      raw = SafeEncoder.encode(str);
    }

    @Override
    public byte[] getRaw() {
      return raw;
    }
  }

  public static enum ResponseKeyword implements Rawable {

    SUBSCRIBE, PSUBSCRIBE, UNSUBSCRIBE, PUNSUBSCRIBE, MESSAGE, PMESSAGE, PONG;

    private final byte[] raw;

    private ResponseKeyword() {
      raw = SafeEncoder.encode(name().toLowerCase(Locale.ENGLISH));
    }

    @Override
    public byte[] getRaw() {
      return raw;
    }
  }

  public static enum ClusterKeyword implements Rawable {

    MEET, RESET, INFO, FAILOVER, SLOTS, NODES, REPLICAS, SLAVES, MYID, ADDSLOTS, DELSLOTS,
    GETKEYSINSLOT, SETSLOT, NODE, MIGRATING, IMPORTING, STABLE, FORGET, FLUSHSLOTS, KEYSLOT,
    COUNTKEYSINSLOT, SAVECONFIG, REPLICATE, LINKS;

    private final byte[] raw;

    private ClusterKeyword() {
      raw = SafeEncoder.encode(name());
    }

    @Override
    public byte[] getRaw() {
      return raw;
    }
  }
}<|MERGE_RESOLUTION|>--- conflicted
+++ resolved
@@ -235,11 +235,7 @@
     GEORADIUSBYMEMBER, GEORADIUSBYMEMBER_RO, BITFIELD, HSTRLEN, TOUCH, SWAPDB, MEMORY, XADD, XLEN,
     XDEL, XTRIM, XRANGE, XREVRANGE, XREAD, XACK, XGROUP, XREADGROUP, XPENDING, XCLAIM, XAUTOCLAIM,
     XINFO, BITFIELD_RO, LPOS, ZMSCORE, BZPOPMIN, BZPOPMAX, BLMOVE, LMOVE, COPY, ROLE, FAILOVER,
-<<<<<<< HEAD
-    STRALGO, GEOSEARCH, GEOSEARCHSTORE, ZRANGESTORE;
-=======
-    STRALGO, GEOSEARCH, GEOSEARCHSTORE, LOLWUT;
->>>>>>> 1196625e
+    STRALGO, GEOSEARCH, GEOSEARCHSTORE, LOLWUT, ZRANGESTORE;
 
     private final byte[] raw;
 
@@ -262,13 +258,8 @@
     RETRYCOUNT, USAGE, SAMPLES, STREAM, GROUPS, CONSUMERS, SETUSER, GETUSER, DELUSER, WHOAMI, USERS,
     CAT, GENPASS, LOG, INCR, SAVE, JUSTID, WITHVALUES, UNBLOCK, NOMKSTREAM, MINID, DB, ABSTTL, TO,
     TIMEOUT, ABORT, NX, XX, EX, PX, EXAT, PXAT, CH, WITHCOORD, WITHDIST, WITHHASH, STOREDIST, COPY,
-<<<<<<< HEAD
-    KEEPTTL, AUTH, AUTH2, INFO, CHANNELS, NUMPAT, NUMSUB, LCS, KEYS, STRINGS, FULL,
+    KEEPTTL, AUTH, AUTH2, INFO, CHANNELS, NUMPAT, NUMSUB, LCS, KEYS, STRINGS, FULL, NOW, VERSION,
     ANY, FROMMEMBER, FROMLONLAT, BYRADIUS, BYBOX, NOW, BYLEX, BYSCORE, REV;
-=======
-    KEEPTTL, AUTH, AUTH2, INFO, CHANNELS, NUMPAT, NUMSUB, LCS, KEYS, STRINGS, FULL, NOW, VERSION,
-    ANY, FROMMEMBER, FROMLONLAT, BYRADIUS, BYBOX;
->>>>>>> 1196625e
 
     private final byte[] raw;
 
