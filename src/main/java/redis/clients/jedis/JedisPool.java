package redis.clients.jedis;

import java.net.URI;

import javax.net.ssl.HostnameVerifier;
import javax.net.ssl.SSLParameters;
import javax.net.ssl.SSLSocketFactory;

import org.apache.commons.pool2.impl.GenericObjectPool;
import org.apache.commons.pool2.impl.GenericObjectPoolConfig;

import redis.clients.jedis.exceptions.JedisException;
import redis.clients.jedis.util.JedisURIHelper;

public class JedisPool extends JedisPoolAbstract {

  public JedisPool() {
    this(Protocol.DEFAULT_HOST, Protocol.DEFAULT_PORT);
  }

  public JedisPool(final GenericObjectPoolConfig poolConfig, final String host) {
    this(poolConfig, host, Protocol.DEFAULT_PORT);
  }

  public JedisPool(String host, int port) {
    this(new GenericObjectPoolConfig(), host, port);
  }

  public JedisPool(final String host) {
    URI uri = URI.create(host);
    if (JedisURIHelper.isValid(uri)) {
      this.internalPool = new GenericObjectPool<>(new JedisFactory(uri,
          Protocol.DEFAULT_TIMEOUT, Protocol.DEFAULT_TIMEOUT, null), new GenericObjectPoolConfig());
    } else {
      this.internalPool = new GenericObjectPool<>(new JedisFactory(host,
          Protocol.DEFAULT_PORT, Protocol.DEFAULT_TIMEOUT, Protocol.DEFAULT_TIMEOUT, null,
          Protocol.DEFAULT_DATABASE, null), new GenericObjectPoolConfig());
    }
  }

  public JedisPool(final String host, final SSLSocketFactory sslSocketFactory,
      final SSLParameters sslParameters, final HostnameVerifier hostnameVerifier) {
    URI uri = URI.create(host);
    if (JedisURIHelper.isValid(uri)) {
      this.internalPool = new GenericObjectPool<>(new JedisFactory(uri,
          Protocol.DEFAULT_TIMEOUT, Protocol.DEFAULT_TIMEOUT, null, sslSocketFactory, sslParameters,
          hostnameVerifier), new GenericObjectPoolConfig());
    } else {
      this.internalPool = new GenericObjectPool<>(new JedisFactory(host,
          Protocol.DEFAULT_PORT, Protocol.DEFAULT_TIMEOUT, Protocol.DEFAULT_TIMEOUT, null,
          Protocol.DEFAULT_DATABASE, null, false, null, null, null), new GenericObjectPoolConfig());
    }
  }

  public JedisPool(final URI uri) {
    this(new GenericObjectPoolConfig(), uri);
  }

  public JedisPool(final URI uri, final SSLSocketFactory sslSocketFactory,
      final SSLParameters sslParameters, final HostnameVerifier hostnameVerifier) {
    this(new GenericObjectPoolConfig(), uri, sslSocketFactory, sslParameters, hostnameVerifier);
  }

  public JedisPool(final URI uri, final int timeout) {
    this(new GenericObjectPoolConfig(), uri, timeout);
  }

  public JedisPool(final URI uri, final int timeout, final SSLSocketFactory sslSocketFactory,
      final SSLParameters sslParameters, final HostnameVerifier hostnameVerifier) {
    this(new GenericObjectPoolConfig(), uri, timeout, sslSocketFactory, sslParameters,
        hostnameVerifier);
  }

  public JedisPool(final GenericObjectPoolConfig poolConfig, final String host, int port,
      int timeout, final String password) {
    this(poolConfig, host, port, timeout, password, Protocol.DEFAULT_DATABASE);
  }

  public JedisPool(final GenericObjectPoolConfig poolConfig, final String host, int port,
      int timeout, final String user, final String password) {
    this(poolConfig, host, port, timeout, user, password, Protocol.DEFAULT_DATABASE);
  }

  public JedisPool(final GenericObjectPoolConfig poolConfig, final String host, int port,
      int timeout, final String password, final boolean ssl) {
    this(poolConfig, host, port, timeout, password, Protocol.DEFAULT_DATABASE, ssl);
  }

  public JedisPool(final GenericObjectPoolConfig poolConfig, final String host, int port,
      int timeout, final String user, final String password, final boolean ssl) {
    this(poolConfig, host, port, timeout, user, password, Protocol.DEFAULT_DATABASE, ssl);
  }

  public JedisPool(final GenericObjectPoolConfig poolConfig, final String host, int port,
      int timeout, final String password, final boolean ssl,
      final SSLSocketFactory sslSocketFactory, final SSLParameters sslParameters,
      final HostnameVerifier hostnameVerifier) {
    this(poolConfig, host, port, timeout, password, Protocol.DEFAULT_DATABASE, ssl,
        sslSocketFactory, sslParameters, hostnameVerifier);
  }

  public JedisPool(final GenericObjectPoolConfig poolConfig, final String host, final int port) {
    this(poolConfig, host, port, Protocol.DEFAULT_TIMEOUT);
  }

  public JedisPool(final GenericObjectPoolConfig poolConfig, final String host, final int port,
      final boolean ssl) {
    this(poolConfig, host, port, Protocol.DEFAULT_TIMEOUT, ssl);
  }

  public JedisPool(final GenericObjectPoolConfig poolConfig, final String host, final int port,
      final boolean ssl, final SSLSocketFactory sslSocketFactory, final SSLParameters sslParameters,
      final HostnameVerifier hostnameVerifier) {
    this(poolConfig, host, port, Protocol.DEFAULT_TIMEOUT, ssl, sslSocketFactory, sslParameters,
        hostnameVerifier);
  }

  public JedisPool(final GenericObjectPoolConfig poolConfig, final String host, final int port,
      final int timeout) {
    this(poolConfig, host, port, timeout, null);
  }

  public JedisPool(final GenericObjectPoolConfig poolConfig, final String host, final int port,
      final int timeout, final boolean ssl) {
    this(poolConfig, host, port, timeout, null, ssl);
  }

  public JedisPool(final GenericObjectPoolConfig poolConfig, final String host, final int port,
      final int timeout, final boolean ssl, final SSLSocketFactory sslSocketFactory,
      final SSLParameters sslParameters, final HostnameVerifier hostnameVerifier) {
    this(poolConfig, host, port, timeout, null, ssl, sslSocketFactory, sslParameters,
        hostnameVerifier);
  }

  public JedisPool(final GenericObjectPoolConfig poolConfig, final String host, int port,
      int timeout, final String password, final int database) {
    this(poolConfig, host, port, timeout, password, database, null);
  }

  public JedisPool(final GenericObjectPoolConfig poolConfig, final String host, int port,
      int timeout, final String user, final String password, final int database) {
    this(poolConfig, host, port, timeout, user, password, database, null);
  }

  public JedisPool(final GenericObjectPoolConfig poolConfig, final String host, int port,
      int timeout, final String password, final int database, final boolean ssl) {
    this(poolConfig, host, port, timeout, password, database, null, ssl);
  }

  public JedisPool(final GenericObjectPoolConfig poolConfig, final String host, int port,
      int timeout, final String user, final String password, final int database, final boolean ssl) {
    this(poolConfig, host, port, timeout, user, password, database, null, ssl);
  }

  public JedisPool(final GenericObjectPoolConfig poolConfig, final String host, int port,
      int timeout, final String password, final int database, final boolean ssl,
      final SSLSocketFactory sslSocketFactory, final SSLParameters sslParameters,
      final HostnameVerifier hostnameVerifier) {
    this(poolConfig, host, port, timeout, password, database, null, ssl, sslSocketFactory,
        sslParameters, hostnameVerifier);
  }

  public JedisPool(final GenericObjectPoolConfig poolConfig, final String host, int port,
      int timeout, final String password, final int database, final String clientName) {
    this(poolConfig, host, port, timeout, timeout, password, database, clientName);
  }

  public JedisPool(final GenericObjectPoolConfig poolConfig, final String host, int port,
      int timeout, final String user, final String password, final int database, final String clientName) {
    this(poolConfig, host, port, timeout, timeout, user, password, database, clientName);
  }

  public JedisPool(final GenericObjectPoolConfig poolConfig, final String host, int port,
      int timeout, final String password, final int database, final String clientName,
      final boolean ssl) {
    this(poolConfig, host, port, timeout, timeout, password, database, clientName, ssl);
  }

  public JedisPool(final GenericObjectPoolConfig poolConfig, final String host, int port,
      int timeout, final String user, final String password, final int database, final String clientName,
      final boolean ssl) {
    this(poolConfig, host, port, timeout, timeout, user, password, database, clientName, ssl);
  }

  public JedisPool(final GenericObjectPoolConfig poolConfig, final String host, int port,
      int timeout, final String password, final int database, final String clientName,
      final boolean ssl, final SSLSocketFactory sslSocketFactory,
      final SSLParameters sslParameters, final HostnameVerifier hostnameVerifier) {
    this(poolConfig, host, port, timeout, timeout, password, database, clientName, ssl,
        sslSocketFactory, sslParameters, hostnameVerifier);
  }

  public JedisPool(final GenericObjectPoolConfig poolConfig, final String host, int port,
      final int connectionTimeout, final int soTimeout, final String password, final int database,
      final String clientName, final boolean ssl, final SSLSocketFactory sslSocketFactory,
      final SSLParameters sslParameters, final HostnameVerifier hostnameVerifier) {
    super(poolConfig, new JedisFactory(host, port, connectionTimeout, soTimeout, password,
        database, clientName, ssl, sslSocketFactory, sslParameters, hostnameVerifier));
  }

  public JedisPool(final GenericObjectPoolConfig poolConfig, final String host, int port,
<<<<<<< HEAD
      final int connectionTimeout, final int soTimeout, final int infiniteSoTimeout,
      final String password, final int database, final String clientName, final boolean ssl,
      final SSLSocketFactory sslSocketFactory, final SSLParameters sslParameters,
      final HostnameVerifier hostnameVerifier) {
    this(poolConfig, host, port, connectionTimeout, soTimeout, infiniteSoTimeout, null, password,
        database, clientName, ssl, sslSocketFactory, sslParameters, hostnameVerifier);
  }

  public JedisPool(final GenericObjectPoolConfig poolConfig, final String host, int port,
                   final int connectionTimeout, final int soTimeout, final String user, final String password,
                   final int database, final String clientName, final boolean ssl,
                   final SSLSocketFactory sslSocketFactory, final SSLParameters sslParameters,
                   final HostnameVerifier hostnameVerifier) {
    this(poolConfig, host, port, connectionTimeout, soTimeout, 0, user, password,
        database, clientName, ssl, sslSocketFactory, sslParameters, hostnameVerifier);
  }

  public JedisPool(final GenericObjectPoolConfig poolConfig, final String host, int port,
      final int connectionTimeout, final int soTimeout, final int infiniteSoTimeout,
      final String user, final String password, final int database, final String clientName, final boolean ssl,
      final SSLSocketFactory sslSocketFactory, final SSLParameters sslParameters,
      final HostnameVerifier hostnameVerifier) {
    super(poolConfig, new JedisFactory(host, port, connectionTimeout, soTimeout, password,
=======
      final int connectionTimeout, final int soTimeout, final String user, final String password,
      final int database, final String clientName, final boolean ssl,
      final SSLSocketFactory sslSocketFactory, final SSLParameters sslParameters,
      final HostnameVerifier hostnameVerifier) {
    super(poolConfig, new JedisFactory(host, port, connectionTimeout, soTimeout, user, password,
>>>>>>> 5ca75a24
        database, clientName, ssl, sslSocketFactory, sslParameters, hostnameVerifier));
  }

  public JedisPool(final GenericObjectPoolConfig poolConfig) {
    this(poolConfig, Protocol.DEFAULT_HOST, Protocol.DEFAULT_PORT);
  }

  public JedisPool(final String host, final int port, final boolean ssl) {
    this(new GenericObjectPoolConfig(), host, port, ssl);
  }

  public JedisPool(final GenericObjectPoolConfig poolConfig, final String host, int port,
      final int connectionTimeout, final int soTimeout, final String password, final int database,
      final String clientName) {
    super(poolConfig, new JedisFactory(host, port, connectionTimeout, soTimeout, password,
        database, clientName));
  }

  public JedisPool(final GenericObjectPoolConfig poolConfig, final String host, int port,
<<<<<<< HEAD
      final int connectionTimeout, final int soTimeout, final int infiniteSoTimeout,
      final String password, final int database, final String clientName) {
    super(poolConfig, new JedisFactory(host, port, connectionTimeout, soTimeout, infiniteSoTimeout,
        password, database, clientName));
  }

  public JedisPool(final GenericObjectPoolConfig poolConfig, final String host, int port,
                   final int connectionTimeout, final int soTimeout, final String user, final String password,
                   final int database, final String clientName) {
=======
      final int connectionTimeout, final int soTimeout, final String user, final String password,
      final int database, final String clientName) {
>>>>>>> 5ca75a24
    super(poolConfig, new JedisFactory(host, port, connectionTimeout, soTimeout, user, password,
        database, clientName));
  }

  public JedisPool(final GenericObjectPoolConfig poolConfig, final String host, int port,
      final int connectionTimeout, final int soTimeout, final int infiniteSoTimeout,
      final String user, final String password, final int database, final String clientName) {
    super(poolConfig, new JedisFactory(host, port, connectionTimeout, soTimeout, infiniteSoTimeout,
        user, password, database, clientName));
  }

  public JedisPool(final String host, final int port, final boolean ssl,
      final SSLSocketFactory sslSocketFactory, final SSLParameters sslParameters,
      final HostnameVerifier hostnameVerifier) {
    this(new GenericObjectPoolConfig(), host, port, ssl, sslSocketFactory, sslParameters,
        hostnameVerifier);
  }

  public JedisPool(final GenericObjectPoolConfig poolConfig, final String host, final int port,
      final int connectionTimeout, final int soTimeout, final String password, final int database,
      final String clientName, final boolean ssl) {
    this(poolConfig, host, port, connectionTimeout, soTimeout, password, database, clientName, ssl,
        null, null, null);
  }

  public JedisPool(final GenericObjectPoolConfig poolConfig, final String host, final int port,
      final int connectionTimeout, final int soTimeout, final String user, final String password,
      final int database, final String clientName, final boolean ssl) {
    this(poolConfig, host, port, connectionTimeout, soTimeout, user, password, database, clientName, ssl,
        null, null, null);
  }

  public JedisPool(final GenericObjectPoolConfig poolConfig, final URI uri) {
    this(poolConfig, uri, Protocol.DEFAULT_TIMEOUT);
  }

  public JedisPool(final GenericObjectPoolConfig poolConfig, final URI uri,
      final SSLSocketFactory sslSocketFactory, final SSLParameters sslParameters,
      final HostnameVerifier hostnameVerifier) {
    this(poolConfig, uri, Protocol.DEFAULT_TIMEOUT, sslSocketFactory, sslParameters,
        hostnameVerifier);
  }

  public JedisPool(final GenericObjectPoolConfig poolConfig, final URI uri, final int timeout) {
    this(poolConfig, uri, timeout, timeout);
  }

  public JedisPool(final GenericObjectPoolConfig poolConfig, final URI uri, final int timeout,
      final SSLSocketFactory sslSocketFactory, final SSLParameters sslParameters,
      final HostnameVerifier hostnameVerifier) {
    this(poolConfig, uri, timeout, timeout, sslSocketFactory, sslParameters, hostnameVerifier);
  }

  public JedisPool(final GenericObjectPoolConfig poolConfig, final URI uri,
      final int connectionTimeout, final int soTimeout) {
    this(poolConfig, uri, connectionTimeout, soTimeout, null, null, null);
  }

  public JedisPool(final GenericObjectPoolConfig poolConfig, final URI uri,
      final int connectionTimeout, final int soTimeout, final SSLSocketFactory sslSocketFactory,
      final SSLParameters sslParameters, final HostnameVerifier hostnameVerifier) {
    super(poolConfig, new JedisFactory(uri, connectionTimeout, soTimeout, null, sslSocketFactory,
        sslParameters, hostnameVerifier));
  }

  public JedisPool(final GenericObjectPoolConfig poolConfig, final URI uri,
      final int connectionTimeout, final int soTimeout, final int infiniteSoTimeout,
      final SSLSocketFactory sslSocketFactory, final SSLParameters sslParameters,
      final HostnameVerifier hostnameVerifier) {
    super(poolConfig, new JedisFactory(uri, connectionTimeout, soTimeout, infiniteSoTimeout, null,
        sslSocketFactory, sslParameters, hostnameVerifier));
  }

  @Override
  public Jedis getResource() {
    Jedis jedis = super.getResource();
    jedis.setDataSource(this);
    return jedis;
  }

  @Override
  protected void returnBrokenResource(final Jedis resource) {
    if (resource != null) {
      returnBrokenResourceObject(resource);
    }
  }

  @Override
  protected void returnResource(final Jedis resource) {
    if (resource != null) {
      try {
        resource.resetState();
        returnResourceObject(resource);
      } catch (Exception e) {
        returnBrokenResource(resource);
        throw new JedisException("Resource is returned to the pool as broken", e);
      }
    }
  }
}<|MERGE_RESOLUTION|>--- conflicted
+++ resolved
@@ -199,7 +199,6 @@
   }
 
   public JedisPool(final GenericObjectPoolConfig poolConfig, final String host, int port,
-<<<<<<< HEAD
       final int connectionTimeout, final int soTimeout, final int infiniteSoTimeout,
       final String password, final int database, final String clientName, final boolean ssl,
       final SSLSocketFactory sslSocketFactory, final SSLParameters sslParameters,
@@ -209,10 +208,10 @@
   }
 
   public JedisPool(final GenericObjectPoolConfig poolConfig, final String host, int port,
-                   final int connectionTimeout, final int soTimeout, final String user, final String password,
-                   final int database, final String clientName, final boolean ssl,
-                   final SSLSocketFactory sslSocketFactory, final SSLParameters sslParameters,
-                   final HostnameVerifier hostnameVerifier) {
+      final int connectionTimeout, final int soTimeout, final String user, final String password,
+      final int database, final String clientName, final boolean ssl,
+      final SSLSocketFactory sslSocketFactory, final SSLParameters sslParameters,
+      final HostnameVerifier hostnameVerifier) {
     this(poolConfig, host, port, connectionTimeout, soTimeout, 0, user, password,
         database, clientName, ssl, sslSocketFactory, sslParameters, hostnameVerifier);
   }
@@ -222,14 +221,7 @@
       final String user, final String password, final int database, final String clientName, final boolean ssl,
       final SSLSocketFactory sslSocketFactory, final SSLParameters sslParameters,
       final HostnameVerifier hostnameVerifier) {
-    super(poolConfig, new JedisFactory(host, port, connectionTimeout, soTimeout, password,
-=======
-      final int connectionTimeout, final int soTimeout, final String user, final String password,
-      final int database, final String clientName, final boolean ssl,
-      final SSLSocketFactory sslSocketFactory, final SSLParameters sslParameters,
-      final HostnameVerifier hostnameVerifier) {
-    super(poolConfig, new JedisFactory(host, port, connectionTimeout, soTimeout, user, password,
->>>>>>> 5ca75a24
+    super(poolConfig, new JedisFactory(host, port, connectionTimeout, soTimeout, infiniteSoTimeout, user, password,
         database, clientName, ssl, sslSocketFactory, sslParameters, hostnameVerifier));
   }
 
@@ -249,7 +241,6 @@
   }
 
   public JedisPool(final GenericObjectPoolConfig poolConfig, final String host, int port,
-<<<<<<< HEAD
       final int connectionTimeout, final int soTimeout, final int infiniteSoTimeout,
       final String password, final int database, final String clientName) {
     super(poolConfig, new JedisFactory(host, port, connectionTimeout, soTimeout, infiniteSoTimeout,
@@ -257,12 +248,8 @@
   }
 
   public JedisPool(final GenericObjectPoolConfig poolConfig, final String host, int port,
-                   final int connectionTimeout, final int soTimeout, final String user, final String password,
-                   final int database, final String clientName) {
-=======
       final int connectionTimeout, final int soTimeout, final String user, final String password,
       final int database, final String clientName) {
->>>>>>> 5ca75a24
     super(poolConfig, new JedisFactory(host, port, connectionTimeout, soTimeout, user, password,
         database, clientName));
   }
