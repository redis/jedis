--- conflicted
+++ resolved
@@ -74,15 +74,12 @@
       final int infiniteSoTimeout, final String user, final String password, final int database,
       final String clientName, final boolean ssl, final SSLSocketFactory sslSocketFactory,
       final SSLParameters sslParameters, final HostnameVerifier hostnameVerifier) {
-    this(connectionTimeout, soTimeout, infiniteSoTimeout, user, password, database, clientName, ssl, sslSocketFactory, sslParameters, hostnameVerifier);
     this.hostAndPort.set(new HostAndPort(host, port));
-<<<<<<< HEAD
     this.config = DefaultJedisClientConfig.builder().connectionTimeoutMillis(connectionTimeout)
         .socketTimeoutMillis(soTimeout).blockingSocketTimeoutMillis(infiniteSoTimeout).user(user)
         .password(password).databse(database).clientName(clientName)
         .ssl(ssl).sslSocketFactory(sslSocketFactory)
         .sslParameters(sslParameters).hostnameVerifier(hostnameVerifier).build();
-=======
   }
 
   /**
@@ -91,12 +88,11 @@
   protected JedisFactory(final int connectionTimeout, final int soTimeout, final int infiniteSoTimeout,
       final String user, final String password, final int database, final String clientName, final boolean ssl,
       final SSLSocketFactory sslSocketFactory, final SSLParameters sslParameters, final HostnameVerifier hostnameVerifier) {
-    this.config = DefaultJedisClientConfig.builder().withConnectionTimeoutMillis(connectionTimeout)
-        .withSoTimeoutMillis(soTimeout).withInfiniteSoTimeoutMillis(infiniteSoTimeout).withUser(user)
-        .withPassword(password).withDatabse(database).withClientName(clientName)
-        .withSsl(ssl).withSslSocketFactory(sslSocketFactory)
-        .withSslParameters(sslParameters).withHostnameVerifier(hostnameVerifier).build();
->>>>>>> 43d81213
+    this.config = DefaultJedisClientConfig.builder().connectionTimeoutMillis(connectionTimeout)
+        .socketTimeoutMillis(soTimeout).blockingSocketTimeoutMillis(infiniteSoTimeout).user(user)
+        .password(password).databse(database).clientName(clientName)
+        .ssl(ssl).sslSocketFactory(sslSocketFactory)
+        .sslParameters(sslParameters).hostnameVerifier(hostnameVerifier).build();
   }
 
   protected JedisFactory(final URI uri, final int connectionTimeout, final int soTimeout,
