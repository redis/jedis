--- conflicted
+++ resolved
@@ -278,16 +278,10 @@
     AGGREGATE, ALPHA, ASC, BY, DESC, GET, LIMIT, MESSAGE, NO, NOSORT, PMESSAGE, PSUBSCRIBE,
     PUNSUBSCRIBE, OK, ONE, QUEUED, SET, STORE, SUBSCRIBE, UNSUBSCRIBE, WEIGHTS, WITHSCORES,
     RESETSTAT, REWRITE, RESET, FLUSH, EXISTS, LOAD, KILL, LEN, REFCOUNT, ENCODING, IDLETIME,
-<<<<<<< HEAD
-    GETNAME, SETNAME, LIST, MATCH, COUNT, PING, PONG, UNLOAD, REPLACE, KEYS, PAUSE, DOCTOR, 
-    BLOCK, NOACK, STREAMS, KEY, CREATE, MKSTREAM, SETID, DESTROY, DELCONSUMER, MAXLEN, GROUP, 
-    ID, IDLE, TIME, RETRYCOUNT, FORCE;
-=======
     GETNAME, SETNAME, LIST, MATCH, COUNT, PING, PONG, UNLOAD, REPLACE, KEYS, PAUSE, DOCTOR,
     BLOCK, NOACK, STREAMS, KEY, CREATE, MKSTREAM, SETID, DESTROY, DELCONSUMER, MAXLEN, GROUP,
-    IDLE, TIME, RETRYCOUNT, FORCE, STREAM, GROUPS, CONSUMERS, HELP, FREQ,
+    ID, IDLE, TIME, RETRYCOUNT, FORCE, STREAM, GROUPS, CONSUMERS, HELP, FREQ,
     SETUSER, GETUSER, DELUSER, WHOAMI, CAT, GENPASS, USERS;
->>>>>>> f24a8179
 
     public final byte[] raw;
 
