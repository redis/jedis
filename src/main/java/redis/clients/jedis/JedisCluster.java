--- conflicted
+++ resolved
@@ -2341,10 +2341,6 @@
     }.run(key);
   }
 
-<<<<<<< HEAD
-
-=======
->>>>>>> 844477cb
   @Override
   public Long memoryUsage(final String key) {
     return new JedisClusterCommand<Long>(connectionHandler, maxAttempts) {
@@ -2426,12 +2422,8 @@
       keys[i] = streams[i].getKey();
     }
 
-<<<<<<< HEAD
-    return new JedisClusterCommand<List<Entry<String, List<StreamEntry>>>>(connectionHandler, maxAttempts) {
-=======
     return new JedisClusterCommand<List<Entry<String, List<StreamEntry>>>>(connectionHandler,
         maxAttempts) {
->>>>>>> 844477cb
       @Override
       public List<Entry<String, List<StreamEntry>>> execute(Jedis connection) {
         return connection.xread(count, block, streams);
@@ -2491,26 +2483,17 @@
   }
 
   @Override
-<<<<<<< HEAD
-  public List<Entry<String, List<StreamEntry>>> xreadGroup(final String groupname, final String consumer, final int count, final long block,
-      final boolean noAck, final Entry<String, StreamEntryID>... streams) {
-=======
   public List<Entry<String, List<StreamEntry>>> xreadGroup(final String groupname,
       final String consumer, final int count, final long block, final boolean noAck,
       final Entry<String, StreamEntryID>... streams) {
->>>>>>> 844477cb
 
     String[] keys = new String[streams.length];
     for (int i = 0; i < streams.length; ++i) {
       keys[i] = streams[i].getKey();
     }
 
-<<<<<<< HEAD
-    return new JedisClusterCommand<List<Entry<String, List<StreamEntry>>>>(connectionHandler, maxAttempts) {
-=======
     return new JedisClusterCommand<List<Entry<String, List<StreamEntry>>>>(connectionHandler,
         maxAttempts) {
->>>>>>> 844477cb
       @Override
       public List<Entry<String, List<StreamEntry>>> execute(Jedis connection) {
         return connection.xreadGroup(groupname, consumer, count, block, noAck, streams);
