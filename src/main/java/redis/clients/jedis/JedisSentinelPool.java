--- conflicted
+++ resolved
@@ -14,7 +14,6 @@
 import redis.clients.jedis.exceptions.JedisException;
 
 public class JedisSentinelPool extends JedisPoolAbstract {
-  protected Logger log = LoggerFactory.getLogger(getClass().getName());
 
   protected final GenericObjectPoolConfig poolConfig;
 
@@ -27,19 +26,16 @@
   protected final int database;
   protected final String clientName;
 
-  protected int sentinelConnectionTimeout;
-  protected int sentinelSoTimeout;
-  protected String sentinelUser;
-  protected String sentinelPassword;
-  protected String sentinelClientName;
+  protected final int sentinelConnectionTimeout;
+  protected final int sentinelSoTimeout;
+  protected final String sentinelUser;
+  protected final String sentinelPassword;
+  protected final String sentinelClientName;
 
   protected final Set<MasterListener> masterListeners = new HashSet<>();
 
-<<<<<<< HEAD
-=======
   protected final Logger log = LoggerFactory.getLogger(getClass().getName());
 
->>>>>>> 5ca75a24
   private volatile JedisFactory factory;
   private volatile HostAndPort currentHostMaster;
   
@@ -112,27 +108,21 @@
 
   public JedisSentinelPool(String masterName, Set<String> sentinels,
       final GenericObjectPoolConfig poolConfig, final int connectionTimeout, final int soTimeout,
-<<<<<<< HEAD
       final int infiniteSoTimeout, final String password, final int database) {
     this(masterName, sentinels, poolConfig, connectionTimeout, soTimeout, infiniteSoTimeout, null, password, database);
   }
 
   public JedisSentinelPool(String masterName, Set<String> sentinels,
-                           final GenericObjectPoolConfig poolConfig, final int connectionTimeout, final int soTimeout,
-                           final String user, final String password, final int database) {
-    this(masterName, sentinels, poolConfig, connectionTimeout, soTimeout, user, password, database, null, 
-        Protocol.DEFAULT_TIMEOUT, Protocol.DEFAULT_TIMEOUT, null, null);
-=======
+      final GenericObjectPoolConfig poolConfig, final int connectionTimeout, final int soTimeout,
       final String user, final String password, final int database) {
     this(masterName, sentinels, poolConfig, connectionTimeout, soTimeout, user, password, database, null);
->>>>>>> 5ca75a24
   }
 
   public JedisSentinelPool(String masterName, Set<String> sentinels,
       final GenericObjectPoolConfig poolConfig, final int connectionTimeout, final int soTimeout,
       final int infiniteSoTimeout, final String user, final String password, final int database) {
-    this(masterName, sentinels, poolConfig, connectionTimeout, soTimeout, user, password, database, null, 
-        Protocol.DEFAULT_TIMEOUT, Protocol.DEFAULT_TIMEOUT, null, null);
+    this(masterName, sentinels, poolConfig, connectionTimeout, soTimeout, infiniteSoTimeout, user, password, database, null,
+        Protocol.DEFAULT_TIMEOUT, Protocol.DEFAULT_TIMEOUT, null, null, null);
   }
 
   public JedisSentinelPool(String masterName, Set<String> sentinels,
@@ -144,33 +134,20 @@
   public JedisSentinelPool(String masterName, Set<String> sentinels,
       final GenericObjectPoolConfig poolConfig, final int connectionTimeout, final int soTimeout,
       final String user, final String password, final int database, final String clientName) {
-    this(masterName, sentinels, poolConfig, connectionTimeout, soTimeout, null, password, database, clientName,
+    this(masterName, sentinels, poolConfig, connectionTimeout, soTimeout, user, password, database, clientName,
         Protocol.DEFAULT_TIMEOUT, Protocol.DEFAULT_TIMEOUT, null, null, null);
   }
 
   public JedisSentinelPool(String masterName, Set<String> sentinels,
       final GenericObjectPoolConfig poolConfig, final int connectionTimeout, final int soTimeout,
-<<<<<<< HEAD
       final int infiniteSoTimeout, final String password, final int database, final String clientName) {
     this(masterName, sentinels, poolConfig, connectionTimeout, soTimeout, infiniteSoTimeout,
-        null, password, database, clientName, Protocol.DEFAULT_TIMEOUT, Protocol.DEFAULT_TIMEOUT, null, null);
-  }
-
-  public JedisSentinelPool(String masterName, Set<String> sentinels,
-      final GenericObjectPoolConfig poolConfig, final int connectionTimeout, final int soTimeout,
-      final String user, final String password, final int database, final String clientName,
-      final int sentinelConnectionTimeout, final int sentinelSoTimeout, final String sentinelPassword,
-      final String sentinelClientName) {
-    this(masterName, sentinels, poolConfig, connectionTimeout, soTimeout, 0, user, password, database, clientName,
-        sentinelConnectionTimeout, sentinelSoTimeout, sentinelPassword, sentinelClientName);
-  }
-
-  public JedisSentinelPool(String masterName, Set<String> sentinels, final GenericObjectPoolConfig poolConfig,
-      final int connectionTimeout, final int soTimeout, final int infiniteSoTimeout,
-      final String user, final String password, final int database, final String clientName,
-=======
+        null, password, database, clientName, Protocol.DEFAULT_TIMEOUT, Protocol.DEFAULT_TIMEOUT, null, null, null);
+  }
+
+  public JedisSentinelPool(String masterName, Set<String> sentinels,
+      final GenericObjectPoolConfig poolConfig, final int connectionTimeout, final int soTimeout,
       final String password, final int database, final String clientName,
->>>>>>> 5ca75a24
       final int sentinelConnectionTimeout, final int sentinelSoTimeout, final String sentinelPassword,
       final String sentinelClientName) {
     this(masterName, sentinels, poolConfig, connectionTimeout, soTimeout, null, password, database, clientName,
@@ -179,6 +156,15 @@
 
   public JedisSentinelPool(String masterName, Set<String> sentinels,
       final GenericObjectPoolConfig poolConfig, final int connectionTimeout, final int soTimeout,
+      final String user, final String password, final int database, final String clientName,
+      final int sentinelConnectionTimeout, final int sentinelSoTimeout, final String sentinelUser,
+      final String sentinelPassword, final String sentinelClientName) {
+    this(masterName, sentinels, poolConfig, connectionTimeout, soTimeout, 0, user, password, database, clientName,
+        sentinelConnectionTimeout, sentinelSoTimeout, sentinelUser, sentinelPassword, sentinelClientName);
+  }
+
+  public JedisSentinelPool(String masterName, Set<String> sentinels,
+      final GenericObjectPoolConfig poolConfig, final int connectionTimeout, final int soTimeout, final int infiniteSoTimeout,
       final String user, final String password, final int database, final String clientName,
       final int sentinelConnectionTimeout, final int sentinelSoTimeout, final String sentinelUser,
       final String sentinelPassword, final String sentinelClientName) {
@@ -220,11 +206,7 @@
         currentHostMaster = master;
         if (factory == null) {
           factory = new JedisFactory(master.getHost(), master.getPort(), connectionTimeout,
-<<<<<<< HEAD
-              soTimeout, infiniteSoTimeout, password, database, clientName);
-=======
-              soTimeout, user, password, database, clientName);
->>>>>>> 5ca75a24
+              soTimeout, infiniteSoTimeout, user, password, database, clientName);
           initPool(poolConfig, factory);
         } else {
           factory.setHostAndPort(currentHostMaster);
