--- conflicted
+++ resolved
@@ -1,6 +1,6 @@
 package redis.clients.jedis;
 
-import static redis.clients.jedis.Protocol.Command.SCRIPT;
+import static redis.clients.jedis.Protocol.toByteArray;
 
 import java.util.ArrayList;
 import java.util.HashSet;
@@ -11,12 +11,10 @@
 import java.util.Set;
 
 import redis.clients.jedis.BinaryClient.LIST_POSITION;
-import redis.clients.jedis.Protocol.Keyword;
 import redis.clients.jedis.exceptions.JedisDataException;
 import redis.clients.jedis.exceptions.JedisException;
 import redis.clients.util.JedisByteHashMap;
 import redis.clients.util.SafeEncoder;
-import static redis.clients.jedis.Protocol.toByteArray;
 
 public class BinaryJedis implements BinaryJedisCommands {
     protected Client client = null;
@@ -804,17 +802,10 @@
      * @return If the field was present in the hash it is deleted and 1 is
      *         returned, otherwise 0 is returned and no operation is performed.
      */
-<<<<<<< HEAD
-    public Long hdel(final byte[] key, final byte[] field) {
-	checkIsInMulti();
-	client.hdel(key, field);
-	return client.getIntegerReply();
-=======
     public Long hdel(final byte[] key, final byte[]... fields) {
-        checkIsInMulti();
-        client.hdel(key, fields);
-        return client.getIntegerReply();
->>>>>>> dd88c51d
+	checkIsInMulti();
+	client.hdel(key, fields);
+	return client.getIntegerReply();
     }
 
     /**
@@ -899,17 +890,10 @@
      * @return Integer reply, specifically, the number of elements inside the
      *         list after the push operation.
      */
-<<<<<<< HEAD
-    public Long rpush(final byte[] key, final byte[]... string) {
-	checkIsInMulti();
-	client.rpush(key, string);
-	return client.getIntegerReply();
-=======
     public Long rpush(final byte[] key, final byte[]... strings) {
-        checkIsInMulti();
-        client.rpush(key, strings);
-        return client.getIntegerReply();
->>>>>>> dd88c51d
+	checkIsInMulti();
+	client.rpush(key, strings);
+	return client.getIntegerReply();
     }
 
     /**
@@ -927,17 +911,10 @@
      * @return Integer reply, specifically, the number of elements inside the
      *         list after the push operation.
      */
-<<<<<<< HEAD
-    public Long lpush(final byte[] key, final byte[]... string) {
-	checkIsInMulti();
-	client.lpush(key, string);
-	return client.getIntegerReply();
-=======
     public Long lpush(final byte[] key, final byte[]... strings) {
-        checkIsInMulti();
-        client.lpush(key, strings);
-        return client.getIntegerReply();
->>>>>>> dd88c51d
+	checkIsInMulti();
+	client.lpush(key, strings);
+	return client.getIntegerReply();
     }
 
     /**
@@ -1191,17 +1168,10 @@
      * @return Integer reply, specifically: 1 if the new element was added 0 if
      *         the element was already a member of the set
      */
-<<<<<<< HEAD
-    public Long sadd(final byte[] key, final byte[] member) {
-	checkIsInMulti();
-	client.sadd(key, member);
-	return client.getIntegerReply();
-=======
     public Long sadd(final byte[] key, final byte[]... members) {
-        checkIsInMulti();
-        client.sadd(key, members);
-        return client.getIntegerReply();
->>>>>>> dd88c51d
+	checkIsInMulti();
+	client.sadd(key, members);
+	return client.getIntegerReply();
     }
 
     /**
@@ -1232,17 +1202,10 @@
      * @return Integer reply, specifically: 1 if the new element was removed 0
      *         if the new element was not a member of the set
      */
-<<<<<<< HEAD
-    public Long srem(final byte[] key, final byte[] member) {
+    public Long srem(final byte[] key, final byte[]... member) {
 	checkIsInMulti();
 	client.srem(key, member);
 	return client.getIntegerReply();
-=======
-    public Long srem(final byte[] key, final byte[]... member) {
-        checkIsInMulti();
-        client.srem(key, member);
-        return client.getIntegerReply();
->>>>>>> dd88c51d
     }
 
     /**
@@ -1497,11 +1460,11 @@
 	client.zadd(key, score, member);
 	return client.getIntegerReply();
     }
-    
+
     public Long zadd(final byte[] key, final Map<Double, byte[]> scoreMembers) {
-        checkIsInMulti();
-        client.zaddBinary(key, scoreMembers);
-        return client.getIntegerReply();
+	checkIsInMulti();
+	client.zaddBinary(key, scoreMembers);
+	return client.getIntegerReply();
     }
 
     public Set<byte[]> zrange(final byte[] key, final int start, final int end) {
@@ -1526,17 +1489,10 @@
      * @return Integer reply, specifically: 1 if the new element was removed 0
      *         if the new element was not a member of the set
      */
-<<<<<<< HEAD
-    public Long zrem(final byte[] key, final byte[] member) {
-	checkIsInMulti();
-	client.zrem(key, member);
-	return client.getIntegerReply();
-=======
     public Long zrem(final byte[] key, final byte[]... members) {
-        checkIsInMulti();
-        client.zrem(key, members);
-        return client.getIntegerReply();
->>>>>>> dd88c51d
+	checkIsInMulti();
+	client.zrem(key, members);
+	return client.getIntegerReply();
     }
 
     /**
