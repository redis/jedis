--- conflicted
+++ resolved
@@ -1048,7 +1048,6 @@
     sendCommand(CLIENT, Keyword.SETNAME.raw, name);
   }
 
-<<<<<<< HEAD
 
   public void bfAdd(final byte[] key, final byte[] value){
     sendCommand(BFADD, key, value);
@@ -1064,10 +1063,10 @@
 
   public void bfMExists(final byte[] key, final byte[]... values){
     sendCommand(BFMEXISTS, joinParameters(key, values));
-=======
+  }
+
   public void clientPause(final long timeout) {
     sendCommand(CLIENT, Keyword.PAUSE.raw, toByteArray(timeout));
->>>>>>> 10b391e1
   }
 
   public void time() {
