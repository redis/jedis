--- conflicted
+++ resolved
@@ -38,7 +38,7 @@
     connections = new LinkedHashMap<>();
   }
 
-<<<<<<< HEAD
+
   public MultiNodePipelineBase(CommandObjects commandObjects, ExecutorService executorService) {
     super(commandObjects);
     this.executorService = executorService;
@@ -55,9 +55,7 @@
     graphCommandObjects.setBaseCommandArgumentsCreator((comm) -> this.commandObjects.commandArguments(comm));
     super.setGraphCommands(graphCommandObjects);
   }
-
-=======
->>>>>>> 06ca054e
+  
   protected abstract HostAndPort getNodeKey(CommandArguments args);
 
   protected abstract Connection getConnection(HostAndPort nodeKey);
