package redis.clients.jedis.commands;

import redis.clients.jedis.BinaryJedisPubSub;
import redis.clients.jedis.BitOP;
import redis.clients.jedis.GeoUnit;
import redis.clients.jedis.SortingParams;
import redis.clients.jedis.ZParams;
import redis.clients.jedis.params.GeoRadiusParam;
import redis.clients.jedis.params.GeoRadiusStoreParam;
import redis.clients.jedis.params.XReadGroupParams;
import redis.clients.jedis.params.XReadParams;

import java.util.List;
import java.util.Map;
import java.util.Map.Entry;
import java.util.Set;

public interface MultiKeyBinaryCommands {
  Long del(byte[]... keys);

  Long unlink(byte[]... keys);

  Long exists(byte[]... keys);

  List<byte[]> blpop(int timeout, byte[]... keys);

  List<byte[]> brpop(int timeout, byte[]... keys);

  List<byte[]> blpop(byte[]... args);

  List<byte[]> brpop(byte[]... args);

  Set<byte[]> keys(byte[] pattern);

  List<byte[]> mget(byte[]... keys);

  String mset(byte[]... keysvalues);

  Long msetnx(byte[]... keysvalues);

  String rename(byte[] oldkey, byte[] newkey);

  Long renamenx(byte[] oldkey, byte[] newkey);

  byte[] rpoplpush(byte[] srckey, byte[] dstkey);

  Set<byte[]> sdiff(byte[]... keys);

  Long sdiffstore(byte[] dstkey, byte[]... keys);

  Set<byte[]> sinter(byte[]... keys);

  Long sinterstore(byte[] dstkey, byte[]... keys);

  Long smove(byte[] srckey, byte[] dstkey, byte[] member);

  Long sort(byte[] key, SortingParams sortingParameters, byte[] dstkey);

  Long sort(byte[] key, byte[] dstkey);

  Set<byte[]> sunion(byte[]... keys);

  Long sunionstore(byte[] dstkey, byte[]... keys);

  String watch(byte[]... keys);

  String unwatch();

  Long zinterstore(byte[] dstkey, byte[]... sets);

  Long zinterstore(byte[] dstkey, ZParams params, byte[]... sets);

  Long zunionstore(byte[] dstkey, byte[]... sets);

  Long zunionstore(byte[] dstkey, ZParams params, byte[]... sets);

  byte[] brpoplpush(byte[] source, byte[] destination, int timeout);

  Long publish(byte[] channel, byte[] message);

  void subscribe(BinaryJedisPubSub jedisPubSub, byte[]... channels);

  void psubscribe(BinaryJedisPubSub jedisPubSub, byte[]... patterns);

  byte[] randomBinaryKey();

  Long bitop(BitOP op, byte[] destKey, byte[]... srcKeys);

  String pfmerge(byte[] destkey, byte[]... sourcekeys);

  Long pfcount(byte[]... keys);

  Long touch(byte[]... keys);
<<<<<<< HEAD

  List<byte[]> xread(int count, long block, Map<byte[], byte[]> streams);

  List<byte[]> xread(XReadParams xReadParams, Entry<byte[], byte[]>... streams);

  List<byte[]> xreadGroup(byte[] groupname, byte[] consumer, int count, long block, boolean noAck, Map<byte[], byte[]> streams);

  List<byte[]> xreadGroup(byte[] groupname, byte[] consumer, XReadGroupParams xReadGroupParams, Entry<byte[], byte[]>... streams);

  Long georadiusStore(byte[] key, double longitude, double latitude, double radius,
      GeoUnit unit, GeoRadiusParam param, GeoRadiusStoreParam storeParam);
=======

  List<byte[]> xread(int count, long block, Map<byte[], byte[]> streams);

  List<byte[]> xreadGroup(byte[] groupname, byte[] consumer, int count, long block, boolean noAck,
      Map<byte[], byte[]> streams);

  Long georadiusStore(byte[] key, double longitude, double latitude, double radius, GeoUnit unit,
      GeoRadiusParam param, GeoRadiusStoreParam storeParam);
>>>>>>> 844477cb

  Long georadiusByMemberStore(byte[] key, byte[] member, double radius, GeoUnit unit,
      GeoRadiusParam param, GeoRadiusStoreParam storeParam);
}<|MERGE_RESOLUTION|>--- conflicted
+++ resolved
@@ -91,28 +91,19 @@
   Long pfcount(byte[]... keys);
 
   Long touch(byte[]... keys);
-<<<<<<< HEAD
 
   List<byte[]> xread(int count, long block, Map<byte[], byte[]> streams);
 
   List<byte[]> xread(XReadParams xReadParams, Entry<byte[], byte[]>... streams);
 
-  List<byte[]> xreadGroup(byte[] groupname, byte[] consumer, int count, long block, boolean noAck, Map<byte[], byte[]> streams);
-
-  List<byte[]> xreadGroup(byte[] groupname, byte[] consumer, XReadGroupParams xReadGroupParams, Entry<byte[], byte[]>... streams);
-
-  Long georadiusStore(byte[] key, double longitude, double latitude, double radius,
-      GeoUnit unit, GeoRadiusParam param, GeoRadiusStoreParam storeParam);
-=======
-
-  List<byte[]> xread(int count, long block, Map<byte[], byte[]> streams);
-
   List<byte[]> xreadGroup(byte[] groupname, byte[] consumer, int count, long block, boolean noAck,
       Map<byte[], byte[]> streams);
 
+  List<byte[]> xreadGroup(byte[] groupname, byte[] consumer, XReadGroupParams xReadGroupParams,
+      Entry<byte[], byte[]>... streams);
+
   Long georadiusStore(byte[] key, double longitude, double latitude, double radius, GeoUnit unit,
       GeoRadiusParam param, GeoRadiusStoreParam storeParam);
->>>>>>> 844477cb
 
   Long georadiusByMemberStore(byte[] key, byte[] member, double radius, GeoUnit unit,
       GeoRadiusParam param, GeoRadiusStoreParam storeParam);
