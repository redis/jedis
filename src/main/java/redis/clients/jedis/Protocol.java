package redis.clients.jedis;

import java.io.IOException;
import java.nio.charset.Charset;
import java.nio.charset.StandardCharsets;
import java.util.ArrayList;
import java.util.List;
import java.util.Locale;

import redis.clients.jedis.exceptions.*;
import redis.clients.jedis.args.Rawable;
import redis.clients.jedis.commands.ProtocolCommand;
import redis.clients.jedis.util.RedisInputStream;
import redis.clients.jedis.util.RedisOutputStream;
import redis.clients.jedis.util.SafeEncoder;

public final class Protocol {

  public static final String DEFAULT_HOST = "127.0.0.1";
  public static final int DEFAULT_PORT = 6379;
  public static final int DEFAULT_SENTINEL_PORT = 26379;
  public static final int DEFAULT_TIMEOUT = 2000;
  public static final int DEFAULT_DATABASE = 0;
  public static final int CLUSTER_HASHSLOTS = 16384;

  public static final Charset CHARSET = StandardCharsets.UTF_8;

  public static final byte DOLLAR_BYTE = '$';
  public static final byte ASTERISK_BYTE = '*';
  public static final byte PLUS_BYTE = '+';
  public static final byte MINUS_BYTE = '-';
  public static final byte COLON_BYTE = ':';

  public static final byte[] BYTES_TRUE = toByteArray(1);
  public static final byte[] BYTES_FALSE = toByteArray(0);
  public static final byte[] BYTES_TILDE = SafeEncoder.encode("~");
  public static final byte[] BYTES_EQUAL = SafeEncoder.encode("=");
  public static final byte[] BYTES_ASTERISK = SafeEncoder.encode("*");

  public static final byte[] POSITIVE_INFINITY_BYTES = "+inf".getBytes();
  public static final byte[] NEGATIVE_INFINITY_BYTES = "-inf".getBytes();

  private static final String ASK_PREFIX = "ASK ";
  private static final String MOVED_PREFIX = "MOVED ";
  private static final String CLUSTERDOWN_PREFIX = "CLUSTERDOWN ";
  private static final String BUSY_PREFIX = "BUSY ";
  private static final String NOSCRIPT_PREFIX = "NOSCRIPT ";
  private static final String WRONGPASS_PREFIX = "WRONGPASS";
  private static final String NOPERM_PREFIX = "NOPERM";

  private Protocol() {
    // this prevent the class from instantiation
  }

  public static void sendCommand(final RedisOutputStream os, CommandArguments args) {
    try {
      os.write(ASTERISK_BYTE);
      os.writeIntCrLf(args.size());
      for (Rawable arg : args) {
        os.write(DOLLAR_BYTE);
        final byte[] bin = arg.getRaw();
        os.writeIntCrLf(bin.length);
        os.write(bin);
        os.writeCrLf();
      }
    } catch (IOException e) {
      throw new JedisConnectionException(e);
    }
  }

  private static void processError(final RedisInputStream is) {
    String message = is.readLine();
    // TODO: I'm not sure if this is the best way to do this.
    // Maybe Read only first 5 bytes instead?
    if (message.startsWith(MOVED_PREFIX)) {
      String[] movedInfo = parseTargetHostAndSlot(message);
//      throw new JedisMovedDataException(message, new HostAndPort(movedInfo[1],
//          Integer.parseInt(movedInfo[2])), Integer.parseInt(movedInfo[0]));
      throw new JedisMovedDataException(message, HostAndPort.from(movedInfo[1]), Integer.parseInt(movedInfo[0]));
    } else if (message.startsWith(ASK_PREFIX)) {
      String[] askInfo = parseTargetHostAndSlot(message);
//      throw new JedisAskDataException(message, new HostAndPort(askInfo[1],
//          Integer.parseInt(askInfo[2])), Integer.parseInt(askInfo[0]));
      throw new JedisAskDataException(message, HostAndPort.from(askInfo[1]), Integer.parseInt(askInfo[0]));
    } else if (message.startsWith(CLUSTERDOWN_PREFIX)) {
      throw new JedisClusterException(message);
    } else if (message.startsWith(BUSY_PREFIX)) {
      throw new JedisBusyException(message);
    } else if (message.startsWith(NOSCRIPT_PREFIX)) {
      throw new JedisNoScriptException(message);
    } else if (message.startsWith(WRONGPASS_PREFIX)) {
      throw new JedisAccessControlException(message);
    } else if (message.startsWith(NOPERM_PREFIX)) {
      throw new JedisAccessControlException(message);
    }
    throw new JedisDataException(message);
  }

  public static String readErrorLineIfPossible(RedisInputStream is) {
    final byte b = is.readByte();
    // if buffer contains other type of response, just ignore.
    if (b != MINUS_BYTE) {
      return null;
    }
    return is.readLine();
  }

//  private static String[] parseTargetHostAndSlot(String clusterRedirectResponse) {
//    String[] response = new String[3];
//    String[] messageInfo = clusterRedirectResponse.split(" ");
//    String[] targetHostAndPort = HostAndPort.extractParts(messageInfo[2]);
//    response[0] = messageInfo[1];
//    response[1] = targetHostAndPort[0];
//    response[2] = targetHostAndPort[1];
//    return response;
//  }
  private static String[] parseTargetHostAndSlot(String clusterRedirectResponse) {
    String[] response = new String[2];
    String[] messageInfo = clusterRedirectResponse.split(" ");
    response[0] = messageInfo[1];
    response[1] = messageInfo[2];
    return response;
  }

  private static Object process(final RedisInputStream is) {
    final byte b = is.readByte();
    switch (b) {
      case PLUS_BYTE:
        return processStatusCodeReply(is);
      case DOLLAR_BYTE:
        return processBulkReply(is);
      case ASTERISK_BYTE:
        return processMultiBulkReply(is);
      case COLON_BYTE:
        return processInteger(is);
      case MINUS_BYTE:
        processError(is);
        return null;
      default:
        throw new JedisConnectionException("Unknown reply: " + (char) b);
    }
  }

  private static byte[] processStatusCodeReply(final RedisInputStream is) {
    return is.readLineBytes();
  }

  private static byte[] processBulkReply(final RedisInputStream is) {
    final int len = is.readIntCrLf();
    if (len == -1) {
      return null;
    }

    final byte[] read = new byte[len];
    int offset = 0;
    while (offset < len) {
      final int size = is.read(read, offset, (len - offset));
      if (size == -1) {
        throw new JedisConnectionException("It seems like server has closed the connection.");
      }
      offset += size;
    }

    // read 2 more bytes for the command delimiter
    is.readByte();
    is.readByte();

    return read;
  }

  private static Long processInteger(final RedisInputStream is) {
    return is.readLongCrLf();
  }

  private static List<Object> processMultiBulkReply(final RedisInputStream is) {
    final int num = is.readIntCrLf();
    if (num == -1) {
      return null;
    }
    final List<Object> ret = new ArrayList<>(num);
    for (int i = 0; i < num; i++) {
      try {
        ret.add(process(is));
      } catch (JedisDataException e) {
        ret.add(e);
      }
    }
    return ret;
  }

  public static Object read(final RedisInputStream is) {
    return process(is);
  }

  public static final byte[] toByteArray(final boolean value) {
    return value ? BYTES_TRUE : BYTES_FALSE;
  }

  public static final byte[] toByteArray(final int value) {
    return SafeEncoder.encode(String.valueOf(value));
  }

  public static final byte[] toByteArray(final long value) {
    return SafeEncoder.encode(String.valueOf(value));
  }

  public static final byte[] toByteArray(final double value) {
    if (value == Double.POSITIVE_INFINITY) {
      return POSITIVE_INFINITY_BYTES;
    } else if (value == Double.NEGATIVE_INFINITY) {
      return NEGATIVE_INFINITY_BYTES;
    } else {
      return SafeEncoder.encode(String.valueOf(value));
    }
  }

  public static enum Command implements ProtocolCommand {

    PING, SET, GET, GETDEL, GETEX, QUIT, EXISTS, DEL, UNLINK, TYPE, FLUSHDB, KEYS, RANDOMKEY, MOVE,
    RENAME, RENAMENX, DBSIZE, EXPIRE, EXPIREAT, TTL, SELECT, FLUSHALL, GETSET, MGET, SETNX, SETEX,
    MSET, MSETNX, DECRBY, DECR, INCRBY, INCR, APPEND, SUBSTR, HSET, HGET, HSETNX, HMSET, HMGET,
    HINCRBY, HEXISTS, HDEL, HLEN, HKEYS, HVALS, HGETALL, HRANDFIELD, HINCRBYFLOAT, HSTRLEN, MIGRATE,
    RPUSH, LPUSH, LLEN, LRANGE, LTRIM, LINDEX, LSET, LREM, LPOP, RPOP, BLPOP, BRPOP, LINSERT, LPOS,
    RPOPLPUSH, BRPOPLPUSH, BLMOVE, LMOVE, SADD, SMEMBERS, SREM, SPOP, SMOVE, SCARD, SRANDMEMBER,
    SINTER, SINTERSTORE, SUNION, SUNIONSTORE, SDIFF, SDIFFSTORE, SISMEMBER, SMISMEMBER, SINTERCARD,
    MULTI, DISCARD, EXEC, WATCH, UNWATCH, SORT, SORT_RO, AUTH, INFO, SHUTDOWN, MONITOR, CONFIG, LCS,
    SUBSCRIBE, PUBLISH, UNSUBSCRIBE, PSUBSCRIBE, PUNSUBSCRIBE, PUBSUB, STRLEN, LPUSHX, RPUSHX, ECHO,
    ZADD, ZDIFF, ZDIFFSTORE, ZRANGE, ZREM, ZINCRBY, ZRANK, ZREVRANK, ZREVRANGE, ZRANDMEMBER, ZCARD,
    ZSCORE, ZPOPMAX, ZPOPMIN, ZCOUNT, ZUNION, ZUNIONSTORE, ZINTER, ZINTERSTORE, ZRANGEBYSCORE,
    ZREVRANGEBYSCORE, ZREMRANGEBYRANK, ZREMRANGEBYSCORE, ZLEXCOUNT, ZRANGEBYLEX, ZREVRANGEBYLEX,
    ZREMRANGEBYLEX, ZMSCORE, ZRANGESTORE, ZINTERCARD, SAVE, BGSAVE, BGREWRITEAOF, LASTSAVE, PERSIST,
    SETBIT, GETBIT, BITPOS, SETRANGE, GETRANGE, EVAL, EVALSHA, SCRIPT, SLOWLOG, OBJECT, BITCOUNT,
    BITOP, SENTINEL, DUMP, RESTORE, PEXPIRE, PEXPIREAT, PTTL, INCRBYFLOAT, PSETEX, CLIENT, TIME,
    SCAN, HSCAN, SSCAN, ZSCAN, WAIT, CLUSTER, ASKING, READONLY, READWRITE, SLAVEOF, REPLICAOF, COPY,
    PFADD, PFCOUNT, PFMERGE, MODULE, ACL, GEOADD, GEODIST, GEOHASH, GEOPOS, GEORADIUS, GEORADIUS_RO,
    GEORADIUSBYMEMBER, GEORADIUSBYMEMBER_RO, BITFIELD, TOUCH, SWAPDB, MEMORY, BZPOPMIN, BZPOPMAX,
    XADD, XLEN, XDEL, XTRIM, XRANGE, XREVRANGE, XREAD, XACK, XGROUP, XREADGROUP, XPENDING, XCLAIM,
    XAUTOCLAIM, XINFO, BITFIELD_RO, ROLE, FAILOVER, GEOSEARCH, GEOSEARCHSTORE, EVAL_RO, EVALSHA_RO,
    LOLWUT, EXPIRETIME, PEXPIRETIME, @Deprecated STRALGO, FUNCTION, FCALL, FCALL_RO;

    private final byte[] raw;

    private Command() {
      raw = SafeEncoder.encode(name());
    }

    @Override
    public byte[] getRaw() {
      return raw;
    }
  }

  public static enum Keyword implements Rawable {

    AGGREGATE, ALPHA, ASC, BY, DESC, GET, LIMIT, NO, NOSORT, ONE, SET, STORE, WEIGHTS, WITHSCORES,
    RESETSTAT, REWRITE, RESET, FLUSH, EXISTS, LOAD, KILL, LEN, REFCOUNT, ENCODING, IDLETIME, DOCTOR,
    HELP, FREQ, GETNAME, SETNAME, LIST, MATCH, COUNT, TYPE, UNLOAD, REPLACE, PAUSE, BLOCK, NOACK,
    STREAMS, CREATE, MKSTREAM, SETID, DESTROY, DELCONSUMER, MAXLEN, GROUP, ID, IDLE, TIME, FORCE,
    RETRYCOUNT, USAGE, SAMPLES, STREAM, GROUPS, CONSUMERS, SETUSER, GETUSER, DELUSER, WHOAMI, USERS,
    CAT, GENPASS, LOG, INCR, SAVE, JUSTID, WITHVALUES, UNBLOCK, NOMKSTREAM, MINID, DB, ABSTTL, TO,
    TIMEOUT, ABORT, NX, XX, EX, PX, EXAT, PXAT, CH, WITHCOORD, WITHDIST, WITHHASH, STOREDIST, COPY,
    KEEPTTL, AUTH, AUTH2, INFO, CHANNELS, NUMPAT, NUMSUB, FULL, NOW, VERSION, KEYS, IDX, SCHEDULE,
    ANY, FROMMEMBER, FROMLONLAT, BYRADIUS, BYBOX, BYLEX, BYSCORE, REV, MINMATCHLEN, WITHMATCHLEN,
<<<<<<< HEAD
    @Deprecated LCS, @Deprecated STRINGS, DELETE, STATS, LIBRARYNAME, WITHCODE, DESCRIPTION;
=======
    PURGE, STATS, @Deprecated LCS, @Deprecated STRINGS;
>>>>>>> 0c36557f

    private final byte[] raw;

    private Keyword() {
      raw = SafeEncoder.encode(name());
    }

    @Override
    public byte[] getRaw() {
      return raw;
    }
  }

  public static enum SentinelKeyword implements Rawable {

    MYID, MASTERS, MASTER, SENTINELS, SLAVES, REPLICAS, RESET, FAILOVER, REMOVE, SET, MONITOR,
    GET_MASTER_ADDR_BY_NAME("GET-MASTER-ADDR-BY-NAME");

    private final byte[] raw;

    private SentinelKeyword() {
      raw = SafeEncoder.encode(name());
    }

    private SentinelKeyword(String str) {
      raw = SafeEncoder.encode(str);
    }

    @Override
    public byte[] getRaw() {
      return raw;
    }
  }

  public static enum ResponseKeyword implements Rawable {

    SUBSCRIBE, PSUBSCRIBE, UNSUBSCRIBE, PUNSUBSCRIBE, MESSAGE, PMESSAGE, PONG;

    private final byte[] raw;

    private ResponseKeyword() {
      raw = SafeEncoder.encode(name().toLowerCase(Locale.ENGLISH));
    }

    @Override
    public byte[] getRaw() {
      return raw;
    }
  }

  public static enum ClusterKeyword implements Rawable {

    MEET, RESET, INFO, FAILOVER, SLOTS, NODES, REPLICAS, SLAVES, MYID, ADDSLOTS, DELSLOTS,
    GETKEYSINSLOT, SETSLOT, NODE, MIGRATING, IMPORTING, STABLE, FORGET, FLUSHSLOTS, KEYSLOT,
    COUNTKEYSINSLOT, SAVECONFIG, REPLICATE, LINKS, ADDSLOTSRANGE, DELSLOTSRANGE;

    private final byte[] raw;

    private ClusterKeyword() {
      raw = SafeEncoder.encode(name());
    }

    @Override
    public byte[] getRaw() {
      return raw;
    }
  }
}<|MERGE_RESOLUTION|>--- conflicted
+++ resolved
@@ -261,11 +261,7 @@
     TIMEOUT, ABORT, NX, XX, EX, PX, EXAT, PXAT, CH, WITHCOORD, WITHDIST, WITHHASH, STOREDIST, COPY,
     KEEPTTL, AUTH, AUTH2, INFO, CHANNELS, NUMPAT, NUMSUB, FULL, NOW, VERSION, KEYS, IDX, SCHEDULE,
     ANY, FROMMEMBER, FROMLONLAT, BYRADIUS, BYBOX, BYLEX, BYSCORE, REV, MINMATCHLEN, WITHMATCHLEN,
-<<<<<<< HEAD
-    @Deprecated LCS, @Deprecated STRINGS, DELETE, STATS, LIBRARYNAME, WITHCODE, DESCRIPTION;
-=======
-    PURGE, STATS, @Deprecated LCS, @Deprecated STRINGS;
->>>>>>> 0c36557f
+    PURGE, STATS, @Deprecated LCS, @Deprecated STRINGS, DELETE, LIBRARYNAME, WITHCODE, DESCRIPTION;
 
     private final byte[] raw;
 
