--- conflicted
+++ resolved
@@ -123,10 +123,6 @@
     this.password = password;
   }
 
-<<<<<<< HEAD
-
-=======
->>>>>>> 844477cb
   /**
    * This method should be called only after a successful SELECT command.
    * @param db
@@ -1493,35 +1489,6 @@
     sendCommand(HSTRLEN, key, field);
   }
 
-<<<<<<< HEAD
-  public void xadd(final byte[] key, final byte[] id, final Map<byte[], byte[]> hash, long maxLen, boolean approximateLength) {
-      int maxLexArgs = 0;
-      if(maxLen < Long.MAX_VALUE) { // optional arguments
-        if(approximateLength) {
-          maxLexArgs = 3; // e.g. MAXLEN ~ 1000
-        } else {
-          maxLexArgs = 2; // e.g. MAXLEN 1000
-        }
-      }
-
-	  final byte[][] params = new byte[2 + maxLexArgs + hash.size() * 2][];
-	  int index = 0;
-	  params[index++] = key;
-	  if(maxLen < Long.MAX_VALUE) {
-	    params[index++] = Keyword.MAXLEN.getRaw();
-	    if(approximateLength) {
-	      params[index++] = Protocol.BYTES_TILDE;
-	    }
-	    params[index++] = toByteArray(maxLen);
-	  }
-
-	  params[index++] = id;
-	  for (final Entry<byte[], byte[]> entry : hash.entrySet()) {
-	    params[index++] = entry.getKey();
-	    params[index++] = entry.getValue();
-	  }
-	  sendCommand(XADD, params);
-=======
   public void xadd(final byte[] key, final byte[] id, final Map<byte[], byte[]> hash, long maxLen,
       boolean approximateLength) {
     int maxLexArgs = 0;
@@ -1550,7 +1517,6 @@
       params[index++] = entry.getValue();
     }
     sendCommand(XADD, params);
->>>>>>> 844477cb
   }
 
   public void xlen(final byte[] key) {
@@ -1593,11 +1559,7 @@
     }
 
     sendCommand(XREAD, params);
-<<<<<<< HEAD
- }
-=======
-  }
->>>>>>> 844477cb
+  }
 
   public void xack(final byte[] key, final byte[] group, final byte[]... ids) {
     final byte[][] params = new byte[2 + ids.length][];
@@ -1610,14 +1572,9 @@
     sendCommand(XACK, params);
   }
 
-<<<<<<< HEAD
-  public void xgroupCreate(final byte[] key, final byte[] groupname, final byte[] id, boolean makeStream) {
-    if(makeStream) {
-=======
   public void xgroupCreate(final byte[] key, final byte[] groupname, final byte[] id,
       boolean makeStream) {
     if (makeStream) {
->>>>>>> 844477cb
       sendCommand(XGROUP, Keyword.CREATE.getRaw(), key, groupname, id, Keyword.MKSTREAM.getRaw());
     } else {
       sendCommand(XGROUP, Keyword.CREATE.getRaw(), key, groupname, id);
@@ -1654,12 +1611,8 @@
     }
   }
 
-<<<<<<< HEAD
-  public void xreadGroup(byte[] groupname, byte[] consumer, int count, long block, boolean noAck, Map<byte[], byte[]> streams) {
-=======
   public void xreadGroup(byte[] groupname, byte[] consumer, int count, long block, boolean noAck,
       Map<byte[], byte[]> streams) {
->>>>>>> 844477cb
 
     int optional = 0;
     if (count > 0) {
@@ -1672,10 +1625,6 @@
       optional += 1;
     }
 
-<<<<<<< HEAD
-
-=======
->>>>>>> 844477cb
     final byte[][] params = new byte[4 + optional + streams.size() * 2][];
 
     int streamsIndex = 0;
@@ -1704,51 +1653,19 @@
     sendCommand(XREADGROUP, params);
   }
 
-<<<<<<< HEAD
-
-  public void xpending(byte[] key, byte[] groupname, byte[] start, byte[] end, int count, byte[] consumername) {
-    if(consumername == null) {
-=======
   public void xpending(byte[] key, byte[] groupname, byte[] start, byte[] end, int count,
       byte[] consumername) {
     if (consumername == null) {
->>>>>>> 844477cb
       sendCommand(XPENDING, key, groupname, start, end, toByteArray(count));
     } else {
       sendCommand(XPENDING, key, groupname, start, end, toByteArray(count), consumername);
     }
   }
 
-<<<<<<< HEAD
   public void xpendingSummary(final byte[] key, final byte[] groupname) {
     sendCommand(XPENDING, key, groupname);
   }
 
-  public void xclaim(byte[] key, byte[] groupname, byte[] consumername, long minIdleTime, long newIdleTime, int retries, boolean force, byte[][] ids) {
-
-      ArrayList<byte[]> arguments = new ArrayList<>(10 + ids.length);
-
-      arguments.add(key);
-      arguments.add(groupname);
-      arguments.add(consumername);
-      arguments.add(toByteArray(minIdleTime));
-
-      Collections.addAll(arguments, ids);
-
-      if(newIdleTime > 0) {
-        arguments.add(Keyword.IDLE.getRaw());
-        arguments.add(toByteArray(newIdleTime));
-      }
-      if(retries > 0) {
-        arguments.add(Keyword.RETRYCOUNT.getRaw());
-        arguments.add(toByteArray(retries));
-      }
-      if(force) {
-        arguments.add(Keyword.FORCE.getRaw());
-      }
-      sendCommand(XCLAIM, arguments.toArray(new byte[arguments.size()][]));
-  }
-=======
   public void xclaim(byte[] key, byte[] groupname, byte[] consumername, long minIdleTime,
       long newIdleTime, int retries, boolean force, byte[][] ids) {
 
@@ -1758,7 +1675,6 @@
     arguments.add(groupname);
     arguments.add(consumername);
     arguments.add(toByteArray(minIdleTime));
->>>>>>> 844477cb
 
     Collections.addAll(arguments, ids);
 
