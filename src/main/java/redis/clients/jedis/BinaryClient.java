package redis.clients.jedis;

import static redis.clients.jedis.Protocol.toByteArray;
import static redis.clients.jedis.Protocol.Command.*;
import static redis.clients.jedis.Protocol.Keyword.ENCODING;
import static redis.clients.jedis.Protocol.Keyword.IDLETIME;
import static redis.clients.jedis.Protocol.Keyword.LEN;
import static redis.clients.jedis.Protocol.Keyword.LIMIT;
import static redis.clients.jedis.Protocol.Keyword.NO;
import static redis.clients.jedis.Protocol.Keyword.ONE;
import static redis.clients.jedis.Protocol.Keyword.REFCOUNT;
import static redis.clients.jedis.Protocol.Keyword.RESET;
import static redis.clients.jedis.Protocol.Keyword.STORE;
import static redis.clients.jedis.Protocol.Keyword.WITHSCORES;
import static redis.clients.jedis.Protocol.Keyword.FREQ;
import static redis.clients.jedis.Protocol.Keyword.HELP;

import java.util.ArrayList;
import java.util.Collections;
import java.util.List;
import java.util.Map;
import java.util.Map.Entry;

import javax.net.ssl.HostnameVerifier;
import javax.net.ssl.SSLParameters;
import javax.net.ssl.SSLSocketFactory;

import redis.clients.jedis.Protocol.Keyword;
import redis.clients.jedis.params.ClientKillParams;
import redis.clients.jedis.params.GeoRadiusParam;
import redis.clients.jedis.params.GeoRadiusStoreParam;
import redis.clients.jedis.params.MigrateParams;
import redis.clients.jedis.params.SetParams;
import redis.clients.jedis.params.ZAddParams;
import redis.clients.jedis.params.ZIncrByParams;
import redis.clients.jedis.params.LPosParams;
import redis.clients.jedis.util.SafeEncoder;

public class BinaryClient extends Connection {

  private boolean isInMulti;

  @Deprecated
  private String user;
  @Deprecated
  private String password;

  private int db;

  private boolean isInWatch;

  public BinaryClient() {
    super();
  }

  /**
   * @param host
   * @deprecated This constructor will be removed in future. It can be replaced with
   * {@link #BinaryClient(java.lang.String, int)} with the host and {@link Protocol#DEFAULT_PORT}.
   */
  @Deprecated
  public BinaryClient(final String host) {
    super(host);
  }

  public BinaryClient(final String host, final int port) {
    super(host, port);
  }

  /**
   * @deprecated This constructor will be removed in future. Use
   * {@link #BinaryClient(redis.clients.jedis.HostAndPort, redis.clients.jedis.JedisClientConfig)}.
   */
  @Deprecated
  public BinaryClient(final String host, final int port, final boolean ssl) {
    super(host, port, ssl);
  }

  /**
   * @deprecated This constructor will be removed in future. Use
   * {@link #BinaryClient(redis.clients.jedis.HostAndPort, redis.clients.jedis.JedisClientConfig)}.
   */
  @Deprecated
  public BinaryClient(final String host, final int port, final boolean ssl,
      final SSLSocketFactory sslSocketFactory, final SSLParameters sslParameters,
      final HostnameVerifier hostnameVerifier) {
    super(host, port, ssl, sslSocketFactory, sslParameters, hostnameVerifier);
  }

  public BinaryClient(final HostAndPort hostPort, final JedisClientConfig clientConfig) {
    super(hostPort, clientConfig);
  }

  public BinaryClient(final JedisSocketFactory jedisSocketFactory) {
    super(jedisSocketFactory);
  }

  public boolean isInMulti() {
    return isInMulti;
  }

  public boolean isInWatch() {
    return isInWatch;
  }

  /**
   * @param user
   * @deprecated This method will be removed in future. Because this class will be restricted from
   * holding any user data.
   */
  @Deprecated
  public void setUser(final String user) {
    this.user = user;
  }

  /**
   * @param password
   * @deprecated This method will be removed in future. Because this class will be restricted from
   * holding any user data.
   */
  @Deprecated
  public void setPassword(final String password) {
    this.password = password;
  }

  /**
   * This method should be called only after a successful SELECT command.
   * @param db
   */
  public void setDb(int db) {
    this.db = db;
  }

  public int getDB() {
    return db;
  }

  @Override
  public void connect() {
    if (!isConnected()) {
      super.connect();
      if (user != null) {
        auth(user, password);
        getStatusCodeReply();
      } else if (password != null) {
        auth(password);
        getStatusCodeReply();
      }
      if (db > 0) {
        select(db);
        getStatusCodeReply();
      }
    }
  }

  @Override
  public void disconnect() {
    db = 0;
    super.disconnect();
  }

  @Override
  public void close() {
    db = 0;
    super.close();
  }

  public void resetState() {
    if (isInWatch()) {
      unwatch();
      getStatusCodeReply();
    }
  }

  public void ping() {
    sendCommand(PING);
  }

  public void ping(final byte[] message) {
    sendCommand(PING, message);
  }

  public void set(final byte[] key, final byte[] value) {
    sendCommand(SET, key, value);
  }

  public void set(final byte[] key, final byte[] value, final SetParams params) {
    sendCommand(SET, params.getByteParams(key, value));
  }

  public void get(final byte[] key) {
    sendCommand(GET, key);
  }

  public void getDel(final byte[] key) {
    sendCommand(GETDEL, key);
  }

  public void quit() {
    db = 0;
    sendCommand(QUIT);
  }

  public void exists(final byte[]... keys) {
    sendCommand(EXISTS, keys);
  }

  public void del(final byte[]... keys) {
    sendCommand(DEL, keys);
  }

  public void unlink(final byte[]... keys) {
    sendCommand(UNLINK, keys);
  }

  public void type(final byte[] key) {
    sendCommand(TYPE, key);
  }

  public void flushDB() {
    sendCommand(FLUSHDB);
  }

  public void keys(final byte[] pattern) {
    sendCommand(KEYS, pattern);
  }

  public void randomKey() {
    sendCommand(RANDOMKEY);
  }

  public void rename(final byte[] oldkey, final byte[] newkey) {
    sendCommand(RENAME, oldkey, newkey);
  }

  public void renamenx(final byte[] oldkey, final byte[] newkey) {
    sendCommand(RENAMENX, oldkey, newkey);
  }

  public void dbSize() {
    sendCommand(DBSIZE);
  }

  /**
   * @deprecated Use {@link #expire(byte[], long)}.
   */
  @Deprecated
  public void expire(final byte[] key, final int seconds) {
    sendCommand(EXPIRE, key, toByteArray(seconds));
  }

  public void expire(final byte[] key, final long seconds) {
    sendCommand(EXPIRE, key, toByteArray(seconds));
  }

  public void expireAt(final byte[] key, final long unixTime) {
    sendCommand(EXPIREAT, key, toByteArray(unixTime));
  }

  public void ttl(final byte[] key) {
    sendCommand(TTL, key);
  }

  public void touch(final byte[]... keys) {
    sendCommand(TOUCH, keys);
  }

  public void select(final int index) {
    sendCommand(SELECT, toByteArray(index));
  }

  public void swapDB(final int index1, final int index2) {
    sendCommand(SWAPDB, toByteArray(index1), toByteArray(index2));
  }

  public void move(final byte[] key, final int dbIndex) {
    sendCommand(MOVE, key, toByteArray(dbIndex));
  }

  public void flushAll() {
    sendCommand(FLUSHALL);
  }

  public void getSet(final byte[] key, final byte[] value) {
    sendCommand(GETSET, key, value);
  }

  public void mget(final byte[]... keys) {
    sendCommand(MGET, keys);
  }

  public void setnx(final byte[] key, final byte[] value) {
    sendCommand(SETNX, key, value);
  }

  /**
   * @deprecated Use {@link #setex(byte[], long, byte[])}.
   */
  @Deprecated
  public void setex(final byte[] key, final int seconds, final byte[] value) {
    sendCommand(SETEX, key, toByteArray(seconds), value);
  }

  public void setex(final byte[] key, final long seconds, final byte[] value) {
    sendCommand(SETEX, key, toByteArray(seconds), value);
  }

  public void mset(final byte[]... keysvalues) {
    sendCommand(MSET, keysvalues);
  }

  public void msetnx(final byte[]... keysvalues) {
    sendCommand(MSETNX, keysvalues);
  }

  public void decrBy(final byte[] key, final long decrement) {
    sendCommand(DECRBY, key, toByteArray(decrement));
  }

  public void decr(final byte[] key) {
    sendCommand(DECR, key);
  }

  public void incrBy(final byte[] key, final long increment) {
    sendCommand(INCRBY, key, toByteArray(increment));
  }

  public void incrByFloat(final byte[] key, final double increment) {
    sendCommand(INCRBYFLOAT, key, toByteArray(increment));
  }

  public void incr(final byte[] key) {
    sendCommand(INCR, key);
  }

  public void append(final byte[] key, final byte[] value) {
    sendCommand(APPEND, key, value);
  }

  public void substr(final byte[] key, final int start, final int end) {
    sendCommand(SUBSTR, key, toByteArray(start), toByteArray(end));
  }

  public void hset(final byte[] key, final byte[] field, final byte[] value) {
    sendCommand(HSET, key, field, value);
  }

  public void hset(final byte[] key, final Map<byte[], byte[]> hash) {
    final byte[][] params = new byte[1 + hash.size() * 2][];

    int index = 0;
    params[index++] = key;
    for (final Entry<byte[], byte[]> entry : hash.entrySet()) {
      params[index++] = entry.getKey();
      params[index++] = entry.getValue();
    }
    sendCommand(HSET, params);
  }

  public void hget(final byte[] key, final byte[] field) {
    sendCommand(HGET, key, field);
  }

  public void hsetnx(final byte[] key, final byte[] field, final byte[] value) {
    sendCommand(HSETNX, key, field, value);
  }

  public void hmset(final byte[] key, final Map<byte[], byte[]> hash) {
    final List<byte[]> params = new ArrayList<>();
    params.add(key);

    for (final Entry<byte[], byte[]> entry : hash.entrySet()) {
      params.add(entry.getKey());
      params.add(entry.getValue());
    }
    sendCommand(HMSET, params.toArray(new byte[params.size()][]));
  }

  public void hmget(final byte[] key, final byte[]... fields) {
    sendCommand(HMGET, joinParameters(key, fields));
  }

  public void hincrBy(final byte[] key, final byte[] field, final long value) {
    sendCommand(HINCRBY, key, field, toByteArray(value));
  }

  public void hexists(final byte[] key, final byte[] field) {
    sendCommand(HEXISTS, key, field);
  }

  public void hdel(final byte[] key, final byte[]... fields) {
    sendCommand(HDEL, joinParameters(key, fields));
  }

  public void hlen(final byte[] key) {
    sendCommand(HLEN, key);
  }

  public void hkeys(final byte[] key) {
    sendCommand(HKEYS, key);
  }

  public void hvals(final byte[] key) {
    sendCommand(HVALS, key);
  }

  public void hgetAll(final byte[] key) {
    sendCommand(HGETALL, key);
  }

  public void rpush(final byte[] key, final byte[]... strings) {
    sendCommand(RPUSH, joinParameters(key, strings));
  }

  public void lpush(final byte[] key, final byte[]... strings) {
    sendCommand(LPUSH, joinParameters(key, strings));
  }

  public void llen(final byte[] key) {
    sendCommand(LLEN, key);
  }

  public void lrange(final byte[] key, final long start, final long stop) {
    sendCommand(LRANGE, key, toByteArray(start), toByteArray(stop));
  }

  public void ltrim(final byte[] key, final long start, final long stop) {
    sendCommand(LTRIM, key, toByteArray(start), toByteArray(stop));
  }

  public void lindex(final byte[] key, final long index) {
    sendCommand(LINDEX, key, toByteArray(index));
  }

  public void lset(final byte[] key, final long index, final byte[] value) {
    sendCommand(LSET, key, toByteArray(index), value);
  }

  public void lrem(final byte[] key, final long count, final byte[] value) {
    sendCommand(LREM, key, toByteArray(count), value);
  }

  public void lpop(final byte[] key) {
    sendCommand(LPOP, key);
  }

  public void lpop(final byte[] key, final int count) {
    sendCommand(LPOP, key, toByteArray(count));
  }

  public void lpos(final byte[] key, final byte[] element) {
    sendCommand(LPOS, key, element);
  }

  public void lpos(final byte[] key, final byte[] element, LPosParams params) {
    sendCommand(LPOS, joinParameters(key, element, params.getByteParams()));
  }

  public void lpos(final byte[] key, final byte[] element, final LPosParams params, final long count) {
    sendCommand(
      LPOS,
      joinParameters(key, element, params.getByteParams(Keyword.COUNT.getRaw(), toByteArray(count))));
  }

  public void rpop(final byte[] key) {
    sendCommand(RPOP, key);
  }

  public void rpop(final byte[] key, final int count) {
    sendCommand(RPOP, key, toByteArray(count));
  }

  public void rpoplpush(final byte[] srckey, final byte[] dstkey) {
    sendCommand(RPOPLPUSH, srckey, dstkey);
  }

  public void sadd(final byte[] key, final byte[]... members) {
    sendCommand(SADD, joinParameters(key, members));
  }

  public void smembers(final byte[] key) {
    sendCommand(SMEMBERS, key);
  }

  public void srem(final byte[] key, final byte[]... members) {
    sendCommand(SREM, joinParameters(key, members));
  }

  public void spop(final byte[] key) {
    sendCommand(SPOP, key);
  }

  public void spop(final byte[] key, final long count) {
    sendCommand(SPOP, key, toByteArray(count));
  }

  public void smove(final byte[] srckey, final byte[] dstkey, final byte[] member) {
    sendCommand(SMOVE, srckey, dstkey, member);
  }

  public void scard(final byte[] key) {
    sendCommand(SCARD, key);
  }

  public void sismember(final byte[] key, final byte[] member) {
    sendCommand(SISMEMBER, key, member);
  }

  public void smismember(final byte[] key, final byte[]... members) {
    sendCommand(SMISMEMBER, joinParameters(key, members));
  }

  public void sinter(final byte[]... keys) {
    sendCommand(SINTER, keys);
  }

  public void sinterstore(final byte[] dstkey, final byte[]... keys) {
    sendCommand(SINTERSTORE, joinParameters(dstkey, keys));
  }

  public void sunion(final byte[]... keys) {
    sendCommand(SUNION, keys);
  }

  public void sunionstore(final byte[] dstkey, final byte[]... keys) {
    sendCommand(SUNIONSTORE, joinParameters(dstkey, keys));
  }

  public void sdiff(final byte[]... keys) {
    sendCommand(SDIFF, keys);
  }

  public void sdiffstore(final byte[] dstkey, final byte[]... keys) {
    sendCommand(SDIFFSTORE, joinParameters(dstkey, keys));
  }

  public void srandmember(final byte[] key) {
    sendCommand(SRANDMEMBER, key);
  }

  public void zadd(final byte[] key, final double score, final byte[] member) {
    sendCommand(ZADD, key, toByteArray(score), member);
  }

  public void zadd(final byte[] key, final double score, final byte[] member,
      final ZAddParams params) {
    sendCommand(ZADD, params.getByteParams(key, toByteArray(score), member));
  }

  public void zadd(final byte[] key, final Map<byte[], Double> scoreMembers) {
    ArrayList<byte[]> args = new ArrayList<>(scoreMembers.size() * 2 + 1);
    args.add(key);
    args.addAll(convertScoreMembersToByteArrays(scoreMembers));

    byte[][] argsArray = new byte[args.size()][];
    args.toArray(argsArray);

    sendCommand(ZADD, argsArray);
  }

  public void zadd(final byte[] key, final Map<byte[], Double> scoreMembers, final ZAddParams params) {
    ArrayList<byte[]> args = convertScoreMembersToByteArrays(scoreMembers);
    byte[][] argsArray = new byte[args.size()][];
    args.toArray(argsArray);

    sendCommand(ZADD, params.getByteParams(key, argsArray));
  }

  public void zaddIncr(final byte[] key, final double score, final byte[] member, final ZAddParams params) {
    sendCommand(ZADD, params.getByteParams(key, INCR.getRaw(), toByteArray(score), member));
  }

  public void zrange(final byte[] key, final long start, final long stop) {
    sendCommand(ZRANGE, key, toByteArray(start), toByteArray(stop));
  }

  public void zrem(final byte[] key, final byte[]... members) {
    sendCommand(ZREM, joinParameters(key, members));
  }

  public void zincrby(final byte[] key, final double increment, final byte[] member) {
    sendCommand(ZINCRBY, key, toByteArray(increment), member);
  }

  public void zincrby(final byte[] key, final double increment, final byte[] member,
      final ZIncrByParams params) {
    // Note that it actually calls ZADD with INCR option, so it requires Redis 3.0.2 or upper.
    sendCommand(ZADD, params.getByteParams(key, toByteArray(increment), member));
  }

  public void zrank(final byte[] key, final byte[] member) {
    sendCommand(ZRANK, key, member);
  }

  public void zrevrank(final byte[] key, final byte[] member) {
    sendCommand(ZREVRANK, key, member);
  }

  public void zrevrange(final byte[] key, final long start, final long stop) {
    sendCommand(ZREVRANGE, key, toByteArray(start), toByteArray(stop));
  }

  public void zrangeWithScores(final byte[] key, final long start, final long stop) {
    sendCommand(ZRANGE, key, toByteArray(start), toByteArray(stop), WITHSCORES.getRaw());
  }

  public void zrevrangeWithScores(final byte[] key, final long start, final long stop) {
    sendCommand(ZREVRANGE, key, toByteArray(start), toByteArray(stop), WITHSCORES.getRaw());
  }

  public void zcard(final byte[] key) {
    sendCommand(ZCARD, key);
  }

  public void zscore(final byte[] key, final byte[] member) {
    sendCommand(ZSCORE, key, member);
  }

  public void zmscore(final byte[] key, final byte[]... members) {
    sendCommand(ZMSCORE, joinParameters(key, members));
  }

  public void zpopmax(final byte[] key) {
    sendCommand(ZPOPMAX, key);
  }

  public void zpopmax(final byte[] key, final int count) {
    sendCommand(ZPOPMAX, key, toByteArray(count));
  }

  public void zpopmin(final byte[] key) {
    sendCommand(ZPOPMIN, key);
  }

  public void zpopmin(final byte[] key, final long count) {
    sendCommand(ZPOPMIN, key, toByteArray(count));
  }

  public void multi() {
    sendCommand(MULTI);
    isInMulti = true;
  }

  public void discard() {
    sendCommand(DISCARD);
    isInMulti = false;
    isInWatch = false;
  }

  public void exec() {
    sendCommand(EXEC);
    isInMulti = false;
    isInWatch = false;
  }

  public void watch(final byte[]... keys) {
    sendCommand(WATCH, keys);
    isInWatch = true;
  }

  public void unwatch() {
    sendCommand(UNWATCH);
    isInWatch = false;
  }

  public void sort(final byte[] key) {
    sendCommand(SORT, key);
  }

  public void sort(final byte[] key, final SortingParams sortingParameters) {
    final List<byte[]> args = new ArrayList<>();
    args.add(key);
    args.addAll(sortingParameters.getParams());
    sendCommand(SORT, args.toArray(new byte[args.size()][]));
  }

  public void blpop(final byte[][] args) {
    sendCommand(BLPOP, args);
  }

  public void blpop(final int timeout, final byte[]... keys) {
    final List<byte[]> args = new ArrayList<>();
    Collections.addAll(args, keys);

    args.add(Protocol.toByteArray(timeout));
    blpop(args.toArray(new byte[args.size()][]));
  }

  public void sort(final byte[] key, final SortingParams sortingParameters, final byte[] dstkey) {
    final List<byte[]> args = new ArrayList<>();
    args.add(key);
    args.addAll(sortingParameters.getParams());
    args.add(STORE.getRaw());
    args.add(dstkey);
    sendCommand(SORT, args.toArray(new byte[args.size()][]));
  }

  public void sort(final byte[] key, final byte[] dstkey) {
    sendCommand(SORT, key, STORE.getRaw(), dstkey);
  }

  public void brpop(final byte[][] args) {
    sendCommand(BRPOP, args);
  }

  public void brpop(final int timeout, final byte[]... keys) {
    final List<byte[]> args = new ArrayList<>();
    Collections.addAll(args, keys);

    args.add(Protocol.toByteArray(timeout));
    brpop(args.toArray(new byte[args.size()][]));
  }

  public void auth(final String password) {
    setPassword(password);
    sendCommand(AUTH, password);
  }

  public void auth(final String user, final String password) {
    setUser(user);
    setPassword(password);
    sendCommand(AUTH, user, password);
  }

  public void subscribe(final byte[]... channels) {
    sendCommand(SUBSCRIBE, channels);
  }

  public void publish(final byte[] channel, final byte[] message) {
    sendCommand(PUBLISH, channel, message);
  }

  public void unsubscribe() {
    sendCommand(UNSUBSCRIBE);
  }

  public void unsubscribe(final byte[]... channels) {
    sendCommand(UNSUBSCRIBE, channels);
  }

  public void psubscribe(final byte[]... patterns) {
    sendCommand(PSUBSCRIBE, patterns);
  }

  public void punsubscribe() {
    sendCommand(PUNSUBSCRIBE);
  }

  public void punsubscribe(final byte[]... patterns) {
    sendCommand(PUNSUBSCRIBE, patterns);
  }

  public void pubsub(final byte[]... args) {
    sendCommand(PUBSUB, args);
  }

  public void zcount(final byte[] key, final double min, final double max) {
    sendCommand(ZCOUNT, key, toByteArray(min), toByteArray(max));
  }

  public void zcount(final byte[] key, final byte[] min, final byte[] max) {
    sendCommand(ZCOUNT, key, min, max);
  }

  public void zrangeByScore(final byte[] key, final double min, final double max) {
    sendCommand(ZRANGEBYSCORE, key, toByteArray(min), toByteArray(max));
  }

  public void zrangeByScore(final byte[] key, final byte[] min, final byte[] max) {
    sendCommand(ZRANGEBYSCORE, key, min, max);
  }

  public void zrevrangeByScore(final byte[] key, final double max, final double min) {
    sendCommand(ZREVRANGEBYSCORE, key, toByteArray(max), toByteArray(min));
  }

  public void zrevrangeByScore(final byte[] key, final byte[] max, final byte[] min) {
    sendCommand(ZREVRANGEBYSCORE, key, max, min);
  }

  public void zrangeByScore(final byte[] key, final double min, final double max, final int offset,
      final int count) {
    sendCommand(ZRANGEBYSCORE, key, toByteArray(min), toByteArray(max), LIMIT.getRaw(),
      toByteArray(offset), toByteArray(count));
  }

  public void zrevrangeByScore(final byte[] key, final double max, final double min,
      final int offset, final int count) {
    sendCommand(ZREVRANGEBYSCORE, key, toByteArray(max), toByteArray(min), LIMIT.getRaw(),
      toByteArray(offset), toByteArray(count));
  }

  public void zrangeByScoreWithScores(final byte[] key, final double min, final double max) {
    sendCommand(ZRANGEBYSCORE, key, toByteArray(min), toByteArray(max), WITHSCORES.getRaw());
  }

  public void zrevrangeByScoreWithScores(final byte[] key, final double max, final double min) {
    sendCommand(ZREVRANGEBYSCORE, key, toByteArray(max), toByteArray(min), WITHSCORES.getRaw());
  }

  public void zrangeByScoreWithScores(final byte[] key, final double min, final double max,
      final int offset, final int count) {
    sendCommand(ZRANGEBYSCORE, key, toByteArray(min), toByteArray(max), LIMIT.getRaw(),
      toByteArray(offset), toByteArray(count), WITHSCORES.getRaw());
  }

  public void zrevrangeByScoreWithScores(final byte[] key, final double max, final double min,
      final int offset, final int count) {
    sendCommand(ZREVRANGEBYSCORE, key, toByteArray(max), toByteArray(min), LIMIT.getRaw(),
      toByteArray(offset), toByteArray(count), WITHSCORES.getRaw());
  }

  public void zrangeByScore(final byte[] key, final byte[] min, final byte[] max, final int offset,
      final int count) {
    sendCommand(ZRANGEBYSCORE, key, min, max, LIMIT.getRaw(), toByteArray(offset),
      toByteArray(count));
  }

  public void zrevrangeByScore(final byte[] key, final byte[] max, final byte[] min,
      final int offset, final int count) {
    sendCommand(ZREVRANGEBYSCORE, key, max, min, LIMIT.getRaw(), toByteArray(offset),
      toByteArray(count));
  }

  public void zrangeByScoreWithScores(final byte[] key, final byte[] min, final byte[] max) {
    sendCommand(ZRANGEBYSCORE, key, min, max, WITHSCORES.getRaw());
  }

  public void zrevrangeByScoreWithScores(final byte[] key, final byte[] max, final byte[] min) {
    sendCommand(ZREVRANGEBYSCORE, key, max, min, WITHSCORES.getRaw());
  }

  public void zrangeByScoreWithScores(final byte[] key, final byte[] min, final byte[] max,
      final int offset, final int count) {
    sendCommand(ZRANGEBYSCORE, key, min, max, LIMIT.getRaw(), toByteArray(offset),
      toByteArray(count), WITHSCORES.getRaw());
  }

  public void zrevrangeByScoreWithScores(final byte[] key, final byte[] max, final byte[] min,
      final int offset, final int count) {
    sendCommand(ZREVRANGEBYSCORE, key, max, min, LIMIT.getRaw(), toByteArray(offset),
      toByteArray(count), WITHSCORES.getRaw());
  }

  public void zremrangeByRank(final byte[] key, final long start, final long stop) {
    sendCommand(ZREMRANGEBYRANK, key, toByteArray(start), toByteArray(stop));
  }

  public void zremrangeByScore(final byte[] key, final double min, final double max) {
    sendCommand(ZREMRANGEBYSCORE, key, toByteArray(min), toByteArray(max));
  }

  public void zremrangeByScore(final byte[] key, final byte[] min, final byte[] max) {
    sendCommand(ZREMRANGEBYSCORE, key, min, max);
  }

  public void zunionstore(final byte[] dstkey, final byte[]... sets) {
    sendCommand(ZUNIONSTORE, joinParameters(dstkey, toByteArray(sets.length), sets));
  }

  public void zunionstore(final byte[] dstkey, final ZParams params, final byte[]... sets) {
    final List<byte[]> args = new ArrayList<>();
    args.add(dstkey);
    args.add(Protocol.toByteArray(sets.length));
    Collections.addAll(args, sets);

    args.addAll(params.getParams());
    sendCommand(ZUNIONSTORE, args.toArray(new byte[args.size()][]));
  }

  public void zinterstore(final byte[] dstkey, final byte[]... sets) {
    sendCommand(ZINTERSTORE, joinParameters(dstkey, Protocol.toByteArray(sets.length), sets));
  }

  public void zinterstore(final byte[] dstkey, final ZParams params, final byte[]... sets) {
    final List<byte[]> args = new ArrayList<>();
    args.add(dstkey);
    args.add(Protocol.toByteArray(sets.length));
    Collections.addAll(args, sets);

    args.addAll(params.getParams());
    sendCommand(ZINTERSTORE, args.toArray(new byte[args.size()][]));
  }

  public void zlexcount(final byte[] key, final byte[] min, final byte[] max) {
    sendCommand(ZLEXCOUNT, key, min, max);
  }

  public void zrangeByLex(final byte[] key, final byte[] min, final byte[] max) {
    sendCommand(ZRANGEBYLEX, key, min, max);
  }

  public void zrangeByLex(final byte[] key, final byte[] min, final byte[] max, final int offset,
      final int count) {
    sendCommand(ZRANGEBYLEX, key, min, max, LIMIT.getRaw(), toByteArray(offset), toByteArray(count));
  }

  public void zrevrangeByLex(final byte[] key, final byte[] max, final byte[] min) {
    sendCommand(ZREVRANGEBYLEX, key, max, min);
  }

  public void zrevrangeByLex(final byte[] key, final byte[] max, final byte[] min,
      final int offset, final int count) {
    sendCommand(ZREVRANGEBYLEX, key, max, min, LIMIT.getRaw(), toByteArray(offset),
      toByteArray(count));
  }

  public void zremrangeByLex(final byte[] key, final byte[] min, final byte[] max) {
    sendCommand(ZREMRANGEBYLEX, key, min, max);
  }

  public void save() {
    sendCommand(SAVE);
  }

  public void bgsave() {
    sendCommand(BGSAVE);
  }

  public void bgrewriteaof() {
    sendCommand(BGREWRITEAOF);
  }

  public void lastsave() {
    sendCommand(LASTSAVE);
  }

  public void shutdown() {
    sendCommand(SHUTDOWN);
  }

  public void info() {
    sendCommand(INFO);
  }

  public void info(final String section) {
    sendCommand(INFO, section);
  }

  public void monitor() {
    sendCommand(MONITOR);
  }

  public void slaveof(final String host, final int port) {
    sendCommand(SLAVEOF, host, String.valueOf(port));
  }

  public void slaveofNoOne() {
    sendCommand(SLAVEOF, NO.getRaw(), ONE.getRaw());
  }

  public void configGet(final byte[] pattern) {
    sendCommand(CONFIG, Keyword.GET.getRaw(), pattern);
  }

  public void configSet(final byte[] parameter, final byte[] value) {
    sendCommand(CONFIG, Keyword.SET.getRaw(), parameter, value);
  }

  public void strlen(final byte[] key) {
    sendCommand(STRLEN, key);
  }

  public void sync() {
    sendCommand(SYNC);
  }

  public void lpushx(final byte[] key, final byte[]... string) {
    sendCommand(LPUSHX, joinParameters(key, string));
  }

  public void persist(final byte[] key) {
    sendCommand(PERSIST, key);
  }

  public void rpushx(final byte[] key, final byte[]... string) {
    sendCommand(RPUSHX, joinParameters(key, string));
  }

  public void echo(final byte[] string) {
    sendCommand(ECHO, string);
  }

  public void linsert(final byte[] key, final ListPosition where, final byte[] pivot,
      final byte[] value) {
    sendCommand(LINSERT, key, where.raw, pivot, value);
  }

  public void debug(final DebugParams params) {
    sendCommand(DEBUG, params.getCommand());
  }

  public void brpoplpush(final byte[] source, final byte[] destination, final int timeout) {
    sendCommand(BRPOPLPUSH, source, destination, toByteArray(timeout));
  }

  public void configResetStat() {
    sendCommand(CONFIG, Keyword.RESETSTAT.getRaw());
  }

  public void configRewrite() {
    sendCommand(CONFIG, Keyword.REWRITE.getRaw());
  }

  public void setbit(final byte[] key, final long offset, final byte[] value) {
    sendCommand(SETBIT, key, toByteArray(offset), value);
  }

  public void setbit(final byte[] key, final long offset, final boolean value) {
    sendCommand(SETBIT, key, toByteArray(offset), toByteArray(value));
  }

  public void getbit(final byte[] key, final long offset) {
    sendCommand(GETBIT, key, toByteArray(offset));
  }

  public void bitpos(final byte[] key, final boolean value, final BitPosParams params) {
    final List<byte[]> args = new ArrayList<>();
    args.add(key);
    args.add(toByteArray(value));
    args.addAll(params.getParams());
    sendCommand(BITPOS, args.toArray(new byte[args.size()][]));
  }

  public void setrange(final byte[] key, final long offset, final byte[] value) {
    sendCommand(SETRANGE, key, toByteArray(offset), value);
  }

  public void getrange(final byte[] key, final long startOffset, final long endOffset) {
    sendCommand(GETRANGE, key, toByteArray(startOffset), toByteArray(endOffset));
  }

  public void eval(final byte[] script, final byte[] keyCount, final byte[][] params) {
    sendCommand(EVAL, joinParameters(script, keyCount, params));
  }

  public void eval(final byte[] script, final int keyCount, final byte[]... params) {
    sendCommand(EVAL, joinParameters(script, toByteArray(keyCount), params));
  }

  public void evalsha(final byte[] sha1, final byte[] keyCount, final byte[]... params) {
    sendCommand(EVALSHA, joinParameters(sha1, keyCount, params));
  }

  public void evalsha(final byte[] sha1, final int keyCount, final byte[]... params) {
    sendCommand(EVALSHA, joinParameters(sha1, toByteArray(keyCount), params));
  }

  public void scriptFlush() {
    sendCommand(SCRIPT, Keyword.FLUSH.getRaw());
  }

  public void scriptExists(final byte[]... sha1) {
    sendCommand(SCRIPT, joinParameters(Keyword.EXISTS.getRaw(), sha1));
  }

  public void scriptLoad(final byte[] script) {
    sendCommand(SCRIPT, Keyword.LOAD.getRaw(), script);
  }

  public void scriptKill() {
    sendCommand(SCRIPT, Keyword.KILL.getRaw());
  }

  public void slowlogGet() {
    sendCommand(SLOWLOG, Keyword.GET.getRaw());
  }

  public void slowlogGet(final long entries) {
    sendCommand(SLOWLOG, Keyword.GET.getRaw(), toByteArray(entries));
  }

  public void slowlogReset() {
    sendCommand(SLOWLOG, RESET.getRaw());
  }

  public void slowlogLen() {
    sendCommand(SLOWLOG, LEN.getRaw());
  }

  public void objectRefcount(final byte[] key) {
    sendCommand(OBJECT, REFCOUNT.getRaw(), key);
  }

  public void objectIdletime(final byte[] key) {
    sendCommand(OBJECT, IDLETIME.getRaw(), key);
  }

  public void objectEncoding(final byte[] key) {
    sendCommand(OBJECT, ENCODING.getRaw(), key);
  }

  public void objectHelp() {
    sendCommand(OBJECT, HELP.getRaw());
  }

  public void objectFreq(final byte[] key) {
    sendCommand(OBJECT, FREQ.getRaw(), key);
  }

  public void bitcount(final byte[] key) {
    sendCommand(BITCOUNT, key);
  }

  public void bitcount(final byte[] key, final long start, final long end) {
    sendCommand(BITCOUNT, key, toByteArray(start), toByteArray(end));
  }

  public void bitop(final BitOP op, final byte[] destKey, final byte[]... srcKeys) {
    sendCommand(BITOP, joinParameters(op.raw, destKey, srcKeys));
  }

  public void sentinel(final byte[]... args) {
    sendCommand(SENTINEL, args);
  }

  public void dump(final byte[] key) {
    sendCommand(DUMP, key);
  }

  /**
   * @deprecated Use {@link #restore(byte[], long, byte[])}.
   */
  @Deprecated
  public void restore(final byte[] key, final int ttl, final byte[] serializedValue) {
    sendCommand(RESTORE, key, toByteArray(ttl), serializedValue);
  }

  public void restore(final byte[] key, final long ttl, final byte[] serializedValue) {
    sendCommand(RESTORE, key, toByteArray(ttl), serializedValue);
  }

  /**
   * @deprecated Use {@link #restoreReplace(byte[], long, byte[])}.
   */
  @Deprecated
  public void restoreReplace(final byte[] key, final int ttl, final byte[] serializedValue) {
    sendCommand(RESTORE, key, toByteArray(ttl), serializedValue, Keyword.REPLACE.getRaw());
  }

  public void restoreReplace(final byte[] key, final long ttl, final byte[] serializedValue) {
    sendCommand(RESTORE, key, toByteArray(ttl), serializedValue, Keyword.REPLACE.getRaw());
  }

  public void pexpire(final byte[] key, final long milliseconds) {
    sendCommand(PEXPIRE, key, toByteArray(milliseconds));
  }

  public void pexpireAt(final byte[] key, final long millisecondsTimestamp) {
    sendCommand(PEXPIREAT, key, toByteArray(millisecondsTimestamp));
  }

  public void pttl(final byte[] key) {
    sendCommand(PTTL, key);
  }

  public void psetex(final byte[] key, final long milliseconds, final byte[] value) {
    sendCommand(PSETEX, key, toByteArray(milliseconds), value);
  }

  public void srandmember(final byte[] key, final int count) {
    sendCommand(SRANDMEMBER, key, toByteArray(count));
  }

  public void memoryDoctor() {
    sendCommand(MEMORY, Keyword.DOCTOR.getRaw());
  }

  public void memoryUsage(final byte[] key) {
    sendCommand(MEMORY, Keyword.USAGE.getRaw(), key);
  }

  public void memoryUsage(final byte[] key, final int samples) {
    sendCommand(MEMORY, Keyword.USAGE.getRaw(), key, Keyword.SAMPLES.getRaw(), toByteArray(samples));
  }

  public void clientKill(final byte[] ipPort) {
    sendCommand(CLIENT, Keyword.KILL.getRaw(), ipPort);
  }

  public void clientKill(final String ip, final int port) {
    sendCommand(CLIENT, Keyword.KILL.name(), ip + ':' + port);
  }

  public void clientKill(ClientKillParams params) {
    sendCommand(CLIENT, joinParameters(Keyword.KILL.getRaw(), params.getByteParams()));
  }

  public void clientGetname() {
    sendCommand(CLIENT, Keyword.GETNAME.getRaw());
  }

  public void clientList() {
    sendCommand(CLIENT, Keyword.LIST.getRaw());
  }

  public void clientSetname(final byte[] name) {
    sendCommand(CLIENT, Keyword.SETNAME.getRaw(), name);
  }

  public void clientPause(final long timeout) {
    sendCommand(CLIENT, Keyword.PAUSE.getRaw(), toByteArray(timeout));
  }

  public void clientId() {
    sendCommand(CLIENT, Keyword.ID.getRaw());
  }

  public void time() {
    sendCommand(TIME);
  }

  public void migrate(final String host, final int port, final byte[] key, final int destinationDb,
      final int timeout) {
    sendCommand(MIGRATE, SafeEncoder.encode(host), toByteArray(port), key,
      toByteArray(destinationDb), toByteArray(timeout));
  }

  public void migrate(final String host, final int port, final int destinationDB,
      final int timeout, final MigrateParams params, final byte[]... keys) {
    byte[][] bparams = params.getByteParams();
    int len = 5 + bparams.length + 1 + keys.length;
    byte[][] args = new byte[len][];
    int i = 0;
    args[i++] = SafeEncoder.encode(host);
    args[i++] = toByteArray(port);
    args[i++] = new byte[0];
    args[i++] = toByteArray(destinationDB);
    args[i++] = toByteArray(timeout);
    System.arraycopy(bparams, 0, args, i, bparams.length);
    i += bparams.length;
    args[i++] = Keyword.KEYS.getRaw();
    System.arraycopy(keys, 0, args, i, keys.length);
    sendCommand(MIGRATE, args);
  }

  public void hincrByFloat(final byte[] key, final byte[] field, final double increment) {
    sendCommand(HINCRBYFLOAT, key, field, toByteArray(increment));
  }

  public void scan(final byte[] cursor, final ScanParams params) {
    final List<byte[]> args = new ArrayList<>();
    args.add(cursor);
    args.addAll(params.getParams());
    sendCommand(SCAN, args.toArray(new byte[args.size()][]));
  }

  public void hscan(final byte[] key, final byte[] cursor, final ScanParams params) {
    final List<byte[]> args = new ArrayList<>();
    args.add(key);
    args.add(cursor);
    args.addAll(params.getParams());
    sendCommand(HSCAN, args.toArray(new byte[args.size()][]));
  }

  public void sscan(final byte[] key, final byte[] cursor, final ScanParams params) {
    final List<byte[]> args = new ArrayList<>();
    args.add(key);
    args.add(cursor);
    args.addAll(params.getParams());
    sendCommand(SSCAN, args.toArray(new byte[args.size()][]));
  }

  public void zscan(final byte[] key, final byte[] cursor, final ScanParams params) {
    final List<byte[]> args = new ArrayList<>();
    args.add(key);
    args.add(cursor);
    args.addAll(params.getParams());
    sendCommand(ZSCAN, args.toArray(new byte[args.size()][]));
  }

  public void waitReplicas(final int replicas, final long timeout) {
    sendCommand(WAIT, toByteArray(replicas), toByteArray(timeout));
  }

  public void cluster(final byte[]... args) {
    sendCommand(CLUSTER, args);
  }

  public void asking() {
    sendCommand(ASKING);
  }

  public void pfadd(final byte[] key, final byte[]... elements) {
    sendCommand(PFADD, joinParameters(key, elements));
  }

  public void pfcount(final byte[] key) {
    sendCommand(PFCOUNT, key);
  }

  public void pfcount(final byte[]... keys) {
    sendCommand(PFCOUNT, keys);
  }

  public void pfmerge(final byte[] destkey, final byte[]... sourcekeys) {
    sendCommand(PFMERGE, joinParameters(destkey, sourcekeys));
  }

  public void readonly() {
    sendCommand(READONLY);
  }

  public void geoadd(final byte[] key, final double longitude, final double latitude,
      final byte[] member) {
    sendCommand(GEOADD, key, toByteArray(longitude), toByteArray(latitude), member);
  }

  public void geoadd(final byte[] key, final Map<byte[], GeoCoordinate> memberCoordinateMap) {
    List<byte[]> args = new ArrayList<>(memberCoordinateMap.size() * 3 + 1);
    args.add(key);
    args.addAll(convertGeoCoordinateMapToByteArrays(memberCoordinateMap));

    byte[][] argsArray = new byte[args.size()][];
    args.toArray(argsArray);

    sendCommand(GEOADD, argsArray);
  }

  public void geodist(final byte[] key, final byte[] member1, final byte[] member2) {
    sendCommand(GEODIST, key, member1, member2);
  }

  public void geodist(final byte[] key, final byte[] member1, final byte[] member2,
      final GeoUnit unit) {
    sendCommand(GEODIST, key, member1, member2, unit.raw);
  }

  public void geohash(final byte[] key, final byte[]... members) {
    sendCommand(GEOHASH, joinParameters(key, members));
  }

  public void geopos(final byte[] key, final byte[][] members) {
    sendCommand(GEOPOS, joinParameters(key, members));
  }

  public void georadius(final byte[] key, final double longitude, final double latitude,
      final double radius, final GeoUnit unit) {
    sendCommand(GEORADIUS, key, toByteArray(longitude), toByteArray(latitude), toByteArray(radius),
      unit.raw);
  }

  public void georadiusReadonly(final byte[] key, final double longitude, final double latitude,
      final double radius, final GeoUnit unit) {
    sendCommand(GEORADIUS_RO, key, toByteArray(longitude), toByteArray(latitude),
      toByteArray(radius), unit.raw);
  }

  public void georadius(final byte[] key, final double longitude, final double latitude,
      final double radius, final GeoUnit unit, final GeoRadiusParam param) {
    sendCommand(GEORADIUS, param.getByteParams(key, toByteArray(longitude), toByteArray(latitude),
      toByteArray(radius), unit.raw));
  }

  public void georadiusStore(final byte[] key, final double longitude, final double latitude,
      final double radius, final GeoUnit unit, final GeoRadiusParam param,
      final GeoRadiusStoreParam storeParam) {
    sendCommand(GEORADIUS, param.getByteParams(key, toByteArray(longitude), toByteArray(latitude),
      toByteArray(radius), unit.raw, storeParam.getOption(), storeParam.getKey()));
  }

  public void georadiusReadonly(final byte[] key, final double longitude, final double latitude,
      final double radius, final GeoUnit unit, final GeoRadiusParam param) {
    sendCommand(GEORADIUS_RO, param.getByteParams(key, toByteArray(longitude),
      toByteArray(latitude), toByteArray(radius), unit.raw));
  }

  public void georadiusByMember(final byte[] key, final byte[] member, final double radius,
      final GeoUnit unit) {
    sendCommand(GEORADIUSBYMEMBER, key, member, toByteArray(radius), unit.raw);
  }

  public void georadiusByMemberReadonly(final byte[] key, final byte[] member, final double radius,
      final GeoUnit unit) {
    sendCommand(GEORADIUSBYMEMBER_RO, key, member, toByteArray(radius), unit.raw);
  }

  public void georadiusByMember(final byte[] key, final byte[] member, final double radius,
      final GeoUnit unit, final GeoRadiusParam param) {
    sendCommand(GEORADIUSBYMEMBER, param.getByteParams(key, member, toByteArray(radius), unit.raw));
  }

  public void georadiusByMemberStore(final byte[] key, final byte[] member, final double radius,
      final GeoUnit unit, final GeoRadiusParam param, final GeoRadiusStoreParam storeParam) {
    sendCommand(GEORADIUSBYMEMBER, param.getByteParams(key, member, toByteArray(radius), unit.raw,
      storeParam.getOption(), storeParam.getKey()));
  }

  public void georadiusByMemberReadonly(final byte[] key, final byte[] member, final double radius,
      final GeoUnit unit, final GeoRadiusParam param) {
    sendCommand(GEORADIUSBYMEMBER_RO,
      param.getByteParams(key, member, toByteArray(radius), unit.raw));
  }

  public void moduleLoad(final byte[] path) {
    sendCommand(MODULE, Keyword.LOAD.getRaw(), path);
  }

  public void moduleList() {
    sendCommand(MODULE, Keyword.LIST.getRaw());
  }

  public void moduleUnload(final byte[] name) {
    sendCommand(MODULE, Keyword.UNLOAD.getRaw(), name);
  }

  private ArrayList<byte[]> convertScoreMembersToByteArrays(final Map<byte[], Double> scoreMembers) {
    ArrayList<byte[]> args = new ArrayList<>(scoreMembers.size() * 2);

    for (Map.Entry<byte[], Double> entry : scoreMembers.entrySet()) {
      args.add(toByteArray(entry.getValue()));
      args.add(entry.getKey());
    }

    return args;
  }

  public void aclWhoAmI() {
    sendCommand(ACL, Keyword.WHOAMI.getRaw());
  }

  public void aclGenPass() {
    sendCommand(ACL, Keyword.GENPASS.getRaw());
  }

  public void aclList() {
    sendCommand(ACL, Keyword.LIST.getRaw());
  }

  public void aclUsers() {
    sendCommand(ACL, Keyword.USERS.getRaw());
  }

  public void aclCat() {
    sendCommand(ACL, Keyword.CAT.getRaw());
  }

  public void aclCat(final byte[] category) {
    sendCommand(ACL, Keyword.CAT.getRaw(), category);
  }

  public void aclLog() {
    sendCommand(ACL, Keyword.LOG.getRaw());
  }

  public void aclLog(int limit) {
    sendCommand(ACL, Keyword.LOG.getRaw(), toByteArray(limit));
  }

  public void aclLog(final byte[] option) {
    sendCommand(ACL, Keyword.LOG.getRaw(), option);
  }

  public void aclSetUser(final byte[] name) {
    sendCommand(ACL, Keyword.SETUSER.getRaw(), name);
  }

  public void aclGetUser(final byte[] name) {
    sendCommand(ACL, Keyword.GETUSER.getRaw(), name);
  }

  public void aclSetUser(final byte[] name, byte[][] parameters) {
    sendCommand(ACL, joinParameters(Keyword.SETUSER.getRaw(), name, parameters));
  }

  public void aclDelUser(final byte[] name) {
    sendCommand(ACL, Keyword.DELUSER.getRaw(), name);
  }

  private List<byte[]> convertGeoCoordinateMapToByteArrays(
      final Map<byte[], GeoCoordinate> memberCoordinateMap) {
    List<byte[]> args = new ArrayList<>(memberCoordinateMap.size() * 3);

    for (Entry<byte[], GeoCoordinate> entry : memberCoordinateMap.entrySet()) {
      GeoCoordinate coordinate = entry.getValue();
      args.add(toByteArray(coordinate.getLongitude()));
      args.add(toByteArray(coordinate.getLatitude()));
      args.add(entry.getKey());
    }

    return args;
  }

  public void bitfield(final byte[] key, final byte[]... value) {
    sendCommand(BITFIELD, joinParameters(key, value));
  }

  public void bitfieldReadonly(final byte[] key, final byte[]... arguments) {
    sendCommand(BITFIELD_RO, joinParameters(key, arguments));
  }

  public void hstrlen(final byte[] key, final byte[] field) {
    sendCommand(HSTRLEN, key, field);
  }

  public void xadd(final byte[] key, final byte[] id, final Map<byte[], byte[]> hash, long maxLen,
      boolean approximateLength) {
    int maxLexArgs = 0;
    if (maxLen < Long.MAX_VALUE) { // optional arguments
      if (approximateLength) {
        maxLexArgs = 3; // e.g. MAXLEN ~ 1000
      } else {
        maxLexArgs = 2; // e.g. MAXLEN 1000
      }
    }

    final byte[][] params = new byte[2 + maxLexArgs + hash.size() * 2][];
    int index = 0;
    params[index++] = key;
    if (maxLen < Long.MAX_VALUE) {
      params[index++] = Keyword.MAXLEN.getRaw();
      if (approximateLength) {
        params[index++] = Protocol.BYTES_TILDE;
      }
      params[index++] = toByteArray(maxLen);
    }

    params[index++] = id;
    for (final Entry<byte[], byte[]> entry : hash.entrySet()) {
      params[index++] = entry.getKey();
      params[index++] = entry.getValue();
    }
    sendCommand(XADD, params);
  }

  public void xlen(final byte[] key) {
    sendCommand(XLEN, key);
  }
<<<<<<< HEAD
  
  public void xrange(final byte[] key, final byte[] start, final byte[] end, final long count) {
    if (count > 0) {
      sendCommand(XRANGE, key, start, end, Keyword.COUNT.getRaw(), toByteArray(count));
    } else {
      sendCommand(XRANGE, key, start, end);
    }
=======

  /**
   * @deprecated Use {@link #xrange(byte[], byte[], byte[], int)}.
   */
  @Deprecated
  public void xrange(final byte[] key, final byte[] start, final byte[] end, final long count) {
    sendCommand(XRANGE, key, start, end, Keyword.COUNT.getRaw(), toByteArray(count));
  }

  public void xrange(final byte[] key, final byte[] start, final byte[] end, final int count) {
    sendCommand(XRANGE, key, start, end, Keyword.COUNT.getRaw(), toByteArray(count));
>>>>>>> c60fd535
  }

  public void xrevrange(final byte[] key, final byte[] end, final byte[] start, final int count) {
    if (count > 0) {
      sendCommand(XREVRANGE, key, end, start, Keyword.COUNT.getRaw(), toByteArray(count));
    } else {
      sendCommand(XREVRANGE, key, end, start);
    }
  }

  public void xread(final int count, final long block, final Map<byte[], byte[]> streams) {
    final byte[][] params = new byte[3 + streams.size() * 2 + (block > 0 ? 2 : 0)][];

    int streamsIndex = 0;
    params[streamsIndex++] = Keyword.COUNT.getRaw();
    params[streamsIndex++] = toByteArray(count);
    if (block > 0) {
      params[streamsIndex++] = Keyword.BLOCK.getRaw();
      params[streamsIndex++] = toByteArray(block);
    }

    params[streamsIndex++] = Keyword.STREAMS.getRaw();
    int idsIndex = streamsIndex + streams.size();

    for (final Entry<byte[], byte[]> entry : streams.entrySet()) {
      params[streamsIndex++] = entry.getKey();
      params[idsIndex++] = entry.getValue();
    }

    sendCommand(XREAD, params);
  }

  public void xack(final byte[] key, final byte[] group, final byte[]... ids) {
    final byte[][] params = new byte[2 + ids.length][];
    int index = 0;
    params[index++] = key;
    params[index++] = group;
    for (final byte[] id : ids) {
      params[index++] = id;
    }
    sendCommand(XACK, params);
  }

  public void xgroupCreate(final byte[] key, final byte[] groupname, final byte[] id,
      boolean makeStream) {
    if (makeStream) {
      sendCommand(XGROUP, Keyword.CREATE.getRaw(), key, groupname, id, Keyword.MKSTREAM.getRaw());
    } else {
      sendCommand(XGROUP, Keyword.CREATE.getRaw(), key, groupname, id);
    }
  }

  public void xgroupSetID(final byte[] key, final byte[] groupname, final byte[] id) {
    sendCommand(XGROUP, Keyword.SETID.getRaw(), key, groupname, id);
  }

  public void xgroupDestroy(final byte[] key, final byte[] groupname) {
    sendCommand(XGROUP, Keyword.DESTROY.getRaw(), key, groupname);
  }

  public void xgroupDelConsumer(final byte[] key, final byte[] groupname, final byte[] consumerName) {
    sendCommand(XGROUP, Keyword.DELCONSUMER.getRaw(), key, groupname, consumerName);
  }

  public void xdel(final byte[] key, final byte[]... ids) {
    final byte[][] params = new byte[1 + ids.length][];
    int index = 0;
    params[index++] = key;
    for (final byte[] id : ids) {
      params[index++] = id;
    }
    sendCommand(XDEL, params);
  }

  public void xtrim(byte[] key, long maxLen, boolean approximateLength) {
    if (approximateLength) {
      sendCommand(XTRIM, key, Keyword.MAXLEN.getRaw(), Protocol.BYTES_TILDE, toByteArray(maxLen));
    } else {
      sendCommand(XTRIM, key, Keyword.MAXLEN.getRaw(), toByteArray(maxLen));
    }
  }

  public void xreadGroup(byte[] groupname, byte[] consumer, int count, long block, boolean noAck,
      Map<byte[], byte[]> streams) {

    int optional = 0;
    if (count > 0) {
      optional += 2;
    }
    if (block > 0) {
      optional += 2;
    }
    if (noAck) {
      optional += 1;
    }

    final byte[][] params = new byte[4 + optional + streams.size() * 2][];

    int streamsIndex = 0;
    params[streamsIndex++] = Keyword.GROUP.getRaw();
    params[streamsIndex++] = groupname;
    params[streamsIndex++] = consumer;
    if (count > 0) {
      params[streamsIndex++] = Keyword.COUNT.getRaw();
      params[streamsIndex++] = toByteArray(count);
    }
    if (block > 0) {
      params[streamsIndex++] = Keyword.BLOCK.getRaw();
      params[streamsIndex++] = toByteArray(block);
    }
    if (noAck) {
      params[streamsIndex++] = Keyword.NOACK.getRaw();
    }
    params[streamsIndex++] = Keyword.STREAMS.getRaw();

    int idsIndex = streamsIndex + streams.size();
    for (final Entry<byte[], byte[]> entry : streams.entrySet()) {
      params[streamsIndex++] = entry.getKey();
      params[idsIndex++] = entry.getValue();
    }

    sendCommand(XREADGROUP, params);
  }

  public void xpending(byte[] key, byte[] groupname, byte[] start, byte[] end, int count,
      byte[] consumername) {
    if (consumername == null) {
      sendCommand(XPENDING, key, groupname, start, end, toByteArray(count));
    } else {
      sendCommand(XPENDING, key, groupname, start, end, toByteArray(count), consumername);
    }
  }

  public void xpendingSummary(final byte[] key, final byte[] groupname) {
    sendCommand(XPENDING, key, groupname);
  }

  public void xclaim(byte[] key, byte[] groupname, byte[] consumername, long minIdleTime,
      long newIdleTime, int retries, boolean force, byte[][] ids) {

    ArrayList<byte[]> arguments = new ArrayList<>(10 + ids.length);

    arguments.add(key);
    arguments.add(groupname);
    arguments.add(consumername);
    arguments.add(toByteArray(minIdleTime));

    Collections.addAll(arguments, ids);

    if (newIdleTime > 0) {
      arguments.add(Keyword.IDLE.getRaw());
      arguments.add(toByteArray(newIdleTime));
    }
    if (retries > 0) {
      arguments.add(Keyword.RETRYCOUNT.getRaw());
      arguments.add(toByteArray(retries));
    }
    if (force) {
      arguments.add(Keyword.FORCE.getRaw());
    }
    sendCommand(XCLAIM, arguments.toArray(new byte[arguments.size()][]));
  }

  public void xinfoStream(byte[] key) {
    sendCommand(XINFO, Keyword.STREAM.getRaw(), key);
  }

  public void xinfoGroup(byte[] key) {
    sendCommand(XINFO, Keyword.GROUPS.getRaw(), key);
  }

  public void xinfoConsumers(byte[] key, byte[] group) {
    sendCommand(XINFO, Keyword.CONSUMERS.getRaw(), key, group);
  }

  private static byte[][] joinParameters(byte[] first, byte[][] rest) {
    byte[][] result = new byte[rest.length + 1][];
    result[0] = first;
    System.arraycopy(rest, 0, result, 1, rest.length);
    return result;
  }

  private static byte[][] joinParameters(byte[] first, byte[] second, byte[][] rest) {
    byte[][] result = new byte[rest.length + 2][];
    result[0] = first;
    result[1] = second;
    System.arraycopy(rest, 0, result, 2, rest.length);
    return result;
  }
}<|MERGE_RESOLUTION|>--- conflicted
+++ resolved
@@ -1526,27 +1526,21 @@
   public void xlen(final byte[] key) {
     sendCommand(XLEN, key);
   }
-<<<<<<< HEAD
-  
-  public void xrange(final byte[] key, final byte[] start, final byte[] end, final long count) {
-    if (count > 0) {
-      sendCommand(XRANGE, key, start, end, Keyword.COUNT.getRaw(), toByteArray(count));
-    } else {
-      sendCommand(XRANGE, key, start, end);
-    }
-=======
 
   /**
    * @deprecated Use {@link #xrange(byte[], byte[], byte[], int)}.
    */
   @Deprecated
   public void xrange(final byte[] key, final byte[] start, final byte[] end, final long count) {
-    sendCommand(XRANGE, key, start, end, Keyword.COUNT.getRaw(), toByteArray(count));
+    xrange(key, start, end, (int) count);
   }
 
   public void xrange(final byte[] key, final byte[] start, final byte[] end, final int count) {
-    sendCommand(XRANGE, key, start, end, Keyword.COUNT.getRaw(), toByteArray(count));
->>>>>>> c60fd535
+    if (count > 0) {
+      sendCommand(XRANGE, key, start, end, Keyword.COUNT.getRaw(), toByteArray(count));
+    } else {
+      sendCommand(XRANGE, key, start, end);
+    }
   }
 
   public void xrevrange(final byte[] key, final byte[] end, final byte[] start, final int count) {
