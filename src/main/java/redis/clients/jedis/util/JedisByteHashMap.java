--- conflicted
+++ resolved
@@ -11,11 +11,7 @@
 
 public class JedisByteHashMap implements Map<byte[], byte[]>, Cloneable, Serializable {
   private static final long serialVersionUID = -6971431362627219416L;
-<<<<<<< HEAD
-  private final transient Map<ByteArrayWrapper, byte[]> internalMap = new HashMap<>();
-=======
-  private final Map<ByteArrayWrapper, byte[]> internalMap = new HashMap<ByteArrayWrapper, byte[]>();
->>>>>>> c9c118aa
+  private final Map<ByteArrayWrapper, byte[]> internalMap = new HashMap<>();
 
   @Override
   public void clear() {
