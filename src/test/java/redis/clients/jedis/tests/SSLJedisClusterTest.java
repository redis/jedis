--- conflicted
+++ resolved
@@ -137,18 +137,9 @@
         DEFAULT_TIMEOUT, DEFAULT_REDIRECTIONS, "cluster", null, DEFAULT_POOL_CONFIG, true, null,
         sslParameters, null, hostAndPortMap)) {
       jc.get("key");
-<<<<<<< HEAD
       Assert.fail("There should be no reachable node in cluster.");
     } catch (JedisClusterOperationException e) {
       assertEquals("No reachable node in cluster.", e.getMessage());
-=======
-      Assert.fail("The code did not throw the expected JedisConnectionException.");
-    } catch (JedisConnectionException e) {
-      // Assert.assertEquals(SSLException.class, e.getCause().getClass());
-      // Assert.assertEquals(SSLHandshakeException.class, e.getCause().getCause().getClass());
-      // Assert.assertEquals(CertificateException.class,
-      // e.getCause().getCause().getCause().getClass());
->>>>>>> 1288b4be
     }
   }
 
@@ -172,28 +163,16 @@
         DEFAULT_TIMEOUT, DEFAULT_REDIRECTIONS, "cluster", null, DEFAULT_POOL_CONFIG, true, null,
         null, hostnameVerifier, portMap)) {
       jc2.get("foo");
-<<<<<<< HEAD
       Assert.fail("There should be no reachable node in cluster.");
     } catch (JedisClusterOperationException e) {
       // JedisClusterOperationException exception occurs from not being able to connect since
       // the socket factory fails the hostname verification
       assertEquals("No reachable node in cluster.", e.getMessage());
     }
-    
-    try(JedisCluster jc3 = new JedisCluster(new HostAndPort("localhost", 8379), DEFAULT_TIMEOUT, DEFAULT_TIMEOUT,
-        DEFAULT_REDIRECTIONS, "cluster", null, DEFAULT_POOL_CONFIG, true, 
-        null, null, localhostVerifier, portMap)){
-=======
-      Assert.fail("The code did not throw the expected JedisNoReachableClusterNodeException.");
-    } catch (JedisNoReachableClusterNodeException e) {
-      // JedisNoReachableClusterNodeException exception occurs from not being able to connect
-      // since the socket factory fails the hostname verification
-    }
 
     try (JedisCluster jc3 = new JedisCluster(new HostAndPort("localhost", 8379), DEFAULT_TIMEOUT,
         DEFAULT_TIMEOUT, DEFAULT_REDIRECTIONS, "cluster", null, DEFAULT_POOL_CONFIG, true, null,
         null, localhostVerifier, portMap)) {
->>>>>>> 1288b4be
       jc3.get("foo");
     }
   }
