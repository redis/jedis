package redis.clients.jedis.commands;

import redis.clients.jedis.StreamEntryID;
import redis.clients.jedis.GeoCoordinate;
import redis.clients.jedis.GeoRadiusResponse;
import redis.clients.jedis.GeoUnit;
import redis.clients.jedis.ListPosition;
import redis.clients.jedis.StreamPendingEntry;
import redis.clients.jedis.ScanResult;
import redis.clients.jedis.SortingParams;
import redis.clients.jedis.StreamEntry;
import redis.clients.jedis.StreamPendingSummary;
import redis.clients.jedis.Tuple;
import redis.clients.jedis.params.GeoRadiusParam;
import redis.clients.jedis.params.SetParams;
import redis.clients.jedis.params.ZAddParams;
import redis.clients.jedis.params.ZIncrByParams;
import redis.clients.jedis.params.LPosParams;

import java.util.List;
import java.util.Map;
import java.util.Set;

public interface JedisClusterCommands {
  String set(String key, String value);

  String set(String key, String value, SetParams params);

  String get(String key);

  String getDel(String key);

  Boolean exists(String key);

  Long persist(String key);

  String type(String key);

  byte[] dump(String key);

  /**
   * @deprecated Use {@link #restore(java.lang.String, long, byte[])}.
   */
  @Deprecated
  default String restore(String key, int ttl, byte[] serializedValue) {
    return restore(key, (long) ttl, serializedValue);
  }

  String restore(String key, long ttl, byte[] serializedValue);

  /**
   * @deprecated Use {@link #expire(java.lang.String, long)}.
   */
  @Deprecated
  default Long expire(String key, int seconds) {
    return expire(key, (long) seconds);
  }

  Long expire(String key, long seconds);

  Long pexpire(String key, long milliseconds);

  Long expireAt(String key, long unixTime);

  Long pexpireAt(String key, long millisecondsTimestamp);

  Long ttl(String key);

  Long pttl(String key);

  Long touch(String key);

  Boolean setbit(String key, long offset, boolean value);

  Boolean setbit(String key, long offset, String value);

  Boolean getbit(String key, long offset);

  Long setrange(String key, long offset, String value);

  String getrange(String key, long startOffset, long endOffset);

  String getSet(String key, String value);

  Long setnx(String key, String value);

  /**
   * @deprecated Use {@link #setex(java.lang.String, long, java.lang.String)}.
   */
  @Deprecated
  default String setex(String key, int seconds, String value) {
    return setex(key, (long) seconds, value);
  }

  String setex(String key, long seconds, String value);

  String psetex(String key, long milliseconds, String value);

  Long decrBy(String key, long decrement);

  Long decr(String key);

  Long incrBy(String key, long increment);

  Double incrByFloat(String key, double increment);

  Long incr(String key);

  Long append(String key, String value);

  String substr(String key, int start, int end);

  Long hset(String key, String field, String value);

  Long hset(String key, Map<String, String> hash);

  String hget(String key, String field);

  Long hsetnx(String key, String field, String value);

  String hmset(String key, Map<String, String> hash);

  List<String> hmget(String key, String... fields);

  Long hincrBy(String key, String field, long value);

  Double hincrByFloat(String key, String field, double value);

  Boolean hexists(String key, String field);

  Long hdel(String key, String... field);

  Long hlen(String key);

  Set<String> hkeys(String key);

  List<String> hvals(String key);

  Map<String, String> hgetAll(String key);

  Long rpush(String key, String... string);

  Long lpush(String key, String... string);

  Long llen(String key);

  List<String> lrange(String key, long start, long stop);

  String ltrim(String key, long start, long stop);

  String lindex(String key, long index);

  String lset(String key, long index, String value);

  Long lrem(String key, long count, String value);

  String lpop(String key);

  List<String> lpop(String key, int count);

  Long lpos(String key, String element);

  Long lpos(String key, String element, LPosParams params);

  List<Long> lpos(String key, String element, LPosParams params, long count);

  String rpop(String key);

  List<String> rpop(String key, int count);

  Long sadd(String key, String... member);

  Set<String> smembers(String key);

  Long srem(String key, String... member);

  String spop(String key);

  Set<String> spop(String key, long count);

  Long scard(String key);

  Boolean sismember(String key, String member);

  List<Boolean> smismember(String key, String... members);

  String srandmember(String key);

  List<String> srandmember(String key, int count);

  Long strlen(String key);

  Long zadd(String key, double score, String member);

  Long zadd(String key, double score, String member, ZAddParams params);

  Long zadd(String key, Map<String, Double> scoreMembers);

  Long zadd(String key, Map<String, Double> scoreMembers, ZAddParams params);

  Double zaddIncr(String key, double score, String member, ZAddParams params);

  Set<String> zrange(String key, long start, long stop);

  Long zrem(String key, String... members);

  Double zincrby(String key, double increment, String member);

  Double zincrby(String key, double increment, String member, ZIncrByParams params);

  Long zrank(String key, String member);

  Long zrevrank(String key, String member);

  Set<String> zrevrange(String key, long start, long stop);

  Set<Tuple> zrangeWithScores(String key, long start, long stop);

  Set<Tuple> zrevrangeWithScores(String key, long start, long stop);

  Long zcard(String key);

  Double zscore(String key, String member);

  List<Double> zmscore(String key, String... members);

  Tuple zpopmax(String key);

  Set<Tuple> zpopmax(String key, int count);

  Tuple zpopmin(String key);

  Set<Tuple> zpopmin(String key, int count);

  List<String> sort(String key);

  List<String> sort(String key, SortingParams sortingParameters);

  Long zcount(String key, double min, double max);

  Long zcount(String key, String min, String max);

  Set<String> zrangeByScore(String key, double min, double max);

  Set<String> zrangeByScore(String key, String min, String max);

  Set<String> zrevrangeByScore(String key, double max, double min);

  Set<String> zrangeByScore(String key, double min, double max, int offset, int count);

  Set<String> zrevrangeByScore(String key, String max, String min);

  Set<String> zrangeByScore(String key, String min, String max, int offset, int count);

  Set<String> zrevrangeByScore(String key, double max, double min, int offset, int count);

  Set<Tuple> zrangeByScoreWithScores(String key, double min, double max);

  Set<Tuple> zrevrangeByScoreWithScores(String key, double max, double min);

  Set<Tuple> zrangeByScoreWithScores(String key, double min, double max, int offset, int count);

  Set<String> zrevrangeByScore(String key, String max, String min, int offset, int count);

  Set<Tuple> zrangeByScoreWithScores(String key, String min, String max);

  Set<Tuple> zrevrangeByScoreWithScores(String key, String max, String min);

  Set<Tuple> zrangeByScoreWithScores(String key, String min, String max, int offset, int count);

  Set<Tuple> zrevrangeByScoreWithScores(String key, double max, double min, int offset, int count);

  Set<Tuple> zrevrangeByScoreWithScores(String key, String max, String min, int offset, int count);

  Long zremrangeByRank(String key, long start, long stop);

  Long zremrangeByScore(String key, double min, double max);

  Long zremrangeByScore(String key, String min, String max);

  Long zlexcount(String key, String min, String max);

  Set<String> zrangeByLex(String key, String min, String max);

  Set<String> zrangeByLex(String key, String min, String max, int offset, int count);

  Set<String> zrevrangeByLex(String key, String max, String min);

  Set<String> zrevrangeByLex(String key, String max, String min, int offset, int count);

  Long zremrangeByLex(String key, String min, String max);

  Long linsert(String key, ListPosition where, String pivot, String value);

  Long lpushx(String key, String... string);

  Long rpushx(String key, String... string);

  List<String> blpop(int timeout, String key);

  List<String> brpop(int timeout, String key);

  Long del(String key);

  Long unlink(String key);

  String echo(String string);

  Long bitcount(String key);

  Long bitcount(String key, long start, long end);

  ScanResult<Map.Entry<String, String>> hscan(String key, String cursor);

  ScanResult<String> sscan(String key, String cursor);

  ScanResult<Tuple> zscan(String key, String cursor);

  Long pfadd(String key, String... elements);

  long pfcount(String key);

  // Geo Commands

  Long geoadd(String key, double longitude, double latitude, String member);

  Long geoadd(String key, Map<String, GeoCoordinate> memberCoordinateMap);

  Double geodist(String key, String member1, String member2);

  Double geodist(String key, String member1, String member2, GeoUnit unit);

  List<String> geohash(String key, String... members);

  List<GeoCoordinate> geopos(String key, String... members);

  List<GeoRadiusResponse> georadius(String key, double longitude, double latitude, double radius,
      GeoUnit unit);

  List<GeoRadiusResponse> georadiusReadonly(String key, double longitude, double latitude,
      double radius, GeoUnit unit);

  List<GeoRadiusResponse> georadius(String key, double longitude, double latitude, double radius,
      GeoUnit unit, GeoRadiusParam param);

  List<GeoRadiusResponse> georadiusReadonly(String key, double longitude, double latitude,
      double radius, GeoUnit unit, GeoRadiusParam param);

  List<GeoRadiusResponse> georadiusByMember(String key, String member, double radius, GeoUnit unit);

  List<GeoRadiusResponse> georadiusByMemberReadonly(String key, String member, double radius, GeoUnit unit);

  List<GeoRadiusResponse> georadiusByMember(String key, String member, double radius, GeoUnit unit,
      GeoRadiusParam param);

  List<GeoRadiusResponse> georadiusByMemberReadonly(String key, String member, double radius,
      GeoUnit unit, GeoRadiusParam param);

  /**
   * Executes BITFIELD Redis command
   * @param key
   * @param arguments
   * @return
   */
  List<Long> bitfield(String key, String...arguments);

  List<Long> bitfieldReadonly(String key, String...arguments);

  /**
   * Used for HSTRLEN Redis command
   * @param key
   * @param field
   * @return lenth of the value for key
   */
  Long hstrlen(String key, String field);

  /**
   *  MEMORY USAGE key
   *
   * @param key
   * @return the memory usage
   */
  Long memoryUsage(String key);

  /**
   *  MEMORY USAGE key [SAMPLES count]
   *
   * @param key
   * @param samples
   * @return the memory usage
   */
  Long memoryUsage(String key, int samples);


  /**
   * XADD key ID field string [field string ...]
   *
   * @param key
   * @param id
   * @param hash
   * @return the ID of the added entry
   */
  StreamEntryID xadd(String key, StreamEntryID id, Map<String, String> hash);

  /**
   * XADD key MAXLEN ~ LEN ID field string [field string ...]
   *
   * @param key
   * @param id
   * @param hash
   * @param maxLen
   * @param approximateLength
   * @return
   */
  StreamEntryID xadd(String key, StreamEntryID id, Map<String, String> hash, long maxLen, boolean approximateLength);

  /**
   * XLEN key
   *
   * @param key
   * @return
   */
  Long xlen(String key);

  /**
   * XRANGE key start end [COUNT count]
   *
   * @param key
   * @param start
   * @param end
   * @param count
   * @return
   */
  List<StreamEntry> xrange(String key, StreamEntryID start, StreamEntryID end, int count);

  /**
   * XREVRANGE key end start [COUNT <n>]
   * @param key
   * @param end
   * @param start
   * @param count
   * @return
   */
  List<StreamEntry> xrevrange(String key, StreamEntryID end, StreamEntryID start, int count);

  /**
   * @deprecated Will be removed in future version. Use
   * {@link MultiKeyJedisClusterCommands#xread(int, long, java.util.Map.Entry...)}.
   */
  @Deprecated
  List<Map.Entry<String, List<StreamEntry>>> xread(int count, long block, Map.Entry<String, StreamEntryID>... streams);

  /**
   * XACK key group ID [ID ...]
   * @param key
   * @param group
   * @param ids
   * @return
   */
  Long xack(String key, String group,  StreamEntryID... ids);

  /**
   * XGROUP CREATE <key> <groupname> <id or $>
   *
   * @param key
   * @param groupname
   * @param id
   * @return
   */
  String xgroupCreate( String key, String groupname, StreamEntryID id, boolean makeStream);

  /**
   * XGROUP SETID <key> <groupname> <id or $>
   *
   * @param key
   * @param groupname
   * @param id
   * @return
   */
  String xgroupSetID( String key, String groupname, StreamEntryID id);

  /**
   * XGROUP DESTROY <key> <groupname>
   *
   * @param key
   * @param groupname
   * @return
   */
  Long xgroupDestroy( String key, String groupname);

  /**
   * XGROUP DELCONSUMER <key> <groupname> <consumername>
   * @param key
   * @param groupname
   * @param consumername
   * @return
   */
  Long xgroupDelConsumer( String key, String groupname, String consumername);

  /**
   * @deprecated Will be removed in future version. Use
   * {@link MultiKeyJedisClusterCommands#xreadGroup(java.lang.String, java.lang.String, int, long, boolean, java.util.Map.Entry...)}.
   */
  @Deprecated
  List<Map.Entry<String, List<StreamEntry>>> xreadGroup(String groupname, String consumer, int count, long block, boolean noAck, Map.Entry<String, StreamEntryID>... streams);


  /**
   * XPENDING key group [start end count] [consumer]
   *
   * @param key
   * @param groupname
   * @param start
   * @param end
   * @param count
   * @param consumername
   * @return
   */
  List<StreamPendingEntry> xpending(String key, String groupname, StreamEntryID start, StreamEntryID end, int count, String consumername);

<<<<<<< HEAD
  /**
   * XPENDING key group
   *
   * @param key
   * @param groupname
   * @return
   */
  StreamPendingSummary xpendingSummary(String key, String groupname);

=======
>>>>>>> 66c85563
  /**
   * XDEL key ID [ID ...]
   * @param key
   * @param ids
   * @return
   */
  Long xdel( String key, StreamEntryID... ids);

  /**
   * XTRIM key MAXLEN [~] count
   * @param key
   * @param maxLen
   * @param approximateLength
   * @return
   */
  Long xtrim( String key, long maxLen, boolean approximateLength);

  /**
   *  XCLAIM <key> <group> <consumer> <min-idle-time> <ID-1> <ID-2>
   *        [IDLE <milliseconds>] [TIME <mstime>] [RETRYCOUNT <count>]
   *        [FORCE] [JUSTID]
   */
  List<StreamEntry> xclaim( String key, String group, String consumername, long minIdleTime,
      long newIdleTime, int retries, boolean force, StreamEntryID... ids);

  Long waitReplicas(String key, int replicas, long timeout);
}<|MERGE_RESOLUTION|>--- conflicted
+++ resolved
@@ -518,7 +518,6 @@
    */
   List<StreamPendingEntry> xpending(String key, String groupname, StreamEntryID start, StreamEntryID end, int count, String consumername);
 
-<<<<<<< HEAD
   /**
    * XPENDING key group
    *
@@ -528,8 +527,6 @@
    */
   StreamPendingSummary xpendingSummary(String key, String groupname);
 
-=======
->>>>>>> 66c85563
   /**
    * XDEL key ID [ID ...]
    * @param key
