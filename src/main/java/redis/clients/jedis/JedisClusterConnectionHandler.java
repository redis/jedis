--- conflicted
+++ resolved
@@ -65,13 +65,9 @@
     for (HostAndPort hostAndPort : startNodeList) {
       try (Jedis jedis = new Jedis(hostAndPort, clientConfig)) {
         cache.discoverClusterNodesAndSlots(jedis);
-<<<<<<< HEAD
         if (cache.getSlotSize() == BinaryJedisCluster.HASHSLOTS) {
-          break;
+          return;
         }
-=======
-        return;
->>>>>>> 5cf72914
       } catch (JedisConnectionException e) {
         // try next nodes
       }
