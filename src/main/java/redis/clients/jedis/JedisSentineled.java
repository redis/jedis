--- conflicted
+++ resolved
@@ -1,5 +1,6 @@
 package redis.clients.jedis;
 
+import java.util.Set;
 import org.apache.commons.pool2.impl.GenericObjectPoolConfig;
 import redis.clients.jedis.annots.Experimental;
 import redis.clients.jedis.builders.SentinelClientBuilder;
@@ -10,10 +11,8 @@
 import redis.clients.jedis.providers.ConnectionProvider;
 import redis.clients.jedis.providers.SentineledConnectionProvider;
 
-<<<<<<< HEAD
 import java.util.Set;
 
-=======
 /**
  * JedisSentineled is a client for Redis Sentinel deployments.
  *
@@ -22,7 +21,6 @@
  *             with sentinel settings, master configuration, and connection pooling options.
  */
 @Deprecated
->>>>>>> ea238d6c
 public class JedisSentineled extends UnifiedJedis {
 
   public JedisSentineled(String masterName, final JedisClientConfig masterClientConfig,
