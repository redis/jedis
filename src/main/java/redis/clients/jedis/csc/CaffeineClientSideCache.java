package redis.clients.jedis.csc;

import com.github.benmanes.caffeine.cache.Cache;
import com.github.benmanes.caffeine.cache.Caffeine;
import java.util.concurrent.TimeUnit;
import redis.clients.jedis.CommandObject;

public class CaffeineClientSideCache extends ClientSideCache {

<<<<<<< HEAD
  private final Cache<CommandObject, Object> cache;

  public CaffeineClientSideCache(Cache<CommandObject, Object> caffeineCache) {
    this(caffeineCache, DefaultClientSideCacheable.INSTANCE);
  }

  public CaffeineClientSideCache(Cache<CommandObject, Object> caffeineCache, ClientSideCacheable cacheable) {
    super(cacheable);
=======
  private final Cache<Long, Object> cache;

  public CaffeineClientSideCache(Cache<Long, Object> caffeineCache) {
    this(caffeineCache, SimpleCommandHasher.INSTANCE);
  }

  public CaffeineClientSideCache(Cache<Long, Object> caffeineCache, CommandLongHasher commandHasher) {
    super(commandHasher);
>>>>>>> 819447c3
    this.cache = caffeineCache;
  }

  @Override
  protected final void invalidateFullCache() {
    cache.invalidateAll();
  }

  @Override
  protected void invalidateCache(Iterable<CommandObject<?>> hashes) {
    cache.invalidateAll(hashes);
  }

  @Override
  protected <T> void putValue(CommandObject<T> command, T value) {
    cache.put(command, value);
  }

  @Override
  protected <T> T getValue(CommandObject<T> command) {
    return (T) cache.getIfPresent(command);
  }

  public static Builder builder() {
    return new Builder();
  }

  public static class Builder {

    private long maximumSize = DEFAULT_MAXIMUM_SIZE;
    private long expireTime = DEFAULT_EXPIRE_SECONDS;
    private final TimeUnit expireTimeUnit = TimeUnit.SECONDS;

<<<<<<< HEAD
    private ClientSideCacheable cacheable = DefaultClientSideCacheable.INSTANCE;
=======
    // not using a default value to avoid an object creation like 'new OpenHftHashing(hashFunction)'
    private CommandLongHasher commandHasher = SimpleCommandHasher.INSTANCE;
>>>>>>> 819447c3

    private Builder() { }

    public Builder maximumSize(int size) {
      this.maximumSize = size;
      return this;
    }

    public Builder ttl(int seconds) {
      this.expireTime = seconds;
      return this;
    }

<<<<<<< HEAD
    public Builder cacheable(ClientSideCacheable cacheable) {
      this.cacheable = cacheable;
=======
    public Builder commandHasher(CommandLongHasher commandHasher) {
      this.commandHasher = commandHasher;
>>>>>>> 819447c3
      return this;
    }

    public CaffeineClientSideCache build() {
      Caffeine cb = Caffeine.newBuilder();

      cb.maximumSize(maximumSize);

      cb.expireAfterWrite(expireTime, expireTimeUnit);

<<<<<<< HEAD
      return new CaffeineClientSideCache(cb.build(), cacheable);
=======
      return new CaffeineClientSideCache(cb.build(), commandHasher);
>>>>>>> 819447c3
    }
  }
}<|MERGE_RESOLUTION|>--- conflicted
+++ resolved
@@ -7,25 +7,9 @@
 
 public class CaffeineClientSideCache extends ClientSideCache {
 
-<<<<<<< HEAD
   private final Cache<CommandObject, Object> cache;
 
   public CaffeineClientSideCache(Cache<CommandObject, Object> caffeineCache) {
-    this(caffeineCache, DefaultClientSideCacheable.INSTANCE);
-  }
-
-  public CaffeineClientSideCache(Cache<CommandObject, Object> caffeineCache, ClientSideCacheable cacheable) {
-    super(cacheable);
-=======
-  private final Cache<Long, Object> cache;
-
-  public CaffeineClientSideCache(Cache<Long, Object> caffeineCache) {
-    this(caffeineCache, SimpleCommandHasher.INSTANCE);
-  }
-
-  public CaffeineClientSideCache(Cache<Long, Object> caffeineCache, CommandLongHasher commandHasher) {
-    super(commandHasher);
->>>>>>> 819447c3
     this.cache = caffeineCache;
   }
 
@@ -59,13 +43,6 @@
     private long expireTime = DEFAULT_EXPIRE_SECONDS;
     private final TimeUnit expireTimeUnit = TimeUnit.SECONDS;
 
-<<<<<<< HEAD
-    private ClientSideCacheable cacheable = DefaultClientSideCacheable.INSTANCE;
-=======
-    // not using a default value to avoid an object creation like 'new OpenHftHashing(hashFunction)'
-    private CommandLongHasher commandHasher = SimpleCommandHasher.INSTANCE;
->>>>>>> 819447c3
-
     private Builder() { }
 
     public Builder maximumSize(int size) {
@@ -78,16 +55,6 @@
       return this;
     }
 
-<<<<<<< HEAD
-    public Builder cacheable(ClientSideCacheable cacheable) {
-      this.cacheable = cacheable;
-=======
-    public Builder commandHasher(CommandLongHasher commandHasher) {
-      this.commandHasher = commandHasher;
->>>>>>> 819447c3
-      return this;
-    }
-
     public CaffeineClientSideCache build() {
       Caffeine cb = Caffeine.newBuilder();
 
@@ -95,11 +62,7 @@
 
       cb.expireAfterWrite(expireTime, expireTimeUnit);
 
-<<<<<<< HEAD
-      return new CaffeineClientSideCache(cb.build(), cacheable);
-=======
-      return new CaffeineClientSideCache(cb.build(), commandHasher);
->>>>>>> 819447c3
+      return new CaffeineClientSideCache(cb.build());
     }
   }
 }