package redis.clients.jedis;

import static redis.clients.jedis.Protocol.Command.*;
import static redis.clients.jedis.Protocol.Keyword.*;
import static redis.clients.jedis.Protocol.SentinelKeyword.*;
import static redis.clients.jedis.Protocol.toByteArray;
import static redis.clients.jedis.util.SafeEncoder.encode;

import java.io.Closeable;
import java.net.URI;
import java.util.List;
import java.util.Map;
import java.util.Map.Entry;
import java.util.Set;
import java.util.stream.Collectors;

import javax.net.ssl.HostnameVerifier;
import javax.net.ssl.SSLParameters;
import javax.net.ssl.SSLSocketFactory;

import redis.clients.jedis.Protocol.*;
import redis.clients.jedis.args.*;
import redis.clients.jedis.commands.*;
import redis.clients.jedis.exceptions.InvalidURIException;
import redis.clients.jedis.exceptions.JedisConnectionException;
import redis.clients.jedis.exceptions.JedisException;
import redis.clients.jedis.params.*;
import redis.clients.jedis.resps.*;
import redis.clients.jedis.util.JedisURIHelper;
import redis.clients.jedis.util.Pool;

public class Jedis implements ServerCommands, DatabaseCommands, JedisCommands, JedisBinaryCommands,
    ControlCommands, ControlBinaryCommands, ClusterCommands, ModuleCommands, GenericControlCommands,
    SentinelCommands, Closeable {

  protected final Connection connection;
  private final CommandObjects commandObjects = new CommandObjects();
  private int db = 0;
  private Transaction transaction = null;
  private boolean isInMulti = false;
  private boolean isInWatch = false;
  private Pipeline pipeline = null;
  protected static final byte[][] DUMMY_ARRAY = new byte[0][];

  private Pool<Jedis> dataSource = null;

  public Jedis() {
    connection = new Connection();
  }

  /**
   * This constructor only accepts a URI string. {@link JedisURIHelper#isValid(java.net.URI)} can be
   * used before this.
   * @param url
   */
  public Jedis(final String url) {
    this(URI.create(url));
  }

  public Jedis(final HostAndPort hp) {
    connection = new Connection(hp);
  }

  public Jedis(final String host, final int port) {
    connection = new Connection(host, port);
  }

  public Jedis(final String host, final int port, final JedisClientConfig config) {
    this(new HostAndPort(host, port), config);
  }

  public Jedis(final HostAndPort hostPort, final JedisClientConfig config) {
    connection = new Connection(hostPort, config);
  }

  public Jedis(final String host, final int port, final boolean ssl) {
    this(host, port, DefaultJedisClientConfig.builder().ssl(ssl).build());
  }

  public Jedis(final String host, final int port, final boolean ssl,
      final SSLSocketFactory sslSocketFactory, final SSLParameters sslParameters,
      final HostnameVerifier hostnameVerifier) {
    this(host, port, DefaultJedisClientConfig.builder().ssl(ssl)
        .sslSocketFactory(sslSocketFactory).sslParameters(sslParameters)
        .hostnameVerifier(hostnameVerifier).build());
  }

  public Jedis(final String host, final int port, final int timeout) {
    this(host, port, timeout, timeout);
  }

  public Jedis(final String host, final int port, final int timeout, final boolean ssl) {
    this(host, port, timeout, timeout, ssl);
  }

  public Jedis(final String host, final int port, final int timeout, final boolean ssl,
      final SSLSocketFactory sslSocketFactory, final SSLParameters sslParameters,
      final HostnameVerifier hostnameVerifier) {
    this(host, port, timeout, timeout, ssl, sslSocketFactory, sslParameters, hostnameVerifier);
  }

  public Jedis(final String host, final int port, final int connectionTimeout,
      final int soTimeout) {
    this(host, port, DefaultJedisClientConfig.builder()
        .connectionTimeoutMillis(connectionTimeout).socketTimeoutMillis(soTimeout).build());
  }

  public Jedis(final String host, final int port, final int connectionTimeout,
      final int soTimeout, final int infiniteSoTimeout) {
    this(host, port, DefaultJedisClientConfig.builder()
        .connectionTimeoutMillis(connectionTimeout).socketTimeoutMillis(soTimeout)
        .blockingSocketTimeoutMillis(infiniteSoTimeout).build());
  }

  public Jedis(final String host, final int port, final int connectionTimeout,
      final int soTimeout, final boolean ssl) {
    this(host, port, DefaultJedisClientConfig.builder()
        .connectionTimeoutMillis(connectionTimeout).socketTimeoutMillis(soTimeout).ssl(ssl)
        .build());
  }

  public Jedis(final String host, final int port, final int connectionTimeout,
      final int soTimeout, final boolean ssl, final SSLSocketFactory sslSocketFactory,
      final SSLParameters sslParameters, final HostnameVerifier hostnameVerifier) {
    this(host, port, DefaultJedisClientConfig.builder()
        .connectionTimeoutMillis(connectionTimeout).socketTimeoutMillis(soTimeout).ssl(ssl)
        .sslSocketFactory(sslSocketFactory).sslParameters(sslParameters)
        .hostnameVerifier(hostnameVerifier).build());
  }

  public Jedis(final String host, final int port, final int connectionTimeout,
      final int soTimeout, final int infiniteSoTimeout, final boolean ssl,
      final SSLSocketFactory sslSocketFactory, final SSLParameters sslParameters,
      final HostnameVerifier hostnameVerifier) {
    this(host, port, DefaultJedisClientConfig.builder()
        .connectionTimeoutMillis(connectionTimeout).socketTimeoutMillis(soTimeout)
        .blockingSocketTimeoutMillis(infiniteSoTimeout).ssl(ssl)
        .sslSocketFactory(sslSocketFactory).sslParameters(sslParameters)
        .hostnameVerifier(hostnameVerifier).build());
  }

  public Jedis(URI uri) {
    if (!JedisURIHelper.isValid(uri)) {
      throw new InvalidURIException(String.format(
        "Cannot open Redis connection due invalid URI \"%s\".", uri.toString()));
    }
    connection = new Connection(new HostAndPort(uri.getHost(), uri.getPort()),
        DefaultJedisClientConfig.builder().user(JedisURIHelper.getUser(uri))
            .password(JedisURIHelper.getPassword(uri)).database(JedisURIHelper.getDBIndex(uri))
            .ssl(JedisURIHelper.isRedisSSLScheme(uri)).build());
  }

  public Jedis(URI uri, final SSLSocketFactory sslSocketFactory,
      final SSLParameters sslParameters, final HostnameVerifier hostnameVerifier) {
    this(uri, DefaultJedisClientConfig.builder().sslSocketFactory(sslSocketFactory)
        .sslParameters(sslParameters).hostnameVerifier(hostnameVerifier).build());
  }

  public Jedis(final URI uri, final int timeout) {
    this(uri, timeout, timeout);
  }

  public Jedis(final URI uri, final int timeout, final SSLSocketFactory sslSocketFactory,
      final SSLParameters sslParameters, final HostnameVerifier hostnameVerifier) {
    this(uri, timeout, timeout, sslSocketFactory, sslParameters, hostnameVerifier);
  }

  public Jedis(final URI uri, final int connectionTimeout, final int soTimeout) {
    this(uri, DefaultJedisClientConfig.builder().connectionTimeoutMillis(connectionTimeout)
        .socketTimeoutMillis(soTimeout).build());
  }

  public Jedis(final URI uri, final int connectionTimeout, final int soTimeout,
      final SSLSocketFactory sslSocketFactory, final SSLParameters sslParameters,
      final HostnameVerifier hostnameVerifier) {
    this(uri, DefaultJedisClientConfig.builder().connectionTimeoutMillis(connectionTimeout)
        .socketTimeoutMillis(soTimeout).sslSocketFactory(sslSocketFactory)
        .sslParameters(sslParameters).hostnameVerifier(hostnameVerifier).build());
  }

  public Jedis(final URI uri, final int connectionTimeout, final int soTimeout,
      final int infiniteSoTimeout, final SSLSocketFactory sslSocketFactory,
      final SSLParameters sslParameters, final HostnameVerifier hostnameVerifier) {
    this(uri, DefaultJedisClientConfig.builder().connectionTimeoutMillis(connectionTimeout)
        .socketTimeoutMillis(soTimeout).blockingSocketTimeoutMillis(infiniteSoTimeout)
        .sslSocketFactory(sslSocketFactory).sslParameters(sslParameters)
        .hostnameVerifier(hostnameVerifier).build());
  }

  public Jedis(final URI uri, JedisClientConfig config) {
    if (!JedisURIHelper.isValid(uri)) {
      throw new InvalidURIException(String.format(
        "Cannot open Redis connection due invalid URI \"%s\".", uri.toString()));
    }
    connection = new Connection(new HostAndPort(uri.getHost(), uri.getPort()),
        DefaultJedisClientConfig.builder()
            .connectionTimeoutMillis(config.getConnectionTimeoutMillis())
            .socketTimeoutMillis(config.getSocketTimeoutMillis())
            .blockingSocketTimeoutMillis(config.getBlockingSocketTimeoutMillis())
            .user(JedisURIHelper.getUser(uri)).password(JedisURIHelper.getPassword(uri))
            .database(JedisURIHelper.getDBIndex(uri)).clientName(config.getClientName())
            .ssl(JedisURIHelper.isRedisSSLScheme(uri)).sslSocketFactory(config.getSslSocketFactory())
            .sslParameters(config.getSslParameters()).hostnameVerifier(config.getHostnameVerifier())
            .build());
  }

  public Jedis(final JedisSocketFactory jedisSocketFactory) {
    connection = new Connection(jedisSocketFactory);
  }

  public Jedis(final JedisSocketFactory jedisSocketFactory, final JedisClientConfig clientConfig) {
    connection = new Connection(jedisSocketFactory, clientConfig);
  }

  public Jedis(final Connection connection) {
    this.connection = connection;
  }

  @Override
  public String toString() {
    return "Jedis{" + connection + '}';
  }

  // Legacy
  public Connection getClient() {
    return getConnection();
  }

  public Connection getConnection() {
    return connection;
  }

  // Legacy
  public void connect() {
    connection.connect();
  }

  // Legacy
  public void disconnect() {
    connection.disconnect();
  }

  public boolean isConnected() {
    return connection.isConnected();
  }

  public boolean isBroken() {
    return connection.isBroken();
  }

  public void resetState() {
    if (isConnected()) {
      if (transaction != null) {
        transaction.close();
      }

      if (pipeline != null) {
        pipeline.close();
      }

//      connection.resetState();
      if (isInWatch) {
        connection.sendCommand(UNWATCH);
        connection.getStatusCodeReply();
        isInWatch = false;
      }
    }

    transaction = null;
    pipeline = null;
  }

  protected void setDataSource(Pool<Jedis> jedisPool) {
    this.dataSource = jedisPool;
  }

  @Override
  public void close() {
    if (dataSource != null) {
      Pool<Jedis> pool = this.dataSource;
      this.dataSource = null;
      if (isBroken()) {
        pool.returnBrokenResource(this);
      } else {
        pool.returnResource(this);
      }
    } else {
      connection.close();
    }
  }

  // Legacy
  public Transaction multi() {
    transaction = new Transaction(this);
    return transaction;
  }

  // Legacy
  public Pipeline pipelined() {
    pipeline = new Pipeline(this);
    return pipeline;
  }

  // Legacy
  protected void checkIsInMultiOrPipeline() {
//    if (connection.isInMulti()) {
    if (transaction != null) {
      throw new IllegalStateException(
          "Cannot use Jedis when in Multi. Please use Transaction or reset jedis state.");
    } else if (pipeline != null && pipeline.hasPipelinedResponse()) {
      throw new IllegalStateException(
          "Cannot use Jedis when in Pipeline. Please use Pipeline or reset jedis state.");
    }
  }

  public int getDB() {
    return this.db;
  }

  /**
   * COPY source destination [DB destination-db] [REPLACE]
   *
   * @param srcKey the source key.
   * @param dstKey the destination key.
   * @param db
   * @param replace
   */
  @Override
  public boolean copy(byte[] srcKey, byte[] dstKey, int db, boolean replace) {
    checkIsInMultiOrPipeline();
    return connection.executeCommand(commandObjects.copy(srcKey, dstKey, db, replace));
  }

  /**
   * COPY source destination [DB destination-db] [REPLACE]
   *
   * @param srcKey the source key.
   * @param dstKey the destination key.
   * @param replace
   */
  @Override
  public boolean copy(byte[] srcKey, byte[] dstKey, boolean replace) {
    checkIsInMultiOrPipeline();
    return connection.executeCommand(commandObjects.copy(srcKey, dstKey, replace));
  }

  /**
   * @return <code>PONG</code>
   */
  @Override
  public String ping() {
    checkIsInMultiOrPipeline();
    connection.sendCommand(Command.PING);
    return connection.getStatusCodeReply();
  }

  /**
   * Works same as {@link Jedis#ping()} but returns argument message instead of <code>PONG</code>.
   * @param message
   * @return message
   */
  public byte[] ping(final byte[] message) {
    checkIsInMultiOrPipeline();
    connection.sendCommand(Command.PING, message);
    return connection.getBinaryBulkReply();
  }

  /**
   * Set the string value as value of the key. The string can't be longer than 1073741824 bytes (1
   * GB).
   * <p>
   * Time complexity: O(1)
   * @param key
   * @param value
   * @return OK
   */
  @Override
  public String set(final byte[] key, final byte[] value) {
    checkIsInMultiOrPipeline();
    return connection.executeCommand(commandObjects.set(key, value));
  }

  /**
   * Set the string value as value of the key. The string can't be longer than 1073741824 bytes (1
   * GB).
   * @param key
   * @param value
   * @param params
   * @return OK
   */
  @Override
  public String set(final byte[] key, final byte[] value, final SetParams params) {
    checkIsInMultiOrPipeline();
    return connection.executeCommand(commandObjects.set(key, value, params));
  }

  /**
   * Get the value of the specified key. If the key does not exist the special value 'nil' is
   * returned. If the value stored at key is not a string an error is returned because GET can only
   * handle string values.
   * <p>
   * Time complexity: O(1)
   * @param key
   * @return Bulk reply
   */
  @Override
  public byte[] get(final byte[] key) {
    checkIsInMultiOrPipeline();
    return connection.executeCommand(commandObjects.get(key));
  }

  /**
   * Get the value of key and delete the key. This command is similar to GET, except for the fact
   * that it also deletes the key on success (if and only if the key's value type is a string).
   * <p>
   * Time complexity: O(1)
   * @param key
   * @return The value of key
   */
  @Override
  public byte[] getDel(final byte[] key) {
    checkIsInMultiOrPipeline();
    return connection.executeCommand(commandObjects.getDel(key));
  }

  @Override
  public byte[] getEx(final byte[] key, final GetExParams params) {
    checkIsInMultiOrPipeline();
    return connection.executeCommand(commandObjects.getEx(key, params));
  }

  /**
   * Ask the server to silently close the connection.
   */
  @Override
  public String quit() {
    checkIsInMultiOrPipeline();
    return connection.quit();
  }

  /**
   * Test if the specified keys exist. The command returns the number of keys exist.
   * Time complexity: O(N)
   * @param keys
   * @return An integer greater than 0 if one or more keys exist, 0 if none of the specified keys exist
   */
  @Override
  public long exists(final byte[]... keys) {
    checkIsInMultiOrPipeline();
    return connection.executeCommand(commandObjects.exists(keys));
  }

  /**
   * Test if the specified key exists. The command returns true if the key exists, otherwise false is
   * returned. Note that even keys set with an empty string as value will return true. Time
   * complexity: O(1)
   * @param key
   * @return True if the key exists, otherwise False
   */
  @Override
  public boolean exists(final byte[] key) {
    checkIsInMultiOrPipeline();
    return connection.executeCommand(commandObjects.exists(key));
  }

  /**
   * Remove the specified keys. If a given key does not exist no operation is performed for this
   * key. The command returns the number of keys removed. Time complexity: O(1)
   * @param keys
   * @return The number of keys that were removed
   */
  @Override
  public long del(final byte[]... keys) {
    checkIsInMultiOrPipeline();
    return connection.executeCommand(commandObjects.del(keys));
  }

  @Override
  public long del(final byte[] key) {
    checkIsInMultiOrPipeline();
    return connection.executeCommand(commandObjects.del(key));
  }

  /**
   * This command is very similar to DEL: it removes the specified keys. Just like DEL a key is
   * ignored if it does not exist. However the command performs the actual memory reclaiming in a
   * different thread, so it is not blocking, while DEL is. This is where the command name comes
   * from: the command just unlinks the keys from the keyspace. The actual removal will happen later
   * asynchronously.
   * <p>
   * Time complexity: O(1) for each key removed regardless of its size. Then the command does O(N)
   * work in a different thread in order to reclaim memory, where N is the number of allocations the
   * deleted objects where composed of.
   * @param keys
   * @return The number of keys that were unlinked
   */
  @Override
  public long unlink(final byte[]... keys) {
    checkIsInMultiOrPipeline();
    return connection.executeCommand(commandObjects.unlink(keys));
  }

  @Override
  public long unlink(final byte[] key) {
    checkIsInMultiOrPipeline();
    return connection.executeCommand(commandObjects.unlink(key));
  }

  /**
   * Return the type of the value stored at key in form of a string. The type can be one of "none",
   * "string", "list", "set". "none" is returned if the key does not exist. Time complexity: O(1)
   * @param key
   * @return "none" if the key does not exist, "string" if the key contains a String value, "list"
   * if the key contains a List value, "set" if the key contains a Set value, "zset" if the key
   * contains a Sorted Set value, "hash" if the key contains a Hash value
   */
  @Override
  public String type(final byte[] key) {
    checkIsInMultiOrPipeline();
    return connection.executeCommand(commandObjects.type(key));
  }

  /**
   * Delete all the keys of the currently selected DB. This command never fails.
   * @return OK
   */
  @Override
  public String flushDB() {
    checkIsInMultiOrPipeline();
    connection.sendCommand(FLUSHDB);
    return connection.getStatusCodeReply();
  }

  /**
   * Delete all the keys of the currently selected DB. This command never fails.
   * @param flushMode
   * @return OK
   */
  @Override
  public String flushDB(FlushMode flushMode) {
    checkIsInMultiOrPipeline();
    connection.sendCommand(FLUSHDB, flushMode.getRaw());
    return connection.getStatusCodeReply();
  }

  /**
   * Returns all the keys matching the glob-style pattern as space separated strings. For example if
   * you have in the database the keys "foo" and "foobar" the command "KEYS foo*" will return
   * "foo foobar".
   * <p>
   * Note that while the time complexity for this operation is O(n) the constant times are pretty
   * low. For example Redis running on an entry level laptop can scan a 1 million keys database in
   * 40 milliseconds. <b>Still it's better to consider this one of the slow commands that may ruin
   * the DB performance if not used with care.</b>
   * <p>
   * In other words this command is intended only for debugging and special operations like creating
   * a script to change the DB schema. Don't use it in your normal code. Use Redis Sets in order to
   * group together a subset of objects.
   * <p>
   * Glob style patterns examples:
   * <ul>
   * <li>h?llo will match hello hallo hhllo
   * <li>h*llo will match hllo heeeello
   * <li>h[ae]llo will match hello and hallo, but not hillo
   * </ul>
   * <p>
   * Use \ to escape special chars if you want to match them verbatim.
   * <p>
   * Time complexity: O(n) (with n being the number of keys in the DB, and assuming keys and pattern
   * of limited length)
   * @param pattern
   * @return Multi bulk reply
   */
  @Override
  public Set<byte[]> keys(final byte[] pattern) {
    checkIsInMultiOrPipeline();
    return connection.executeCommand(commandObjects.keys(pattern));
  }

  /**
   * Return a randomly selected key from the currently selected DB.
   * <p>
   * Time complexity: O(1)
   * @return The randomly selected key or an empty string is the database is empty
   */
  @Override
  public byte[] randomBinaryKey() {
    checkIsInMultiOrPipeline();
    return connection.executeCommand(commandObjects.randomBinaryKey());
  }

  /**
   * Atomically renames the key oldkey to newkey. If the source and destination name are the same an
   * error is returned. If newkey already exists it is overwritten.
   * <p>
   * Time complexity: O(1)
   * @param oldkey
   * @param newkey
   * @return OK
   */
  @Override
  public String rename(final byte[] oldkey, final byte[] newkey) {
    checkIsInMultiOrPipeline();
    return connection.executeCommand(commandObjects.rename(oldkey, newkey));
  }

  /**
   * Rename oldkey into newkey but fails if the destination key newkey already exists.
   * <p>
   * Time complexity: O(1)
   * @param oldkey
   * @param newkey
   * @return 1 if the key was renamed 0 if the target key already exist
   */
  @Override
  public long renamenx(final byte[] oldkey, final byte[] newkey) {
    checkIsInMultiOrPipeline();
    return connection.executeCommand(commandObjects.renamenx(oldkey, newkey));
  }

  /**
   * Return the number of keys in the currently selected database.
   * @return The number of keys
   */
  @Override
  public long dbSize() {
    checkIsInMultiOrPipeline();
    connection.sendCommand(DBSIZE);
    return connection.getIntegerReply();
  }

  /**
   * Set a timeout on the specified key. After the timeout the key will be automatically deleted by
   * the server. A key with an associated timeout is said to be volatile in Redis terminology.
   * <p>
   * Volatile keys are stored on disk like the other keys, the timeout is persistent too like all
   * the other aspects of the dataset. Saving a dataset containing expires and stopping the server
   * does not stop the flow of time as Redis stores on disk the time when the key will no longer be
   * available as Unix time, and not the remaining seconds.
   * <p>
   * Since Redis 2.1.3 you can update the value of the timeout of a key already having an expire
   * set. It is also possible to undo the expire at all turning the key into a normal key using the
   * {@link Jedis#persist(byte[]) PERSIST} command.
   * <p>
   * Time complexity: O(1)
   * @see <a href="http://redis.io/commands/expire">Expire Command</a>
   * @param key
   * @param seconds
   * @return 1: the timeout was set. 0: the timeout was not set since
   *         the key already has an associated timeout (this may happen only in Redis versions &lt;
   *         2.1.3, Redis &gt;= 2.1.3 will happily update the timeout), or the key does not exist.
   */
  @Override
  public long expire(final byte[] key, final long seconds) {
    checkIsInMultiOrPipeline();
    return connection.executeCommand(commandObjects.expire(key, seconds));
  }

  /**
   * EXPIREAT works exactly like {@link Jedis#expire(byte[], long) EXPIRE} but instead to get the
   * number of seconds representing the Time To Live of the key as a second argument (that is a
   * relative way of specifying the TTL), it takes an absolute one in the form of a UNIX timestamp
   * (Number of seconds elapsed since 1 Gen 1970).
   * <p>
   * EXPIREAT was introduced in order to implement the Append Only File persistence mode so that
   * EXPIRE commands are automatically translated into EXPIREAT commands for the append only file.
   * Of course EXPIREAT can also used by programmers that need a way to simply specify that a given
   * key should expire at a given time in the future.
   * <p>
   * Since Redis 2.1.3 you can update the value of the timeout of a key already having an expire
   * set. It is also possible to undo the expire at all turning the key into a normal key using the
   * {@link Jedis#persist(byte[]) PERSIST} command.
   * <p>
   * Time complexity: O(1)
   * @see <a href="http://redis.io/commands/expire">Expire Command</a>
   * @param key
   * @param unixTime
   * @return 1: the timeout was set. 0: the timeout was not set since
   *         the key already has an associated timeout (this may happen only in Redis versions &lt;
   *         2.1.3, Redis &gt;= 2.1.3 will happily update the timeout), or the key does not exist.
   */
  @Override
  public long expireAt(final byte[] key, final long unixTime) {
    checkIsInMultiOrPipeline();
    return connection.executeCommand(commandObjects.expireAt(key, unixTime));
  }

  /**
   * The TTL command returns the remaining time to live in seconds of a key that has an
   * {@link Jedis#expire(byte[], long) EXPIRE} set. This introspection capability allows a Redis
   * connection to check how many seconds a given key will continue to be part of the dataset.
   * @param key
   * @return TTL in seconds, or a negative value in order to signal an error
   */
  @Override
  public long ttl(final byte[] key) {
    checkIsInMultiOrPipeline();
    return connection.executeCommand(commandObjects.ttl(key));
  }

  /**
   * Alters the last access time of a key(s). A key is ignored if it does not exist.
   * Time complexity: O(N) where N is the number of keys that will be touched.
   * @param keys
   * @return The number of keys that were touched.
   */
  @Override
  public long touch(final byte[]... keys) {
    checkIsInMultiOrPipeline();
    return connection.executeCommand(commandObjects.touch(keys));
  }

  @Override
  public long touch(final byte[] key) {
    checkIsInMultiOrPipeline();
    return connection.executeCommand(commandObjects.touch(key));
  }

  /**
   * Select the DB with having the specified zero-based numeric index. For default every new
   * connection connection is automatically selected to DB 0.
   * @param index
   * @return OK
   */
  @Override
  public String select(final int index) {
    checkIsInMultiOrPipeline();
    connection.sendCommand(SELECT, toByteArray(index));
    String statusCodeReply = connection.getStatusCodeReply();
    this.db = index;
    return statusCodeReply;
  }

  @Override
  public String swapDB(final int index1, final int index2) {
    checkIsInMultiOrPipeline();
    connection.sendCommand(SWAPDB, toByteArray(index1), toByteArray(index2));
    return connection.getStatusCodeReply();
  }

  /**
   * Move the specified key from the currently selected DB to the specified destination DB. Note
   * that this command returns 1 only if the key was successfully moved, and 0 if the target key was
   * already there or if the source key was not found at all, so it is possible to use MOVE as a
   * locking primitive.
   * @param key
   * @param dbIndex
   * @return 1 if the key was moved 0 if the key was not moved because
   *         already present on the target DB or was not found in the current DB.
   */
  @Override
  public long move(final byte[] key, final int dbIndex) {
    checkIsInMultiOrPipeline();
    connection.sendCommand(MOVE, key, toByteArray(dbIndex));
    return connection.getIntegerReply();
  }

  /**
   * Delete all the keys of all the existing databases, not just the currently selected one. This
   * command never fails.
   * @return OK
   */
  @Override
  public String flushAll() {
    checkIsInMultiOrPipeline();
    connection.sendCommand(FLUSHALL);
    return connection.getStatusCodeReply();
  }

  /**
   * Delete all the keys of all the existing databases, not just the currently selected one. This
   * command never fails.
   * @param flushMode
   * @return OK
   */
  @Override
  public String flushAll(FlushMode flushMode) {
    checkIsInMultiOrPipeline();
    connection.sendCommand(FLUSHALL, flushMode.getRaw());
    return connection.getStatusCodeReply();
  }

  /**
   * GETSET is an atomic set this value and return the old value command. Set key to the string
   * value and return the old value stored at key. The string can't be longer than 1073741824 bytes
   * (1 GB).
   * <p>
   * Time complexity: O(1)
   * @param key
   * @param value
   * @return Bulk reply
   */
  @Override
  public byte[] getSet(final byte[] key, final byte[] value) {
    checkIsInMultiOrPipeline();
    return connection.executeCommand(commandObjects.getSet(key, value));
  }

  /**
   * Get the values of all the specified keys. If one or more keys don't exist or is not of type
   * String, a 'nil' value is returned instead of the value of the specified key, but the operation
   * never fails.
   * <p>
   * Time complexity: O(1) for every key
   * @param keys
   * @return Multi bulk reply
   */
  @Override
  public List<byte[]> mget(final byte[]... keys) {
    checkIsInMultiOrPipeline();
    return connection.executeCommand(commandObjects.mget(keys));
  }

  /**
   * SETNX works exactly like {@link Jedis#set(byte[], byte[]) SET} with the only difference that if
   * the key already exists no operation is performed. SETNX actually means "SET if Not eXists".
   * <p>
   * Time complexity: O(1)
   * @param key
   * @param value
   * @return 1 if the key was set 0 if the key was not set
   */
  @Override
  public long setnx(final byte[] key, final byte[] value) {
    checkIsInMultiOrPipeline();
    return connection.executeCommand(commandObjects.setnx(key, value));
  }

  /**
   * The command is exactly equivalent to the following group of commands:
   * {@link Jedis#set(byte[], byte[]) SET} + {@link Jedis#expire(byte[], long) EXPIRE}. The
   * operation is atomic.
   * <p>
   * Time complexity: O(1)
   * @param key
   * @param seconds
   * @param value
   * @return OK
   */
  @Override
  public String setex(final byte[] key, final long seconds, final byte[] value) {
    checkIsInMultiOrPipeline();
    return connection.executeCommand(commandObjects.setex(key, seconds, value));
  }

  /**
   * Set the the respective keys to the respective values. MSET will replace old values with new
   * values, while {@link Jedis#msetnx(byte[][]) MSETNX} will not perform any operation at all even
   * if just a single key already exists.
   * <p>
   * Because of this semantic MSETNX can be used in order to set different keys representing
   * different fields of an unique logic object in a way that ensures that either all the fields or
   * none at all are set.
   * <p>
   * Both MSET and MSETNX are atomic operations. This means that for instance if the keys A and B
   * are modified, another connection talking to Redis can either see the changes to both A and B at
   * once, or no modification at all.
   * @see Jedis#msetnx(byte[][])
   * @param keysvalues
   * @return OK
   */
  @Override
  public String mset(final byte[]... keysvalues) {
    checkIsInMultiOrPipeline();
    return connection.executeCommand(commandObjects.mset(keysvalues));
  }

  /**
   * Set the respective keys to the respective values. {@link Jedis#mset(byte[][]) MSET} will
   * replace old values with new values, while MSETNX will not perform any operation at all even if
   * just a single key already exists.
   * <p>
   * Because of this semantic MSETNX can be used in order to set different keys representing
   * different fields of an unique logic object in a way that ensures that either all the fields or
   * none at all are set.
   * <p>
   * Both MSET and MSETNX are atomic operations. This means that for instance if the keys A and B
   * are modified, another connection talking to Redis can either see the changes to both A and B at
   * once, or no modification at all.
   * @see Jedis#mset(byte[][])
   * @param keysvalues
   * @return 1 if the all the keys were set 0 if no key was set (at
   *         least one key already existed)
   */
  @Override
  public long msetnx(final byte[]... keysvalues) {
    checkIsInMultiOrPipeline();
    return connection.executeCommand(commandObjects.msetnx(keysvalues));
  }

  /**
   * DECRBY work just like {@link Jedis#decr(byte[]) DECR} but instead to decrement by 1 the
   * decrement is integer.
   * <p>
   * DECR commands are limited to 64 bit signed integers.
   * <p>
   * Note: this is actually a string operation, that is, in Redis there are not "integer" types.
   * Simply the string stored at the key is parsed as a base 10 64 bit signed integer, incremented,
   * and then converted back as a string.
   * <p>
   * Time complexity: O(1)
   * @see Jedis#incr(byte[])
   * @see Jedis#decr(byte[])
   * @see Jedis#incrBy(byte[], long)
   * @param key
   * @param decrement
   * @return The value of key after the decrement
   */
  @Override
  public long decrBy(final byte[] key, final long decrement) {
    checkIsInMultiOrPipeline();
    return connection.executeCommand(commandObjects.decrBy(key, decrement));
  }

  /**
   * Decrement the number stored at key by one. If the key does not exist or contains a value of a
   * wrong type, set the key to the value of "0" before to perform the decrement operation.
   * <p>
   * DECR commands are limited to 64 bit signed integers.
   * <p>
   * Note: this is actually a string operation, that is, in Redis there are not "integer" types.
   * Simply the string stored at the key is parsed as a base 10 64 bit signed integer, incremented,
   * and then converted back as a string.
   * <p>
   * Time complexity: O(1)
   * @see Jedis#incr(byte[])
   * @see Jedis#incrBy(byte[], long)
   * @see Jedis#decrBy(byte[], long)
   * @param key
   * @return The value of key after the decrement
   */
  @Override
  public long decr(final byte[] key) {
    checkIsInMultiOrPipeline();
    return connection.executeCommand(commandObjects.decr(key));
  }

  /**
   * INCRBY work just like {@link Jedis#incr(byte[]) INCR} but instead to increment by 1 the
   * increment is integer.
   * <p>
   * INCR commands are limited to 64 bit signed integers.
   * <p>
   * Note: this is actually a string operation, that is, in Redis there are not "integer" types.
   * Simply the string stored at the key is parsed as a base 10 64 bit signed integer, incremented,
   * and then converted back as a string.
   * <p>
   * Time complexity: O(1)
   * @see Jedis#incr(byte[])
   * @see Jedis#decr(byte[])
   * @see Jedis#decrBy(byte[], long)
   * @param key
   * @param increment
   * @return The value of key after the increment
   */
  @Override
  public long incrBy(final byte[] key, final long increment) {
    checkIsInMultiOrPipeline();
    return connection.executeCommand(commandObjects.incrBy(key, increment));
  }

  /**
   * INCRBYFLOAT work just like {@link Jedis#incrBy(byte[], long)} INCRBY} but increments by floats
   * instead of integers.
   * <p>
   * INCRBYFLOAT commands are limited to double precision floating point values.
   * <p>
   * Note: this is actually a string operation, that is, in Redis there are not "double" types.
   * Simply the string stored at the key is parsed as a base double precision floating point value,
   * incremented, and then converted back as a string. There is no DECRYBYFLOAT but providing a
   * negative value will work as expected.
   * <p>
   * Time complexity: O(1)
   * @see Jedis#incr(byte[])
   * @see Jedis#decr(byte[])
   * @see Jedis#decrBy(byte[], long)
   * @param key the key to increment
   * @param increment the value to increment by
   * @return The value of key after the increment
   */
  @Override
  public double incrByFloat(final byte[] key, final double increment) {
    checkIsInMultiOrPipeline();
    return connection.executeCommand(commandObjects.incrByFloat(key, increment));
  }

  /**
   * Increment the number stored at key by one. If the key does not exist or contains a value of a
   * wrong type, set the key to the value of "0" before to perform the increment operation.
   * <p>
   * INCR commands are limited to 64 bit signed integers.
   * <p>
   * Note: this is actually a string operation, that is, in Redis there are not "integer" types.
   * Simply the string stored at the key is parsed as a base 10 64 bit signed integer, incremented,
   * and then converted back as a string.
   * <p>
   * Time complexity: O(1)
   * @see Jedis#incrBy(byte[], long)
   * @see Jedis#decr(byte[])
   * @see Jedis#decrBy(byte[], long)
   * @param key
   * @return The value of key after the increment
   */
  @Override
  public long incr(final byte[] key) {
    checkIsInMultiOrPipeline();
    return connection.executeCommand(commandObjects.incr(key));
  }

  /**
   * If the key already exists and is a string, this command appends the provided value at the end
   * of the string. If the key does not exist it is created and set as an empty string, so APPEND
   * will be very similar to SET in this special case.
   * <p>
   * Time complexity: O(1). The amortized time complexity is O(1) assuming the appended value is
   * small and the already present value is of any size, since the dynamic string library used by
   * Redis will double the free space available on every reallocation.
   * @param key
   * @param value
   * @return The total length of the string after the append operation
   */
  @Override
  public long append(final byte[] key, final byte[] value) {
    checkIsInMultiOrPipeline();
    return connection.executeCommand(commandObjects.append(key, value));
  }

  /**
   * Return a subset of the string from offset start to offset end (both offsets are inclusive).
   * Negative offsets can be used in order to provide an offset starting from the end of the string.
   * So -1 means the last char, -2 the penultimate and so forth.
   * <p>
   * The function handles out of range requests without raising an error, but just limiting the
   * resulting range to the actual length of the string.
   * <p>
   * Time complexity: O(start+n) (with start being the start index and n the total length of the
   * requested range). Note that the lookup part of this command is O(1) so for small strings this
   * is actually an O(1) command.
   * @param key
   * @param start
   * @param end
   * @return Bulk reply
   */
  @Override
  public byte[] substr(final byte[] key, final int start, final int end) {
    checkIsInMultiOrPipeline();
    return connection.executeCommand(commandObjects.substr(key, start, end));
  }

  /**
   * Set the specified hash field to the specified value.
   * <p>
   * If key does not exist, a new key holding a hash is created.
   * <p>
   * <b>Time complexity:</b> O(1)
   * @param key
   * @param field
   * @param value
   * @return If the field already exists, and the HSET just produced an update of the value, 0 is
   *         returned, otherwise if a new field is created 1 is returned.
   */
  @Override
  public long hset(final byte[] key, final byte[] field, final byte[] value) {
    checkIsInMultiOrPipeline();
    return connection.executeCommand(commandObjects.hset(key, field, value));
  }

  @Override
  public long hset(final byte[] key, final Map<byte[], byte[]> hash) {
    checkIsInMultiOrPipeline();
    return connection.executeCommand(commandObjects.hset(key, hash));
  }

  /**
   * If key holds a hash, retrieve the value associated to the specified field.
   * <p>
   * If the field is not found or the key does not exist, a special 'nil' value is returned.
   * <p>
   * <b>Time complexity:</b> O(1)
   * @param key
   * @param field
   * @return Bulk reply
   */
  @Override
  public byte[] hget(final byte[] key, final byte[] field) {
    checkIsInMultiOrPipeline();
    return connection.executeCommand(commandObjects.hget(key, field));
  }

  /**
   * Set the specified hash field to the specified value if the field not exists. <b>Time
   * complexity:</b> O(1)
   * @param key
   * @param field
   * @param value
   * @return If the field already exists, 0 is returned, otherwise if a new field is created 1 is
   *         returned.
   */
  @Override
  public long hsetnx(final byte[] key, final byte[] field, final byte[] value) {
    checkIsInMultiOrPipeline();
    return connection.executeCommand(commandObjects.hsetnx(key, field, value));
  }

  /**
   * Set the respective fields to the respective values. HMSET replaces old values with new values.
   * <p>
   * If key does not exist, a new key holding a hash is created.
   * <p>
   * <b>Time complexity:</b> O(N) (with N being the number of fields)
   * @param key
   * @param hash
   * @return OK
   */
  @Override
  public String hmset(final byte[] key, final Map<byte[], byte[]> hash) {
    checkIsInMultiOrPipeline();
    return connection.executeCommand(commandObjects.hmset(key, hash));
  }

  /**
   * Retrieve the values associated to the specified fields.
   * <p>
   * If some of the specified fields do not exist, nil values are returned. Non existing keys are
   * considered like empty hashes.
   * <p>
   * <b>Time complexity:</b> O(N) (with N being the number of fields)
   * @param key
   * @param fields
   * @return A list of all the values associated with the specified fields, in the same order of the request
   */
  @Override
  public List<byte[]> hmget(final byte[] key, final byte[]... fields) {
    checkIsInMultiOrPipeline();
    return connection.executeCommand(commandObjects.hmget(key, fields));
  }

  /**
   * Increment the number stored at field in the hash at key by value. If key does not exist, a new
   * key holding a hash is created. If field does not exist or holds a string, the value is set to 0
   * before applying the operation. Since the value argument is signed you can use this command to
   * perform both increments and decrements.
   * <p>
   * The range of values supported by HINCRBY is limited to 64 bit signed integers.
   * <p>
   * <b>Time complexity:</b> O(1)
   * @param key
   * @param field
   * @param value
   * @return The value of key after the increment
   */
  @Override
  public long hincrBy(final byte[] key, final byte[] field, final long value) {
    checkIsInMultiOrPipeline();
    return connection.executeCommand(commandObjects.hincrBy(key, field, value));
  }

  /**
   * Increment the number stored at field in the hash at key by a double precision floating point
   * value. If key does not exist, a new key holding a hash is created. If field does not exist or
   * holds a string, the value is set to 0 before applying the operation. Since the value argument
   * is signed you can use this command to perform both increments and decrements.
   * <p>
   * The range of values supported by HINCRBYFLOAT is limited to double precision floating point
   * values.
   * <p>
   * <b>Time complexity:</b> O(1)
   * @param key
   * @param field
   * @param value
   * @return The new value at field after the increment operation
   */
  @Override
  public double hincrByFloat(final byte[] key, final byte[] field, final double value) {
    checkIsInMultiOrPipeline();
    return connection.executeCommand(commandObjects.hincrByFloat(key, field, value));
  }

  /**
   * Test for existence of a specified field in a hash. <b>Time complexity:</b> O(1)
   * @param key
   * @param field
   * @return Return true if the hash stored at key contains the specified field. Return false if the key is
   *         not found or the field is not present.
   */
  @Override
  public boolean hexists(final byte[] key, final byte[] field) {
    checkIsInMultiOrPipeline();
    return connection.executeCommand(commandObjects.hexists(key, field));
  }

  /**
   * Remove the specified field from an hash stored at key.
   * <p>
   * <b>Time complexity:</b> O(1)
   * @param key
   * @param fields
   * @return If the field was present in the hash it is deleted and 1 is returned, otherwise 0 is
   *         returned and no operation is performed.
   */
  @Override
  public long hdel(final byte[] key, final byte[]... fields) {
    checkIsInMultiOrPipeline();
    return connection.executeCommand(commandObjects.hdel(key, fields));
  }

  /**
   * Return the number of items in a hash.
   * <p>
   * <b>Time complexity:</b> O(1)
   * @param key
   * @return The number of entries (fields) contained in the hash stored at key. If the specified
   *         key does not exist, 0 is returned assuming an empty hash.
   */
  @Override
  public long hlen(final byte[] key) {
    checkIsInMultiOrPipeline();
    return connection.executeCommand(commandObjects.hlen(key));
  }

  /**
   * Return all the fields in a hash.
   * <p>
   * <b>Time complexity:</b> O(N), where N is the total number of entries
   * @param key
   * @return All the fields names contained into a hash.
   */
  @Override
  public Set<byte[]> hkeys(final byte[] key) {
    checkIsInMultiOrPipeline();
    return connection.executeCommand(commandObjects.hkeys(key));
  }

  /**
   * Return all the values in a hash.
   * <p>
   * <b>Time complexity:</b> O(N), where N is the total number of entries
   * @param key
   * @return All the fields values contained into a hash.
   */
  @Override
  public List<byte[]> hvals(final byte[] key) {
    checkIsInMultiOrPipeline();
    return connection.executeCommand(commandObjects.hvals(key));
  }

  /**
   * Return all the fields and associated values in a hash.
   * <p>
   * <b>Time complexity:</b> O(N), where N is the total number of entries
   * @param key
   * @return All the fields and values contained into a hash.
   */
  @Override
  public Map<byte[], byte[]> hgetAll(final byte[] key) {
    checkIsInMultiOrPipeline();
    return connection.executeCommand(commandObjects.hgetAll(key));
  }

  /**
   * Get one random field from a hash.
   * <p>
   * <b>Time complexity:</b> O(N), where N is the number of fields returned
   * @param key
   * @return one random field from a hash.
   */
  @Override
  public byte[] hrandfield(final byte[] key) {
    checkIsInMultiOrPipeline();
    return connection.executeCommand(commandObjects.hrandfield(key));
  }

  /**
   * Get multiple random fields from a hash.
   * <p>
   * <b>Time complexity:</b> O(N), where N is the number of fields returned
   * @param key
   * @return Multiple random fields from a hash.
   */
  @Override
  public List<byte[]> hrandfield(final byte[] key, final long count) {
    checkIsInMultiOrPipeline();
    return connection.executeCommand(commandObjects.hrandfield(key, count));
  }

  /**
   * Get one or multiple random fields with values from a hash.
   * <p>
   * <b>Time complexity:</b> O(N), where N is the number of fields returned
   * @param key
   * @return One or multiple random fields with values from a hash.
   */
  @Override
  public Map<byte[], byte[]> hrandfieldWithValues(final byte[] key, final long count) {
    checkIsInMultiOrPipeline();
    return connection.executeCommand(commandObjects.hrandfieldWithValues(key, count));
  }

  /**
   * Add the string value to the head (LPUSH) or tail (RPUSH) of the list stored at key. If the key
   * does not exist an empty list is created just before the append operation. If the key exists but
   * is not a List an error is returned.
   * <p>
   * Time complexity: O(1)
   * @param key
   * @param strings
   * @return The number of elements inside the list after the push operation
   */
  @Override
  public long rpush(final byte[] key, final byte[]... strings) {
    checkIsInMultiOrPipeline();
    return connection.executeCommand(commandObjects.rpush(key, strings));
  }

  /**
   * Add the string value to the head (LPUSH) or tail (RPUSH) of the list stored at key. If the key
   * does not exist an empty list is created just before the append operation. If the key exists but
   * is not a List an error is returned.
   * <p>
   * Time complexity: O(1)
   * @param key
   * @param strings
   * @return The number of elements inside the list after the push operation
   */
  @Override
  public long lpush(final byte[] key, final byte[]... strings) {
    checkIsInMultiOrPipeline();
    return connection.executeCommand(commandObjects.lpush(key, strings));
  }

  /**
   * Return the length of the list stored at the specified key. If the key does not exist zero is
   * returned (the same behaviour as for empty lists). If the value stored at key is not a list an
   * error is returned.
   * <p>
   * Time complexity: O(1)
   * @param key
   * @return The length of the list
   */
  @Override
  public long llen(final byte[] key) {
    checkIsInMultiOrPipeline();
    return connection.executeCommand(commandObjects.llen(key));
  }

  /**
   * Return the specified elements of the list stored at the specified key. Start and end are
   * zero-based indexes. 0 is the first element of the list (the list head), 1 the next element and
   * so on.
   * <p>
   * For example LRANGE foobar 0 2 will return the first three elements of the list.
   * <p>
   * start and end can also be negative numbers indicating offsets from the end of the list. For
   * example -1 is the last element of the list, -2 the penultimate element and so on.
   * <p>
   * <b>Consistency with range functions in various programming languages</b>
   * <p>
   * Note that if you have a list of numbers from 0 to 100, LRANGE 0 10 will return 11 elements,
   * that is, rightmost item is included. This may or may not be consistent with behavior of
   * range-related functions in your programming language of choice (think Ruby's Range.new,
   * Array#slice or Python's range() function).
   * <p>
   * LRANGE behavior is consistent with one of Tcl.
   * <p>
   * <b>Out-of-range indexes</b>
   * <p>
   * Indexes out of range will not produce an error: if start is over the end of the list, or start
   * &gt; end, an empty list is returned. If end is over the end of the list Redis will threat it
   * just like the last element of the list.
   * <p>
   * Time complexity: O(start+n) (with n being the length of the range and start being the start
   * offset)
   * @param key
   * @param start
   * @param stop
   * @return A list of elements in the specified range
   */
  @Override
  public List<byte[]> lrange(final byte[] key, final long start, final long stop) {
    checkIsInMultiOrPipeline();
    return connection.executeCommand(commandObjects.lrange(key, start, stop));
  }

  /**
   * Trim an existing list so that it will contain only the specified range of elements specified.
   * Start and end are zero-based indexes. 0 is the first element of the list (the list head), 1 the
   * next element and so on.
   * <p>
   * For example LTRIM foobar 0 2 will modify the list stored at foobar key so that only the first
   * three elements of the list will remain.
   * <p>
   * start and end can also be negative numbers indicating offsets from the end of the list. For
   * example -1 is the last element of the list, -2 the penultimate element and so on.
   * <p>
   * Indexes out of range will not produce an error: if start is over the end of the list, or start
   * &gt; end, an empty list is left as value. If end over the end of the list Redis will threat it
   * just like the last element of the list.
   * <p>
   * Hint: the obvious use of LTRIM is together with LPUSH/RPUSH. For example:
   * <p>
   * {@code lpush("mylist", "someelement"); ltrim("mylist", 0, 99); * }
   * <p>
   * The above two commands will push elements in the list taking care that the list will not grow
   * without limits. This is very useful when using Redis to store logs for example. It is important
   * to note that when used in this way LTRIM is an O(1) operation because in the average case just
   * one element is removed from the tail of the list.
   * <p>
   * Time complexity: O(n) (with n being len of list - len of range)
   * @param key
   * @param start
   * @param stop
   * @return OK
   */
  @Override
  public String ltrim(final byte[] key, final long start, final long stop) {
    checkIsInMultiOrPipeline();
    return connection.executeCommand(commandObjects.ltrim(key, start, stop));
  }

  /**
   * Return the specified element of the list stored at the specified key. 0 is the first element, 1
   * the second and so on. Negative indexes are supported, for example -1 is the last element, -2
   * the penultimate and so on.
   * <p>
   * If the value stored at key is not of list type an error is returned. If the index is out of
   * range a 'nil' reply is returned.
   * <p>
   * Note that even if the average time complexity is O(n) asking for the first or the last element
   * of the list is O(1).
   * <p>
   * Time complexity: O(n) (with n being the length of the list)
   * @param key
   * @param index
   * @return The requested element
   */
  @Override
  public byte[] lindex(final byte[] key, final long index) {
    checkIsInMultiOrPipeline();
    return connection.executeCommand(commandObjects.lindex(key, index));
  }

  /**
   * Set a new value as the element at index position of the List at key.
   * <p>
   * Out of range indexes will generate an error.
   * <p>
   * Similarly to other list commands accepting indexes, the index can be negative to access
   * elements starting from the end of the list. So -1 is the last element, -2 is the penultimate,
   * and so forth.
   * <p>
   * <b>Time complexity:</b>
   * <p>
   * O(N) (with N being the length of the list), setting the first or last elements of the list is
   * O(1).
   * @see Jedis#lindex(byte[], long)
   * @param key
   * @param index
   * @param value
   * @return OK
   */
  @Override
  public String lset(final byte[] key, final long index, final byte[] value) {
    checkIsInMultiOrPipeline();
    return connection.executeCommand(commandObjects.lset(key, index, value));
  }

  /**
   * Remove the first count occurrences of the value element from the list. If count is zero all the
   * elements are removed. If count is negative elements are removed from tail to head, instead to
   * go from head to tail that is the normal behaviour. So for example LREM with count -2 and hello
   * as value to remove against the list (a,b,c,hello,x,hello,hello) will leave the list
   * (a,b,c,hello,x). The number of removed elements is returned as an integer, see below for more
   * information about the returned value. Note that non existing keys are considered like empty
   * lists by LREM, so LREM against non existing keys will always return 0.
   * <p>
   * Time complexity: O(N) (with N being the length of the list)
   * @param key
   * @param count
   * @param value
   * @return The number of removed elements if the operation succeeded
   */
  @Override
  public long lrem(final byte[] key, final long count, final byte[] value) {
    checkIsInMultiOrPipeline();
    return connection.executeCommand(commandObjects.lrem(key, count, value));
  }

  /**
   * Atomically return and remove the first (LPOP) or last (RPOP) element of the list. For example
   * if the list contains the elements "a","b","c" LPOP will return "a" and the list will become
   * "b","c".
   * <p>
   * If the key does not exist or the list is already empty the special value 'nil' is returned.
   * @see Jedis#rpop(byte[])
   * @param key
   * @return Bulk reply
   */
  @Override
  public byte[] lpop(final byte[] key) {
    checkIsInMultiOrPipeline();
    return connection.executeCommand(commandObjects.lpop(key));
  }

  @Override
  public List<byte[]> lpop(final byte[] key, final int count) {
    checkIsInMultiOrPipeline();
    return connection.executeCommand(commandObjects.lpop(key, count));
  }

  /**
   * Returns the index of the first matching element inside a redis list. If the element is found,
   * its index (the zero-based position in the list) is returned. Otherwise, if no match is found,
   * 'nil' is returned.
   * <p>
   * Time complexity: O(N) where N is the number of elements in the list
   * @see Jedis#lpos(byte[], byte[])
   * @param key
   * @param element
   * @return The index of first matching element in the list. Value will
   * be 'nil' when the element is not present in the list.
   */
  @Override
  public Long lpos(final byte[] key, final byte[] element) {
    checkIsInMultiOrPipeline();
    return connection.executeCommand(commandObjects.lpos(key, element));
  }

  /**
   * In case there are multiple matches Rank option specifies the "rank" of the element to return.
   * A rank of 1 returns the first match, 2 to return the second match, and so forth.
   * If list `foo` has elements ("a","b","c","1","2","3","c","c"), The function call to get the
   * index of second occurrence of "c" will be as follows lpos("foo","c", LPosParams.lPosParams().rank(2)).
   * <p>
   * Maxlen option compares the element provided only with a given maximum number of list items.
   * A value of 1000 will make sure that the command performs only 1000 comparisons. The
   * comparison is made for the first part or the last part depending on the fact we use a positive or
   * negative rank.
   * Following is how we could use the Maxlen option lpos("foo", "b", LPosParams.lPosParams().rank(1).maxlen(2)).
   * @see Jedis#lpos(byte[], byte[], LPosParams)
   * @param key
   * @param element
   * @param params
   * @return The index of first matching element in the list. Value will be 'nil' when the element
   * is not present in the list
   */
  @Override
  public Long lpos(final byte[] key, final byte[] element, final LPosParams params) {
    checkIsInMultiOrPipeline();
    return connection.executeCommand(commandObjects.lpos(key, element, params));
  }

  /**
   * Count will return list of position of all the first N matching elements. It is possible to
   * specify 0 as the number of matches, as a way to tell the command we want all the matches
   * found returned as an array of indexes. When count is used and no match is found, an empty list
   * is returned.
   * <p>
   * Time complexity: O(N) where N is the number of elements in the list
   * @see Jedis#lpos(byte[], byte[], LPosParams, long)
   * @param key
   * @param element
   * @param params
   * @param count
   * @return A list containing position of the matching elements inside the list
   */
  @Override
  public List<Long> lpos(final byte[] key, final byte[] element, final LPosParams params,
      final long count) {
    checkIsInMultiOrPipeline();
    return connection.executeCommand(commandObjects.lpos(key, element, params, count));
  }

  /**
   * Atomically return and remove the first (LPOP) or last (RPOP) element of the list. For example
   * if the list contains the elements "a","b","c" LPOP will return "a" and the list will become
   * "b","c".
   * <p>
   * If the key does not exist or the list is already empty the special value 'nil' is returned.
   * @see Jedis#lpop(byte[])
   * @param key
   * @return Bulk reply
   */
  @Override
  public byte[] rpop(final byte[] key) {
    checkIsInMultiOrPipeline();
    return connection.executeCommand(commandObjects.rpop(key));
  }

  @Override
  public List<byte[]> rpop(final byte[] key, final int count) {
    checkIsInMultiOrPipeline();
    return connection.executeCommand(commandObjects.rpop(key, count));
  }

  /**
   * Atomically return and remove the last (tail) element of the srckey list, and push the element
   * as the first (head) element of the dstkey list. For example if the source list contains the
   * elements "a","b","c" and the destination list contains the elements "foo","bar" after an
   * RPOPLPUSH command the content of the two lists will be "a","b" and "c","foo","bar".
   * <p>
   * If the key does not exist or the list is already empty the special value 'nil' is returned. If
   * the srckey and dstkey are the same the operation is equivalent to removing the last element
   * from the list and pushing it as first element of the list, so it's a "list rotation" command.
   * <p>
   * Time complexity: O(1)
   * @param srckey
   * @param dstkey
   * @return Bulk reply
   */
  @Override
  public byte[] rpoplpush(final byte[] srckey, final byte[] dstkey) {
    checkIsInMultiOrPipeline();
    return connection.executeCommand(commandObjects.rpoplpush(srckey, dstkey));
  }

  /**
   * Add the specified member to the set value stored at key. If member is already a member of the
   * set no operation is performed. If key does not exist a new set with the specified member as
   * sole member is created. If the key exists but does not hold a set value an error is returned.
   * <p>
   * Time complexity O(1)
   * @param key
   * @param members
   * @return The number of elements that were added to the set, not including all the elements already
   * present in the set
   */
  @Override
  public long sadd(final byte[] key, final byte[]... members) {
    checkIsInMultiOrPipeline();
    return connection.executeCommand(commandObjects.sadd(key, members));
  }

  /**
   * Return all the members (elements) of the set value stored at key. This is just syntax glue for
   * {@link Jedis#sinter(byte[][])} SINTER}.
   * <p>
   * Time complexity O(N)
   * @param key the key of the set
   * @return All elements of the set
   */
  @Override
  public Set<byte[]> smembers(final byte[] key) {
    checkIsInMultiOrPipeline();
    return connection.executeCommand(commandObjects.smembers(key));
  }

  /**
   * Remove the specified member from the set value stored at key. If member was not a member of the
   * set no operation is performed. If key does not hold a set value an error is returned.
   * <p>
   * Time complexity O(1)
   * @param key the key of the set
   * @param members the set member to remove
   * @return The number of members that were removed from the set, not including non-existing members
   */
  @Override
  public long srem(final byte[] key, final byte[]... members) {
    checkIsInMultiOrPipeline();
    return connection.executeCommand(commandObjects.srem(key, members));
  }

  /**
   * Remove a random element from a Set returning it as return value. If the Set is empty or the key
   * does not exist, a nil object is returned.
   * <p>
   * The {@link Jedis#srandmember(byte[])} command does a similar work but the returned element is
   * not removed from the Set.
   * <p>
   * Time complexity O(1)
   * @param key
   * @return The removed member, or nil when key does not exist
   */
  @Override
  public byte[] spop(final byte[] key) {
    checkIsInMultiOrPipeline();
    return connection.executeCommand(commandObjects.spop(key));
  }

  @Override
  public Set<byte[]> spop(final byte[] key, final long count) {
    checkIsInMultiOrPipeline();
    return connection.executeCommand(commandObjects.spop(key, count));
  }

  /**
   * Move the specified member from the set at srckey to the set at dstkey. This operation is
   * atomic, in every given moment the element will appear to be in the source or destination set
   * for accessing clients.
   * <p>
   * If the source set does not exist or does not contain the specified element no operation is
   * performed and zero is returned, otherwise the element is removed from the source set and added
   * to the destination set. On success one is returned, even if the element was already present in
   * the destination set.
   * <p>
   * An error is raised if the source or destination keys contain a non Set value.
   * <p>
   * Time complexity O(1)
   * @param srckey
   * @param dstkey
   * @param member
   * @return 1 if the element was moved, 0 if no operation was performed
   */
  @Override
  public long smove(final byte[] srckey, final byte[] dstkey, final byte[] member) {
    checkIsInMultiOrPipeline();
    return connection.executeCommand(commandObjects.smove(srckey, dstkey, member));
  }

  /**
   * Return the set cardinality (number of elements). If the key does not exist 0 is returned, like
   * for empty sets.
   * @param key
   * @return The cardinality (number of elements) of the set
   */
  @Override
  public long scard(final byte[] key) {
    checkIsInMultiOrPipeline();
    return connection.executeCommand(commandObjects.scard(key));
  }

  /**
   * Return true if member is a member of the set stored at key, otherwise false is returned.
   * <p>
   * Time complexity O(1)
   * @param key
   * @param member
   * @return True if the element is a member of the set, False otherwise
   */
  @Override
  public boolean sismember(final byte[] key, final byte[] member) {
    checkIsInMultiOrPipeline();
    return connection.executeCommand(commandObjects.sismember(key, member));
  }

  /**
   * Returns whether each member is a member of the set stored at key.
   * <p>
   * Time complexity O(N) where N is the number of elements being checked for membership
   * @param key
   * @param members
   * @return List representing the membership of the given elements, in the same order as they are requested
   */
  @Override
  public List<Boolean> smismember(final byte[] key, final byte[]... members) {
    checkIsInMultiOrPipeline();
    return connection.executeCommand(commandObjects.smismember(key, members));
  }

  /**
   * Return the members of a set resulting from the intersection of all the sets hold at the
   * specified keys. Like in {@link Jedis#lrange(byte[], long, long)} LRANGE} the result is sent to
   * the connection as a multi-bulk reply (see the protocol specification for more information). If
   * just a single key is specified, then this command produces the same result as
   * {@link Jedis#smembers(byte[]) SMEMBERS}. Actually SMEMBERS is just syntax sugar for SINTER.
   * <p>
   * Non existing keys are considered like empty sets, so if one of the keys is missing an empty set
   * is returned (since the intersection with an empty set always is an empty set).
   * <p>
   * Time complexity O(N*M) worst case where N is the cardinality of the smallest set and M the
   * number of sets
   * @param keys
   * @return A set with members of the resulting set
   */
  @Override
  public Set<byte[]> sinter(final byte[]... keys) {
    checkIsInMultiOrPipeline();
    return connection.executeCommand(commandObjects.sinter(keys));
  }

  /**
   * This command works exactly like {@link Jedis#sinter(byte[][]) SINTER} but instead of being
   * returned the resulting set is stored as dstkey.
   * <p>
   * Time complexity O(N*M) worst case where N is the cardinality of the smallest set and M the
   * number of sets
   * @param dstkey
   * @param keys
   * @return The number of elements in the resulting set
   */
  @Override
  public long sinterstore(final byte[] dstkey, final byte[]... keys) {
    checkIsInMultiOrPipeline();
    return connection.executeCommand(commandObjects.sinterstore(dstkey, keys));
  }

  /**
   * This command works exactly like {@link Jedis#sinter(byte[][]) SINTER} but instead of returning
   * the result set, it returns just the cardinality of the result. LIMIT defaults to 0 and means unlimited
   * <p>
   * Time complexity O(N*M) worst case where N is the cardinality of the smallest
   * @param keys
   * @return The cardinality of the set which would result from the intersection of all the given sets
   */
  @Override
  public long sintercard(byte[]... keys) {
    checkIsInMultiOrPipeline();
    return connection.executeCommand(commandObjects.sintercard(keys));
  }

  /**
   * This command works exactly like {@link Jedis#sinter(byte[][]) SINTER} but instead of returning
   * the result set, it returns just the cardinality of the result.
   * <p>
   * Time complexity O(N*M) worst case where N is the cardinality of the smallest
   * @param limit If the intersection cardinality reaches limit partway through the computation,
   *              the algorithm will exit and yield limit as the cardinality.
   * @param keys
   * @return The cardinality of the set which would result from the intersection of all the given sets
   */
  @Override
  public long sintercard(int limit, byte[]... keys) {
    checkIsInMultiOrPipeline();
    return connection.executeCommand(commandObjects.sintercard(limit, keys));
  }

  /**
   * Return the members of a set resulting from the union of all the sets hold at the specified
   * keys. Like in {@link Jedis#lrange(byte[], long, long)} LRANGE} the result is sent to the
   * connection as a multi-bulk reply (see the protocol specification for more information). If just
   * a single key is specified, then this command produces the same result as
   * {@link Jedis#smembers(byte[]) SMEMBERS}.
   * <p>
   * Non existing keys are considered like empty sets.
   * <p>
   * Time complexity O(N) where N is the total number of elements in all the provided sets
   * @param keys
   * @return A set with members of the resulting set
   */
  @Override
  public Set<byte[]> sunion(final byte[]... keys) {
    checkIsInMultiOrPipeline();
    return connection.executeCommand(commandObjects.sunion(keys));
  }

  /**
   * This command works exactly like {@link Jedis#sunion(byte[][]) SUNION} but instead of being
   * returned the resulting set is stored as dstkey. Any existing value in dstkey will be
   * over-written.
   * <p>
   * Time complexity O(N) where N is the total number of elements in all the provided sets
   * @param dstkey
   * @param keys
   * @return The number of elements in the resulting set
   */
  @Override
  public long sunionstore(final byte[] dstkey, final byte[]... keys) {
    checkIsInMultiOrPipeline();
    return connection.executeCommand(commandObjects.sunionstore(dstkey, keys));
  }

  /**
   * Return the difference between the Set stored at key1 and all the Sets key2, ..., keyN
   * <p>
   * <b>Example:</b>
   *
   * <pre>
   * key1 = [x, a, b, c]
   * key2 = [c]
   * key3 = [a, d]
   * SDIFF key1,key2,key3 =&gt; [x, b]
   * </pre>
   *
   * Non existing keys are considered like empty sets.
   * <p>
   * <b>Time complexity:</b>
   * <p>
   * O(N) with N being the total number of elements of all the sets
   * @param keys
   * @return A set with members of the resulting set
   */
  @Override
  public Set<byte[]> sdiff(final byte[]... keys) {
    checkIsInMultiOrPipeline();
    return connection.executeCommand(commandObjects.sdiff(keys));
  }

  /**
   * This command works exactly like {@link Jedis#sdiff(byte[][]) SDIFF} but instead of being returned
   * the resulting set is stored in dstkey.
   * @param dstkey
   * @param keys
   * @return The number of elements in the resulting set
   */
  @Override
  public long sdiffstore(final byte[] dstkey, final byte[]... keys) {
    checkIsInMultiOrPipeline();
    return connection.executeCommand(commandObjects.sdiffstore(dstkey, keys));
  }

  /**
   * Return a random element from a Set, without removing the element. If the Set is empty or the
   * key does not exist, a nil object is returned.
   * <p>
   * The SPOP command does a similar work but the returned element is popped (removed) from the Set.
   * <p>
   * Time complexity O(1)
   * @param key
   * @return The randomly selected element
   */
  @Override
  public byte[] srandmember(final byte[] key) {
    checkIsInMultiOrPipeline();
    return connection.executeCommand(commandObjects.srandmember(key));
  }

  @Override
  public List<byte[]> srandmember(final byte[] key, final int count) {
    checkIsInMultiOrPipeline();
    return connection.executeCommand(commandObjects.srandmember(key, count));
  }

  /**
   * Add the specified member having the specified score to the sorted set stored at key. If member
   * is already a member of the sorted set the score is updated, and the element reinserted in the
   * right position to ensure sorting. If key does not exist a new sorted set with the specified
   * member as sole member is created. If the key exists but does not hold a sorted set value an
   * error is returned.
   * <p>
   * The score value can be the string representation of a double precision floating point number.
   * <p>
   * Time complexity O(log(N)) with N being the number of elements in the sorted set
   * @param key
   * @param score
   * @param member
   * @return 1 if the new element was added, 0 if the element was already a member of the sorted
   * set and the score was updated
   */
  @Override
  public long zadd(final byte[] key, final double score, final byte[] member) {
    checkIsInMultiOrPipeline();
    return connection.executeCommand(commandObjects.zadd(key, score, member));
  }

  @Override
  public long zadd(final byte[] key, final double score, final byte[] member,
      final ZAddParams params) {
    checkIsInMultiOrPipeline();
    return connection.executeCommand(commandObjects.zadd(key, score, member, params));
  }

  @Override
  public long zadd(final byte[] key, final Map<byte[], Double> scoreMembers) {
    checkIsInMultiOrPipeline();
    return connection.executeCommand(commandObjects.zadd(key, scoreMembers));
  }

  @Override
  public long zadd(final byte[] key, final Map<byte[], Double> scoreMembers, final ZAddParams params) {
    checkIsInMultiOrPipeline();
    return connection.executeCommand(commandObjects.zadd(key, scoreMembers, params));
  }

  @Override
  public Double zaddIncr(final byte[] key, final double score, final byte[] member, final ZAddParams params) {
    checkIsInMultiOrPipeline();
    return connection.executeCommand(commandObjects.zaddIncr(key, score, member, params));
  }

  @Override
  public List<byte[]> zrange(final byte[] key, final long start, final long stop) {
    checkIsInMultiOrPipeline();
    return connection.executeCommand(commandObjects.zrange(key, start, stop));
  }

  /**
   * Remove the specified member from the sorted set value stored at key. If member was not a member
   * of the set no operation is performed. If key does not not hold a set value an error is
   * returned.
   * <p>
   * Time complexity O(log(N)) with N being the number of elements in the sorted set
   * @param key
   * @param members
   * @return 1 if the new element was removed, 0 if the new element was not a member of the set
   */
  @Override
  public long zrem(final byte[] key, final byte[]... members) {
    checkIsInMultiOrPipeline();
    return connection.executeCommand(commandObjects.zrem(key, members));
  }

  /**
   * If member already exists in the sorted set adds the increment to its score and updates the
   * position of the element in the sorted set accordingly. If member does not already exist in the
   * sorted set it is added with increment as score (that is, like if the previous score was
   * virtually zero). If key does not exist a new sorted set with the specified member as sole
   * member is created. If the key exists but does not hold a sorted set value an error is returned.
   * <p>
   * The score value can be the string representation of a double precision floating point number.
   * It's possible to provide a negative value to perform a decrement.
   * <p>
   * For an introduction to sorted sets check the Introduction to Redis data types page.
   * <p>
   * Time complexity O(log(N)) with N being the number of elements in the sorted set
   * @param key
   * @param increment
   * @param member
   * @return The new score
   */
  @Override
  public double zincrby(final byte[] key, final double increment, final byte[] member) {
    checkIsInMultiOrPipeline();
    return connection.executeCommand(commandObjects.zincrby(key, increment, member));
  }

  @Override
  public Double zincrby(final byte[] key, final double increment, final byte[] member,
      final ZIncrByParams params) {
    checkIsInMultiOrPipeline();
    return connection.executeCommand(commandObjects.zincrby(key, increment, member, params));
  }

  /**
   * Return the rank (or index) or member in the sorted set at key, with scores being ordered from
   * low to high.
   * <p>
   * When the given member does not exist in the sorted set, the special value 'nil' is returned.
   * The returned rank (or index) of the member is 0-based for both commands.
   * <p>
   * <b>Time complexity:</b>
   * <p>
   * O(log(N))
   * @see Jedis#zrevrank(byte[], byte[])
   * @param key
   * @param member
   * @return The element as an integer if the element exists. A 'nil' bulk reply if there is no such element
   */
  @Override
  public Long zrank(final byte[] key, final byte[] member) {
    checkIsInMultiOrPipeline();
    return connection.executeCommand(commandObjects.zrank(key, member));
  }

  /**
   * Return the rank (or index) or member in the sorted set at key, with scores being ordered from
   * high to low.
   * <p>
   * When the given member does not exist in the sorted set, the special value 'nil' is returned.
   * The returned rank (or index) of the member is 0-based for both commands.
   * <p>
   * <b>Time complexity:</b>
   * <p>
   * O(log(N))
   * @see Jedis#zrank(byte[], byte[])
   * @param key
   * @param member
   * @return The element as an integer if the element exists. A 'nil' bulk reply if there is no such element.
   */
  @Override
  public Long zrevrank(final byte[] key, final byte[] member) {
    checkIsInMultiOrPipeline();
    return connection.executeCommand(commandObjects.zrevrank(key, member));
  }

  @Override
  public List<byte[]> zrevrange(final byte[] key, final long start, final long stop) {
    checkIsInMultiOrPipeline();
    return connection.executeCommand(commandObjects.zrevrange(key, start, stop));
  }

  @Override
  public List<Tuple> zrangeWithScores(final byte[] key, final long start, final long stop) {
    checkIsInMultiOrPipeline();
    return connection.executeCommand(commandObjects.zrangeWithScores(key, start, stop));
  }

  @Override
  public List<Tuple> zrevrangeWithScores(final byte[] key, final long start, final long stop) {
    checkIsInMultiOrPipeline();
    return connection.executeCommand(commandObjects.zrevrangeWithScores(key, start, stop));
  }

  @Override
  public List<byte[]> zrange(byte[] key, ZRangeParams zRangeParams) {
    checkIsInMultiOrPipeline();
    return connection.executeCommand(commandObjects.zrange(key, zRangeParams));
  }

  @Override
  public List<Tuple> zrangeWithScores(byte[] key, ZRangeParams zRangeParams) {
    checkIsInMultiOrPipeline();
    return connection.executeCommand(commandObjects.zrangeWithScores(key, zRangeParams));
  }

  @Override
  public long zrangestore(byte[] dest, byte[] src, ZRangeParams zRangeParams) {
    checkIsInMultiOrPipeline();
    return connection.executeCommand(commandObjects.zrangestore(dest, src, zRangeParams));
  }

  @Override
  public byte[] zrandmember(final byte[] key) {
    checkIsInMultiOrPipeline();
    return connection.executeCommand(commandObjects.zrandmember(key));
  }

  @Override
  public List<byte[]> zrandmember(final byte[] key, final long count) {
    checkIsInMultiOrPipeline();
    return connection.executeCommand(commandObjects.zrandmember(key, count));
  }

  @Override
  public List<Tuple> zrandmemberWithScores(final byte[] key, final long count) {
    checkIsInMultiOrPipeline();
    return connection.executeCommand(commandObjects.zrandmemberWithScores(key, count));
  }

  /**
   * Return the sorted set cardinality (number of elements). If the key does not exist 0 is
   * returned, like for empty sorted sets.
   * <p>
   * Time complexity O(1)
   * @param key
   * @return The cardinality (number of elements) of the set as an integer.
   */
  @Override
  public long zcard(final byte[] key) {
    checkIsInMultiOrPipeline();
    return connection.executeCommand(commandObjects.zcard(key));
  }

  /**
   * Return the score of the specified element of the sorted set at key. If the specified element
   * does not exist in the sorted set, or the key does not exist at all, a special 'nil' value is
   * returned.
   * <p>
   * <b>Time complexity:</b> O(1)
   * @param key
   * @param member
   * @return The score
   */
  @Override
  public Double zscore(final byte[] key, final byte[] member) {
    checkIsInMultiOrPipeline();
    return connection.executeCommand(commandObjects.zscore(key, member));
  }

  /**
   * Returns the scores associated with the specified members in the sorted set stored at key.
   * For every member that does not exist in the sorted set, a nil value is returned.
   * <p>
   * <b>Time complexity:</b> O(N) where N is the number of members being requested.
   * @param key
   * @param members
   * @return The scores
   */
  @Override
  public List<Double> zmscore(final byte[] key, final byte[]... members) {
    checkIsInMultiOrPipeline();
    return connection.executeCommand(commandObjects.zmscore(key, members));
  }

  @Override
  public Tuple zpopmax(final byte[] key) {
    checkIsInMultiOrPipeline();
    return connection.executeCommand(commandObjects.zpopmax(key));
  }

  @Override
  public List<Tuple> zpopmax(final byte[] key, final int count) {
    checkIsInMultiOrPipeline();
    return connection.executeCommand(commandObjects.zpopmax(key, count));
  }

  @Override
  public Tuple zpopmin(final byte[] key) {
    checkIsInMultiOrPipeline();
    return connection.executeCommand(commandObjects.zpopmin(key));
  }

  @Override
  public List<Tuple> zpopmin(final byte[] key, final int count) {
    checkIsInMultiOrPipeline();
    return connection.executeCommand(commandObjects.zpopmin(key, count));
  }

  public String watch(final byte[]... keys) {
    checkIsInMultiOrPipeline();
    connection.sendCommand(WATCH, keys);
//    return connection.getStatusCodeReply();
    String status = connection.getStatusCodeReply();
    isInWatch = true;
    return status;
  }

  public String unwatch() {
    checkIsInMultiOrPipeline();
    connection.sendCommand(UNWATCH);
    return connection.getStatusCodeReply();
  }

  /**
   * Sort a Set or a List.
   * <p>
   * Sort the elements contained in the List, Set, or Sorted Set value at key. By default sorting is
   * numeric with elements being compared as double precision floating point numbers. This is the
   * simplest form of SORT.
   * @see Jedis#sort(byte[], byte[])
   * @see Jedis#sort(byte[], SortingParams)
   * @see Jedis#sort(byte[], SortingParams, byte[])
   * @param key
   * @return Assuming the Set/List at key contains a list of numbers, the return value will be the
   *         list of numbers ordered from the smallest to the biggest number.
   */
  @Override
  public List<byte[]> sort(final byte[] key) {
    checkIsInMultiOrPipeline();
    return connection.executeCommand(commandObjects.sort(key));
  }

  /**
   * Sort a Set or a List accordingly to the specified parameters.
   * <p>
   * <b>examples:</b>
   * <p>
   * Given are the following sets and key/values:
   *
   * <pre>
   * x = [1, 2, 3]
   * y = [a, b, c]
   *
   * k1 = z
   * k2 = y
   * k3 = x
   *
   * w1 = 9
   * w2 = 8
   * w3 = 7
   * </pre>
   *
   * Sort Order:
   *
   * <pre>
   * sort(x) or sort(x, sp.asc())
   * -&gt; [1, 2, 3]
   *
   * sort(x, sp.desc())
   * -&gt; [3, 2, 1]
   *
   * sort(y)
   * -&gt; [c, a, b]
   *
   * sort(y, sp.alpha())
   * -&gt; [a, b, c]
   *
   * sort(y, sp.alpha().desc())
   * -&gt; [c, a, b]
   * </pre>
   *
   * Limit (e.g. for Pagination):
   *
   * <pre>
   * sort(x, sp.limit(0, 2))
   * -&gt; [1, 2]
   *
   * sort(y, sp.alpha().desc().limit(1, 2))
   * -&gt; [b, a]
   * </pre>
   *
   * Sorting by external keys:
   *
   * <pre>
   * sort(x, sb.by(w*))
   * -&gt; [3, 2, 1]
   *
   * sort(x, sb.by(w*).desc())
   * -&gt; [1, 2, 3]
   * </pre>
   *
   * Getting external keys:
   *
   * <pre>
   * sort(x, sp.by(w*).get(k*))
   * -&gt; [x, y, z]
   *
   * sort(x, sp.by(w*).get(#).get(k*))
   * -&gt; [3, x, 2, y, 1, z]
   * </pre>
   * @see Jedis#sort(byte[])
   * @see Jedis#sort(byte[], SortingParams, byte[])
   * @param key
   * @param sortingParams
   * @return a list of sorted elements.
   */
  @Override
  public List<byte[]> sort(final byte[] key, final SortingParams sortingParams) {
    checkIsInMultiOrPipeline();
    return connection.executeCommand(commandObjects.sort(key, sortingParams));
  }

  /**
   * Sort a Set or a List accordingly to the specified parameters and store the result at dstkey.
   * @see Jedis#sort(byte[], SortingParams)
   * @see Jedis#sort(byte[])
   * @see Jedis#sort(byte[], byte[])
   * @param key
   * @param sortingParams
   * @param dstkey
   * @return The number of elements of the list at dstkey.
   */
  @Override
  public long sort(final byte[] key, final SortingParams sortingParams, final byte[] dstkey) {
    checkIsInMultiOrPipeline();
    return connection.executeCommand(commandObjects.sort(key, sortingParams, dstkey));
  }

  /**
   * Sort a Set or a List and Store the Result at dstkey.
   * <p>
   * Sort the elements contained in the List, Set, or Sorted Set value at key and store the result
   * at dstkey. By default sorting is numeric with elements being compared as double precision
   * floating point numbers. This is the simplest form of SORT.
   * @see Jedis#sort(byte[])
   * @see Jedis#sort(byte[], SortingParams)
   * @see Jedis#sort(byte[], SortingParams, byte[])
   * @param key
   * @param dstkey
   * @return The number of elements of the list at dstkey.
   */
  @Override
  public long sort(final byte[] key, final byte[] dstkey) {
    checkIsInMultiOrPipeline();
    return connection.executeCommand(commandObjects.sort(key, dstkey));
  }

  @Override
  public List<byte[]> sortReadonly(byte[] key, SortingParams sortingParams) {
    checkIsInMultiOrPipeline();
    return connection.executeCommand(commandObjects.sortReadonly(key, sortingParams));
  }

  /**
   * Pop an element from a list, push it to another list and return it
   * @param srcKey
   * @param dstKey
   * @param from
   * @param to
   * @return The element being popped and pushed
   */
  @Override
  public byte[] lmove(byte[] srcKey, byte[] dstKey, ListDirection from, ListDirection to) {
    checkIsInMultiOrPipeline();
    return connection.executeCommand(commandObjects.lmove(srcKey, dstKey, from, to));
  }

  /**
   * Pop an element from a list, push it to another list and return it; or block until one is available
   * @param srcKey
   * @param dstKey
   * @param from
   * @param to
   * @param timeout
   * @return The element being popped and pushed
   */
  @Override
  public byte[] blmove(byte[] srcKey, byte[] dstKey, ListDirection from, ListDirection to, double timeout) {
    checkIsInMultiOrPipeline();
    return connection.executeCommand(commandObjects.blmove(srcKey, dstKey, from, to, timeout));
  }

  /**
   * BLPOP (and BRPOP) is a blocking list pop primitive. You can see this commands as blocking
   * versions of LPOP and RPOP able to block if the specified keys don't exist or contain empty
   * lists.
   * <p>
   * The following is a description of the exact semantic. We describe BLPOP but the two commands
   * are identical, the only difference is that BLPOP pops the element from the left (head) of the
   * list, and BRPOP pops from the right (tail).
   * <p>
   * <b>Non blocking behavior</b>
   * <p>
   * When BLPOP is called, if at least one of the specified keys contain a non empty list, an
   * element is popped from the head of the list and returned to the caller together with the name
   * of the key (BLPOP returns a two elements array, the first element is the key, the second the
   * popped value).
   * <p>
   * Keys are scanned from left to right, so for instance if you issue BLPOP list1 list2 list3 0
   * against a dataset where list1 does not exist but list2 and list3 contain non empty lists, BLPOP
   * guarantees to return an element from the list stored at list2 (since it is the first non empty
   * list starting from the left).
   * <p>
   * <b>Blocking behavior</b>
   * <p>
   * If none of the specified keys exist or contain non empty lists, BLPOP blocks until some other
   * connection performs a LPUSH or an RPUSH operation against one of the lists.
   * <p>
   * Once new data is present on one of the lists, the connection finally returns with the name of the
   * key unblocking it and the popped value.
   * <p>
   * When blocking, if a non-zero timeout is specified, the connection will unblock returning a nil
   * special value if the specified amount of seconds passed without a push operation against at
   * least one of the specified keys.
   * <p>
   * The timeout argument is interpreted as an integer value. A timeout of zero means instead to
   * block forever.
   * <p>
   * <b>Multiple clients blocking for the same keys</b>
   * <p>
   * Multiple clients can block for the same key. They are put into a queue, so the first to be
   * served will be the one that started to wait earlier, in a first-blpopping first-served fashion.
   * <p>
   * <b>blocking POP inside a MULTI/EXEC transaction</b>
   * <p>
   * BLPOP and BRPOP can be used with pipelining (sending multiple commands and reading the replies
   * in batch), but it does not make sense to use BLPOP or BRPOP inside a MULTI/EXEC block (a Redis
   * transaction).
   * <p>
   * The behavior of BLPOP inside MULTI/EXEC when the list is empty is to return a multi-bulk nil
   * reply, exactly what happens when the timeout is reached. If you like science fiction, think at
   * it like if inside MULTI/EXEC the time will flow at infinite speed :)
   * <p>
   * Time complexity: O(1)
   * @param timeout
   * @param keys
   * @return BLPOP returns a two-elements array via a multi bulk reply in order to return both the
   *         unblocking key and the popped value.
   *         <p>
         When a non-zero timeout is specified, and the BLPOP operation timed out, the return
         value is a nil multi bulk reply. Most connection values will return false or nil
         accordingly to the programming language used.
   */
  @Override
  public List<byte[]> blpop(final int timeout, final byte[]... keys) {
    return connection.executeCommand(commandObjects.blpop(timeout, keys));
  }

  @Override
  public List<byte[]> blpop(final double timeout, final byte[]... keys) {
    return connection.executeCommand(commandObjects.blpop(timeout, keys));
  }

  /**
   * BLPOP (and BRPOP) is a blocking list pop primitive. You can see this commands as blocking
   * versions of LPOP and RPOP able to block if the specified keys don't exist or contain empty
   * lists.
   * <p>
   * The following is a description of the exact semantic. We describe BLPOP but the two commands
   * are identical, the only difference is that BLPOP pops the element from the left (head) of the
   * list, and BRPOP pops from the right (tail).
   * <p>
   * <b>Non blocking behavior</b>
   * <p>
   * When BLPOP is called, if at least one of the specified keys contain a non empty list, an
   * element is popped from the head of the list and returned to the caller together with the name
   * of the key (BLPOP returns a two elements array, the first element is the key, the second the
   * popped value).
   * <p>
   * Keys are scanned from left to right, so for instance if you issue BLPOP list1 list2 list3 0
   * against a dataset where list1 does not exist but list2 and list3 contain non empty lists, BLPOP
   * guarantees to return an element from the list stored at list2 (since it is the first non empty
   * list starting from the left).
   * <p>
   * <b>Blocking behavior</b>
   * <p>
   * If none of the specified keys exist or contain non empty lists, BLPOP blocks until some other
   * connection performs a LPUSH or an RPUSH operation against one of the lists.
   * <p>
   * Once new data is present on one of the lists, the connection finally returns with the name of the
   * key unblocking it and the popped value.
   * <p>
   * When blocking, if a non-zero timeout is specified, the connection will unblock returning a nil
   * special value if the specified amount of seconds passed without a push operation against at
   * least one of the specified keys.
   * <p>
   * The timeout argument is interpreted as an integer value. A timeout of zero means instead to
   * block forever.
   * <p>
   * <b>Multiple clients blocking for the same keys</b>
   * <p>
   * Multiple clients can block for the same key. They are put into a queue, so the first to be
   * served will be the one that started to wait earlier, in a first-blpopping first-served fashion.
   * <p>
   * <b>blocking POP inside a MULTI/EXEC transaction</b>
   * <p>
   * BLPOP and BRPOP can be used with pipelining (sending multiple commands and reading the replies
   * in batch), but it does not make sense to use BLPOP or BRPOP inside a MULTI/EXEC block (a Redis
   * transaction).
   * <p>
   * The behavior of BLPOP inside MULTI/EXEC when the list is empty is to return a multi-bulk nil
   * reply, exactly what happens when the timeout is reached. If you like science fiction, think at
   * it like if inside MULTI/EXEC the time will flow at infinite speed :)
   * <p>
   * Time complexity: O(1)
   * @param timeout
   * @param keys
   * @return BLPOP returns a two-elements array via a multi bulk reply in order to return both the
   *         unblocking key and the popped value.
   *         <p>
         When a non-zero timeout is specified, and the BLPOP operation timed out, the return
         value is a nil multi bulk reply. Most connection values will return false or nil
         accordingly to the programming language used.
   */
  @Override
  public List<byte[]> brpop(final int timeout, final byte[]... keys) {
    return connection.executeCommand(commandObjects.brpop(timeout, keys));
  }

  @Override
  public List<byte[]> brpop(final double timeout, final byte[]... keys) {
    return connection.executeCommand(commandObjects.brpop(timeout, keys));
  }

  @Override
  public List<byte[]> bzpopmax(final double timeout, final byte[]... keys) {
    return connection.executeCommand(commandObjects.bzpopmax(timeout, keys));
  }

  @Override
  public List<byte[]> bzpopmin(final double timeout, final byte[]... keys) {
    return connection.executeCommand(commandObjects.bzpopmin(timeout, keys));
  }

  /**
   * Request for authentication in a password protected Redis server. A Redis server can be
   * instructed to require a password before to allow clients to issue commands. This is done using
   * the requirepass directive in the Redis configuration file. If the password given by the connection
   * is correct the server replies with an OK status code reply and starts accepting commands from
   * the connection. Otherwise an error is returned and the clients needs to try a new password. Note
   * that for the high performance nature of Redis it is possible to try a lot of passwords in
   * parallel in very short time, so make sure to generate a strong and very long password so that
   * this attack is infeasible.
   * @param password
   * @return OK
   */
  @Override
  public String auth(final String password) {
    checkIsInMultiOrPipeline();
    connection.sendCommand(Command.AUTH, password);
    return connection.getStatusCodeReply();
  }

  /**
   * Request for authentication with a Redis Server that is using ACL where user are authenticated with
   * username and password.
   * See https://redis.io/topics/acl
   * @param user
   * @param password
   * @return OK
   */
  @Override
  public String auth(final String user, final String password) {
    checkIsInMultiOrPipeline();
    connection.sendCommand(Command.AUTH, user, password);
    return connection.getStatusCodeReply();
  }

  @Override
  public long zcount(final byte[] key, final double min, final double max) {
    checkIsInMultiOrPipeline();
    return connection.executeCommand(commandObjects.zcount(key, min, max));
  }

  @Override
  public long zcount(final byte[] key, final byte[] min, final byte[] max) {
    checkIsInMultiOrPipeline();
    return connection.executeCommand(commandObjects.zcount(key, min, max));
  }

  @Override
  public Set<byte[]> zdiff(final byte[]... keys) {
    checkIsInMultiOrPipeline();
    return connection.executeCommand(commandObjects.zdiff(keys));
  }

  @Override
  public Set<Tuple> zdiffWithScores(final byte[]... keys) {
    checkIsInMultiOrPipeline();
    return connection.executeCommand(commandObjects.zdiffWithScores(keys));
  }

  @Override
  public long zdiffStore(final byte[] dstkey, final byte[]... keys) {
    checkIsInMultiOrPipeline();
    return connection.executeCommand(commandObjects.zdiffStore(dstkey, keys));
  }

  /**
   * Return the all the elements in the sorted set at key with a score between min and max
   * (including elements with score equal to min or max).
   * <p>
   * The elements having the same score are returned sorted lexicographically as ASCII strings (this
   * follows from a property of Redis sorted sets and does not involve further computation).
   * <p>
   * Using the optional {@link Jedis#zrangeByScore(byte[], double, double, int, int) LIMIT} it is
   * possible to get only a range of the matching elements in an SQL-alike way. Note that if the
   * offset is large the commands needs to traverse the list for offset elements and this adds up to
   * the O(M) figure.
   * <p>
   * The {@link Jedis#zcount(byte[], double, double) ZCOUNT} command is similar to
   * {@link Jedis#zrangeByScore(byte[], double, double) ZRANGEBYSCORE} but instead of returning the
   * actual elements in the specified interval, it just returns the number of matching elements.
   * <p>
   * <b>Exclusive intervals and infinity</b>
   * <p>
   * min and max can be -inf and +inf, so that you are not required to know what's the greatest or
   * smallest element in order to take, for instance, elements "up to a given value".
   * <p>
   * Also while the interval is for default closed (inclusive) it is possible to specify open
   * intervals prefixing the score with a "(" character, so for instance:
   * <p>
   * {@code ZRANGEBYSCORE zset (1.3 5}
   * <p>
   * Will return all the values with score &gt; 1.3 and &lt;= 5, while for instance:
   * <p>
   * {@code ZRANGEBYSCORE zset (5 (10}
   * <p>
   * Will return all the values with score &gt; 5 and &lt; 10 (5 and 10 excluded).
   * <p>
   * <b>Time complexity:</b>
   * <p>
   * O(log(N))+O(M) with N being the number of elements in the sorted set and M the number of
   * elements returned by the command, so if M is constant (for instance you always ask for the
   * first ten elements with LIMIT) you can consider it O(log(N))
   * @see Jedis#zrangeByScore(byte[], double, double)
   * @see Jedis#zrangeByScore(byte[], double, double, int, int)
   * @see Jedis#zrangeByScoreWithScores(byte[], double, double)
   * @see Jedis#zrangeByScoreWithScores(byte[], double, double, int, int)
   * @see Jedis#zcount(byte[], double, double)
   * @param key
   * @param min
   * @param max
   * @return A list of elements in the specified score range
   */
  @Override
  public List<byte[]> zrangeByScore(final byte[] key, final double min, final double max) {
    checkIsInMultiOrPipeline();
    return connection.executeCommand(commandObjects.zrangeByScore(key, min, max));
  }

  @Override
  public List<byte[]> zrangeByScore(final byte[] key, final byte[] min, final byte[] max) {
    checkIsInMultiOrPipeline();
    return connection.executeCommand(commandObjects.zrangeByScore(key, min, max));
  }

  /**
   * Return the all the elements in the sorted set at key with a score between min and max
   * (including elements with score equal to min or max).
   * <p>
   * The elements having the same score are returned sorted lexicographically as ASCII strings (this
   * follows from a property of Redis sorted sets and does not involve further computation).
   * <p>
   * Using the optional {@link Jedis#zrangeByScore(byte[], double, double, int, int) LIMIT} it is
   * possible to get only a range of the matching elements in an SQL-alike way. Note that if offset
   * is large the commands needs to traverse the list for offset elements and this adds up to the
   * O(M) figure.
   * <p>
   * The {@link Jedis#zcount(byte[], double, double) ZCOUNT} command is similar to
   * {@link Jedis#zrangeByScore(byte[], double, double) ZRANGEBYSCORE} but instead of returning the
   * actual elements in the specified interval, it just returns the number of matching elements.
   * <p>
   * <b>Exclusive intervals and infinity</b>
   * <p>
   * min and max can be -inf and +inf, so that you are not required to know what's the greatest or
   * smallest element in order to take, for instance, elements "up to a given value".
   * <p>
   * Also while the interval is for default closed (inclusive) it is possible to specify open
   * intervals prefixing the score with a "(" character, so for instance:
   * <p>
   * {@code ZRANGEBYSCORE zset (1.3 5}
   * <p>
   * Will return all the values with score &gt; 1.3 and &lt;= 5, while for instance:
   * <p>
   * {@code ZRANGEBYSCORE zset (5 (10}
   * <p>
   * Will return all the values with score &gt; 5 and &lt; 10 (5 and 10 excluded).
   * <p>
   * <b>Time complexity:</b>
   * <p>
   * O(log(N))+O(M) with N being the number of elements in the sorted set and M the number of
   * elements returned by the command, so if M is constant (for instance you always ask for the
   * first ten elements with LIMIT) you can consider it O(log(N))
   * @see Jedis#zrangeByScore(byte[], double, double)
   * @see Jedis#zrangeByScore(byte[], double, double, int, int)
   * @see Jedis#zrangeByScoreWithScores(byte[], double, double)
   * @see Jedis#zrangeByScoreWithScores(byte[], double, double, int, int)
   * @see Jedis#zcount(byte[], double, double)
   * @param key
   * @param min
   * @param max
   * @param offset
   * @param count
   * @return A list of elements in the specified score range
   */
  @Override
  public List<byte[]> zrangeByScore(final byte[] key, final double min, final double max,
      final int offset, final int count) {
    checkIsInMultiOrPipeline();
    return connection.executeCommand(commandObjects.zrangeByScore(key, min, max, offset, count));
  }

  @Override
  public List<byte[]> zrangeByScore(final byte[] key, final byte[] min, final byte[] max,
      final int offset, final int count) {
    checkIsInMultiOrPipeline();
    return connection.executeCommand(commandObjects.zrangeByScore(key, min, max, offset, count));
  }

  /**
   * Return the all the elements in the sorted set at key with a score between min and max
   * (including elements with score equal to min or max).
   * <p>
   * The elements having the same score are returned sorted lexicographically as ASCII strings (this
   * follows from a property of Redis sorted sets and does not involve further computation).
   * <p>
   * Using the optional {@link Jedis#zrangeByScore(byte[], double, double, int, int) LIMIT} it is
   * possible to get only a range of the matching elements in an SQL-alike way. Note that if offset
   * is large the commands needs to traverse the list for offset elements and this adds up to the
   * O(M) figure.
   * <p>
   * The {@link Jedis#zcount(byte[], double, double) ZCOUNT} command is similar to
   * {@link Jedis#zrangeByScore(byte[], double, double) ZRANGEBYSCORE} but instead of returning the
   * actual elements in the specified interval, it just returns the number of matching elements.
   * <p>
   * <b>Exclusive intervals and infinity</b>
   * <p>
   * min and max can be -inf and +inf, so that you are not required to know what's the greatest or
   * smallest element in order to take, for instance, elements "up to a given value".
   * <p>
   * Also while the interval is for default closed (inclusive) it is possible to specify open
   * intervals prefixing the score with a "(" character, so for instance:
   * <p>
   * {@code ZRANGEBYSCORE zset (1.3 5}
   * <p>
   * Will return all the values with score &gt; 1.3 and &lt;= 5, while for instance:
   * <p>
   * {@code ZRANGEBYSCORE zset (5 (10}
   * <p>
   * Will return all the values with score &gt; 5 and &lt; 10 (5 and 10 excluded).
   * <p>
   * <b>Time complexity:</b>
   * <p>
   * O(log(N))+O(M) with N being the number of elements in the sorted set and M the number of
   * elements returned by the command, so if M is constant (for instance you always ask for the
   * first ten elements with LIMIT) you can consider it O(log(N))
   * @see Jedis#zrangeByScore(byte[], double, double)
   * @see Jedis#zrangeByScore(byte[], double, double, int, int)
   * @see Jedis#zrangeByScoreWithScores(byte[], double, double)
   * @see Jedis#zrangeByScoreWithScores(byte[], double, double, int, int)
   * @see Jedis#zcount(byte[], double, double)
   * @param key
   * @param min
   * @param max
   * @return A list of elements in the specified score range
   */
  @Override
  public List<Tuple> zrangeByScoreWithScores(final byte[] key, final double min, final double max) {
    checkIsInMultiOrPipeline();
    return connection.executeCommand(commandObjects.zrangeByScoreWithScores(key, min, max));
  }

  @Override
  public List<Tuple> zrangeByScoreWithScores(final byte[] key, final byte[] min, final byte[] max) {
    checkIsInMultiOrPipeline();
    return connection.executeCommand(commandObjects.zrangeByScoreWithScores(key, min, max));
  }

  /**
   * Return the all the elements in the sorted set at key with a score between min and max
   * (including elements with score equal to min or max).
   * <p>
   * The elements having the same score are returned sorted lexicographically as ASCII strings (this
   * follows from a property of Redis sorted sets and does not involve further computation).
   * <p>
   * Using the optional {@link Jedis#zrangeByScore(byte[], double, double, int, int) LIMIT} it is
   * possible to get only a range of the matching elements in an SQL-alike way. Note that if offset
   * is large the commands needs to traverse the list for offset elements and this adds up to the
   * O(M) figure.
   * <p>
   * The {@link Jedis#zcount(byte[], double, double) ZCOUNT} command is similar to
   * {@link Jedis#zrangeByScore(byte[], double, double) ZRANGEBYSCORE} but instead of returning the
   * actual elements in the specified interval, it just returns the number of matching elements.
   * <p>
   * <b>Exclusive intervals and infinity</b>
   * <p>
   * min and max can be -inf and +inf, so that you are not required to know what's the greatest or
   * smallest element in order to take, for instance, elements "up to a given value".
   * <p>
   * Also while the interval is for default closed (inclusive) it is possible to specify open
   * intervals prefixing the score with a "(" character, so for instance:
   * <p>
   * {@code ZRANGEBYSCORE zset (1.3 5}
   * <p>
   * Will return all the values with score &gt; 1.3 and &lt;= 5, while for instance:
   * <p>
   * {@code ZRANGEBYSCORE zset (5 (10}
   * <p>
   * Will return all the values with score &gt; 5 and &lt; 10 (5 and 10 excluded).
   * <p>
   * <b>Time complexity:</b>
   * <p>
   * O(log(N))+O(M) with N being the number of elements in the sorted set and M the number of
   * elements returned by the command, so if M is constant (for instance you always ask for the
   * first ten elements with LIMIT) you can consider it O(log(N))
   * @see Jedis#zrangeByScore(byte[], double, double)
   * @see Jedis#zrangeByScore(byte[], double, double, int, int)
   * @see Jedis#zrangeByScoreWithScores(byte[], double, double)
   * @see Jedis#zrangeByScoreWithScores(byte[], double, double, int, int)
   * @see Jedis#zcount(byte[], double, double)
   * @param key
   * @param min
   * @param max
   * @param offset
   * @param count
   * @return A list of elements in the specified score range
   */
  @Override
  public List<Tuple> zrangeByScoreWithScores(final byte[] key, final double min, final double max,
      final int offset, final int count) {
    checkIsInMultiOrPipeline();
    return connection.executeCommand(commandObjects.zrangeByScoreWithScores(key, min, max, offset, count));
  }

  @Override
  public List<Tuple> zrangeByScoreWithScores(final byte[] key, final byte[] min, final byte[] max,
      final int offset, final int count) {
    checkIsInMultiOrPipeline();
    return connection.executeCommand(commandObjects.zrangeByScoreWithScores(key, min, max, offset, count));
  }

  @Override
  public List<byte[]> zrevrangeByScore(final byte[] key, final double max, final double min) {
    checkIsInMultiOrPipeline();
    return connection.executeCommand(commandObjects.zrevrangeByScore(key, max, min));
  }

  @Override
  public List<byte[]> zrevrangeByScore(final byte[] key, final byte[] max, final byte[] min) {
    checkIsInMultiOrPipeline();
    return connection.executeCommand(commandObjects.zrevrangeByScore(key, max, min));
  }

  @Override
  public List<byte[]> zrevrangeByScore(final byte[] key, final double max, final double min,
      final int offset, final int count) {
    checkIsInMultiOrPipeline();
    return connection.executeCommand(commandObjects.zrevrangeByScore(key, max, min, offset, count));
  }

  @Override
  public List<byte[]> zrevrangeByScore(final byte[] key, final byte[] max, final byte[] min,
      final int offset, final int count) {
    checkIsInMultiOrPipeline();
    return connection.executeCommand(commandObjects.zrevrangeByScore(key, max, min, offset, count));
  }

  @Override
  public List<Tuple> zrevrangeByScoreWithScores(final byte[] key, final double max, final double min) {
    checkIsInMultiOrPipeline();
    return connection.executeCommand(commandObjects.zrevrangeByScoreWithScores(key, max, min));
  }

  @Override
  public List<Tuple> zrevrangeByScoreWithScores(final byte[] key, final double max,
      final double min, final int offset, final int count) {
    checkIsInMultiOrPipeline();
    return connection.executeCommand(commandObjects.zrevrangeByScoreWithScores(key, max, min, offset, count));
  }

  @Override
  public List<Tuple> zrevrangeByScoreWithScores(final byte[] key, final byte[] max, final byte[] min) {
    checkIsInMultiOrPipeline();
    return connection.executeCommand(commandObjects.zrevrangeByScoreWithScores(key, max, min));
  }

  @Override
  public List<Tuple> zrevrangeByScoreWithScores(final byte[] key, final byte[] max,
      final byte[] min, final int offset, final int count) {
    checkIsInMultiOrPipeline();
    return connection.executeCommand(commandObjects.zrevrangeByScoreWithScores(key, max, min, offset, count));
  }

  /**
   * Remove all elements in the sorted set at key with rank between start and end. Start and end are
   * 0-based with rank 0 being the element with the lowest score. Both start and end can be negative
   * numbers, where they indicate offsets starting at the element with the highest rank. For
   * example: -1 is the element with the highest score, -2 the element with the second highest score
   * and so forth.
   * <p>
   * <b>Time complexity:</b> O(log(N))+O(M) with N being the number of elements in the sorted set
   * and M the number of elements removed by the operation
   * @param key
   * @param start
   * @param stop
   * @return The number of elements removed
   */
  @Override
  public long zremrangeByRank(final byte[] key, final long start, final long stop) {
    checkIsInMultiOrPipeline();
    return connection.executeCommand(commandObjects.zremrangeByRank(key, start, stop));
  }

  /**
   * Remove all the elements in the sorted set at key with a score between min and max (including
   * elements with score equal to min or max).
   * <p>
   * <b>Time complexity:</b>
   * <p>
   * O(log(N))+O(M) with N being the number of elements in the sorted set and M the number of
   * elements removed by the operation
   * @param key
   * @param min
   * @param max
   * @return The number of elements removed
   */
  @Override
  public long zremrangeByScore(final byte[] key, final double min, final double max) {
    checkIsInMultiOrPipeline();
    return connection.executeCommand(commandObjects.zremrangeByScore(key, min, max));
  }

  @Override
  public long zremrangeByScore(final byte[] key, final byte[] min, final byte[] max) {
    checkIsInMultiOrPipeline();
    return connection.executeCommand(commandObjects.zremrangeByScore(key, min, max));
  }

  /**
   * Add multiple sorted sets, This command is similar to ZUNIONSTORE, but instead of storing the
 resulting sorted set, it is returned to the connection.
   * @param params
   * @param keys
   * @return The result of the union
   */
  @Override
  public Set<byte[]> zunion(final ZParams params, final byte[]... keys) {
    checkIsInMultiOrPipeline();
    return connection.executeCommand(commandObjects.zunion(params, keys));
  }

  /**
   * Add multiple sorted sets with scores, This command is similar to ZUNIONSTORE, but instead of storing the
   * resulting sorted set, it is returned to the connection.
   * @param params
   * @param keys
   * @return The result of the union with their scores
   */
  @Override
  public Set<Tuple> zunionWithScores(final ZParams params, final byte[]... keys) {
    checkIsInMultiOrPipeline();
    return connection.executeCommand(commandObjects.zunionWithScores(params, keys));
  }

  /**
   * Creates a union or intersection of N sorted sets given by keys k1 through kN, and stores it at
   * dstkey. It is mandatory to provide the number of input keys N, before passing the input keys
   * and the other (optional) arguments.
   * <p>
   * As the terms imply, the {@link Jedis#zinterstore(byte[], byte[][])} ZINTERSTORE} command
   * requires an element to be present in each of the given inputs to be inserted in the result. The
   * {@link Jedis#zunionstore(byte[], byte[][])} command inserts all elements across all inputs.
   * <p>
   * Using the WEIGHTS option, it is possible to add weight to each input sorted set. This means
   * that the score of each element in the sorted set is first multiplied by this weight before
   * being passed to the aggregation. When this option is not given, all weights default to 1.
   * <p>
   * With the AGGREGATE option, it is possible to specify how the results of the union or
   * intersection are aggregated. This option defaults to SUM, where the score of an element is
   * summed across the inputs where it exists. When this option is set to be either MIN or MAX, the
   * resulting set will contain the minimum or maximum score of an element across the inputs where
   * it exists.
   * <p>
   * <b>Time complexity:</b> O(N) + O(M log(M)) with N being the sum of the sizes of the input
   * sorted sets, and M being the number of elements in the resulting sorted set
   * @param dstkey
   * @param sets
   * @return The number of elements in the sorted set at dstkey
   */
  @Override
  public long zunionstore(final byte[] dstkey, final byte[]... sets) {
    checkIsInMultiOrPipeline();
    return connection.executeCommand(commandObjects.zunionstore(dstkey, sets));
  }

  /**
   * Creates a union or intersection of N sorted sets given by keys k1 through kN, and stores it at
   * dstkey. It is mandatory to provide the number of input keys N, before passing the input keys
   * and the other (optional) arguments.
   * <p>
   * As the terms imply, the {@link Jedis#zinterstore(byte[], byte[][]) ZINTERSTORE} command
   * requires an element to be present in each of the given inputs to be inserted in the result. The
   * {@link Jedis#zunionstore(byte[], byte[][]) ZUNIONSTORE} command inserts all elements across
   * all inputs.
   * <p>
   * Using the WEIGHTS option, it is possible to add weight to each input sorted set. This means
   * that the score of each element in the sorted set is first multiplied by this weight before
   * being passed to the aggregation. When this option is not given, all weights default to 1.
   * <p>
   * With the AGGREGATE option, it is possible to specify how the results of the union or
   * intersection are aggregated. This option defaults to SUM, where the score of an element is
   * summed across the inputs where it exists. When this option is set to be either MIN or MAX, the
   * resulting set will contain the minimum or maximum score of an element across the inputs where
   * it exists.
   * <p>
   * <b>Time complexity:</b> O(N) + O(M log(M)) with N being the sum of the sizes of the input
   * sorted sets, and M being the number of elements in the resulting sorted set
   * @param dstkey
   * @param sets
   * @param params
   * @return The number of elements in the sorted set at dstkey
   */
  @Override
  public long zunionstore(final byte[] dstkey, final ZParams params, final byte[]... sets) {
    checkIsInMultiOrPipeline();
    return connection.executeCommand(commandObjects.zunionstore(dstkey, params, sets));
  }

  /**
   * Intersect multiple sorted sets, This command is similar to ZINTERSTORE, but instead of storing
   * the resulting sorted set, it is returned to the connection.
   * @param params
   * @param keys
   * @return The result of the intersection
   */
  @Override
  public Set<byte[]> zinter(final ZParams params, final byte[]... keys) {
    checkIsInMultiOrPipeline();
    return connection.executeCommand(commandObjects.zinter(params, keys));
  }

  /**
   * Intersect multiple sorted sets, This command is similar to ZINTERSTORE, but instead of storing
   * the resulting sorted set, it is returned to the connection.
   * @param params
   * @param keys
   * @return The result of the intersection with scores
   */
  @Override
  public Set<Tuple> zinterWithScores(final ZParams params, final byte[]... keys) {
    checkIsInMultiOrPipeline();
    return connection.executeCommand(commandObjects.zinterWithScores(params, keys));
  }

  /**
   * Creates a union or intersection of N sorted sets given by keys k1 through kN, and stores it at
   * dstkey. It is mandatory to provide the number of input keys N, before passing the input keys
   * and the other (optional) arguments.
   * <p>
   * As the terms imply, the {@link Jedis#zinterstore(byte[], byte[][]) ZINTERSTORE} command
   * requires an element to be present in each of the given inputs to be inserted in the result. The
   * {@link Jedis#zunionstore(byte[], byte[][]) ZUNIONSTORE} command inserts all elements across all
   * inputs.
   * <p>
   * Using the WEIGHTS option, it is possible to add weight to each input sorted set. This means
   * that the score of each element in the sorted set is first multiplied by this weight before
   * being passed to the aggregation. When this option is not given, all weights default to 1.
   * <p>
   * With the AGGREGATE option, it is possible to specify how the results of the union or
   * intersection are aggregated. This option defaults to SUM, where the score of an element is
   * summed across the inputs where it exists. When this option is set to be either MIN or MAX, the
   * resulting set will contain the minimum or maximum score of an element across the inputs where
   * it exists.
   * <p>
   * <b>Time complexity:</b> O(N) + O(M log(M)) with N being the sum of the sizes of the input
   * sorted sets, and M being the number of elements in the resulting sorted set
   * @param dstkey
   * @param sets
   * @return The number of elements in the sorted set at dstkey
   */
  @Override
  public long zinterstore(final byte[] dstkey, final byte[]... sets) {
    checkIsInMultiOrPipeline();
    return connection.executeCommand(commandObjects.zinterstore(dstkey, sets));
  }

  /**
   * Creates a union or intersection of N sorted sets given by keys k1 through kN, and stores it at
   * dstkey. It is mandatory to provide the number of input keys N, before passing the input keys
   * and the other (optional) arguments.
   * <p>
   * As the terms imply, the {@link Jedis#zinterstore(byte[], byte[][]) ZINTERSTORE} command
   * requires an element to be present in each of the given inputs to be inserted in the result. The
   * {@link Jedis#zunionstore(byte[], byte[][]) ZUNIONSTORE} command inserts all elements across all
   * inputs.
   * <p>
   * Using the WEIGHTS option, it is possible to add weight to each input sorted set. This means
   * that the score of each element in the sorted set is first multiplied by this weight before
   * being passed to the aggregation. When this option is not given, all weights default to 1.
   * <p>
   * With the AGGREGATE option, it is possible to specify how the results of the union or
   * intersection are aggregated. This option defaults to SUM, where the score of an element is
   * summed across the inputs where it exists. When this option is set to be either MIN or MAX, the
   * resulting set will contain the minimum or maximum score of an element across the inputs where
   * it exists.
   * <p>
   * <b>Time complexity:</b> O(N) + O(M log(M)) with N being the sum of the sizes of the input
   * sorted sets, and M being the number of elements in the resulting sorted set
   * @param dstkey
   * @param sets
   * @param params
   * @return The number of elements in the sorted set at dstkey
   */
  @Override
  public long zinterstore(final byte[] dstkey, final ZParams params, final byte[]... sets) {
    checkIsInMultiOrPipeline();
    return connection.executeCommand(commandObjects.zinterstore(dstkey, params, sets));
  }

  @Override
  public long zlexcount(final byte[] key, final byte[] min, final byte[] max) {
    checkIsInMultiOrPipeline();
    return connection.executeCommand(commandObjects.zlexcount(key, min, max));
  }

  @Override
  public List<byte[]> zrangeByLex(final byte[] key, final byte[] min, final byte[] max) {
    checkIsInMultiOrPipeline();
    return connection.executeCommand(commandObjects.zrangeByLex(key, min, max));
  }

  @Override
  public List<byte[]> zrangeByLex(final byte[] key, final byte[] min, final byte[] max,
      final int offset, final int count) {
    checkIsInMultiOrPipeline();
    return connection.executeCommand(commandObjects.zrangeByLex(key, min, max, offset, count));
  }

  @Override
  public List<byte[]> zrevrangeByLex(final byte[] key, final byte[] max, final byte[] min) {
    checkIsInMultiOrPipeline();
    return connection.executeCommand(commandObjects.zrevrangeByLex(key, max, min));
  }

  @Override
  public List<byte[]> zrevrangeByLex(final byte[] key, final byte[] max, final byte[] min,
      final int offset, final int count) {
    checkIsInMultiOrPipeline();
    return connection.executeCommand(commandObjects.zrevrangeByLex(key, max, min, offset, count));
  }

  @Override
  public long zremrangeByLex(final byte[] key, final byte[] min, final byte[] max) {
    checkIsInMultiOrPipeline();
    return connection.executeCommand(commandObjects.zremrangeByLex(key, min, max));
  }

  /**
   * Synchronously save the DB on disk.
   * <p>
   * Save the whole dataset on disk (this means that all the databases are saved, as well as keys
   * with an EXPIRE set (the expire is preserved). The server hangs while the saving is not
   * completed, no connection is served in the meanwhile. An OK code is returned when the DB was
   * fully stored in disk.
   * <p>
   * The background variant of this command is {@link Jedis#bgsave() BGSAVE} that is able to perform
   * the saving in the background while the server continues serving other clients.
   * <p>
   * @return OK
   */
  @Override
  public String save() {
    connection.sendCommand(Command.SAVE);
    return connection.getStatusCodeReply();
  }

  /**
   * Asynchronously save the DB on disk.
   * <p>
   * Save the DB in background. The OK code is immediately returned. Redis forks, the parent
   * continues to server the clients, the child saves the DB on disk then exit. A connection my be able
   * to check if the operation succeeded using the LASTSAVE command.
   * @return OK
   */
  @Override
  public String bgsave() {
    connection.sendCommand(BGSAVE);
    return connection.getStatusCodeReply();
  }

  /**
   * Rewrite the append only file in background when it gets too big. Please for detailed
   * information about the Redis Append Only File check the <a
   * href="http://redis.io/topics/persistence#append-only-file">Append Only File Howto</a>.
   * <p>
   * BGREWRITEAOF rewrites the Append Only File in background when it gets too big. The Redis Append
   * Only File is a Journal, so every operation modifying the dataset is logged in the Append Only
   * File (and replayed at startup). This means that the Append Only File always grows. In order to
   * rebuild its content the BGREWRITEAOF creates a new version of the append only file starting
   * directly form the dataset in memory in order to guarantee the generation of the minimal number
   * of commands needed to rebuild the database.
   * <p>
   * @return OK
   */
  @Override
  public String bgrewriteaof() {
    connection.sendCommand(BGREWRITEAOF);
    return connection.getStatusCodeReply();
  }

  /**
   * Return the UNIX time stamp of the last successfully saving of the dataset on disk.
   * <p>
   * Return the UNIX TIME of the last DB save executed with success. A connection may check if a
   * {@link Jedis#bgsave() BGSAVE} command succeeded reading the LASTSAVE value, then issuing a
   * BGSAVE command and checking at regular intervals every N seconds if LASTSAVE changed.
   * @return An UNIX time stamp
   */
  @Override
  public long lastsave() {
    connection.sendCommand(LASTSAVE);
    return connection.getIntegerReply();
  }

  /**
   * Synchronously save the DB on disk, then shutdown the server.
   * <p>
   * Stop all the clients, save the DB, then quit the server. This commands makes sure that the DB
   * is switched off without the lost of any data. This is not guaranteed if the connection uses
   * simply {@link Jedis#save() SAVE} and then {@link Jedis#quit() QUIT} because other clients may
   * alter the DB data between the two commands.
   * @throws JedisException with the status code reply on error. On success nothing is thrown since
   *         the server quits and the connection is closed.
   */
  @Override
  public void shutdown() throws JedisException {
    connection.sendCommand(SHUTDOWN);
    try {
      throw new JedisException(connection.getStatusCodeReply());
    } catch (JedisConnectionException jce) {
      // expected
      connection.setBroken();
    }
  }

  /**
   * @deprecated Use {@link Jedis#shutdown(redis.clients.jedis.params.ShutdownParams)}.
   */
  @Override
  @Deprecated
  public void shutdown(final SaveMode saveMode) throws JedisException {
    connection.sendCommand(SHUTDOWN, saveMode.getRaw());
    try {
      throw new JedisException(connection.getStatusCodeReply());
    } catch (JedisConnectionException jce) {
      // expected
      connection.setBroken();
    }
  }

  @Override
  public void shutdown(ShutdownParams shutdownParams) throws JedisException {
    connection.sendCommand(new CommandArguments(SHUTDOWN).addParams(shutdownParams));
    try {
      throw new JedisException(connection.getStatusCodeReply());
    } catch (JedisConnectionException jce) {
      // expected
      connection.setBroken();
    }
  }

  @Override
  public String shutdownAbort() {
    connection.sendCommand(SHUTDOWN, ABORT);
    return connection.getStatusCodeReply();
  }

  /**
   * Provide information and statistics about the server.
   * <p>
   * The info command returns different information and statistics about the server in an format
   * that's simple to parse by computers and easy to read by humans.
   * <p>
   * <b>Format of the returned String:</b>
   * <p>
   * All the fields are in the form field:value
   *
   * <pre>
   * edis_version:0.07
   * connected_clients:1
   * connected_slaves:0
   * used_memory:3187
   * changes_since_last_save:0
   * last_save_time:1237655729
   * total_connections_received:1
   * total_commands_processed:1
   * uptime_in_seconds:25
   * uptime_in_days:0
   * </pre>
   *
   * <b>Notes</b>
   * <p>
   * used_memory is returned in bytes, and is the total number of bytes allocated by the program
   * using malloc.
   * <p>
   * uptime_in_days is redundant since the uptime in seconds contains already the full uptime
   * information, this field is only mainly present for humans.
   * <p>
   * changes_since_last_save does not refer to the number of key changes, but to the number of
   * operations that produced some kind of change in the dataset.
   * <p>
   * @return Bulk reply
   */
  @Override
  public String info() {
    connection.sendCommand(Command.INFO);
    return connection.getBulkReply();
  }

  @Override
  public String info(final String section) {
    connection.sendCommand(Command.INFO, section);
    return connection.getBulkReply();
  }

  /**
   * Dump all the received requests in real time.
   * <p>
   * MONITOR is a debugging command that outputs the whole sequence of commands received by the
   * Redis server. is very handy in order to understand what is happening into the database. This
   * command is used directly via telnet.
   * @param jedisMonitor
   */
  public void monitor(final JedisMonitor jedisMonitor) {
//    connection.monitor();
    connection.sendCommand(Command.MONITOR);
    connection.getStatusCodeReply();
    jedisMonitor.proceed(connection);
  }

  /**
   * Change the replication settings.
   * <p>
   * The SLAVEOF command can change the replication settings of a slave on the fly. If a Redis
   * server is already acting as slave, the command SLAVEOF NO ONE will turn off the replication
   * turning the Redis server into a MASTER. In the proper form SLAVEOF hostname port will make the
   * server a slave of the specific server listening at the specified hostname and port.
   * <p>
   * If a server is already a slave of some master, SLAVEOF hostname port will stop the replication
   * against the old server and start the synchronization against the new one discarding the old
   * dataset.
   * <p>
   * The form SLAVEOF no one will stop replication turning the server into a MASTER but will not
   * discard the replication. So if the old master stop working it is possible to turn the slave
   * into a master and set the application to use the new master in read/write. Later when the other
   * Redis server will be fixed it can be configured in order to work as slave.
   * @param host
   * @param port
   * @return OK
   * @deprecated Use {@link Jedis#replicaof(java.lang.String, int)}.
   */
  @Override
  @Deprecated
  public String slaveof(final String host, final int port) {
    connection.sendCommand(SLAVEOF, encode(host), toByteArray(port));
    return connection.getStatusCodeReply();
  }

  /**
   * @deprecated Use {@link Jedis#replicaofNoOne()}.
   */
  @Override
  @Deprecated
  public String slaveofNoOne() {
    connection.sendCommand(SLAVEOF, NO.getRaw(), ONE.getRaw());
    return connection.getStatusCodeReply();
  }

  @Override
  public String replicaof(final String host, final int port) {
    connection.sendCommand(REPLICAOF, encode(host), toByteArray(port));
    return connection.getStatusCodeReply();
  }

  @Override
  public String replicaofNoOne() {
    connection.sendCommand(REPLICAOF, NO.getRaw(), ONE.getRaw());
    return connection.getStatusCodeReply();
  }

  @Override
  public List<Object> roleBinary() {
    checkIsInMultiOrPipeline();
    connection.sendCommand(ROLE);
    return BuilderFactory.RAW_OBJECT_LIST.build(connection.getOne());
  }

  /**
   * Retrieve the configuration of a running Redis server. Not all the configuration parameters are
   * supported.
   * <p>
   * CONFIG GET returns the current configuration parameters. This sub command only accepts a single
   * argument, that is glob style pattern. All the configuration parameters matching this parameter
   * are reported as a list of key-value pairs.
   * <p>
   * <b>Example:</b>
   *
   * <pre>
   * $ redis-cli config get '*'
   * 1. "dbfilename"
   * 2. "dump.rdb"
   * 3. "requirepass"
   * 4. (nil)
   * 5. "masterauth"
   * 6. (nil)
   * 7. "maxmemory"
   * 8. "0\n"
   * 9. "appendfsync"
   * 10. "everysec"
   * 11. "save"
   * 12. "3600 1 300 100 60 10000"
   *
   * $ redis-cli config get 'm*'
   * 1. "masterauth"
   * 2. (nil)
   * 3. "maxmemory"
   * 4. "0\n"
   * </pre>
   * @param pattern
   * @return Bulk reply.
   */
  @Override
  public List<byte[]> configGet(final byte[] pattern) {
    checkIsInMultiOrPipeline();
    connection.sendCommand(CONFIG, Keyword.GET.getRaw(), pattern);
    return connection.getBinaryMultiBulkReply();
  }

  /**
   * Reset the stats returned by INFO
   */
  @Override
  public String configResetStat() {
    checkIsInMultiOrPipeline();
    connection.sendCommand(CONFIG, Keyword.RESETSTAT);
    return connection.getStatusCodeReply();
  }

  /**
   * The CONFIG REWRITE command rewrites the redis.conf file the server was started with, applying
   * the minimal changes needed to make it reflect the configuration currently used by the server,
   * which may be different compared to the original one because of the use of the CONFIG SET
   * command.
   * <p>
   * The rewrite is performed in a very conservative way:
   * <ul>
   * <li>Comments and the overall structure of the original redis.conf are preserved as much as
   * possible.</li>
   * <li>If an option already exists in the old redis.conf file, it will be rewritten at the same
   * position (line number).</li>
   * <li>If an option was not already present, but it is set to its default value, it is not added
   * by the rewrite process.</li>
   * <li>If an option was not already present, but it is set to a non-default value, it is appended
   * at the end of the file.</li>
   * <li>Non used lines are blanked. For instance if you used to have multiple save directives, but
   * the current configuration has fewer or none as you disabled RDB persistence, all the lines will
   * be blanked.</li>
   * </ul>
   * <p>
   * CONFIG REWRITE is also able to rewrite the configuration file from scratch if the original one
   * no longer exists for some reason. However if the server was started without a configuration
   * file at all, the CONFIG REWRITE will just return an error.
   * @return OK when the configuration was rewritten properly. Otherwise an error is returned.
   */
  @Override
  public String configRewrite() {
    checkIsInMultiOrPipeline();
    connection.sendCommand(CONFIG, Keyword.REWRITE);
    return connection.getStatusCodeReply();
  }

  /**
   * Alter the configuration of a running Redis server. Not all the configuration parameters are
   * supported.
   * <p>
   * The list of configuration parameters supported by CONFIG SET can be obtained issuing a
   * {@link Jedis#configGet(byte[]) CONFIG GET *} command.
   * <p>
   * The configuration set using CONFIG SET is immediately loaded by the Redis server that will
   * start acting as specified starting from the next command.
   * <p>
   * <b>Parameters value format</b>
   * <p>
   * The value of the configuration parameter is the same as the one of the same parameter in the
   * Redis configuration file, with the following exceptions:
   * <p>
   * <ul>
   * <li>The save parameter is a list of space-separated integers. Every pair of integers specify
   * the time and number of changes limit to trigger a save. For instance the command CONFIG SET
   * save "3600 10 60 10000" will configure the server to issue a background saving of the RDB file
   * every 3600 seconds if there are at least 10 changes in the dataset, and every 60 seconds if
   * there are at least 10000 changes. To completely disable automatic snapshots just set the
   * parameter as an empty string.
   * <li>All the integer parameters representing memory are returned and accepted only using bytes
   * as unit.
   * </ul>
   * @param parameter
   * @param value
   * @return OK
   */
  @Override
  public String configSet(final byte[] parameter, final byte[] value) {
    checkIsInMultiOrPipeline();
    connection.sendCommand(CONFIG, Keyword.SET.getRaw(), parameter, value);
    return connection.getStatusCodeReply();
  }

  @Override
  public long strlen(final byte[] key) {
    checkIsInMultiOrPipeline();
    return connection.executeCommand(commandObjects.strlen(key));
  }

  @Override
  public LCSMatchResult strAlgoLCSKeys(final byte[] keyA, final byte[] keyB, final StrAlgoLCSParams params) {
    checkIsInMultiOrPipeline();
    return connection.executeCommand(commandObjects.strAlgoLCSKeys(keyA, keyB, params));
  }

  public LCSMatchResult strAlgoLCSStrings(final byte[] strA, final byte[] strB, final StrAlgoLCSParams params) {
    checkIsInMultiOrPipeline();
    return connection.executeCommand(commandObjects.strAlgoLCSStrings(strA, strB, params));
  }

  @Override
  public long lpushx(final byte[] key, final byte[]... strings) {
    checkIsInMultiOrPipeline();
    return connection.executeCommand(commandObjects.lpushx(key, strings));
  }

  /**
   * Undo a {@link Jedis#expire(byte[], long) expire} at turning the expire key into a normal key.
   * <p>
   * Time complexity: O(1)
   * @param key
   * @return 1 if the key is now persist, 0 if the key is not persist (only happens when key not set)
   */
  @Override
  public long persist(final byte[] key) {
    checkIsInMultiOrPipeline();
    return connection.executeCommand(commandObjects.persist(key));
  }

  @Override
  public long rpushx(final byte[] key, final byte[]... strings) {
    checkIsInMultiOrPipeline();
    return connection.executeCommand(commandObjects.rpushx(key, strings));
  }

  @Override
  public byte[] echo(final byte[] string) {
    checkIsInMultiOrPipeline();
    connection.sendCommand(ECHO, string);
    return connection.getBinaryBulkReply();
  }

  @Override
  public long linsert(final byte[] key, final ListPosition where, final byte[] pivot,
      final byte[] value) {
    checkIsInMultiOrPipeline();
    return connection.executeCommand(commandObjects.linsert(key, where, pivot, value));
  }

  /**
   * Pop a value from a list, push it to another list and return it; or block until one is available
   */
  @Override
  public byte[] brpoplpush(final byte[] source, final byte[] destination, final int timeout) {
    checkIsInMultiOrPipeline();
    return connection.executeCommand(commandObjects.brpoplpush(source, destination, timeout));
  }

  /**
   * Sets or clears the bit at offset in the string value stored at key
   */
  @Override
  public boolean setbit(final byte[] key, final long offset, final boolean value) {
    checkIsInMultiOrPipeline();
    return connection.executeCommand(commandObjects.setbit(key, offset, value));
  }

  /**
   * Returns the bit value at offset in the string value stored at key
   */
  @Override
  public boolean getbit(final byte[] key, final long offset) {
    checkIsInMultiOrPipeline();
    return connection.executeCommand(commandObjects.getbit(key, offset));
  }

  @Override
  public long bitpos(final byte[] key, final boolean value) {
    return bitpos(key, value, new BitPosParams());
  }

  @Override
  public long bitpos(final byte[] key, final boolean value, final BitPosParams params) {
    checkIsInMultiOrPipeline();
    return connection.executeCommand(commandObjects.bitpos(key, value, params));
  }

  @Override
  public long setrange(final byte[] key, final long offset, final byte[] value) {
    checkIsInMultiOrPipeline();
    return connection.executeCommand(commandObjects.setrange(key, offset, value));
  }

  @Override
  public byte[] getrange(final byte[] key, final long startOffset, final long endOffset) {
    checkIsInMultiOrPipeline();
    return connection.executeCommand(commandObjects.getrange(key, startOffset, endOffset));
  }

  public long publish(final byte[] channel, final byte[] message) {
    checkIsInMultiOrPipeline();
    return connection.executeCommand(commandObjects.publish(channel, message));
  }

  public void subscribe(BinaryJedisPubSub jedisPubSub, final byte[]... channels) {
    jedisPubSub.proceed(connection, channels);
  }

  public void psubscribe(BinaryJedisPubSub jedisPubSub, final byte[]... patterns) {
    jedisPubSub.proceedWithPatterns(connection, patterns);
  }

  /**
   * Evaluates scripts using the Lua interpreter built into Redis starting from version 2.6.0.
   * @param script
   * @param keys
   * @param args
   * @return Script result
   */
  @Override
  public Object eval(final byte[] script, final List<byte[]> keys, final List<byte[]> args) {
    checkIsInMultiOrPipeline();
    return connection.executeCommand(commandObjects.eval(script, keys, args));
  }

  protected static byte[][] getParamsWithBinary(List<byte[]> keys, List<byte[]> args) {
    final int keyCount = keys.size();
    final int argCount = args.size();
    byte[][] params = new byte[keyCount + argCount][];

    for (int i = 0; i < keyCount; i++)
      params[i] = keys.get(i);

    for (int i = 0; i < argCount; i++)
      params[keyCount + i] = args.get(i);

    return params;
  }

  @Override
  public Object eval(final byte[] script, final int keyCount, final byte[]... params) {
    checkIsInMultiOrPipeline();
    return connection.executeCommand(commandObjects.eval(script, keyCount, params));
  }

  @Override
  public Object eval(final byte[] script) {
    checkIsInMultiOrPipeline();
    return connection.executeCommand(commandObjects.eval(script));
  }

  @Override
  public Object evalsha(final byte[] sha1) {
    checkIsInMultiOrPipeline();
    return connection.executeCommand(commandObjects.evalsha(sha1));
  }

  @Override
  public Object evalsha(final byte[] sha1, final List<byte[]> keys, final List<byte[]> args) {
    checkIsInMultiOrPipeline();
    return connection.executeCommand(commandObjects.evalsha(sha1, keys, args));
  }

  @Override
  public Object evalsha(final byte[] sha1, final int keyCount, final byte[]... params) {
    checkIsInMultiOrPipeline();
    return connection.executeCommand(commandObjects.evalsha(sha1, keyCount, params));
  }

  @Override
  public String scriptFlush() {
    connection.sendCommand(SCRIPT, FLUSH);
    return connection.getStatusCodeReply();
  }

  @Override
  public String scriptFlush(final FlushMode flushMode) {
    connection.sendCommand(SCRIPT, FLUSH.getRaw(), flushMode.getRaw());
    return connection.getStatusCodeReply();
  }

  @Override
  public Boolean scriptExists(final byte[] sha1) {
    byte[][] a = new byte[1][];
    a[0] = sha1;
    return scriptExists(a).get(0);
  }

  @Override
  public List<Boolean> scriptExists(final byte[]... sha1) {
    connection.sendCommand(SCRIPT, joinParameters(Keyword.EXISTS.getRaw(), sha1));
    return BuilderFactory.BOOLEAN_LIST.build(connection.getOne());
  }

  @Override
  public byte[] scriptLoad(final byte[] script) {
    connection.sendCommand(SCRIPT, LOAD.getRaw(), script);
    return connection.getBinaryBulkReply();
  }

  @Override
  public String scriptKill() {
    connection.sendCommand(SCRIPT, KILL);
    return connection.getStatusCodeReply();
  }

  @Override
  public String slowlogReset() {
    connection.sendCommand(SLOWLOG, Keyword.RESET);
    return connection.getBulkReply();
  }

  @Override
  public long slowlogLen() {
    connection.sendCommand(SLOWLOG, LEN);
    return connection.getIntegerReply();
  }

  @Override
  public List<Object> slowlogGetBinary() {
    connection.sendCommand(SLOWLOG, Keyword.GET);
    return connection.getObjectMultiBulkReply();
  }

  @Override
  public List<Object> slowlogGetBinary(final long entries) {
    connection.sendCommand(SLOWLOG, Keyword.GET.getRaw(), toByteArray(entries));
    return connection.getObjectMultiBulkReply();
  }

  @Override
  public Long objectRefcount(final byte[] key) {
    connection.sendCommand(OBJECT, REFCOUNT.getRaw(), key);
    return connection.getIntegerReply();
  }

  @Override
  public byte[] objectEncoding(final byte[] key) {
    connection.sendCommand(OBJECT, ENCODING.getRaw(), key);
    return connection.getBinaryBulkReply();
  }

  @Override
  public Long objectIdletime(final byte[] key) {
    connection.sendCommand(OBJECT, IDLETIME.getRaw(), key);
    return connection.getIntegerReply();
  }

  @Override
  public List<byte[]> objectHelpBinary() {
    connection.sendCommand(OBJECT, HELP);
    return connection.getBinaryMultiBulkReply();
  }

  @Override
  public Long objectFreq(final byte[] key) {
    connection.sendCommand(OBJECT, FREQ.getRaw(), key);
    return connection.getIntegerReply();
  }

  @Override
  public long bitcount(final byte[] key) {
    checkIsInMultiOrPipeline();
    return connection.executeCommand(commandObjects.bitcount(key));
  }

  @Override
  public long bitcount(final byte[] key, final long start, final long end) {
    checkIsInMultiOrPipeline();
    return connection.executeCommand(commandObjects.bitcount(key, start, end));
  }

  @Override
  public long bitcount(final byte[] key, final long start, final long end, final BitCountOption option) {
    checkIsInMultiOrPipeline();
    return connection.executeCommand(commandObjects.bitcount(key, start, end, option));
  }

  @Override
  public long bitop(final BitOP op, final byte[] destKey, final byte[]... srcKeys) {
    checkIsInMultiOrPipeline();
    return connection.executeCommand(commandObjects.bitop(op, destKey, srcKeys));
  }

  @Override
  public byte[] dump(final byte[] key) {
    checkIsInMultiOrPipeline();
    return connection.executeCommand(commandObjects.dump(key));
  }

  @Override
  public String restore(final byte[] key, final long ttl, final byte[] serializedValue) {
    checkIsInMultiOrPipeline();
    return connection.executeCommand(commandObjects.restore(key, ttl, serializedValue));
  }

  @Override
  public String restore(final byte[] key, final long ttl, final byte[] serializedValue,
      final RestoreParams params) {
    checkIsInMultiOrPipeline();
    return connection.executeCommand(commandObjects.restore(key, ttl, serializedValue, params));
  }

  /**
   * Set a timeout on the specified key. After the timeout the key will be automatically deleted by
   * the server. A key with an associated timeout is said to be volatile in Redis terminology.
   * <p>
   * Volatile keys are stored on disk like the other keys, the timeout is persistent too like all
   * the other aspects of the dataset. Saving a dataset containing expires and stopping the server
   * does not stop the flow of time as Redis stores on disk the time when the key will no longer be
   * available as Unix time, and not the remaining milliseconds.
   * <p>
   * Since Redis 2.1.3 you can update the value of the timeout of a key already having an expire
   * set. It is also possible to undo the expire at all turning the key into a normal key using the
   * {@link Jedis#persist(byte[]) PERSIST} command.
   * <p>
   * Time complexity: O(1)
   * @see <a href="http://redis.io/commands/pexpire">PEXPIRE Command</a>
   * @param key
   * @param milliseconds
   * @return 1: the timeout was set. 0: the timeout was not set since
   *         the key already has an associated timeout (this may happen only in Redis versions <
   *         2.1.3, Redis >= 2.1.3 will happily update the timeout), or the key does not exist.
   */
  @Override
  public long pexpire(final byte[] key, final long milliseconds) {
    checkIsInMultiOrPipeline();
    return connection.executeCommand(commandObjects.pexpire(key, milliseconds));
  }

  @Override
  public long pexpireAt(final byte[] key, final long millisecondsTimestamp) {
    checkIsInMultiOrPipeline();
    return connection.executeCommand(commandObjects.pexpireAt(key, millisecondsTimestamp));
  }

  @Override
  public long pttl(final byte[] key) {
    checkIsInMultiOrPipeline();
    return connection.executeCommand(commandObjects.pttl(key));
  }

  /**
   * PSETEX works exactly like {@link Jedis#setex(byte[], long, byte[])} with the sole difference
   * that the expire time is specified in milliseconds instead of seconds. Time complexity: O(1)
   * @param key
   * @param milliseconds
   * @param value
   * @return OK
   */
  @Override
  public String psetex(final byte[] key, final long milliseconds, final byte[] value) {
    checkIsInMultiOrPipeline();
    return connection.executeCommand(commandObjects.psetex(key, milliseconds, value));
  }

  @Override
  public byte[] memoryDoctorBinary() {
    checkIsInMultiOrPipeline();
    connection.sendCommand(MEMORY, DOCTOR);
    return connection.getBinaryBulkReply();
  }

  @Override
  public Long memoryUsage(final byte[] key) {
    checkIsInMultiOrPipeline();
    connection.sendCommand(MEMORY, USAGE.getRaw(), key);
    return connection.getIntegerReply();
  }

  @Override
  public Long memoryUsage(final byte[] key, final int samples) {
    checkIsInMultiOrPipeline();
    connection.sendCommand(MEMORY, USAGE.getRaw(), key, SAMPLES.getRaw(), toByteArray(samples));
    return connection.getIntegerReply();
  }

  @Override
  public String failover() {
    checkIsInMultiOrPipeline();
    connection.sendCommand(Command.FAILOVER);
    connection.setTimeoutInfinite();
    try {
      return connection.getStatusCodeReply();
    } finally {
      connection.rollbackTimeout();
    }
  }

  @Override
  public String failover(FailoverParams failoverParams) {
    checkIsInMultiOrPipeline();
    CommandArguments args = new ClusterCommandArguments(Command.FAILOVER).addParams(failoverParams);
    connection.sendCommand(args);
    connection.setTimeoutInfinite();
    try {
      return connection.getStatusCodeReply();
    } finally {
      connection.rollbackTimeout();
    }
  }

  @Override
  public String failoverAbort() {
    checkIsInMultiOrPipeline();
    connection.sendCommand(Command.FAILOVER, ABORT);
    return connection.getStatusCodeReply();
  }

  @Override
  public byte[] aclWhoAmIBinary() {
    checkIsInMultiOrPipeline();
    connection.sendCommand(ACL, WHOAMI);
    return connection.getBinaryBulkReply();
  }

  @Override
  public byte[] aclGenPassBinary() {
    checkIsInMultiOrPipeline();
    connection.sendCommand(ACL, GENPASS);
    return connection.getBinaryBulkReply();
  }

  @Override
  public byte[] aclGenPassBinary(int bits) {
    checkIsInMultiOrPipeline();
    connection.sendCommand(ACL, GENPASS.getRaw(), toByteArray(bits));
    return connection.getBinaryBulkReply();
  }

  @Override
  public List<byte[]> aclListBinary() {
    checkIsInMultiOrPipeline();
    connection.sendCommand(ACL, LIST);
    return connection.getBinaryMultiBulkReply();
  }

  @Override
  public List<byte[]> aclUsersBinary() {
    checkIsInMultiOrPipeline();
    connection.sendCommand(ACL, USERS);
    return connection.getBinaryMultiBulkReply();
  }

  @Override
  public AccessControlUser aclGetUser(byte[] name) {
    checkIsInMultiOrPipeline();
    connection.sendCommand(ACL, GETUSER.getRaw(), name);
    return BuilderFactory.ACCESS_CONTROL_USER.build(connection.getObjectMultiBulkReply());
  }

  @Override
  public String aclSetUser(byte[] name) {
    checkIsInMultiOrPipeline();
    connection.sendCommand(ACL, SETUSER.getRaw(), name);
    return connection.getStatusCodeReply();
  }

  @Override
  public String aclSetUser(byte[] name, byte[]... keys) {
    checkIsInMultiOrPipeline();
    connection.sendCommand(ACL, joinParameters(SETUSER.getRaw(), name, keys));
    return connection.getStatusCodeReply();
  }

  @Override
  public long aclDelUser(byte[] name) {
    checkIsInMultiOrPipeline();
    connection.sendCommand(ACL, DELUSER.getRaw(), name);
    return connection.getIntegerReply();
  }

  @Override
  public long aclDelUser(byte[] name, byte[]... names) {
    checkIsInMultiOrPipeline();
    connection.sendCommand(ACL, joinParameters(DELUSER.getRaw(), name, names));
    return connection.getIntegerReply();
  }

  @Override
  public List<byte[]> aclCatBinary() {
    checkIsInMultiOrPipeline();
    connection.sendCommand(ACL, CAT);
    return connection.getBinaryMultiBulkReply();
  }

  @Override
  public List<byte[]> aclCat(byte[] category) {
    checkIsInMultiOrPipeline();
    connection.sendCommand(ACL, CAT.getRaw(), category);
    return connection.getBinaryMultiBulkReply();
  }

  @Override
  public List<byte[]> aclLogBinary() {
    checkIsInMultiOrPipeline();
    connection.sendCommand(ACL, LOG);
    return connection.getBinaryMultiBulkReply();
  }

  @Override
  public List<byte[]> aclLogBinary(int limit) {
    checkIsInMultiOrPipeline();
    connection.sendCommand(ACL, LOG.getRaw(), toByteArray(limit));
    return connection.getBinaryMultiBulkReply();
  }

  @Override
  public String aclLogReset() {
    checkIsInMultiOrPipeline();
    connection.sendCommand(ACL, LOG.getRaw(), Keyword.RESET.getRaw());
    return connection.getStatusCodeReply();
  }

  @Override
  public String clientKill(final byte[] ipPort) {
    checkIsInMultiOrPipeline();
    connection.sendCommand(CLIENT, KILL.getRaw(), ipPort);
    return this.connection.getStatusCodeReply();
  }

  @Override
  public String clientKill(final String ip, final int port) {
    return clientKill(ip + ':' + port);
  }

  @Override
  public long clientKill(ClientKillParams params) {
    checkIsInMultiOrPipeline();
    connection.sendCommand(CLIENT, joinParameters(KILL.getRaw(), params.getByteParams()));
    return this.connection.getIntegerReply();
  }

  @Override
  public byte[] clientGetnameBinary() {
    checkIsInMultiOrPipeline();
    connection.sendCommand(CLIENT, GETNAME);
    return connection.getBinaryBulkReply();
  }

  @Override
  public byte[] clientListBinary() {
    checkIsInMultiOrPipeline();
    connection.sendCommand(CLIENT, LIST);
    return connection.getBinaryBulkReply();
  }

  @Override
  public byte[] clientListBinary(ClientType type) {
    checkIsInMultiOrPipeline();
    connection.sendCommand(CLIENT, LIST.getRaw(), type.getRaw());
    return connection.getBinaryBulkReply();
  }

  @Override
  public byte[] clientListBinary(final long... clientIds) {
    checkIsInMultiOrPipeline();
    connection.sendCommand(CLIENT, clientListParams(clientIds));
    return connection.getBinaryBulkReply();
  }

  private byte[][] clientListParams(final long... clientIds) {
    final byte[][] params = new byte[2 + clientIds.length][];
    int index = 0;
    params[index++] = Keyword.LIST.getRaw();
    params[index++] = ID.getRaw();
    for (final long clientId : clientIds) {
      params[index++] = toByteArray(clientId);
    }
    return params;
  }

  @Override
  public byte[] clientInfoBinary() {
    checkIsInMultiOrPipeline();
    connection.sendCommand(CLIENT, Keyword.INFO);
    return connection.getBinaryBulkReply();
  }

  @Override
  public String clientSetname(final byte[] name) {
    checkIsInMultiOrPipeline();
    connection.sendCommand(CLIENT, SETNAME.getRaw(), name);
    return connection.getBulkReply();
  }

  @Override
  public long clientId() {
    checkIsInMultiOrPipeline();
    connection.sendCommand(CLIENT, ID);
    return connection.getIntegerReply();
  }

  /**
   * Unblock a connection blocked in a blocking command from a different connection.
   * @param clientId
   */
  @Override
  public long clientUnblock(final long clientId) {
    checkIsInMultiOrPipeline();
    connection.sendCommand(CLIENT, UNBLOCK.getRaw(), toByteArray(clientId));
    return connection.getIntegerReply();
  }

  /**
   * Unblock a connection blocked in a blocking command from a different connection.
   * @param clientId
   * @param unblockType
   */
  @Override
  public long clientUnblock(final long clientId, final UnblockType unblockType) {
    checkIsInMultiOrPipeline();
    connection.sendCommand(CLIENT, UNBLOCK.getRaw(), toByteArray(clientId), unblockType.getRaw());
    return connection.getIntegerReply();
  }

  @Override
  public String clientPause(final long timeout) {
    checkIsInMultiOrPipeline();
    connection.sendCommand(CLIENT, PAUSE.getRaw(), toByteArray(timeout));
    return connection.getBulkReply();
  }

  @Override
  public String clientPause(final long timeout, final ClientPauseMode mode) {
    checkIsInMultiOrPipeline();
    connection.sendCommand(CLIENT, PAUSE.getRaw(), toByteArray(timeout), mode.getRaw());
    return connection.getBulkReply();
  }

  public List<String> time() {
    checkIsInMultiOrPipeline();
    connection.sendCommand(Command.TIME);
    return connection.getMultiBulkReply();
  }

  @Override
  public String migrate(final String host, final int port, final byte[] key,
      final int destinationDb, final int timeout) {
    checkIsInMultiOrPipeline();
    CommandArguments args = new CommandArguments(MIGRATE).add(host).add(port).key(key).add(destinationDb).add(timeout);
    connection.sendCommand(args);
    return connection.getStatusCodeReply();
  }

  @Override
  public String migrate(final String host, final int port, final int destinationDB,
      final int timeout, final MigrateParams params, final byte[]... keys) {
    checkIsInMultiOrPipeline();
    CommandArguments args = new CommandArguments(MIGRATE).add(host).add(port).add(new byte[0]).add(destinationDB)
        .add(timeout).addParams(params).add(Keyword.KEYS).keys((Object[]) keys);
    connection.sendCommand(args);
    return connection.getStatusCodeReply();
  }

  @Override
  public String migrate(String host, int port, byte[] key, int timeout) {
    checkIsInMultiOrPipeline();
    return connection.executeCommand(commandObjects.migrate(host, port, key, timeout));
  }

  @Override
  public String migrate(String host, int port, int timeout, MigrateParams params, byte[]... keys) {
    checkIsInMultiOrPipeline();
    return connection.executeCommand(commandObjects.migrate(host, port, timeout, params, keys));
  }

  @Override
  public long waitReplicas(final int replicas, final long timeout) {
    checkIsInMultiOrPipeline();
    connection.sendCommand(WAIT, toByteArray(replicas), toByteArray(timeout));
    return connection.getIntegerReply();
  }

  @Override
  public long pfadd(final byte[] key, final byte[]... elements) {
    checkIsInMultiOrPipeline();
    return connection.executeCommand(commandObjects.pfadd(key, elements));
  }

  @Override
  public long pfcount(final byte[] key) {
    checkIsInMultiOrPipeline();
    return connection.executeCommand(commandObjects.pfcount(key));
  }

  @Override
  public String pfmerge(final byte[] destkey, final byte[]... sourcekeys) {
    checkIsInMultiOrPipeline();
    return connection.executeCommand(commandObjects.pfmerge(destkey, sourcekeys));
  }

  @Override
  public long pfcount(final byte[]... keys) {
    checkIsInMultiOrPipeline();
    return connection.executeCommand(commandObjects.pfcount(keys));
  }

  @Override
  public ScanResult<byte[]> scan(final byte[] cursor) {
    checkIsInMultiOrPipeline();
    return connection.executeCommand(commandObjects.scan(cursor));
  }

  @Override
  public ScanResult<byte[]> scan(final byte[] cursor, final ScanParams params) {
    checkIsInMultiOrPipeline();
    return connection.executeCommand(commandObjects.scan(cursor, params));
  }

  @Override
  public ScanResult<byte[]> scan(final byte[] cursor, final ScanParams params, final byte[] type) {
    checkIsInMultiOrPipeline();
    return connection.executeCommand(commandObjects.scan(cursor, params, type));
  }

  @Override
  public ScanResult<Map.Entry<byte[], byte[]>> hscan(final byte[] key, final byte[] cursor) {
    return hscan(key, cursor, new ScanParams());
  }

  @Override
  public ScanResult<Map.Entry<byte[], byte[]>> hscan(final byte[] key, final byte[] cursor,
      final ScanParams params) {
    checkIsInMultiOrPipeline();
    return connection.executeCommand(commandObjects.hscan(key, cursor, params));
  }

  @Override
  public ScanResult<byte[]> sscan(final byte[] key, final byte[] cursor) {
    return sscan(key, cursor, new ScanParams());
  }

  @Override
  public ScanResult<byte[]> sscan(final byte[] key, final byte[] cursor, final ScanParams params) {
    checkIsInMultiOrPipeline();
    return connection.executeCommand(commandObjects.sscan(key, cursor, params));
  }

  @Override
  public ScanResult<Tuple> zscan(final byte[] key, final byte[] cursor) {
    return zscan(key, cursor, new ScanParams());
  }

  @Override
  public ScanResult<Tuple> zscan(final byte[] key, final byte[] cursor, final ScanParams params) {
    checkIsInMultiOrPipeline();
    return connection.executeCommand(commandObjects.zscan(key, cursor, params));
  }

  @Override
  public long geoadd(final byte[] key, final double longitude, final double latitude,
      final byte[] member) {
    checkIsInMultiOrPipeline();
    return connection.executeCommand(commandObjects.geoadd(key, longitude, latitude, member));
  }

  @Override
  public long geoadd(final byte[] key, final Map<byte[], GeoCoordinate> memberCoordinateMap) {
    checkIsInMultiOrPipeline();
    return connection.executeCommand(commandObjects.geoadd(key, memberCoordinateMap));
  }

  @Override
  public long geoadd(final byte[] key, final GeoAddParams params, final Map<byte[], GeoCoordinate> memberCoordinateMap) {
    checkIsInMultiOrPipeline();
    return connection.executeCommand(commandObjects.geoadd(key, params, memberCoordinateMap));
  }

  @Override
  public Double geodist(final byte[] key, final byte[] member1, final byte[] member2) {
    checkIsInMultiOrPipeline();
    return connection.executeCommand(commandObjects.geodist(key, member1, member2));
  }

  @Override
  public Double geodist(final byte[] key, final byte[] member1, final byte[] member2,
      final GeoUnit unit) {
    checkIsInMultiOrPipeline();
    return connection.executeCommand(commandObjects.geodist(key, member1, member2, unit));
  }

  @Override
  public List<byte[]> geohash(final byte[] key, final byte[]... members) {
    checkIsInMultiOrPipeline();
    return connection.executeCommand(commandObjects.geohash(key, members));
  }

  @Override
  public List<GeoCoordinate> geopos(final byte[] key, final byte[]... members) {
    checkIsInMultiOrPipeline();
    return connection.executeCommand(commandObjects.geopos(key, members));
  }

  @Override
  public List<GeoRadiusResponse> georadius(final byte[] key, final double longitude,
      final double latitude, final double radius, final GeoUnit unit) {
    checkIsInMultiOrPipeline();
    return connection.executeCommand(commandObjects.georadius(key, longitude, latitude, radius, unit));
  }

  @Override
  public List<GeoRadiusResponse> georadiusReadonly(final byte[] key, final double longitude,
      final double latitude, final double radius, final GeoUnit unit) {
    checkIsInMultiOrPipeline();
    return connection.executeCommand(commandObjects.georadiusReadonly(key, longitude, latitude, radius, unit));
  }

  @Override
  public List<GeoRadiusResponse> georadius(final byte[] key, final double longitude,
      final double latitude, final double radius, final GeoUnit unit, final GeoRadiusParam param) {
    checkIsInMultiOrPipeline();
    return connection.executeCommand(commandObjects.georadius(key, longitude, latitude, radius, unit, param));
  }

  @Override
  public long georadiusStore(final byte[] key, final double longitude, final double latitude,
      final double radius, final GeoUnit unit, final GeoRadiusParam param,
      final GeoRadiusStoreParam storeParam) {
    checkIsInMultiOrPipeline();
    return connection.executeCommand(commandObjects.georadiusStore(key, longitude, latitude, radius, unit, param, storeParam));
  }

  @Override
  public List<GeoRadiusResponse> georadiusReadonly(final byte[] key, final double longitude,
      final double latitude, final double radius, final GeoUnit unit, final GeoRadiusParam param) {
    checkIsInMultiOrPipeline();
    return connection.executeCommand(commandObjects.georadiusReadonly(key, longitude, latitude, radius, unit, param));
  }

  @Override
  public List<GeoRadiusResponse> georadiusByMember(final byte[] key, final byte[] member,
      final double radius, final GeoUnit unit) {
    checkIsInMultiOrPipeline();
    return connection.executeCommand(commandObjects.georadiusByMember(key, member, radius, unit));
  }

  @Override
  public List<GeoRadiusResponse> georadiusByMemberReadonly(final byte[] key, final byte[] member,
      final double radius, final GeoUnit unit) {
    checkIsInMultiOrPipeline();
    return connection.executeCommand(commandObjects.georadiusByMemberReadonly(key, member, radius, unit));
  }

  @Override
  public List<GeoRadiusResponse> georadiusByMember(final byte[] key, final byte[] member,
      final double radius, final GeoUnit unit, final GeoRadiusParam param) {
    checkIsInMultiOrPipeline();
    return connection.executeCommand(commandObjects.georadiusByMember(key, member, radius, unit, param));
  }

  @Override
  public long georadiusByMemberStore(final byte[] key, final byte[] member, final double radius,
      final GeoUnit unit, final GeoRadiusParam param, final GeoRadiusStoreParam storeParam) {
    checkIsInMultiOrPipeline();
    return connection.executeCommand(commandObjects.georadiusByMemberStore(key, member, radius, unit, param, storeParam));
  }

  @Override
  public List<GeoRadiusResponse> geosearch(byte[] key, byte[] member, double radius, GeoUnit unit) {
    checkIsInMultiOrPipeline();
    return connection.executeCommand(commandObjects.geosearch(key, member, radius, unit));
  }

  @Override
  public List<GeoRadiusResponse> geosearch(byte[] key, GeoCoordinate coord, double radius, GeoUnit unit) {
    checkIsInMultiOrPipeline();
    return connection.executeCommand(commandObjects.geosearch(key, coord, radius, unit));
  }

  @Override
  public List<GeoRadiusResponse> geosearch(byte[] key, byte[] member, double width, double height, GeoUnit unit) {
    checkIsInMultiOrPipeline();
    return connection.executeCommand(commandObjects.geosearch(key, member, width, height, unit));
  }

  @Override
  public List<GeoRadiusResponse> geosearch(byte[] key, GeoCoordinate coord, double width, double height, GeoUnit unit) {
    checkIsInMultiOrPipeline();
    return connection.executeCommand(commandObjects.geosearch(key, coord, width, height, unit));
  }

  @Override
  public List<GeoRadiusResponse> geosearch(byte[] key, GeoSearchParam params) {
    checkIsInMultiOrPipeline();
    return connection.executeCommand(commandObjects.geosearch(key, params));
  }

  @Override
  public long geosearchStore(byte[] dest, byte[] src, byte[] member, double radius, GeoUnit unit) {
    checkIsInMultiOrPipeline();
    return connection.executeCommand(commandObjects.geosearchStore(dest, src, member, radius, unit));
  }

  @Override
  public long geosearchStore(byte[] dest, byte[] src, GeoCoordinate coord, double radius, GeoUnit unit) {
    checkIsInMultiOrPipeline();
    return connection.executeCommand(commandObjects.geosearchStore(dest, src, coord, radius, unit));
  }

  @Override
  public long geosearchStore(byte[] dest, byte[] src, byte[] member, double width, double height, GeoUnit unit) {
    checkIsInMultiOrPipeline();
    return connection.executeCommand(commandObjects.geosearchStore(dest, src, member, width, height, unit));
  }

  @Override
  public long geosearchStore(byte[] dest, byte[] src, GeoCoordinate coord, double width, double height, GeoUnit unit) {
    checkIsInMultiOrPipeline();
    return connection.executeCommand(commandObjects.geosearchStore(dest, src, coord, width, height, unit));
  }

  @Override
  public long geosearchStore(byte[] dest, byte[] src, GeoSearchParam params) {
    checkIsInMultiOrPipeline();
    return connection.executeCommand(commandObjects.geosearchStore(dest, src, params));
  }

  @Override
  public long geosearchStoreStoreDist(byte[] dest, byte[] src, GeoSearchParam params) {
    checkIsInMultiOrPipeline();
    return connection.executeCommand(commandObjects.geosearchStoreStoreDist(dest, src, params));
  }

  @Override
  public List<GeoRadiusResponse> georadiusByMemberReadonly(final byte[] key, final byte[] member,
      final double radius, final GeoUnit unit, final GeoRadiusParam param) {
    checkIsInMultiOrPipeline();
    return connection.executeCommand(commandObjects.georadiusByMemberReadonly(key, member, radius, unit, param));
  }

  @Override
  public List<Long> bitfield(final byte[] key, final byte[]... arguments) {
    checkIsInMultiOrPipeline();
    return connection.executeCommand(commandObjects.bitfield(key, arguments));
  }

  @Override
  public List<Long> bitfieldReadonly(byte[] key, final byte[]... arguments) {
    checkIsInMultiOrPipeline();
    return connection.executeCommand(commandObjects.bitfieldReadonly(key, arguments));
  }

  @Override
  public long hstrlen(final byte[] key, final byte[] field) {
    checkIsInMultiOrPipeline();
    return connection.executeCommand(commandObjects.hstrlen(key, field));
  }

  @Override
  public List<byte[]> xread(XReadParams xReadParams, Entry<byte[], byte[]>... streams) {
    checkIsInMultiOrPipeline();
    return connection.executeCommand(commandObjects.xread(xReadParams, streams));
  }

  @Override
  public List<byte[]> xreadGroup(byte[] groupname, byte[] consumer,
      XReadGroupParams xReadGroupParams, Entry<byte[], byte[]>... streams) {
    checkIsInMultiOrPipeline();
    return connection.executeCommand(commandObjects.xreadGroup(groupname, consumer, xReadGroupParams, streams));
  }

  @Override
  public byte[] xadd(final byte[] key, final XAddParams params, final Map<byte[], byte[]> hash) {
    checkIsInMultiOrPipeline();
    return connection.executeCommand(commandObjects.xadd(key, params, hash));
  }

  @Override
  public long xlen(byte[] key) {
    checkIsInMultiOrPipeline();
    return connection.executeCommand(commandObjects.xlen(key));
  }

  @Override
  public List<byte[]> xrange(byte[] key, byte[] start, byte[] end) {
    checkIsInMultiOrPipeline();
    return connection.executeCommand(commandObjects.xrange(key, start, end));
  }

  @Override
  public List<byte[]> xrange(byte[] key, byte[] start, byte[] end, int count) {
    checkIsInMultiOrPipeline();
    return connection.executeCommand(commandObjects.xrange(key, start, end, count));
  }

  @Override
  public List<byte[]> xrevrange(byte[] key, byte[] end, byte[] start) {
    checkIsInMultiOrPipeline();
    return connection.executeCommand(commandObjects.xrevrange(key, end, start));
  }

  @Override
  public List<byte[]> xrevrange(byte[] key, byte[] end, byte[] start, int count) {
    checkIsInMultiOrPipeline();
    return connection.executeCommand(commandObjects.xrevrange(key, end, start, count));
  }

  @Override
  public long xack(byte[] key, byte[] group, byte[]... ids) {
    checkIsInMultiOrPipeline();
    return connection.executeCommand(commandObjects.xack(key, group, ids));
  }

  @Override
  public String xgroupCreate(byte[] key, byte[] consumer, byte[] id, boolean makeStream) {
    checkIsInMultiOrPipeline();
    return connection.executeCommand(commandObjects.xgroupCreate(key, consumer, id, makeStream));
  }

  @Override
  public String xgroupSetID(byte[] key, byte[] consumer, byte[] id) {
    checkIsInMultiOrPipeline();
    return connection.executeCommand(commandObjects.xgroupSetID(key, consumer, id));
  }

  @Override
  public long xgroupDestroy(byte[] key, byte[] consumer) {
    checkIsInMultiOrPipeline();
    return connection.executeCommand(commandObjects.xgroupDestroy(key, consumer));
  }

  @Override
  public long xgroupDelConsumer(byte[] key, byte[] consumer, byte[] consumerName) {
    checkIsInMultiOrPipeline();
    return connection.executeCommand(commandObjects.xgroupDelConsumer(key, consumer, consumerName));
  }

  @Override
  public long xdel(byte[] key, byte[]... ids) {
    checkIsInMultiOrPipeline();
    return connection.executeCommand(commandObjects.xdel(key, ids));
  }

  @Override
  public long xtrim(byte[] key, long maxLen, boolean approximateLength) {
    checkIsInMultiOrPipeline();
    return connection.executeCommand(commandObjects.xtrim(key, maxLen, approximateLength));
  }

  @Override
  public long xtrim(byte[] key, XTrimParams params) {
    checkIsInMultiOrPipeline();
    return connection.executeCommand(commandObjects.xtrim(key, params));
  }

  /**
   * @deprecated Use {@link Jedis#xpending(byte[], byte[], redis.clients.jedis.params.XPendingParams)}.
   */
  @Override
  @Deprecated
  public List<Object> xpending(byte[] key, byte[] groupname, byte[] start, byte[] end, int count,
      byte[] consumername) {
    checkIsInMultiOrPipeline();
    return connection.executeCommand(commandObjects.xpending(key, groupname, start, end, count, consumername));
  }

  @Override
  public Object xpending(final byte[] key, final byte[] groupname) {
    checkIsInMultiOrPipeline();
    return connection.executeCommand(commandObjects.xpending(key, groupname));
  }

  @Override
  public List<Object> xpending(final byte[] key, final byte[] groupname, final XPendingParams params) {
    checkIsInMultiOrPipeline();
    return connection.executeCommand(commandObjects.xpending(key, groupname, params));
  }

  @Override
  public List<byte[]> xclaim(byte[] key, byte[] group, byte[] consumername, long minIdleTime,
      XClaimParams params, byte[]... ids) {
    checkIsInMultiOrPipeline();
    return connection.executeCommand(commandObjects.xclaim(key, group, consumername, minIdleTime, params, ids));
  }

  @Override
  public List<byte[]> xclaimJustId(byte[] key, byte[] group, byte[] consumername, long minIdleTime,
      XClaimParams params, byte[]... ids) {
    checkIsInMultiOrPipeline();
    return connection.executeCommand(commandObjects.xclaimJustId(key, group, consumername, minIdleTime, params, ids));
  }

  @Override
  public List<Object> xautoclaim(byte[] key, byte[] groupName, byte[] consumerName,
      long minIdleTime, byte[] start, XAutoClaimParams params) {
    checkIsInMultiOrPipeline();
    return connection.executeCommand(commandObjects.xautoclaim(key, groupName, consumerName, minIdleTime, start, params));
  }

  @Override
  public List<Object> xautoclaimJustId(byte[] key, byte[] groupName, byte[] consumerName,
      long minIdleTime, byte[] start, XAutoClaimParams params) {
    checkIsInMultiOrPipeline();
    return connection.executeCommand(commandObjects.xautoclaimJustId(key, groupName, consumerName, minIdleTime, start, params));
  }

  @Override
  public Object xinfoStream(byte[] key) {
    checkIsInMultiOrPipeline();
    return connection.executeCommand(commandObjects.xinfoStream(key));
  }

  @Override
  public Object xinfoStreamFull(byte[] key) {
    checkIsInMultiOrPipeline();
    return connection.executeCommand(commandObjects.xinfoStreamFull(key));
  }

  @Override
  public Object xinfoStreamFull(byte[] key, int count) {
    checkIsInMultiOrPipeline();
    return connection.executeCommand(commandObjects.xinfoStreamFull(key, count));
  }

  @Override
  @Deprecated
  public List<Object> xinfoGroup(byte[] key) {
    checkIsInMultiOrPipeline();
    return connection.executeCommand(commandObjects.xinfoGroup(key));
  }

  @Override
  public List<Object> xinfoGroups(byte[] key) {
    checkIsInMultiOrPipeline();
    return connection.executeCommand(commandObjects.xinfoGroups(key));
  }

  @Override
  public List<Object> xinfoConsumers(byte[] key, byte[] group) {
    checkIsInMultiOrPipeline();
    return connection.executeCommand(commandObjects.xinfoConsumers(key, group));
  }

  public Object sendCommand(ProtocolCommand cmd, byte[]... args) {
    checkIsInMultiOrPipeline();
    connection.sendCommand(cmd, args);
    return connection.getOne();
  }

  public Object sendBlockingCommand(ProtocolCommand cmd, byte[]... args) {
    checkIsInMultiOrPipeline();
    connection.sendCommand(cmd, args);
    connection.setTimeoutInfinite();
    try {
      return connection.getOne();
    } finally {
      connection.rollbackTimeout();
    }
  }

  public Object sendCommand(ProtocolCommand cmd) {
    return sendCommand(cmd, DUMMY_ARRAY);
  }

  /**
   * COPY source destination [DB destination-db] [REPLACE]
   *
   * @param srcKey the source key.
   * @param dstKey the destination key.
   * @param db
   * @param replace
   */
  @Override
  public boolean copy(String srcKey, String dstKey, int db, boolean replace) {
    checkIsInMultiOrPipeline();
    return connection.executeCommand(commandObjects.copy(srcKey, dstKey, db, replace));
  }

  /**
   * COPY source destination [REPLACE]
   *
   * @param srcKey the source key.
   * @param dstKey the destination key.
   * @param replace
   */
  @Override
  public boolean copy(String srcKey, String dstKey, boolean replace) {
    checkIsInMultiOrPipeline();
    return connection.executeCommand(commandObjects.copy(srcKey, dstKey, replace));
  }

  /**
   * Works same as <tt>ping()</tt> but returns argument message instead of <tt>PONG</tt>.
   * @param message
   * @return message
   */
  @Override
  public String ping(final String message) {
    checkIsInMultiOrPipeline();
    connection.sendCommand(Command.PING, message);
    return connection.getBulkReply();
  }

  /**
   * Set the string value as value of the key. The string can't be longer than 1073741824 bytes (1
   * GB).
   * <p>
   * Time complexity: O(1)
   * @param key
   * @param value
   * @return OK
   */
  @Override
  public String set(final String key, final String value) {
    checkIsInMultiOrPipeline();
    return connection.executeCommand(commandObjects.set(key, value));
  }

  /**
   * Set the string value as value of the key. The string can't be longer than 1073741824 bytes (1
   * GB).
   * @param key
   * @param value
   * @param params NX|XX, NX -- Only set the key if it does not already exist. XX -- Only set the
   *          key if it already exists. EX|PX, expire time units: EX = seconds; PX = milliseconds
   * @return OK
   */
  @Override
  public String set(final String key, final String value, final SetParams params) {
    checkIsInMultiOrPipeline();
    return connection.executeCommand(commandObjects.set(key, value, params));
  }

  /**
   * Get the value of the specified key. If the key does not exist the special value 'nil' is
   * returned. If the value stored at key is not a string an error is returned because GET can only
   * handle string values.
   * <p>
   * Time complexity: O(1)
   * @param key
   * @return Bulk reply
   */
  @Override
  public String get(final String key) {
    checkIsInMultiOrPipeline();
    return connection.executeCommand(commandObjects.get(key));
  }

  /**
   * Get the value of key and delete the key. This command is similar to GET, except for the fact
   * that it also deletes the key on success (if and only if the key's value type is a string).
   * <p>
   * Time complexity: O(1)
   * @param key
   * @return The value of key
   */
  @Override
  public String getDel(final String key) {
    checkIsInMultiOrPipeline();
    return connection.executeCommand(commandObjects.getDel(key));
  }

  @Override
  public String getEx(String key, GetExParams params) {
    checkIsInMultiOrPipeline();
    return connection.executeCommand(commandObjects.getEx(key, params));
  }

  /**
   * Test if the specified keys exist. The command returns the number of keys exist.
   * Time complexity: O(N)
   * @param keys
   * @return The number of keys that exist from those specified as <i>keys</i>.
   */
  @Override
  public long exists(final String... keys) {
    checkIsInMultiOrPipeline();
    return connection.executeCommand(commandObjects.exists(keys));
  }

  /**
   * Test if the specified key exists. The command returns true if the key exists, otherwise false is
   * returned. Note that even keys set with an empty string as value will return true. Time
   * complexity: O(1)
   * @param key
   * @return True if the key exists, False otherwise
   */
  @Override
  public boolean exists(final String key) {
    checkIsInMultiOrPipeline();
    return connection.executeCommand(commandObjects.exists(key));
  }

  /**
   * Remove the specified keys. If a given key does not exist no operation is performed for this
   * key. The command returns the number of keys removed. Time complexity: O(1)
   * @param keys
   * @return An integer greater than 0 if one or more keys were removed, 0 if none of the specified keys existed
   */
  @Override
  public long del(final String... keys) {
    checkIsInMultiOrPipeline();
    return connection.executeCommand(commandObjects.del(keys));
  }

  @Override
  public long del(final String key) {
    checkIsInMultiOrPipeline();
    return connection.executeCommand(commandObjects.del(key));
  }

  /**
   * This command is very similar to DEL: it removes the specified keys. Just like DEL a key is
   * ignored if it does not exist. However the command performs the actual memory reclaiming in a
   * different thread, so it is not blocking, while DEL is. This is where the command name comes
   * from: the command just unlinks the keys from the keyspace. The actual removal will happen later
   * asynchronously.
   * <p>
   * Time complexity: O(1) for each key removed regardless of its size. Then the command does O(N)
   * work in a different thread in order to reclaim memory, where N is the number of allocations the
   * deleted objects where composed of.
   * @param keys
   * @return The number of keys that were unlinked
   */
  @Override
  public long unlink(final String... keys) {
    checkIsInMultiOrPipeline();
    return connection.executeCommand(commandObjects.unlink(keys));
  }

  @Override
  public long unlink(final String key) {
    checkIsInMultiOrPipeline();
    return connection.executeCommand(commandObjects.unlink(key));
  }

  /**
   * Return the type of the value stored at key in form of a string. The type can be one of "none",
   * "string", "list", "set". "none" is returned if the key does not exist. Time complexity: O(1)
   * @param key
   * @return "none" if the key does not exist, "string" if the key contains a String value, "list"
   * if the key contains a List value, "set" if the key contains a Set value, "zset" if the key
   * contains a Sorted Set value, "hash" if the key contains a Hash value
   */
  @Override
  public String type(final String key) {
    checkIsInMultiOrPipeline();
    return connection.executeCommand(commandObjects.type(key));
  }

  @Override
  public Set<String> keys(final String pattern) {
    checkIsInMultiOrPipeline();
    return connection.executeCommand(commandObjects.keys(pattern));
  }

  /**
   * Return a randomly selected key from the currently selected DB.
   * <p>
   * Time complexity: O(1)
   * @return Randomly selected key or an empty string if the database is empty
   */
  @Override
  public String randomKey() {
    checkIsInMultiOrPipeline();
    return connection.executeCommand(commandObjects.randomKey());
  }

  /**
   * Atomically renames the key oldkey to newkey. If the source and destination name are the same an
   * error is returned. If newkey already exists it is overwritten.
   * <p>
   * Time complexity: O(1)
   * @param oldkey
   * @param newkey
   * @return OK
   */
  @Override
  public String rename(final String oldkey, final String newkey) {
    checkIsInMultiOrPipeline();
    return connection.executeCommand(commandObjects.rename(oldkey, newkey));
  }

  /**
   * Rename oldkey into newkey but fails if the destination key newkey already exists.
   * <p>
   * Time complexity: O(1)
   * @param oldkey
   * @param newkey
   * @return 1 if the key was renamed, 0 if the target key already exist
   */
  @Override
  public long renamenx(final String oldkey, final String newkey) {
    checkIsInMultiOrPipeline();
    return connection.executeCommand(commandObjects.renamenx(oldkey, newkey));
  }

  /**
   * Set a timeout on the specified key. After the timeout the key will be automatically deleted by
   * the server. A key with an associated timeout is said to be volatile in Redis terminology.
   * <p>
   * Volatile keys are stored on disk like the other keys, the timeout is persistent too like all
   * the other aspects of the dataset. Saving a dataset containing expires and stopping the server
   * does not stop the flow of time as Redis stores on disk the time when the key will no longer be
   * available as Unix time, and not the remaining seconds.
   * <p>
   * Since Redis 2.1.3 you can update the value of the timeout of a key already having an expire
   * set. It is also possible to undo the expire at all turning the key into a normal key using the
   * {@link Jedis#persist(String) PERSIST} command.
   * <p>
   * Time complexity: O(1)
   * @see <a href="http://redis.io/commands/expire">Expire Command</a>
   * @param key
   * @param seconds
   * @return 1: the timeout was set. 0: the timeout was not set since
   *         the key already has an associated timeout (this may happen only in Redis versions &lt;
   *         2.1.3, Redis &gt;= 2.1.3 will happily update the timeout), or the key does not exist.
   */
  @Override
  public long expire(final String key, final long seconds) {
    checkIsInMultiOrPipeline();
    return connection.executeCommand(commandObjects.expire(key, seconds));
  }

  /**
   * EXPIREAT works exactly like {@link Jedis#expire(String, long) EXPIRE} but instead to get the
   * number of seconds representing the Time To Live of the key as a second argument (that is a
   * relative way of specifying the TTL), it takes an absolute one in the form of a UNIX timestamp
   * (Number of seconds elapsed since 1 Gen 1970).
   * <p>
   * EXPIREAT was introduced in order to implement the Append Only File persistence mode so that
   * EXPIRE commands are automatically translated into EXPIREAT commands for the append only file.
   * Of course EXPIREAT can also used by programmers that need a way to simply specify that a given
   * key should expire at a given time in the future.
   * <p>
   * Since Redis 2.1.3 you can update the value of the timeout of a key already having an expire
   * set. It is also possible to undo the expire at all turning the key into a normal key using the
   * {@link Jedis#persist(String) PERSIST} command.
   * <p>
   * Time complexity: O(1)
   * @see <a href="http://redis.io/commands/expire">Expire Command</a>
   * @param key
   * @param unixTime
   * @return 1: the timeout was set. 0: the timeout was not set since
   *         the key already has an associated timeout (this may happen only in Redis versions &lt;
   *         2.1.3, Redis &gt;= 2.1.3 will happily update the timeout), or the key does not exist.
   */
  @Override
  public long expireAt(final String key, final long unixTime) {
    checkIsInMultiOrPipeline();
    return connection.executeCommand(commandObjects.expireAt(key, unixTime));
  }

  /**
   * The TTL command returns the remaining time to live in seconds of a key that has an
   * {@link Jedis#expire(String, long) EXPIRE} set. This introspection capability allows a Redis
   * connection to check how many seconds a given key will continue to be part of the dataset.
   * @param key
   * @return TTL in seconds, or a negative value in order to signal an error

   */
  @Override
  public long ttl(final String key) {
    checkIsInMultiOrPipeline();
    return connection.executeCommand(commandObjects.ttl(key));
  }

  /**
   * Alters the last access time of a key(s). A key is ignored if it does not exist.
   * Time complexity: O(N) where N is the number of keys that will be touched.
   * @param keys
   * @return The number of keys that were touched.
   */
  @Override
  public long touch(final String... keys) {
    checkIsInMultiOrPipeline();
    return connection.executeCommand(commandObjects.touch(keys));
  }

  @Override
  public long touch(final String key) {
    checkIsInMultiOrPipeline();
    return connection.executeCommand(commandObjects.touch(key));
  }

  /**
   * Move the specified key from the currently selected DB to the specified destination DB. Note
   * that this command returns 1 only if the key was successfully moved, and 0 if the target key was
   * already there or if the source key was not found at all, so it is possible to use MOVE as a
   * locking primitive.
   * @param key
   * @param dbIndex
   * @return 1 if the key was moved, 0 if the key was not moved because already present on the target
   * DB or was not found in the current DB
   */
  @Override
  public long move(final String key, final int dbIndex) {
    checkIsInMultiOrPipeline();
    connection.sendCommand(MOVE, encode(key), toByteArray(dbIndex));
    return connection.getIntegerReply();
  }

  /**
   * GETSET is an atomic set this value and return the old value command. Set key to the string
   * value and return the old value stored at key. The string can't be longer than 1073741824 bytes
   * (1 GB).
   * <p>
   * Time complexity: O(1)
   * @param key
   * @param value
   * @return Bulk reply
   */
  @Override
  public String getSet(final String key, final String value) {
    checkIsInMultiOrPipeline();
    return connection.executeCommand(commandObjects.getSet(key, value));
  }

  /**
   * Get the values of all the specified keys. If one or more keys don't exist or is not of type
   * String, a 'nil' value is returned instead of the value of the specified key, but the operation
   * never fails.
   * <p>
   * Time complexity: O(1) for every key
   * @param keys
   * @return Multi bulk reply
   */
  @Override
  public List<String> mget(final String... keys) {
    checkIsInMultiOrPipeline();
    return connection.executeCommand(commandObjects.mget(keys));
  }

  /**
   * SETNX works exactly like {@link Jedis#set(String, String) SET} with the only difference that if
   * the key already exists no operation is performed. SETNX actually means "SET if Not eXists".
   * <p>
   * Time complexity: O(1)
   * @param key
   * @param value
   * @return 1 if the key was set, 0 if the key was not set
   */
  @Override
  public long setnx(final String key, final String value) {
    checkIsInMultiOrPipeline();
    return connection.executeCommand(commandObjects.setnx(key, value));
  }

  /**
   * The command is exactly equivalent to the following group of commands:
   * {@link Jedis#set(String, String) SET} + {@link Jedis#expire(String, long) EXPIRE}. The
   * operation is atomic.
   * <p>
   * Time complexity: O(1)
   * @param key
   * @param seconds
   * @param value
   * @return OK
   */
  @Override
  public String setex(final String key, final long seconds, final String value) {
    checkIsInMultiOrPipeline();
    return connection.executeCommand(commandObjects.setex(key, seconds, value));
  }

  /**
   * Set the the respective keys to the respective values. MSET will replace old values with new
   * values, while {@link Jedis#msetnx(String...) MSETNX} will not perform any operation at all even
   * if just a single key already exists.
   * <p>
   * Because of this semantic MSETNX can be used in order to set different keys representing
   * different fields of an unique logic object in a way that ensures that either all the fields or
   * none at all are set.
   * <p>
   * Both MSET and MSETNX are atomic operations. This means that for instance if the keys A and B
   * are modified, another connection talking to Redis can either see the changes to both A and B at
   * once, or no modification at all.
   * @see Jedis#msetnx(String...)
   * @param keysvalues
   * @return OK
   */
  @Override
  public String mset(final String... keysvalues) {
    checkIsInMultiOrPipeline();
    return connection.executeCommand(commandObjects.mset(keysvalues));
  }

  /**
   * Set the the respective keys to the respective values. {@link Jedis#mset(String...) MSET} will
   * replace old values with new values, while MSETNX will not perform any operation at all even if
   * just a single key already exists.
   * <p>
   * Because of this semantic MSETNX can be used in order to set different keys representing
   * different fields of an unique logic object in a way that ensures that either all the fields or
   * none at all are set.
   * <p>
   * Both MSET and MSETNX are atomic operations. This means that for instance if the keys A and B
   * are modified, another connection talking to Redis can either see the changes to both A and B at
   * once, or no modification at all.
   * @see Jedis#mset(String...)
   * @param keysvalues
   * @return 1 if the all the keys were set, 0 if no key was set (at least one key already existed)
   */
  @Override
  public long msetnx(final String... keysvalues) {
    checkIsInMultiOrPipeline();
    return connection.executeCommand(commandObjects.msetnx(keysvalues));
  }

  /**
   * IDECRBY work just like {@link Jedis#decr(String) INCR} but instead to decrement by 1 the
   * decrement is integer.
   * <p>
   * INCR commands are limited to 64 bit signed integers.
   * <p>
   * Note: this is actually a string operation, that is, in Redis there are not "integer" types.
   * Simply the string stored at the key is parsed as a base 10 64 bit signed integer, incremented,
   * and then converted back as a string.
   * <p>
   * Time complexity: O(1)
   * @see Jedis#incr(String)
   * @see Jedis#decr(String)
   * @see Jedis#incrBy(String, long)
   * @param key
   * @param decrement
   * @return The value of key after the decrement
   */
  @Override
  public long decrBy(final String key, final long decrement) {
    checkIsInMultiOrPipeline();
    return connection.executeCommand(commandObjects.decrBy(key, decrement));
  }

  /**
   * Decrement the number stored at key by one. If the key does not exist or contains a value of a
   * wrong type, set the key to the value of "0" before to perform the decrement operation.
   * <p>
   * INCR commands are limited to 64 bit signed integers.
   * <p>
   * Note: this is actually a string operation, that is, in Redis there are not "integer" types.
   * Simply the string stored at the key is parsed as a base 10 64 bit signed integer, incremented,
   * and then converted back as a string.
   * <p>
   * Time complexity: O(1)
   * @see Jedis#incr(String)
   * @see Jedis#incrBy(String, long)
   * @see Jedis#decrBy(String, long)
   * @param key
   * @return The value of key after the decrement
   */
  @Override
  public long decr(final String key) {
    checkIsInMultiOrPipeline();
    return connection.executeCommand(commandObjects.decr(key));
  }

  /**
   * INCRBY work just like {@link Jedis#incr(String) INCR} but instead to increment by 1 the
   * increment is integer.
   * <p>
   * INCR commands are limited to 64 bit signed integers.
   * <p>
   * Note: this is actually a string operation, that is, in Redis there are not "integer" types.
   * Simply the string stored at the key is parsed as a base 10 64 bit signed integer, incremented,
   * and then converted back as a string.
   * <p>
   * Time complexity: O(1)
   * @see Jedis#incr(String)
   * @see Jedis#decr(String)
   * @see Jedis#decrBy(String, long)
   * @param key
   * @param increment
   * @return The value of key after the increment
   */
  @Override
  public long incrBy(final String key, final long increment) {
    checkIsInMultiOrPipeline();
    return connection.executeCommand(commandObjects.incrBy(key, increment));
  }

  /**
   * INCRBYFLOAT
   * <p>
   * INCRBYFLOAT commands are limited to double precision floating point values.
   * <p>
   * Note: this is actually a string operation, that is, in Redis there are not "double" types.
   * Simply the string stored at the key is parsed as a base double precision floating point value,
   * incremented, and then converted back as a string. There is no DECRYBYFLOAT but providing a
   * negative value will work as expected.
   * <p>
   * Time complexity: O(1)
   * @param key
   * @param increment
   * @return The value of key after the increment
   */
  @Override
  public double incrByFloat(final String key, final double increment) {
    checkIsInMultiOrPipeline();
    return connection.executeCommand(commandObjects.incrByFloat(key, increment));
  }

  /**
   * Increment the number stored at key by one. If the key does not exist or contains a value of a
   * wrong type, set the key to the value of "0" before to perform the increment operation.
   * <p>
   * INCR commands are limited to 64 bit signed integers.
   * <p>
   * Note: this is actually a string operation, that is, in Redis there are not "integer" types.
   * Simply the string stored at the key is parsed as a base 10 64 bit signed integer, incremented,
   * and then converted back as a string.
   * <p>
   * Time complexity: O(1)
   * @see Jedis#incrBy(String, long)
   * @see Jedis#decr(String)
   * @see Jedis#decrBy(String, long)
   * @param key
   * @return The value of key after the increment
   */
  @Override
  public long incr(final String key) {
    checkIsInMultiOrPipeline();
    return connection.executeCommand(commandObjects.incr(key));
  }

  /**
   * If the key already exists and is a string, this command appends the provided value at the end
   * of the string. If the key does not exist it is created and set as an empty string, so APPEND
   * will be very similar to SET in this special case.
   * <p>
   * Time complexity: O(1). The amortized time complexity is O(1) assuming the appended value is
   * small and the already present value is of any size, since the dynamic string library used by
   * Redis will double the free space available on every reallocation.
   * @param key
   * @param value
   * @return The total length of the string after the append operation.
   */
  @Override
  public long append(final String key, final String value) {
    checkIsInMultiOrPipeline();
    return connection.executeCommand(commandObjects.append(key, value));
  }

  /**
   * Return a subset of the string from offset start to offset end (both offsets are inclusive).
   * Negative offsets can be used in order to provide an offset starting from the end of the string.
   * So -1 means the last char, -2 the penultimate and so forth.
   * <p>
   * The function handles out of range requests without raising an error, but just limiting the
   * resulting range to the actual length of the string.
   * <p>
   * Time complexity: O(start+n) (with start being the start index and n the total length of the
   * requested range). Note that the lookup part of this command is O(1) so for small strings this
   * is actually an O(1) command.
   * @param key
   * @param start
   * @param end
   * @return The substring
   */
  @Override
  public String substr(final String key, final int start, final int end) {
    checkIsInMultiOrPipeline();
    return connection.executeCommand(commandObjects.substr(key, start, end));
  }

  /**
   * Set the specified hash field to the specified value.
   * <p>
   * If key does not exist, a new key holding a hash is created.
   * <p>
   * <b>Time complexity:</b> O(1)
   * @param key
   * @param field
   * @param value
   * @return If the field already exists, and the HSET just produced an update of the value, 0 is
   *         returned, otherwise if a new field is created 1 is returned.
   */
  @Override
  public long hset(final String key, final String field, final String value) {
    checkIsInMultiOrPipeline();
    return connection.executeCommand(commandObjects.hset(key, field, value));
  }

  @Override
  public long hset(final String key, final Map<String, String> hash) {
    checkIsInMultiOrPipeline();
    return connection.executeCommand(commandObjects.hset(key, hash));
  }

  /**
   * If key holds a hash, retrieve the value associated to the specified field.
   * <p>
   * If the field is not found or the key does not exist, a special 'nil' value is returned.
   * <p>
   * <b>Time complexity:</b> O(1)
   * @param key
   * @param field
   * @return Bulk reply
   */
  @Override
  public String hget(final String key, final String field) {
    checkIsInMultiOrPipeline();
    return connection.executeCommand(commandObjects.hget(key, field));
  }

  /**
   * Set the specified hash field to the specified value if the field not exists. <b>Time
   * complexity:</b> O(1)
   * @param key
   * @param field
   * @param value
   * @return If the field already exists, 0 is returned, otherwise if a new field is created 1 is
   *         returned.
   */
  @Override
  public long hsetnx(final String key, final String field, final String value) {
    checkIsInMultiOrPipeline();
    return connection.executeCommand(commandObjects.hsetnx(key, field, value));
  }

  /**
   * Set the respective fields to the respective values. HMSET replaces old values with new values.
   * <p>
   * If key does not exist, a new key holding a hash is created.
   * <p>
   * <b>Time complexity:</b> O(N) (with N being the number of fields)
   * @param key
   * @param hash
   * @return Return OK or Exception if hash is empty
   */
  @Override
  public String hmset(final String key, final Map<String, String> hash) {
    checkIsInMultiOrPipeline();
    return connection.executeCommand(commandObjects.hmset(key, hash));
  }

  /**
   * Retrieve the values associated to the specified fields.
   * <p>
   * If some of the specified fields do not exist, nil values are returned. Non existing keys are
   * considered like empty hashes.
   * <p>
   * <b>Time complexity:</b> O(N) (with N being the number of fields)
   * @param key
   * @param fields
   * @return A list of all the values associated with the specified fields, in the same order of the request.
   */
  @Override
  public List<String> hmget(final String key, final String... fields) {
    checkIsInMultiOrPipeline();
    return connection.executeCommand(commandObjects.hmget(key, fields));
  }

  /**
   * Increment the number stored at field in the hash at key by value. If key does not exist, a new
   * key holding a hash is created. If field does not exist or holds a string, the value is set to 0
   * before applying the operation. Since the value argument is signed you can use this command to
   * perform both increments and decrements.
   * <p>
   * The range of values supported by HINCRBY is limited to 64 bit signed integers.
   * <p>
   * <b>Time complexity:</b> O(1)
   * @param key
   * @param field
   * @param value
   * @return The value of key after the increment
   */
  @Override
  public long hincrBy(final String key, final String field, final long value) {
    checkIsInMultiOrPipeline();
    return connection.executeCommand(commandObjects.hincrBy(key, field, value));
  }

  /**
   * Increment the number stored at field in the hash at key by a double precision floating point
   * value. If key does not exist, a new key holding a hash is created. If field does not exist or
   * holds a string, the value is set to 0 before applying the operation. Since the value argument
   * is signed you can use this command to perform both increments and decrements.
   * <p>
   * The range of values supported by HINCRBYFLOAT is limited to double precision floating point
   * values.
   * <p>
   * <b>Time complexity:</b> O(1)
   * @param key
   * @param field
   * @param value
   * @return The new value at field after the increment operation
   */
  @Override
  public double hincrByFloat(final String key, final String field, final double value) {
    checkIsInMultiOrPipeline();
    return connection.executeCommand(commandObjects.hincrByFloat(key, field, value));
  }

  /**
   * Test for existence of a specified field in a hash. <b>Time complexity:</b> O(1)
   * @param key
   * @param field
   * @return True if the hash stored at key contains the specified field, False if the key is
   *         not found or the field is not present.
   */
  @Override
  public boolean hexists(final String key, final String field) {
    checkIsInMultiOrPipeline();
    return connection.executeCommand(commandObjects.hexists(key, field));
  }

  /**
   * Remove the specified field from an hash stored at key.
   * <p>
   * <b>Time complexity:</b> O(1)
   * @param key
   * @param fields
   * @return If the field was present in the hash it is deleted and 1 is returned, otherwise 0 is
   *         returned and no operation is performed.
   */
  @Override
  public long hdel(final String key, final String... fields) {
    checkIsInMultiOrPipeline();
    return connection.executeCommand(commandObjects.hdel(key, fields));
  }

  /**
   * Return the number of items in a hash.
   * <p>
   * <b>Time complexity:</b> O(1)
   * @param key
   * @return The number of entries (fields) contained in the hash stored at key. If the specified
   *         key does not exist, 0 is returned assuming an empty hash.
   */
  @Override
  public long hlen(final String key) {
    checkIsInMultiOrPipeline();
    return connection.executeCommand(commandObjects.hlen(key));
  }

  /**
   * Return all the fields in a hash.
   * <p>
   * <b>Time complexity:</b> O(N), where N is the total number of entries
   * @param key
   * @return All the fields names contained into a hash.
   */
  @Override
  public Set<String> hkeys(final String key) {
    checkIsInMultiOrPipeline();
    return connection.executeCommand(commandObjects.hkeys(key));
  }

  /**
   * Return all the values in a hash.
   * <p>
   * <b>Time complexity:</b> O(N), where N is the total number of entries
   * @param key
   * @return All the fields values contained into a hash.
   */
  @Override
  public List<String> hvals(final String key) {
    checkIsInMultiOrPipeline();
    return connection.executeCommand(commandObjects.hvals(key));
  }

  /**
   * Return all the fields and associated values in a hash.
   * <p>
   * <b>Time complexity:</b> O(N), where N is the total number of entries
   * @param key
   * @return All the fields and values contained into a hash.
   */
  @Override
  public Map<String, String> hgetAll(final String key) {
    checkIsInMultiOrPipeline();
    return connection.executeCommand(commandObjects.hgetAll(key));
  }

  /**
   * Get one random field from a hash.
   * <p>
   * <b>Time complexity:</b> O(N), where N is the number of fields returned
   * @param key
   * @return one random field from a hash.
   */
  @Override
  public String hrandfield(final String key) {
    checkIsInMultiOrPipeline();
    return connection.executeCommand(commandObjects.hrandfield(key));
  }

  /**
   * Get multiple random fields from a hash.
   * <p>
   * <b>Time complexity:</b> O(N), where N is the number of fields returned
   * @param key
   * @param count
   * @return multiple random fields from a hash.
   */
  @Override
  public List<String> hrandfield(final String key, final long count) {
    checkIsInMultiOrPipeline();
    return connection.executeCommand(commandObjects.hrandfield(key, count));
  }

  /**
   * Get one or multiple random fields with values from a hash.
   * <p>
   * <b>Time complexity:</b> O(N), where N is the number of fields returned
   * @param key
   * @param count
   * @return one or multiple random fields with values from a hash.
   */
  @Override
  public Map<String, String> hrandfieldWithValues(final String key, final long count) {
    checkIsInMultiOrPipeline();
    return connection.executeCommand(commandObjects.hrandfieldWithValues(key, count));
  }

  /**
   * Add the string value to the head (LPUSH) or tail (RPUSH) of the list stored at key. If the key
   * does not exist an empty list is created just before the append operation. If the key exists but
   * is not a List an error is returned.
   * <p>
   * Time complexity: O(1)
   * @param key
   * @param strings
   * @return The number of elements inside the list after the push operation
   */
  @Override
  public long rpush(final String key, final String... strings) {
    checkIsInMultiOrPipeline();
    return connection.executeCommand(commandObjects.rpush(key, strings));
  }

  /**
   * Add the string value to the head (LPUSH) or tail (RPUSH) of the list stored at key. If the key
   * does not exist an empty list is created just before the append operation. If the key exists but
   * is not a List an error is returned.
   * <p>
   * Time complexity: O(1)
   * @param key
   * @param strings
   * @return The number of elements inside the list after the push operation
   */
  @Override
  public long lpush(final String key, final String... strings) {
    checkIsInMultiOrPipeline();
    return connection.executeCommand(commandObjects.lpush(key, strings));
  }

  /**
   * Return the length of the list stored at the specified key. If the key does not exist zero is
   * returned (the same behaviour as for empty lists). If the value stored at key is not a list an
   * error is returned.
   * <p>
   * Time complexity: O(1)
   * @param key
   * @return The length of the list
   */
  @Override
  public long llen(final String key) {
    checkIsInMultiOrPipeline();
    return connection.executeCommand(commandObjects.llen(key));
  }

  /**
   * Return the specified elements of the list stored at the specified key. Start and end are
   * zero-based indexes. 0 is the first element of the list (the list head), 1 the next element and
   * so on.
   * <p>
   * For example LRANGE foobar 0 2 will return the first three elements of the list.
   * <p>
   * start and end can also be negative numbers indicating offsets from the end of the list. For
   * example -1 is the last element of the list, -2 the penultimate element and so on.
   * <p>
   * <b>Consistency with range functions in various programming languages</b>
   * <p>
   * Note that if you have a list of numbers from 0 to 100, LRANGE 0 10 will return 11 elements,
   * that is, rightmost item is included. This may or may not be consistent with behavior of
   * range-related functions in your programming language of choice (think Ruby's Range.new,
   * Array#slice or Python's range() function).
   * <p>
   * LRANGE behavior is consistent with one of Tcl.
   * <p>
   * <b>Out-of-range indexes</b>
   * <p>
   * Indexes out of range will not produce an error: if start is over the end of the list, or start
   * &gt; end, an empty list is returned. If end is over the end of the list Redis will threat it
   * just like the last element of the list.
   * <p>
   * Time complexity: O(start+n) (with n being the length of the range and start being the start
   * offset)
   * @param key
   * @param start
   * @param stop
   * @return A list of elements in the specified range
   */
  @Override
  public List<String> lrange(final String key, final long start, final long stop) {
    checkIsInMultiOrPipeline();
    return connection.executeCommand(commandObjects.lrange(key, start, stop));
  }

  /**
   * Trim an existing list so that it will contain only the specified range of elements specified.
   * Start and end are zero-based indexes. 0 is the first element of the list (the list head), 1 the
   * next element and so on.
   * <p>
   * For example LTRIM foobar 0 2 will modify the list stored at foobar key so that only the first
   * three elements of the list will remain.
   * <p>
   * start and end can also be negative numbers indicating offsets from the end of the list. For
   * example -1 is the last element of the list, -2 the penultimate element and so on.
   * <p>
   * Indexes out of range will not produce an error: if start is over the end of the list, or start
   * &gt; end, an empty list is left as value. If end over the end of the list Redis will threat it
   * just like the last element of the list.
   * <p>
   * Hint: the obvious use of LTRIM is together with LPUSH/RPUSH. For example:
   * <p>
   * {@code lpush("mylist", "someelement"); ltrim("mylist", 0, 99); * }
   * <p>
   * The above two commands will push elements in the list taking care that the list will not grow
   * without limits. This is very useful when using Redis to store logs for example. It is important
   * to note that when used in this way LTRIM is an O(1) operation because in the average case just
   * one element is removed from the tail of the list.
   * <p>
   * Time complexity: O(n) (with n being len of list - len of range)
   * @param key
   * @param start
   * @param stop
   * @return OK
   */
  @Override
  public String ltrim(final String key, final long start, final long stop) {
    checkIsInMultiOrPipeline();
    return connection.executeCommand(commandObjects.ltrim(key, start, stop));
  }

  /**
   * Return the specified element of the list stored at the specified key. 0 is the first element, 1
   * the second and so on. Negative indexes are supported, for example -1 is the last element, -2
   * the penultimate and so on.
   * <p>
   * If the value stored at key is not of list type an error is returned. If the index is out of
   * range a 'nil' reply is returned.
   * <p>
   * Note that even if the average time complexity is O(n) asking for the first or the last element
   * of the list is O(1).
   * <p>
   * Time complexity: O(n) (with n being the length of the list)
   * @param key
   * @param index
   * @return The requested element
   */
  @Override
  public String lindex(final String key, final long index) {
    checkIsInMultiOrPipeline();
    return connection.executeCommand(commandObjects.lindex(key, index));
  }

  /**
   * Set a new value as the element at index position of the List at key.
   * <p>
   * Out of range indexes will generate an error.
   * <p>
   * Similarly to other list commands accepting indexes, the index can be negative to access
   * elements starting from the end of the list. So -1 is the last element, -2 is the penultimate,
   * and so forth.
   * <p>
   * <b>Time complexity:</b>
   * <p>
   * O(N) (with N being the length of the list), setting the first or last elements of the list is
   * O(1).
   * @see Jedis#lindex(String, long)
   * @param key
   * @param index
   * @param value
   * @return OK
   */
  @Override
  public String lset(final String key, final long index, final String value) {
    checkIsInMultiOrPipeline();
    return connection.executeCommand(commandObjects.lset(key, index, value));
  }

  /**
   * Remove the first count occurrences of the value element from the list. If count is zero all the
   * elements are removed. If count is negative elements are removed from tail to head, instead to
   * go from head to tail that is the normal behaviour. So for example LREM with count -2 and hello
   * as value to remove against the list (a,b,c,hello,x,hello,hello) will leave the list
   * (a,b,c,hello,x). The number of removed elements is returned as an integer, see below for more
   * information about the returned value. Note that non existing keys are considered like empty
   * lists by LREM, so LREM against non existing keys will always return 0.
   * <p>
   * Time complexity: O(N) (with N being the length of the list)
   * @param key
   * @param count
   * @param value
   * @return The number of removed elements if the operation succeeded
   */
  @Override
  public long lrem(final String key, final long count, final String value) {
    checkIsInMultiOrPipeline();
    return connection.executeCommand(commandObjects.lrem(key, count, value));
  }

  /**
   * Atomically return and remove the first (LPOP) or last (RPOP) element of the list. For example
   * if the list contains the elements "a","b","c" LPOP will return "a" and the list will become
   * "b","c".
   * <p>
   * If the key does not exist or the list is already empty the special value 'nil' is returned.
   * @see Jedis#rpop(String)
   * @param key
   * @return Bulk reply
   */
  @Override
  public String lpop(final String key) {
    checkIsInMultiOrPipeline();
    return connection.executeCommand(commandObjects.lpop(key));
  }

  @Override
  public List<String> lpop(final String key, final int count) {
    checkIsInMultiOrPipeline();
    return connection.executeCommand(commandObjects.lpop(key, count));
  }

  @Override
  public Long lpos(final String key, final String element) {
    checkIsInMultiOrPipeline();
    return connection.executeCommand(commandObjects.lpos(key, element));
  }

  @Override
  public Long lpos(final String key, final String element, final LPosParams params) {
    checkIsInMultiOrPipeline();
    return connection.executeCommand(commandObjects.lpos(key, element, params));
  }

  @Override
  public List<Long> lpos(final String key, final String element, final LPosParams params,
      final long count) {
    checkIsInMultiOrPipeline();
    return connection.executeCommand(commandObjects.lpos(key, element, params, count));
  }

  /**
   * Atomically return and remove the first (LPOP) or last (RPOP) element of the list. For example
   * if the list contains the elements "a","b","c" RPOP will return "c" and the list will become
   * "a","b".
   * <p>
   * If the key does not exist or the list is already empty the special value 'nil' is returned.
   * @see Jedis#lpop(String)
   * @param key
   * @return Bulk reply
   */
  @Override
  public String rpop(final String key) {
    checkIsInMultiOrPipeline();
    return connection.executeCommand(commandObjects.rpop(key));
  }

  @Override
  public List<String> rpop(final String key, final int count) {
    checkIsInMultiOrPipeline();
    return connection.executeCommand(commandObjects.rpop(key, count));
  }

  /**
   * Atomically return and remove the last (tail) element of the srckey list, and push the element
   * as the first (head) element of the dstkey list. For example if the source list contains the
   * elements "a","b","c" and the destination list contains the elements "foo","bar" after an
   * RPOPLPUSH command the content of the two lists will be "a","b" and "c","foo","bar".
   * <p>
   * If the key does not exist or the list is already empty the special value 'nil' is returned. If
   * the srckey and dstkey are the same the operation is equivalent to removing the last element
   * from the list and pushing it as first element of the list, so it's a "list rotation" command.
   * <p>
   * Time complexity: O(1)
   * @param srckey
   * @param dstkey
   * @return Bulk reply
   */
  @Override
  public String rpoplpush(final String srckey, final String dstkey) {
    checkIsInMultiOrPipeline();
    return connection.executeCommand(commandObjects.rpoplpush(srckey, dstkey));
  }

  /**
   * Add the specified member to the set value stored at key. If member is already a member of the
   * set no operation is performed. If key does not exist a new set with the specified member as
   * sole member is created. If the key exists but does not hold a set value an error is returned.
   * <p>
   * Time complexity O(1)
   * @param key
   * @param members
   * @return 1 if the new element was added, 0 if the element was already a member of the set
   */
  @Override
  public long sadd(final String key, final String... members) {
    checkIsInMultiOrPipeline();
    return connection.executeCommand(commandObjects.sadd(key, members));
  }

  /**
   * Return all the members (elements) of the set value stored at key. This is just syntax glue for
   * {@link Jedis#sinter(String...) SINTER}.
   * <p>
   * Time complexity O(N)
   * @param key
   * @return Multi bulk reply
   */
  @Override
  public Set<String> smembers(final String key) {
    checkIsInMultiOrPipeline();
    return connection.executeCommand(commandObjects.smembers(key));
  }

  /**
   * Remove the specified member from the set value stored at key. If member was not a member of the
   * set no operation is performed. If key does not hold a set value an error is returned.
   * <p>
   * Time complexity O(1)
   * @param key
   * @param members
   * @return 1 if the new element was removed, 0 if the new element was not a member of the set
   */
  @Override
  public long srem(final String key, final String... members) {
    checkIsInMultiOrPipeline();
    return connection.executeCommand(commandObjects.srem(key, members));
  }

  /**
   * Remove a random element from a Set returning it as return value. If the Set is empty or the key
   * does not exist, a nil object is returned.
   * <p>
   * The {@link Jedis#srandmember(String)} command does a similar work but the returned element is
   * not removed from the Set.
   * <p>
   * Time complexity O(1)
   * @param key
   * @return Bulk reply
   */
  @Override
  public String spop(final String key) {
    checkIsInMultiOrPipeline();
    return connection.executeCommand(commandObjects.spop(key));
  }

  @Override
  public Set<String> spop(final String key, final long count) {
    checkIsInMultiOrPipeline();
    return connection.executeCommand(commandObjects.spop(key, count));
  }

  /**
   * Move the specified member from the set at srckey to the set at dstkey. This operation is
   * atomic, in every given moment the element will appear to be in the source or destination set
   * for accessing clients.
   * <p>
   * If the source set does not exist or does not contain the specified element no operation is
   * performed and zero is returned, otherwise the element is removed from the source set and added
   * to the destination set. On success one is returned, even if the element was already present in
   * the destination set.
   * <p>
   * An error is raised if the source or destination keys contain a non Set value.
   * <p>
   * Time complexity O(1)
   * @param srckey
   * @param dstkey
   * @param member
   * @return 1 if the element was moved, 0 if the element was not found
   *         on the first set and no operation was performed
   */
  @Override
  public long smove(final String srckey, final String dstkey, final String member) {
    checkIsInMultiOrPipeline();
    return connection.executeCommand(commandObjects.smove(srckey, dstkey, member));
  }

  /**
   * Return the set cardinality (number of elements). If the key does not exist 0 is returned, like
   * for empty sets.
   * @param key
   * @return The cardinality (number of elements) of the set as an integer
   */
  @Override
  public long scard(final String key) {
    checkIsInMultiOrPipeline();
    return connection.executeCommand(commandObjects.scard(key));
  }

  /**
   * Return true if member is a member of the set stored at key, otherwise false is returned.
   * <p>
   * Time complexity O(1)
   * @param key
   * @param member
   * @return True if the element is a member of the set, False otherwise
   */
  @Override
  public boolean sismember(final String key, final String member) {
    checkIsInMultiOrPipeline();
    return connection.executeCommand(commandObjects.sismember(key, member));
  }

  /**
   * Returns whether each member is a member of the set stored at key.
   * <p>
   * Time complexity O(N) where N is the number of elements being checked for membership
   * @param key
   * @param members
   * @return List representing the membership of the given elements, in the same order as they are requested
   */
  @Override
  public List<Boolean> smismember(final String key, final String... members) {
    checkIsInMultiOrPipeline();
    return connection.executeCommand(commandObjects.smismember(key, members));
  }

  /**
   * Return the members of a set resulting from the intersection of all the sets hold at the
   * specified keys. Like in {@link Jedis#lrange(String, long, long) LRANGE} the result is sent to
   * the connection as a multi-bulk reply (see the protocol specification for more information). If
   * just a single key is specified, then this command produces the same result as
   * {@link Jedis#smembers(String) SMEMBERS}. Actually SMEMBERS is just syntax sugar for SINTER.
   * <p>
   * Non existing keys are considered like empty sets, so if one of the keys is missing an empty set
   * is returned (since the intersection with an empty set always is an empty set).
   * <p>
   * Time complexity O(N*M) worst case where N is the cardinality of the smallest set and M the
   * number of sets
   * @param keys
   * @return A set with members of the resulting set
   */
  @Override
  public Set<String> sinter(final String... keys) {
    checkIsInMultiOrPipeline();
    return connection.executeCommand(commandObjects.sinter(keys));
  }

  /**
   * This command works exactly like {@link Jedis#sinter(String...) SINTER} but instead of being
   * returned the resulting set is stored as dstkey.
   * <p>
   * Time complexity O(N*M) worst case where N is the cardinality of the smallest set and M the
   * number of sets
   * @param dstkey
   * @param keys
   * @return The number of elements in the resulting set
   */
  @Override
  public long sinterstore(final String dstkey, final String... keys) {
    checkIsInMultiOrPipeline();
    return connection.executeCommand(commandObjects.sinterstore(dstkey, keys));
  }

  /**
   * This command works exactly like {@link Jedis#sinter(String[]) SINTER} but instead of returning
   * the result set, it returns just the cardinality of the result.
   * <p>
   * Time complexity O(N*M) worst case where N is the cardinality of the smallest
   * @param keys
   * @return The cardinality of the set which would result from the intersection of all the given sets
   */
  @Override
  public long sintercard(String... keys) {
    checkIsInMultiOrPipeline();
    return connection.executeCommand(commandObjects.sintercard(keys));
  }

  /**
   * This command works exactly like {@link Jedis#sinter(String[]) SINTER} but instead of returning
   * the result set, it returns just the cardinality of the result.
   * <p>
   * Time complexity O(N*M) worst case where N is the cardinality of the smallest
   * @param limit If the intersection cardinality reaches limit partway through the computation,
   *              the algorithm will exit and yield limit as the cardinality.
   * @param keys
   * @return The cardinality of the set which would result from the intersection of all the given sets
   */
  @Override
  public long sintercard(int limit, String... keys) {
    checkIsInMultiOrPipeline();
    return connection.executeCommand(commandObjects.sintercard(limit, keys));
  }

  /**
   * Return the members of a set resulting from the union of all the sets hold at the specified
   * keys. Like in {@link Jedis#lrange(String, long, long) LRANGE} the result is sent to the
   * connection as a multi-bulk reply (see the protocol specification for more information). If just
   * a single key is specified, then this command produces the same result as
   * {@link Jedis#smembers(String) SMEMBERS}.
   * <p>
   * Non existing keys are considered like empty sets.
   * <p>
   * Time complexity O(N) where N is the total number of elements in all the provided sets
   * @param keys
   * @return A set with members of the resulting set
   */
  @Override
  public Set<String> sunion(final String... keys) {
    checkIsInMultiOrPipeline();
    return connection.executeCommand(commandObjects.sunion(keys));
  }

  /**
   * This command works exactly like {@link Jedis#sunion(String...) SUNION} but instead of being
   * returned the resulting set is stored as dstkey. Any existing value in dstkey will be
   * over-written.
   * <p>
   * Time complexity O(N) where N is the total number of elements in all the provided sets
   * @param dstkey
   * @param keys
   * @return The number of elements in the resulting set
   */
  @Override
  public long sunionstore(final String dstkey, final String... keys) {
    checkIsInMultiOrPipeline();
    return connection.executeCommand(commandObjects.sunionstore(dstkey, keys));
  }

  /**
   * Return the difference between the Set stored at key1 and all the Sets key2, ..., keyN
   * <p>
   * <b>Example:</b>
   *
   * <pre>
   * key1 = [x, a, b, c]
   * key2 = [c]
   * key3 = [a, d]
   * SDIFF key1,key2,key3 =&gt; [x, b]
   * </pre>
   *
   * Non existing keys are considered like empty sets.
   * <p>
   * <b>Time complexity:</b>
   * <p>
   * O(N) with N being the total number of elements of all the sets
   * @param keys
   * @return A set with members of the resulting set
   */
  @Override
  public Set<String> sdiff(final String... keys) {
    checkIsInMultiOrPipeline();
    return connection.executeCommand(commandObjects.sdiff(keys));
  }

  /**
   * This command works exactly like {@link Jedis#sdiff(String...) SDIFF} but instead of being
   * returned the resulting set is stored in dstkey.
   * @param dstkey
   * @param keys
   * @return The number of elements in the resulting set
   */
  @Override
  public long sdiffstore(final String dstkey, final String... keys) {
    checkIsInMultiOrPipeline();
    return connection.executeCommand(commandObjects.sdiffstore(dstkey, keys));
  }

  /**
   * Return a random element from a Set, without removing the element. If the Set is empty or the
   * key does not exist, a nil object is returned.
   * <p>
   * The SPOP command does a similar work but the returned element is popped (removed) from the Set.
   * <p>
   * Time complexity O(1)
   * @param key
   * @return The randomly selected element
   */
  @Override
  public String srandmember(final String key) {
    checkIsInMultiOrPipeline();
    return connection.executeCommand(commandObjects.srandmember(key));
  }

  /**
   * Return a random elements from a Set, without removing the elements. If the Set is empty or the
   * key does not exist, an empty list is returned.
   * <p>
   * The SPOP command does a similar work but the returned elements is popped (removed) from the Set.
   * <p>
   * Time complexity O(1)
   * @param key
   * @param count if positive, return an array of distinct elements.
   *        If negative the behavior changes and the command is allowed to
   *        return the same element multiple times  
   * @return A list of randomly selected elements
   */
  @Override
  public List<String> srandmember(final String key, final int count) {
    checkIsInMultiOrPipeline();
    return connection.executeCommand(commandObjects.srandmember(key, count));
  }

  /**
   * Add the specified member having the specified score to the sorted set stored at key. If member
   * is already a member of the sorted set the score is updated, and the element reinserted in the
   * right position to ensure sorting. If key does not exist a new sorted set with the specified
   * member as sole member is created. If the key exists but does not hold a sorted set value an
   * error is returned.
   * <p>
   * The score value can be the string representation of a double precision floating point number.
   * <p>
   * Time complexity O(log(N)) with N being the number of elements in the sorted set
   * @param key
   * @param score
   * @param member
   * @return 1 if the new element was added, 0 if the element was already a member of the sorted
   * set and the score was updated
   */
  @Override
  public long zadd(final String key, final double score, final String member) {
    checkIsInMultiOrPipeline();
    return connection.executeCommand(commandObjects.zadd(key, score, member));
  }

  @Override
  public long zadd(final String key, final double score, final String member,
      final ZAddParams params) {
    checkIsInMultiOrPipeline();
    return connection.executeCommand(commandObjects.zadd(key, score, member, params));
  }

  @Override
  public long zadd(final String key, final Map<String, Double> scoreMembers) {
    checkIsInMultiOrPipeline();
    return connection.executeCommand(commandObjects.zadd(key, scoreMembers));
  }

  @Override
  public long zadd(final String key, final Map<String, Double> scoreMembers, final ZAddParams params) {
    checkIsInMultiOrPipeline();
    return connection.executeCommand(commandObjects.zadd(key, scoreMembers, params));
  }

  @Override
  public Double zaddIncr(final String key, final double score, final String member, final ZAddParams params) {
    checkIsInMultiOrPipeline();
    return connection.executeCommand(commandObjects.zaddIncr(key, score, member, params));
  }

  @Override
  public Set<String> zdiff(String... keys) {
    checkIsInMultiOrPipeline();
    return connection.executeCommand(commandObjects.zdiff(keys));
  }

  @Override
  public Set<Tuple> zdiffWithScores(String... keys) {
    checkIsInMultiOrPipeline();
    return connection.executeCommand(commandObjects.zdiffWithScores(keys));
  }

  @Override
  public long zdiffStore(final String dstkey, final String... keys) {
    checkIsInMultiOrPipeline();
    return connection.executeCommand(commandObjects.zdiffStore(dstkey, keys));
  }

  @Override
  public List<String> zrange(final String key, final long start, final long stop) {
    checkIsInMultiOrPipeline();
    return connection.executeCommand(commandObjects.zrange(key, start, stop));
  }

  /**
   * Remove the specified member from the sorted set value stored at key. If member was not a member
   * of the set no operation is performed. If key does not hold a set value an error is returned.
   * <p>
   * Time complexity O(log(N)) with N being the number of elements in the sorted set
   * @param key
   * @param members
   * @return 1 if the new element was removed, 0 if the new element was not a member of the set
   */
  @Override
  public long zrem(final String key, final String... members) {
    checkIsInMultiOrPipeline();
    return connection.executeCommand(commandObjects.zrem(key, members));
  }

  /**
   * If member already exists in the sorted set adds the increment to its score and updates the
   * position of the element in the sorted set accordingly. If member does not already exist in the
   * sorted set it is added with increment as score (that is, like if the previous score was
   * virtually zero). If key does not exist a new sorted set with the specified member as sole
   * member is created. If the key exists but does not hold a sorted set value an error is returned.
   * <p>
   * The score value can be the string representation of a double precision floating point number.
   * It's possible to provide a negative value to perform a decrement.
   * <p>
   * For an introduction to sorted sets check the Introduction to Redis data types page.
   * <p>
   * Time complexity O(log(N)) with N being the number of elements in the sorted set
   * @param key
   * @param increment
   * @param member
   * @return The new score
   */
  @Override
  public double zincrby(final String key, final double increment, final String member) {
    checkIsInMultiOrPipeline();
    return connection.executeCommand(commandObjects.zincrby(key, increment, member));
  }

  @Override
  public Double zincrby(final String key, final double increment, final String member,
      final ZIncrByParams params) {
    checkIsInMultiOrPipeline();
    return connection.executeCommand(commandObjects.zincrby(key, increment, member, params));
  }

  /**
   * Return the rank (or index) of member in the sorted set at key, with scores being ordered from
   * low to high.
   * <p>
   * When the given member does not exist in the sorted set, the special value 'nil' is returned.
   * The returned rank (or index) of the member is 0-based for both commands.
   * <p>
   * <b>Time complexity:</b>
   * <p>
   * O(log(N))
   * @see Jedis#zrevrank(String, String)
   * @param key
   * @param member
   * @return The element as an integer if the element exists. A 'nil' bulk reply if there is no such element.
   */
  @Override
  public Long zrank(final String key, final String member) {
    checkIsInMultiOrPipeline();
    return connection.executeCommand(commandObjects.zrank(key, member));
  }

  /**
   * Return the rank (or index) of member in the sorted set at key, with scores being ordered from
   * high to low.
   * <p>
   * When the given member does not exist in the sorted set, the special value 'nil' is returned.
   * The returned rank (or index) of the member is 0-based for both commands.
   * <p>
   * <b>Time complexity:</b>
   * <p>
   * O(log(N))
   * @see Jedis#zrank(String, String)
   * @param key
   * @param member
   * @return The element as an integer if the element exists. A 'nil' bulk reply if there is no such element.
   */
  @Override
  public Long zrevrank(final String key, final String member) {
    checkIsInMultiOrPipeline();
    return connection.executeCommand(commandObjects.zrevrank(key, member));
  }

  @Override
  public List<String> zrevrange(final String key, final long start, final long stop) {
    checkIsInMultiOrPipeline();
    return connection.executeCommand(commandObjects.zrevrange(key, start, stop));
  }

  @Override
  public List<Tuple> zrangeWithScores(final String key, final long start, final long stop) {
    checkIsInMultiOrPipeline();
    return connection.executeCommand(commandObjects.zrangeWithScores(key, start, stop));
  }

  @Override
  public List<Tuple> zrevrangeWithScores(final String key, final long start, final long stop) {
    checkIsInMultiOrPipeline();
    return connection.executeCommand(commandObjects.zrevrangeWithScores(key, start, stop));
  }

  @Override
  public List<String> zrange(String key, ZRangeParams zRangeParams) {
    checkIsInMultiOrPipeline();
    return connection.executeCommand(commandObjects.zrange(key, zRangeParams));
  }

  @Override
  public List<Tuple> zrangeWithScores(String key, ZRangeParams zRangeParams) {
    checkIsInMultiOrPipeline();
    return connection.executeCommand(commandObjects.zrangeWithScores(key, zRangeParams));
  }

  @Override
  public long zrangestore(String dest, String src, ZRangeParams zRangeParams) {
    checkIsInMultiOrPipeline();
    return connection.executeCommand(commandObjects.zrangestore(dest, src, zRangeParams));
  }

  @Override
  public String zrandmember(final String key) {
    checkIsInMultiOrPipeline();
    return connection.executeCommand(commandObjects.zrandmember(key));
  }

  @Override
  public List<String> zrandmember(final String key, final long count) {
    checkIsInMultiOrPipeline();
    return connection.executeCommand(commandObjects.zrandmember(key, count));
  }

  @Override
  public List<Tuple> zrandmemberWithScores(final String key, final long count) {
    checkIsInMultiOrPipeline();
    return connection.executeCommand(commandObjects.zrandmemberWithScores(key, count));
  }

  /**
   * Return the sorted set cardinality (number of elements). If the key does not exist 0 is
   * returned, like for empty sorted sets.
   * <p>
   * Time complexity O(1)
   * @param key
   * @return The cardinality (number of elements) of the set as an integer
   */
  @Override
  public long zcard(final String key) {
    checkIsInMultiOrPipeline();
    return connection.executeCommand(commandObjects.zcard(key));
  }

  /**
   * Return the score of the specified element of the sorted set at key. If the specified element
   * does not exist in the sorted set, or the key does not exist at all, a special 'nil' value is
   * returned.
   * <p>
   * <b>Time complexity:</b> O(1)
   * @param key
   * @param member
   * @return The score
   */
  @Override
  public Double zscore(final String key, final String member) {
    checkIsInMultiOrPipeline();
    return connection.executeCommand(commandObjects.zscore(key, member));
  }

  /**
   * Returns the scores associated with the specified members in the sorted set stored at key. For
   * every member that does not exist in the sorted set, a nil value is returned.
   * <p>
   * <b>Time complexity:</b> O(N) where N is the number of members being requested.
   * @param key
   * @param members
   * @return The scores
   */
  @Override
  public List<Double> zmscore(final String key, final String... members) {
    checkIsInMultiOrPipeline();
    return connection.executeCommand(commandObjects.zmscore(key, members));
  }

  @Override
  public Tuple zpopmax(final String key) {
    checkIsInMultiOrPipeline();
    return connection.executeCommand(commandObjects.zpopmax(key));
  }

  @Override
  public List<Tuple> zpopmax(final String key, final int count) {
    checkIsInMultiOrPipeline();
    return connection.executeCommand(commandObjects.zpopmax(key, count));
  }

  @Override
  public Tuple zpopmin(final String key) {
    checkIsInMultiOrPipeline();
    return connection.executeCommand(commandObjects.zpopmin(key));
  }

  @Override
  public List<Tuple> zpopmin(final String key, final int count) {
    checkIsInMultiOrPipeline();
    return connection.executeCommand(commandObjects.zpopmin(key, count));
  }

  public String watch(final String... keys) {
    checkIsInMultiOrPipeline();
    connection.sendCommand(WATCH, keys);
//    return connection.getStatusCodeReply();
    String status = connection.getStatusCodeReply();
    isInWatch = true;
    return status;
  }

  /**
   * Sort a Set or a List.
   * <p>
   * Sort the elements contained in the List, Set, or Sorted Set value at key. By default sorting is
   * numeric with elements being compared as double precision floating point numbers. This is the
   * simplest form of SORT.
   * @see Jedis#sort(String, String)
   * @see Jedis#sort(String, SortingParams)
   * @see Jedis#sort(String, SortingParams, String)
   * @param key
   * @return Assuming the Set/List at key contains a list of numbers, the return value will be the
   *         list of numbers ordered from the smallest to the biggest number.
   */
  @Override
  public List<String> sort(final String key) {
    checkIsInMultiOrPipeline();
    return connection.executeCommand(commandObjects.sort(key));
  }

  /**
   * Sort a Set or a List accordingly to the specified parameters.
   * <p>
   * <b>examples:</b>
   * <p>
   * Given are the following sets and key/values:
   *
   * <pre>
   * x = [1, 2, 3]
   * y = [a, b, c]
   *
   * k1 = z
   * k2 = y
   * k3 = x
   *
   * w1 = 9
   * w2 = 8
   * w3 = 7
   * </pre>
   *
   * Sort Order:
   *
   * <pre>
   * sort(x) or sort(x, sp.asc())
   * -&gt; [1, 2, 3]
   *
   * sort(x, sp.desc())
   * -&gt; [3, 2, 1]
   *
   * sort(y)
   * -&gt; [c, a, b]
   *
   * sort(y, sp.alpha())
   * -&gt; [a, b, c]
   *
   * sort(y, sp.alpha().desc())
   * -&gt; [c, a, b]
   * </pre>
   *
   * Limit (e.g. for Pagination):
   *
   * <pre>
   * sort(x, sp.limit(0, 2))
   * -&gt; [1, 2]
   *
   * sort(y, sp.alpha().desc().limit(1, 2))
   * -&gt; [b, a]
   * </pre>
   *
   * Sorting by external keys:
   *
   * <pre>
   * sort(x, sb.by(w*))
   * -&gt; [3, 2, 1]
   *
   * sort(x, sb.by(w*).desc())
   * -&gt; [1, 2, 3]
   * </pre>
   *
   * Getting external keys:
   *
   * <pre>
   * sort(x, sp.by(w*).get(k*))
   * -&gt; [x, y, z]
   *
   * sort(x, sp.by(w*).get(#).get(k*))
   * -&gt; [3, x, 2, y, 1, z]
   * </pre>
   * @see Jedis#sort(String)
   * @see Jedis#sort(String, SortingParams, String)
   * @param key
<<<<<<< HEAD
   * @param sortingParameters
   * @return a list of sorted elements
=======
   * @param sortingParams
   * @return a list of sorted elements.
>>>>>>> 1a451e4b
   */
  @Override
  public List<String> sort(final String key, final SortingParams sortingParams) {
    checkIsInMultiOrPipeline();
    return connection.executeCommand(commandObjects.sort(key, sortingParams));
  }

  /**
   * Sort a Set or a List accordingly to the specified parameters and store the result at dstkey.
   * @see Jedis#sort(String, SortingParams)
   * @see Jedis#sort(String)
   * @see Jedis#sort(String, String)
   * @param key
   * @param sortingParams
   * @param dstkey
   * @return The number of elements of the list at dstkey
   */
  @Override
  public long sort(final String key, final SortingParams sortingParams, final String dstkey) {
    checkIsInMultiOrPipeline();
    return connection.executeCommand(commandObjects.sort(key, sortingParams, dstkey));
  }

  @Override
  public List<String> sortReadonly(String key, SortingParams sortingParams) {
    checkIsInMultiOrPipeline();
    return connection.executeCommand(commandObjects.sortReadonly(key, sortingParams));
  }

  /**
   * Sort a Set or a List and Store the Result at dstkey.
   * <p>
   * Sort the elements contained in the List, Set, or Sorted Set value at key and store the result
   * at dstkey. By default sorting is numeric with elements being compared as double precision
   * floating point numbers. This is the simplest form of SORT.
   * @see Jedis#sort(String)
   * @see Jedis#sort(String, SortingParams)
   * @see Jedis#sort(String, SortingParams, String)
   * @param key
   * @param dstkey
   * @return The number of elements of the list at dstkey
   */
  @Override
  public long sort(final String key, final String dstkey) {
    checkIsInMultiOrPipeline();
    return connection.executeCommand(commandObjects.sort(key, dstkey));
  }

  @Override
  public String lmove(final String srcKey, final String dstKey, final ListDirection from,
      final ListDirection to) {
    checkIsInMultiOrPipeline();
    return connection.executeCommand(commandObjects.lmove(srcKey, dstKey, from, to));
  }

  @Override
  public String blmove(final String srcKey, final String dstKey, final ListDirection from,
      final ListDirection to, final double timeout) {
    checkIsInMultiOrPipeline();
    return connection.executeCommand(commandObjects.blmove(srcKey, dstKey, from, to, timeout));
  }

  /**
   * BLPOP (and BRPOP) is a blocking list pop primitive. You can see this commands as blocking
   * versions of LPOP and RPOP able to block if the specified keys don't exist or contain empty
   * lists.
   * <p>
   * The following is a description of the exact semantic. We describe BLPOP but the two commands
   * are identical, the only difference is that BLPOP pops the element from the left (head) of the
   * list, and BRPOP pops from the right (tail).
   * <p>
   * <b>Non blocking behavior</b>
   * <p>
   * When BLPOP is called, if at least one of the specified keys contain a non empty list, an
   * element is popped from the head of the list and returned to the caller together with the name
   * of the key (BLPOP returns a two elements array, the first element is the key, the second the
   * popped value).
   * <p>
   * Keys are scanned from left to right, so for instance if you issue BLPOP list1 list2 list3 0
   * against a dataset where list1 does not exist but list2 and list3 contain non empty lists, BLPOP
   * guarantees to return an element from the list stored at list2 (since it is the first non empty
   * list starting from the left).
   * <p>
   * <b>Blocking behavior</b>
   * <p>
   * If none of the specified keys exist or contain non empty lists, BLPOP blocks until some other
   * connection performs a LPUSH or an RPUSH operation against one of the lists.
   * <p>
   * Once new data is present on one of the lists, the connection finally returns with the name of the
   * key unblocking it and the popped value.
   * <p>
   * When blocking, if a non-zero timeout is specified, the connection will unblock returning a nil
   * special value if the specified amount of seconds passed without a push operation against at
   * least one of the specified keys.
   * <p>
   * The timeout argument is interpreted as an integer value. A timeout of zero means instead to
   * block forever.
   * <p>
   * <b>Multiple clients blocking for the same keys</b>
   * <p>
   * Multiple clients can block for the same key. They are put into a queue, so the first to be
   * served will be the one that started to wait earlier, in a first-blpopping first-served fashion.
   * <p>
   * <b>blocking POP inside a MULTI/EXEC transaction</b>
   * <p>
   * BLPOP and BRPOP can be used with pipelining (sending multiple commands and reading the replies
   * in batch), but it does not make sense to use BLPOP or BRPOP inside a MULTI/EXEC block (a Redis
   * transaction).
   * <p>
   * The behavior of BLPOP inside MULTI/EXEC when the list is empty is to return a multi-bulk nil
   * reply, exactly what happens when the timeout is reached. If you like science fiction, think at
   * it like if inside MULTI/EXEC the time will flow at infinite speed :)
   * <p>
   * Time complexity: O(1)
   * @see Jedis#brpop(int, String...)
   * @param timeout
   * @param keys
   * @return BLPOP returns a two-elements array via a multi bulk reply in order to return both the
   *         unblocking key and the popped value.
   *         <p>
         When a non-zero timeout is specified, and the BLPOP operation timed out, the return
         value is a nil multi bulk reply. Most connection values will return false or nil
         accordingly to the programming language used.
   */
  @Override
  public List<String> blpop(final int timeout, final String... keys) {
    checkIsInMultiOrPipeline();
    return connection.executeCommand(commandObjects.blpop(timeout, keys));
  }

  @Override
  public KeyedListElement blpop(final double timeout, final String... keys) {
    checkIsInMultiOrPipeline();
    return connection.executeCommand(commandObjects.blpop(timeout, keys));
  }

  /**
   * BLPOP (and BRPOP) is a blocking list pop primitive. You can see this commands as blocking
   * versions of LPOP and RPOP able to block if the specified keys don't exist or contain empty
   * lists.
   * <p>
   * The following is a description of the exact semantic. We describe BLPOP but the two commands
   * are identical, the only difference is that BLPOP pops the element from the left (head) of the
   * list, and BRPOP pops from the right (tail).
   * <p>
   * <b>Non blocking behavior</b>
   * <p>
   * When BLPOP is called, if at least one of the specified keys contain a non empty list, an
   * element is popped from the head of the list and returned to the caller together with the name
   * of the key (BLPOP returns a two elements array, the first element is the key, the second the
   * popped value).
   * <p>
   * Keys are scanned from left to right, so for instance if you issue BLPOP list1 list2 list3 0
   * against a dataset where list1 does not exist but list2 and list3 contain non empty lists, BLPOP
   * guarantees to return an element from the list stored at list2 (since it is the first non empty
   * list starting from the left).
   * <p>
   * <b>Blocking behavior</b>
   * <p>
   * If none of the specified keys exist or contain non empty lists, BLPOP blocks until some other
   * connection performs a LPUSH or an RPUSH operation against one of the lists.
   * <p>
   * Once new data is present on one of the lists, the connection finally returns with the name of the
   * key unblocking it and the popped value.
   * <p>
   * When blocking, if a non-zero timeout is specified, the connection will unblock returning a nil
   * special value if the specified amount of seconds passed without a push operation against at
   * least one of the specified keys.
   * <p>
   * The timeout argument is interpreted as an integer value. A timeout of zero means instead to
   * block forever.
   * <p>
   * <b>Multiple clients blocking for the same keys</b>
   * <p>
   * Multiple clients can block for the same key. They are put into a queue, so the first to be
   * served will be the one that started to wait earlier, in a first-blpopping first-served fashion.
   * <p>
   * <b>blocking POP inside a MULTI/EXEC transaction</b>
   * <p>
   * BLPOP and BRPOP can be used with pipelining (sending multiple commands and reading the replies
   * in batch), but it does not make sense to use BLPOP or BRPOP inside a MULTI/EXEC block (a Redis
   * transaction).
   * <p>
   * The behavior of BLPOP inside MULTI/EXEC when the list is empty is to return a multi-bulk nil
   * reply, exactly what happens when the timeout is reached. If you like science fiction, think at
   * it like if inside MULTI/EXEC the time will flow at infinite speed :)
   * <p>
   * Time complexity: O(1)
   * @see Jedis#blpop(int, String...)
   * @param timeout
   * @param keys
   * @return BLPOP returns a two-elements array via a multi bulk reply in order to return both the
   *         unblocking key and the popped value.
   *         <p>
         When a non-zero timeout is specified, and the BLPOP operation timed out, the return
         value is a nil multi bulk reply. Most connection values will return false or nil
         accordingly to the programming language used.
   */
  @Override
  public List<String> brpop(final int timeout, final String... keys) {
    checkIsInMultiOrPipeline();
    return connection.executeCommand(commandObjects.brpop(timeout, keys));
  }

  @Override
  public KeyedListElement brpop(final double timeout, final String... keys) {
    checkIsInMultiOrPipeline();
    return connection.executeCommand(commandObjects.brpop(timeout, keys));
  }

  @Override
  public KeyedZSetElement bzpopmax(double timeout, String... keys) {
    checkIsInMultiOrPipeline();
    return connection.executeCommand(commandObjects.bzpopmax(timeout, keys));
  }

  @Override
  public KeyedZSetElement bzpopmin(double timeout, String... keys) {
    checkIsInMultiOrPipeline();
    return connection.executeCommand(commandObjects.bzpopmin(timeout, keys));
  }

  @Override
  public List<String> blpop(final int timeout, final String key) {
    checkIsInMultiOrPipeline();
    return connection.executeCommand(commandObjects.blpop(timeout, key));
  }

  @Override
  public KeyedListElement blpop(double timeout, String key) {
    checkIsInMultiOrPipeline();
    return connection.executeCommand(commandObjects.blpop(timeout, key));
  }

  @Override
  public List<String> brpop(final int timeout, final String key) {
    checkIsInMultiOrPipeline();
    return connection.executeCommand(commandObjects.brpop(timeout, key));
  }

  @Override
  public KeyedListElement brpop(double timeout, String key) {
    checkIsInMultiOrPipeline();
    return connection.executeCommand(commandObjects.brpop(timeout, key));
  }

  @Override
  public long zcount(final String key, final double min, final double max) {
    checkIsInMultiOrPipeline();
    return connection.executeCommand(commandObjects.zcount(key, min, max));
  }

  @Override
  public long zcount(final String key, final String min, final String max) {
    checkIsInMultiOrPipeline();
    return connection.executeCommand(commandObjects.zcount(key, min, max));
  }

  /**
   * Return the all the elements in the sorted set at key with a score between min and max
   * (including elements with score equal to min or max).
   * <p>
   * The elements having the same score are returned sorted lexicographically as ASCII strings (this
   * follows from a property of Redis sorted sets and does not involve further computation).
   * <p>
   * Using the optional {@link Jedis#zrangeByScore(String, double, double, int, int) LIMIT} it is
   * possible to get only a range of the matching elements in an SQL-alike way. Note that if offset
   * is large the commands needs to traverse the list for offset elements and this adds up to the
   * O(M) figure.
   * <p>
   * The {@link Jedis#zcount(String, double, double) ZCOUNT} command is similar to
   * {@link Jedis#zrangeByScore(String, double, double) ZRANGEBYSCORE} but instead of returning the
   * actual elements in the specified interval, it just returns the number of matching elements.
   * <p>
   * <b>Exclusive intervals and infinity</b>
   * <p>
   * min and max can be -inf and +inf, so that you are not required to know what's the greatest or
   * smallest element in order to take, for instance, elements "up to a given value".
   * <p>
   * Also while the interval is for default closed (inclusive) it is possible to specify open
   * intervals prefixing the score with a "(" character, so for instance:
   * <p>
   * {@code ZRANGEBYSCORE zset (1.3 5}
   * <p>
   * Will return all the values with score &gt; 1.3 and &lt;= 5, while for instance:
   * <p>
   * {@code ZRANGEBYSCORE zset (5 (10}
   * <p>
   * Will return all the values with score &gt; 5 and &lt; 10 (5 and 10 excluded).
   * <p>
   * <b>Time complexity:</b>
   * <p>
   * O(log(N))+O(M) with N being the number of elements in the sorted set and M the number of
   * elements returned by the command, so if M is constant (for instance you always ask for the
   * first ten elements with LIMIT) you can consider it O(log(N))
   * @see Jedis#zrangeByScore(String, double, double)
   * @see Jedis#zrangeByScore(String, double, double, int, int)
   * @see Jedis#zrangeByScoreWithScores(String, double, double)
   * @see Jedis#zrangeByScoreWithScores(String, String, String)
   * @see Jedis#zrangeByScoreWithScores(String, double, double, int, int)
   * @see Jedis#zcount(String, double, double)
   * @param key
   * @param min a double or Double.NEGATIVE_INFINITY for "-inf"
   * @param max a double or Double.POSITIVE_INFINITY for "+inf"
   * @return A list of elements in the specified score range
   */
  @Override
  public List<String> zrangeByScore(final String key, final double min, final double max) {
    checkIsInMultiOrPipeline();
    return connection.executeCommand(commandObjects.zrangeByScore(key, min, max));
  }

  @Override
  public List<String> zrangeByScore(final String key, final String min, final String max) {
    checkIsInMultiOrPipeline();
    return connection.executeCommand(commandObjects.zrangeByScore(key, min, max));
  }

  /**
   * Return the all the elements in the sorted set at key with a score between min and max
   * (including elements with score equal to min or max).
   * <p>
   * The elements having the same score are returned sorted lexicographically as ASCII strings (this
   * follows from a property of Redis sorted sets and does not involve further computation).
   * <p>
   * Using the optional {@link Jedis#zrangeByScore(String, double, double, int, int) LIMIT} it is
   * possible to get only a range of the matching elements in an SQL-alike way. Note that if offset
   * is large the commands needs to traverse the list for offset elements and this adds up to the
   * O(M) figure.
   * <p>
   * The {@link Jedis#zcount(String, double, double) ZCOUNT} command is similar to
   * {@link Jedis#zrangeByScore(String, double, double) ZRANGEBYSCORE} but instead of returning the
   * actual elements in the specified interval, it just returns the number of matching elements.
   * <p>
   * <b>Exclusive intervals and infinity</b>
   * <p>
   * min and max can be -inf and +inf, so that you are not required to know what's the greatest or
   * smallest element in order to take, for instance, elements "up to a given value".
   * <p>
   * Also while the interval is for default closed (inclusive) it is possible to specify open
   * intervals prefixing the score with a "(" character, so for instance:
   * <p>
   * {@code ZRANGEBYSCORE zset (1.3 5}
   * <p>
   * Will return all the values with score &gt; 1.3 and &lt;= 5, while for instance:
   * <p>
   * {@code ZRANGEBYSCORE zset (5 (10}
   * <p>
   * Will return all the values with score &gt; 5 and &lt; 10 (5 and 10 excluded).
   * <p>
   * <b>Time complexity:</b>
   * <p>
   * O(log(N))+O(M) with N being the number of elements in the sorted set and M the number of
   * elements returned by the command, so if M is constant (for instance you always ask for the
   * first ten elements with LIMIT) you can consider it O(log(N))
   * @see Jedis#zrangeByScore(String, double, double)
   * @see Jedis#zrangeByScore(String, double, double, int, int)
   * @see Jedis#zrangeByScoreWithScores(String, double, double)
   * @see Jedis#zrangeByScoreWithScores(String, double, double, int, int)
   * @see Jedis#zcount(String, double, double)
   * @param key
   * @param min
   * @param max
   * @param offset
   * @param count
   * @return A list of elements in the specified score range
   */
  @Override
  public List<String> zrangeByScore(final String key, final double min, final double max,
      final int offset, final int count) {
    checkIsInMultiOrPipeline();
    return connection.executeCommand(commandObjects.zrangeByScore(key, min, max, offset, count));
  }

  @Override
  public List<String> zrangeByScore(final String key, final String min, final String max,
      final int offset, final int count) {
    checkIsInMultiOrPipeline();
    return connection.executeCommand(commandObjects.zrangeByScore(key, min, max, offset, count));
  }

  /**
   * Return the all the elements in the sorted set at key with a score between min and max
   * (including elements with score equal to min or max).
   * <p>
   * The elements having the same score are returned sorted lexicographically as ASCII strings (this
   * follows from a property of Redis sorted sets and does not involve further computation).
   * <p>
   * Using the optional {@link Jedis#zrangeByScore(String, double, double, int, int) LIMIT} it is
   * possible to get only a range of the matching elements in an SQL-alike way. Note that if offset
   * is large the commands needs to traverse the list for offset elements and this adds up to the
   * O(M) figure.
   * <p>
   * The {@link Jedis#zcount(String, double, double) ZCOUNT} command is similar to
   * {@link Jedis#zrangeByScore(String, double, double) ZRANGEBYSCORE} but instead of returning the
   * actual elements in the specified interval, it just returns the number of matching elements.
   * <p>
   * <b>Exclusive intervals and infinity</b>
   * <p>
   * min and max can be -inf and +inf, so that you are not required to know what's the greatest or
   * smallest element in order to take, for instance, elements "up to a given value".
   * <p>
   * Also while the interval is for default closed (inclusive) it is possible to specify open
   * intervals prefixing the score with a "(" character, so for instance:
   * <p>
   * {@code ZRANGEBYSCORE zset (1.3 5}
   * <p>
   * Will return all the values with score &gt; 1.3 and &lt;= 5, while for instance:
   * <p>
   * {@code ZRANGEBYSCORE zset (5 (10}
   * <p>
   * Will return all the values with score &gt; 5 and &lt; 10 (5 and 10 excluded).
   * <p>
   * <b>Time complexity:</b>
   * <p>
   * O(log(N))+O(M) with N being the number of elements in the sorted set and M the number of
   * elements returned by the command, so if M is constant (for instance you always ask for the
   * first ten elements with LIMIT) you can consider it O(log(N))
   * @see Jedis#zrangeByScore(String, double, double)
   * @see Jedis#zrangeByScore(String, double, double, int, int)
   * @see Jedis#zrangeByScoreWithScores(String, double, double)
   * @see Jedis#zrangeByScoreWithScores(String, double, double, int, int)
   * @see Jedis#zcount(String, double, double)
   * @param key
   * @param min
   * @param max
   * @return A list of elements in the specified score range
   */
  @Override
  public List<Tuple> zrangeByScoreWithScores(final String key, final double min, final double max) {
    checkIsInMultiOrPipeline();
    return connection.executeCommand(commandObjects.zrangeByScoreWithScores(key, min, max));
  }

  @Override
  public List<Tuple> zrangeByScoreWithScores(final String key, final String min, final String max) {
    checkIsInMultiOrPipeline();
    return connection.executeCommand(commandObjects.zrangeByScoreWithScores(key, min, max));
  }

  /**
   * Return the all the elements in the sorted set at key with a score between min and max
   * (including elements with score equal to min or max).
   * <p>
   * The elements having the same score are returned sorted lexicographically as ASCII strings (this
   * follows from a property of Redis sorted sets and does not involve further computation).
   * <p>
   * Using the optional {@link Jedis#zrangeByScore(String, double, double, int, int) LIMIT} it is
   * possible to get only a range of the matching elements in an SQL-alike way. Note that if offset
   * is large the commands needs to traverse the list for offset elements and this adds up to the
   * O(M) figure.
   * <p>
   * The {@link Jedis#zcount(String, double, double) ZCOUNT} command is similar to
   * {@link Jedis#zrangeByScore(String, double, double) ZRANGEBYSCORE} but instead of returning the
   * actual elements in the specified interval, it just returns the number of matching elements.
   * <p>
   * <b>Exclusive intervals and infinity</b>
   * <p>
   * min and max can be -inf and +inf, so that you are not required to know what's the greatest or
   * smallest element in order to take, for instance, elements "up to a given value".
   * <p>
   * Also while the interval is for default closed (inclusive) it is possible to specify open
   * intervals prefixing the score with a "(" character, so for instance:
   * <p>
   * {@code ZRANGEBYSCORE zset (1.3 5}
   * <p>
   * Will return all the values with score &gt; 1.3 and &lt;= 5, while for instance:
   * <p>
   * {@code ZRANGEBYSCORE zset (5 (10}
   * <p>
   * Will return all the values with score &gt; 5 and &lt; 10 (5 and 10 excluded).
   * <p>
   * <b>Time complexity:</b>
   * <p>
   * O(log(N))+O(M) with N being the number of elements in the sorted set and M the number of
   * elements returned by the command, so if M is constant (for instance you always ask for the
   * first ten elements with LIMIT) you can consider it O(log(N))
   * @see Jedis#zrangeByScore(String, double, double)
   * @see Jedis#zrangeByScore(String, double, double, int, int)
   * @see Jedis#zrangeByScoreWithScores(String, double, double)
   * @see Jedis#zrangeByScoreWithScores(String, double, double, int, int)
   * @see Jedis#zcount(String, double, double)
   * @param key
   * @param min
   * @param max
   * @param offset
   * @param count
   * @return A list of elements in the specified score range
   */
  @Override
  public List<Tuple> zrangeByScoreWithScores(final String key, final double min, final double max,
      final int offset, final int count) {
    checkIsInMultiOrPipeline();
    return connection.executeCommand(commandObjects.zrangeByScoreWithScores(key, min, max, offset, count));
  }

  @Override
  public List<Tuple> zrangeByScoreWithScores(final String key, final String min, final String max,
      final int offset, final int count) {
    checkIsInMultiOrPipeline();
    return connection.executeCommand(commandObjects.zrangeByScoreWithScores(key, min, max, offset, count));
  }

  @Override
  public List<String> zrevrangeByScore(final String key, final double max, final double min) {
    checkIsInMultiOrPipeline();
    return connection.executeCommand(commandObjects.zrevrangeByScore(key, max, min));
  }

  @Override
  public List<String> zrevrangeByScore(final String key, final String max, final String min) {
    checkIsInMultiOrPipeline();
    return connection.executeCommand(commandObjects.zrevrangeByScore(key, max, min));
  }

  @Override
  public List<String> zrevrangeByScore(final String key, final double max, final double min,
      final int offset, final int count) {
    checkIsInMultiOrPipeline();
    return connection.executeCommand(commandObjects.zrevrangeByScore(key, max, min, offset, count));
  }

  @Override
  public List<Tuple> zrevrangeByScoreWithScores(final String key, final double max, final double min) {
    checkIsInMultiOrPipeline();
    return connection.executeCommand(commandObjects.zrevrangeByScoreWithScores(key, max, min));
  }

  @Override
  public List<Tuple> zrevrangeByScoreWithScores(final String key, final double max,
      final double min, final int offset, final int count) {
    checkIsInMultiOrPipeline();
    return connection.executeCommand(commandObjects.zrevrangeByScoreWithScores(key, max, min, offset, count));
  }

  @Override
  public List<Tuple> zrevrangeByScoreWithScores(final String key, final String max,
      final String min, final int offset, final int count) {
    checkIsInMultiOrPipeline();
    return connection.executeCommand(commandObjects.zrevrangeByScoreWithScores(key, max, min, offset, count));
  }

  @Override
  public List<String> zrevrangeByScore(final String key, final String max, final String min,
      final int offset, final int count) {
    checkIsInMultiOrPipeline();
    return connection.executeCommand(commandObjects.zrevrangeByScore(key, max, min, offset, count));
  }

  @Override
  public List<Tuple> zrevrangeByScoreWithScores(final String key, final String max, final String min) {
    checkIsInMultiOrPipeline();
    return connection.executeCommand(commandObjects.zrevrangeByScoreWithScores(key, max, min));
  }

  /**
   * Remove all elements in the sorted set at key with rank between start and end. Start and end are
   * 0-based with rank 0 being the element with the lowest score. Both start and end can be negative
   * numbers, where they indicate offsets starting at the element with the highest rank. For
   * example: -1 is the element with the highest score, -2 the element with the second highest score
   * and so forth.
   * <p>
   * <b>Time complexity:</b> O(log(N))+O(M) with N being the number of elements in the sorted set
   * and M the number of elements removed by the operation
   * @param key
   * @param start
   * @param stop
   */
  @Override
  public long zremrangeByRank(final String key, final long start, final long stop) {
    checkIsInMultiOrPipeline();
    return connection.executeCommand(commandObjects.zremrangeByRank(key, start, stop));
  }

  /**
   * Remove all the elements in the sorted set at key with a score between min and max (including
   * elements with score equal to min or max).
   * <p>
   * <b>Time complexity:</b>
   * <p>
   * O(log(N))+O(M) with N being the number of elements in the sorted set and M the number of
   * elements removed by the operation
   * @param key
   * @param min
   * @param max
   * @return The number of elements removed
   */
  @Override
  public long zremrangeByScore(final String key, final double min, final double max) {
    checkIsInMultiOrPipeline();
    return connection.executeCommand(commandObjects.zremrangeByScore(key, min, max));
  }

  @Override
  public long zremrangeByScore(final String key, final String min, final String max) {
    checkIsInMultiOrPipeline();
    return connection.executeCommand(commandObjects.zremrangeByScore(key, min, max));
  }

  /**
   * Add multiple sorted sets, This command is similar to ZUNIONSTORE, but instead of storing the
   * resulting sorted set, it is returned to the connection.
   * @param params
   * @param keys
   * @return A set with members of the resulting set
   */
  @Override
  public Set<String> zunion(ZParams params, String... keys) {
    checkIsInMultiOrPipeline();
    return connection.executeCommand(commandObjects.zunion(params, keys));
  }

  /**
   * Add multiple sorted sets with scores, This command is similar to ZUNIONSTORE, but instead of
   * storing the resulting sorted set, it is returned to the connection.
   * @param params
   * @param keys
   * @return A set with members of the resulting set with scores
   */
  @Override
  public Set<Tuple> zunionWithScores(ZParams params, String... keys) {
    checkIsInMultiOrPipeline();
    return connection.executeCommand(commandObjects.zunionWithScores(params, keys));
  }

  /**
   * Creates a union or intersection of N sorted sets given by keys k1 through kN, and stores it at
   * dstkey. It is mandatory to provide the number of input keys N, before passing the input keys
   * and the other (optional) arguments.
   * <p>
   * As the terms imply, the {@link Jedis#zinterstore(String, String...) ZINTERSTORE} command
   * requires an element to be present in each of the given inputs to be inserted in the result. The
   * {@link Jedis#zunionstore(String, String...) ZUNIONSTORE} command inserts all elements across
   * all inputs.
   * <p>
   * Using the WEIGHTS option, it is possible to add weight to each input sorted set. This means
   * that the score of each element in the sorted set is first multiplied by this weight before
   * being passed to the aggregation. When this option is not given, all weights default to 1.
   * <p>
   * With the AGGREGATE option, it is possible to specify how the results of the union or
   * intersection are aggregated. This option defaults to SUM, where the score of an element is
   * summed across the inputs where it exists. When this option is set to be either MIN or MAX, the
   * resulting set will contain the minimum or maximum score of an element across the inputs where
   * it exists.
   * <p>
   * <b>Time complexity:</b> O(N) + O(M log(M)) with N being the sum of the sizes of the input
   * sorted sets, and M being the number of elements in the resulting sorted set
   * @see Jedis#zunionstore(String, String...)
   * @see Jedis#zunionstore(String, ZParams, String...)
   * @see Jedis#zinterstore(String, String...)
   * @see Jedis#zinterstore(String, ZParams, String...)
   * @param dstkey
   * @param sets
   * @return The number of elements in the sorted set at dstkey
   */
  @Override
  public long zunionstore(final String dstkey, final String... sets) {
    checkIsInMultiOrPipeline();
    return connection.executeCommand(commandObjects.zunionstore(dstkey, sets));
  }

  /**
   * Creates a union or intersection of N sorted sets given by keys k1 through kN, and stores it at
   * dstkey. It is mandatory to provide the number of input keys N, before passing the input keys
   * and the other (optional) arguments.
   * <p>
   * As the terms imply, the {@link Jedis#zinterstore(String, String...) ZINTERSTORE} command
   * requires an element to be present in each of the given inputs to be inserted in the result. The
   * {@link Jedis#zunionstore(String, String...) ZUNIONSTORE} command inserts all elements across
   * all inputs.
   * <p>
   * Using the WEIGHTS option, it is possible to add weight to each input sorted set. This means
   * that the score of each element in the sorted set is first multiplied by this weight before
   * being passed to the aggregation. When this option is not given, all weights default to 1.
   * <p>
   * With the AGGREGATE option, it is possible to specify how the results of the union or
   * intersection are aggregated. This option defaults to SUM, where the score of an element is
   * summed across the inputs where it exists. When this option is set to be either MIN or MAX, the
   * resulting set will contain the minimum or maximum score of an element across the inputs where
   * it exists.
   * <p>
   * <b>Time complexity:</b> O(N) + O(M log(M)) with N being the sum of the sizes of the input
   * sorted sets, and M being the number of elements in the resulting sorted set
   * @see Jedis#zunionstore(String, String...)
   * @see Jedis#zunionstore(String, ZParams, String...)
   * @see Jedis#zinterstore(String, String...)
   * @see Jedis#zinterstore(String, ZParams, String...)
   * @param dstkey
   * @param sets
   * @param params
   * @return The number of elements in the sorted set at dstkey
   */
  @Override
  public long zunionstore(final String dstkey, final ZParams params, final String... sets) {
    checkIsInMultiOrPipeline();
    return connection.executeCommand(commandObjects.zunionstore(dstkey, params, sets));
  }

  /**
   * Intersect multiple sorted sets, This command is similar to ZINTERSTORE, but instead of storing
   * the resulting sorted set, it is returned to the connection.
   * @param params
   * @param keys
   * @return A set with members of the resulting set
   */
  @Override
  public Set<String> zinter(final ZParams params, final String... keys) {
    checkIsInMultiOrPipeline();
    return connection.executeCommand(commandObjects.zinter(params, keys));
  }

  /**
   * Intersect multiple sorted sets, This command is similar to ZINTERSTORE, but instead of storing
   * the resulting sorted set, it is returned to the connection.
   * @param params
   * @param keys
   * @return A set with members of the resulting set with scores
   */
  @Override
  public Set<Tuple> zinterWithScores(final ZParams params, final String... keys) {
    checkIsInMultiOrPipeline();
    return connection.executeCommand(commandObjects.zinterWithScores(params, keys));
  }

  /**
   * Creates a union or intersection of N sorted sets given by keys k1 through kN, and stores it at
   * dstkey. It is mandatory to provide the number of input keys N, before passing the input keys
   * and the other (optional) arguments.
   * <p>
   * As the terms imply, the {@link Jedis#zinterstore(String, String...) ZINTERSTORE} command
   * requires an element to be present in each of the given inputs to be inserted in the result. The
   * {@link Jedis#zunionstore(String, String...) ZUNIONSTORE} command inserts all elements across
   * all inputs.
   * <p>
   * Using the WEIGHTS option, it is possible to add weight to each input sorted set. This means
   * that the score of each element in the sorted set is first multiplied by this weight before
   * being passed to the aggregation. When this option is not given, all weights default to 1.
   * <p>
   * With the AGGREGATE option, it is possible to specify how the results of the union or
   * intersection are aggregated. This option defaults to SUM, where the score of an element is
   * summed across the inputs where it exists. When this option is set to be either MIN or MAX, the
   * resulting set will contain the minimum or maximum score of an element across the inputs where
   * it exists.
   * <p>
   * <b>Time complexity:</b> O(N) + O(M log(M)) with N being the sum of the sizes of the input
   * sorted sets, and M being the number of elements in the resulting sorted set
   * @see Jedis#zunionstore(String, String...)
   * @see Jedis#zunionstore(String, ZParams, String...)
   * @see Jedis#zinterstore(String, String...)
   * @see Jedis#zinterstore(String, ZParams, String...)
   * @param dstkey
   * @param sets
   * @return The number of elements in the sorted set at dstkey
   */
  @Override
  public long zinterstore(final String dstkey, final String... sets) {
    checkIsInMultiOrPipeline();
    return connection.executeCommand(commandObjects.zinterstore(dstkey, sets));
  }

  /**
   * Creates a union or intersection of N sorted sets given by keys k1 through kN, and stores it at
   * dstkey. It is mandatory to provide the number of input keys N, before passing the input keys
   * and the other (optional) arguments.
   * <p>
   * As the terms imply, the {@link Jedis#zinterstore(String, String...) ZINTERSTORE} command
   * requires an element to be present in each of the given inputs to be inserted in the result. The
   * {@link Jedis#zunionstore(String, String...) ZUNIONSTORE} command inserts all elements across
   * all inputs.
   * <p>
   * Using the WEIGHTS option, it is possible to add weight to each input sorted set. This means
   * that the score of each element in the sorted set is first multiplied by this weight before
   * being passed to the aggregation. When this option is not given, all weights default to 1.
   * <p>
   * With the AGGREGATE option, it is possible to specify how the results of the union or
   * intersection are aggregated. This option defaults to SUM, where the score of an element is
   * summed across the inputs where it exists. When this option is set to be either MIN or MAX, the
   * resulting set will contain the minimum or maximum score of an element across the inputs where
   * it exists.
   * <p>
   * <b>Time complexity:</b> O(N) + O(M log(M)) with N being the sum of the sizes of the input
   * sorted sets, and M being the number of elements in the resulting sorted set
   * @see Jedis#zunionstore(String, String...)
   * @see Jedis#zunionstore(String, ZParams, String...)
   * @see Jedis#zinterstore(String, String...)
   * @see Jedis#zinterstore(String, ZParams, String...)
   * @param dstkey
   * @param sets
   * @param params
   * @return The number of elements in the sorted set at dstkey
   */
  @Override
  public long zinterstore(final String dstkey, final ZParams params, final String... sets) {
    checkIsInMultiOrPipeline();
    return connection.executeCommand(commandObjects.zinterstore(dstkey, params, sets));
  }

  @Override
  public long zlexcount(final String key, final String min, final String max) {
    checkIsInMultiOrPipeline();
    return connection.executeCommand(commandObjects.zlexcount(key, min, max));
  }

  @Override
  public List<String> zrangeByLex(final String key, final String min, final String max) {
    checkIsInMultiOrPipeline();
    return connection.executeCommand(commandObjects.zrangeByLex(key, min, max));
  }

  @Override
  public List<String> zrangeByLex(final String key, final String min, final String max,
      final int offset, final int count) {
    checkIsInMultiOrPipeline();
    return connection.executeCommand(commandObjects.zrangeByLex(key, min, max, offset, count));
  }

  @Override
  public List<String> zrevrangeByLex(final String key, final String max, final String min) {
    checkIsInMultiOrPipeline();
    return connection.executeCommand(commandObjects.zrevrangeByLex(key, max, min));
  }

  @Override
  public List<String> zrevrangeByLex(final String key, final String max, final String min,
      final int offset, final int count) {
    checkIsInMultiOrPipeline();
    return connection.executeCommand(commandObjects.zrevrangeByLex(key, max, min, offset, count));
  }

  @Override
  public long zremrangeByLex(final String key, final String min, final String max) {
    checkIsInMultiOrPipeline();
    return connection.executeCommand(commandObjects.zremrangeByLex(key, min, max));
  }

  @Override
  public long strlen(final String key) {
    checkIsInMultiOrPipeline();
    return connection.executeCommand(commandObjects.strlen(key));
  }

  /**
   * Calculate the longest common subsequence of keyA and keyB.
   * @param keyA keyA
   * @param keyB keyB
   * @param params the params
   * @return According to StrAlgoLCSParams to decide to return content to fill LCSMatchResult.
   */
  @Override
  public LCSMatchResult strAlgoLCSKeys(final String keyA, final String keyB, final StrAlgoLCSParams params) {
    checkIsInMultiOrPipeline();
    return connection.executeCommand(commandObjects.strAlgoLCSKeys(keyA, keyB, params));
  }

  /**
   * Calculate the longest common subsequence of strA and strB.
   * @param strA strA
   * @param strB strB
   * @param params the params
   * @return According to StrAlgoLCSParams to decide to return content to fill LCSMatchResult.
   */
  public LCSMatchResult strAlgoLCSStrings(final String strA, final String strB, final StrAlgoLCSParams params) {
    checkIsInMultiOrPipeline();
    return connection.executeCommand(commandObjects.strAlgoLCSStrings(strA, strB, params));
  }

  @Override
  public long lpushx(final String key, final String... strings) {
    checkIsInMultiOrPipeline();
    return connection.executeCommand(commandObjects.lpushx(key, strings));
  }

  /**
   * Undo a {@link Jedis#expire(String, long) expire} at turning the expire key into a normal key.
   * <p>
   * Time complexity: O(1)
   * @param key
   * @return 1 if the key is now persist, 0 if the key is not persist (only happens when key not set)
   */
  @Override
  public long persist(final String key) {
    checkIsInMultiOrPipeline();
    return connection.executeCommand(commandObjects.persist(key));
  }

  @Override
  public long rpushx(final String key, final String... strings) {
    checkIsInMultiOrPipeline();
    return connection.executeCommand(commandObjects.rpushx(key, strings));
  }

  @Override
  public String echo(final String string) {
    checkIsInMultiOrPipeline();
    connection.sendCommand(ECHO, string);
    return connection.getBulkReply();
  }

  @Override
  public long linsert(final String key, final ListPosition where, final String pivot,
      final String value) {
    checkIsInMultiOrPipeline();
    return connection.executeCommand(commandObjects.linsert(key, where, pivot, value));
  }

  /**
   * Pop a value from a list, push it to another list and return it; or block until one is available
   * @param source
   * @param destination
   * @param timeout
   * @return The element
   */
  @Override
  public String brpoplpush(final String source, final String destination, final int timeout) {
    checkIsInMultiOrPipeline();
    return connection.executeCommand(commandObjects.brpoplpush(source, destination, timeout));
  }

  /**
   * Sets or clears the bit at offset in the string value stored at key
   * @param key
   * @param offset
   * @param value
   */
  @Override
  public boolean setbit(final String key, final long offset, final boolean value) {
    checkIsInMultiOrPipeline();
    return connection.executeCommand(commandObjects.setbit(key, offset, value));
  }

  /**
   * Returns the bit value at offset in the string value stored at key
   * @param key
   * @param offset
   */
  @Override
  public boolean getbit(final String key, final long offset) {
    checkIsInMultiOrPipeline();
    return connection.executeCommand(commandObjects.getbit(key, offset));
  }

  @Override
  public long setrange(final String key, final long offset, final String value) {
    checkIsInMultiOrPipeline();
    return connection.executeCommand(commandObjects.setrange(key, offset, value));
  }

  @Override
  public String getrange(final String key, final long startOffset, final long endOffset) {
    checkIsInMultiOrPipeline();
    return connection.executeCommand(commandObjects.getrange(key, startOffset, endOffset));
  }

  @Override
  public long bitpos(final String key, final boolean value) {
    checkIsInMultiOrPipeline();
    return connection.executeCommand(commandObjects.bitpos(key, value));
  }

  @Override
  public long bitpos(final String key, final boolean value, final BitPosParams params) {
    checkIsInMultiOrPipeline();
    return connection.executeCommand(commandObjects.bitpos(key, value, params));
  }

  @Override
  public List<Object> role() {
    checkIsInMultiOrPipeline();
    connection.sendCommand(ROLE);
    return BuilderFactory.ENCODED_OBJECT_LIST.build(connection.getOne());
  }

  /**
   * Retrieve the configuration of a running Redis server. Not all the configuration parameters are
   * supported.
   * <p>
   * CONFIG GET returns the current configuration parameters. This sub command only accepts a single
   * argument, that is glob style pattern. All the configuration parameters matching this parameter
   * are reported as a list of key-value pairs.
   * <p>
   * <b>Example:</b>
   *
   * <pre>
   * $ redis-cli config get '*'
   * 1. "dbfilename"
   * 2. "dump.rdb"
   * 3. "requirepass"
   * 4. (nil)
   * 5. "masterauth"
   * 6. (nil)
   * 7. "maxmemory"
   * 8. "0\n"
   * 9. "appendfsync"
   * 10. "everysec"
   * 11. "save"
   * 12. "3600 1 300 100 60 10000"
   *
   * $ redis-cli config get 'm*'
   * 1. "masterauth"
   * 2. (nil)
   * 3. "maxmemory"
   * 4. "0\n"
   * </pre>
   * @param pattern
   * @return Bulk reply.
   */
  @Override
  public List<String> configGet(final String pattern) {
    checkIsInMultiOrPipeline();
    connection.sendCommand(CONFIG, Keyword.GET.name(), pattern);
    return connection.getMultiBulkReply();
  }

  /**
   * Alter the configuration of a running Redis server. Not all the configuration parameters are
   * supported.
   * <p>
   * The list of configuration parameters supported by CONFIG SET can be obtained issuing a
   * {@link Jedis#configGet(String) CONFIG GET *} command.
   * <p>
   * The configuration set using CONFIG SET is immediately loaded by the Redis server that will
   * start acting as specified starting from the next command.
   * <p>
   * <b>Parameters value format</b>
   * <p>
   * The value of the configuration parameter is the same as the one of the same parameter in the
   * Redis configuration file, with the following exceptions:
   * <p>
   * <ul>
   * <li>The save parameter is a list of space-separated integers. Every pair of integers specify
   * the time and number of changes limit to trigger a save. For instance the command CONFIG SET
   * save "3600 10 60 10000" will configure the server to issue a background saving of the RDB file
   * every 3600 seconds if there are at least 10 changes in the dataset, and every 60 seconds if
   * there are at least 10000 changes. To completely disable automatic snapshots just set the
   * parameter as an empty string.
   * <li>All the integer parameters representing memory are returned and accepted only using bytes
   * as unit.
   * </ul>
   * @param parameter
   * @param value
   * @return OK
   */
  @Override
  public String configSet(final String parameter, final String value) {
    checkIsInMultiOrPipeline();
    connection.sendCommand(CONFIG, Keyword.SET.name(), parameter, value);
    return connection.getStatusCodeReply();
  }

  public long publish(final String channel, final String message) {
    checkIsInMultiOrPipeline();
    connection.sendCommand(PUBLISH, channel, message);
    return connection.getIntegerReply();
  }

  public void subscribe(final JedisPubSub jedisPubSub, final String... channels) {
    jedisPubSub.proceed(connection, channels);
  }

  public void psubscribe(final JedisPubSub jedisPubSub, final String... patterns) {
    jedisPubSub.proceedWithPatterns(connection, patterns);
  }

  public List<String> pubsubChannels() {
    checkIsInMultiOrPipeline();
    connection.sendCommand(PUBSUB, CHANNELS);
    return connection.getMultiBulkReply();
  }

  public List<String> pubsubChannels(final String pattern) {
    checkIsInMultiOrPipeline();
    connection.sendCommand(PUBSUB, CHANNELS.name(), pattern);
    return connection.getMultiBulkReply();
  }

  public Long pubsubNumPat() {
    checkIsInMultiOrPipeline();
    connection.sendCommand(PUBSUB, NUMPAT);
    return connection.getIntegerReply();
  }

  public Map<String, Long> pubsubNumSub(String... channels) {
    checkIsInMultiOrPipeline();
    connection.sendCommand(PUBSUB, joinParameters(NUMSUB.name(), channels));
    return BuilderFactory.PUBSUB_NUMSUB_MAP.build(connection.getOne());
  }

  @Override
  public Object eval(final String script, final int keyCount, final String... params) {
    checkIsInMultiOrPipeline();
    return connection.executeCommand(commandObjects.eval(script, keyCount, params));
  }

  @Override
  public Object eval(final String script, final List<String> keys, final List<String> args) {
    checkIsInMultiOrPipeline();
    return connection.executeCommand(commandObjects.eval(script, keys, args));
  }

  @Override
  public Object eval(final String script) {
    checkIsInMultiOrPipeline();
    return connection.executeCommand(commandObjects.eval(script));
  }

  @Override
  public Object evalsha(final String sha1) {
    checkIsInMultiOrPipeline();
    return connection.executeCommand(commandObjects.evalsha(sha1));
  }

  @Override
  public Object evalsha(final String sha1, final List<String> keys, final List<String> args) {
    checkIsInMultiOrPipeline();
    return connection.executeCommand(commandObjects.evalsha(sha1, keys, args));
  }

  @Override
  public Object evalsha(final String sha1, final int keyCount, final String... params) {
    checkIsInMultiOrPipeline();
    return connection.executeCommand(commandObjects.evalsha(sha1, keyCount, params));
  }

  @Override
  public Boolean scriptExists(final String sha1) {
    String[] a = new String[1];
    a[0] = sha1;
    return scriptExists(a).get(0);
  }

  @Override
  public List<Boolean> scriptExists(final String... sha1) {
    connection.sendCommand(SCRIPT, joinParameters(Keyword.EXISTS.name(), sha1));
    return BuilderFactory.BOOLEAN_LIST.build(connection.getOne());
  }

  @Override
  public String scriptLoad(final String script) {
    connection.sendCommand(SCRIPT, LOAD.name(), script);
    return connection.getBulkReply();
  }

  @Override
  public List<Slowlog> slowlogGet() {
    connection.sendCommand(SLOWLOG, Keyword.GET);
    return Slowlog.from(connection.getObjectMultiBulkReply());
  }

  @Override
  public List<Slowlog> slowlogGet(final long entries) {
    connection.sendCommand(SLOWLOG, Keyword.GET.getRaw(), toByteArray(entries));
    return Slowlog.from(connection.getObjectMultiBulkReply());
  }

  @Override
  public Long objectRefcount(final String key) {
    connection.sendCommand(OBJECT, REFCOUNT.name(), key);
    return connection.getIntegerReply();
  }

  @Override
  public String objectEncoding(final String key) {
    connection.sendCommand(OBJECT, ENCODING.name(), key);
    return connection.getBulkReply();
  }

  @Override
  public Long objectIdletime(final String key) {
    connection.sendCommand(OBJECT, IDLETIME.name(), key);
    return connection.getIntegerReply();
  }

  @Override
  public List<String> objectHelp() {
    connection.sendCommand(OBJECT, HELP);
    return connection.getMultiBulkReply();
  }

  @Override
  public Long objectFreq(final String key) {
    connection.sendCommand(OBJECT, FREQ.name(), key);
    return connection.getIntegerReply();
  }

  @Override
  public long bitcount(final String key) {
    checkIsInMultiOrPipeline();
    return connection.executeCommand(commandObjects.bitcount(key));
  }

  @Override
  public long bitcount(final String key, final long start, final long end) {
    checkIsInMultiOrPipeline();
    return connection.executeCommand(commandObjects.bitcount(key, start, end));
  }

  @Override
  public long bitcount(final String key, final long start, final long end, final BitCountOption option) {
    checkIsInMultiOrPipeline();
    return connection.executeCommand(commandObjects.bitcount(key, start, end, option));
  }

  @Override
  public long bitop(final BitOP op, final String destKey, final String... srcKeys) {
    checkIsInMultiOrPipeline();
    return connection.executeCommand(commandObjects.bitop(op, destKey, srcKeys));
  }

  @Override
  public String sentinelMyId() {
    connection.sendCommand(SENTINEL, MYID);
    return connection.getBulkReply();
  }

  /**
   * <pre>
   * redis 127.0.0.1:26381&gt; sentinel masters
   * 1)  1) "name"
   *     2) "mymaster"
   *     3) "ip"
   *     4) "127.0.0.1"
   *     5) "port"
   *     6) "6379"
   *     7) "runid"
   *     8) "93d4d4e6e9c06d0eea36e27f31924ac26576081d"
   *     9) "flags"
   *    10) "master"
   *    11) "pending-commands"
   *    12) "0"
   *    13) "last-ok-ping-reply"
   *    14) "423"
   *    15) "last-ping-reply"
   *    16) "423"
   *    17) "info-refresh"
   *    18) "6107"
   *    19) "num-slaves"
   *    20) "1"
   *    21) "num-other-sentinels"
   *    22) "2"
   *    23) "quorum"
   *    24) "2"
   *
   * </pre>
   */
  @Override
  public List<Map<String, String>> sentinelMasters() {
    connection.sendCommand(SENTINEL, MASTERS);
    return connection.getObjectMultiBulkReply().stream()
        .map(BuilderFactory.STRING_MAP::build).collect(Collectors.toList());
  }

  @Override
  public Map<String, String> sentinelMaster(String masterName) {
    connection.sendCommand(SENTINEL, MASTER.name(), masterName);
    return BuilderFactory.STRING_MAP.build(connection.getOne());
  }

  @Override
  public List<Map<String, String>> sentinelSentinels(String masterName) {
    connection.sendCommand(SENTINEL, SENTINELS.name(), masterName);
    return connection.getObjectMultiBulkReply().stream()
        .map(BuilderFactory.STRING_MAP::build).collect(Collectors.toList());
  }

  /**
   * <pre>
   * redis 127.0.0.1:26381&gt; sentinel get-master-addr-by-name mymaster
   * 1) "127.0.0.1"
   * 2) "6379"
   * </pre>
   * @param masterName
   * @return two elements list of strings : host and port.
   */
  @Override
  public List<String> sentinelGetMasterAddrByName(String masterName) {
    connection.sendCommand(SENTINEL, GET_MASTER_ADDR_BY_NAME.getRaw(), encode(masterName));
    return connection.getMultiBulkReply();
  }

  /**
   * <pre>
   * redis 127.0.0.1:26381&gt; sentinel reset mymaster
   * (integer) 1
   * </pre>
   * @param pattern
   */
  @Override
  public Long sentinelReset(String pattern) {
    connection.sendCommand(SENTINEL, SentinelKeyword.RESET.name(), pattern);
    return connection.getIntegerReply();
  }

  /**
   * <pre>
   * redis 127.0.0.1:26381&gt; sentinel slaves mymaster
   * 1)  1) "name"
   *     2) "127.0.0.1:6380"
   *     3) "ip"
   *     4) "127.0.0.1"
   *     5) "port"
   *     6) "6380"
   *     7) "runid"
   *     8) "d7f6c0ca7572df9d2f33713df0dbf8c72da7c039"
   *     9) "flags"
   *    10) "slave"
   *    11) "pending-commands"
   *    12) "0"
   *    13) "last-ok-ping-reply"
   *    14) "47"
   *    15) "last-ping-reply"
   *    16) "47"
   *    17) "info-refresh"
   *    18) "657"
   *    19) "master-link-down-time"
   *    20) "0"
   *    21) "master-link-status"
   *    22) "ok"
   *    23) "master-host"
   *    24) "localhost"
   *    25) "master-port"
   *    26) "6379"
   *    27) "slave-priority"
   *    28) "100"
   * </pre>
   * @param masterName
   */
  @Override
  @Deprecated
  public List<Map<String, String>> sentinelSlaves(String masterName) {
    connection.sendCommand(SENTINEL, SLAVES.name(), masterName);
    return connection.getObjectMultiBulkReply().stream()
        .map(BuilderFactory.STRING_MAP::build).collect(Collectors.toList());
  }

  @Override
  public List<Map<String, String>> sentinelReplicas(String masterName) {
    connection.sendCommand(SENTINEL, REPLICAS.name(), masterName);
    return connection.getObjectMultiBulkReply().stream()
        .map(BuilderFactory.STRING_MAP::build).collect(Collectors.toList());
  }

  @Override
  public String sentinelFailover(String masterName) {
    connection.sendCommand(SENTINEL, SentinelKeyword.FAILOVER.name(), masterName);
    return connection.getStatusCodeReply();
  }

  @Override
  public String sentinelMonitor(String masterName, String ip, int port, int quorum) {
    CommandArguments args = new CommandArguments(SENTINEL).add(SentinelKeyword.MONITOR)
        .add(masterName).add(ip).add(port).add(quorum);
    connection.sendCommand(args);
    return connection.getStatusCodeReply();
  }

  @Override
  public String sentinelRemove(String masterName) {
    connection.sendCommand(SENTINEL, REMOVE.name(), masterName);
    return connection.getStatusCodeReply();
  }

  @Override
  public String sentinelSet(String masterName, Map<String, String> parameterMap) {
    CommandArguments args = new CommandArguments(SENTINEL).add(SentinelKeyword.SET).add(masterName);
    parameterMap.entrySet().forEach(entry -> args.add(entry.getKey()).add(entry.getValue()));
    connection.sendCommand(args);
    return connection.getStatusCodeReply();
  }

  @Override
  public byte[] dump(final String key) {
    checkIsInMultiOrPipeline();
    return connection.executeCommand(commandObjects.dump(key));
  }

  @Override
  public String restore(final String key, final long ttl, final byte[] serializedValue) {
    checkIsInMultiOrPipeline();
    return connection.executeCommand(commandObjects.restore(key, ttl, serializedValue));
  }

  @Override
  public String restore(final String key, final long ttl, final byte[] serializedValue,
      final RestoreParams params) {
    checkIsInMultiOrPipeline();
    return connection.executeCommand(commandObjects.restore(key, ttl, serializedValue, params));
  }

  @Override
  public long pexpire(final String key, final long milliseconds) {
    checkIsInMultiOrPipeline();
    return connection.executeCommand(commandObjects.pexpire(key, milliseconds));
  }

  @Override
  public long pexpireAt(final String key, final long millisecondsTimestamp) {
    checkIsInMultiOrPipeline();
    return connection.executeCommand(commandObjects.pexpireAt(key, millisecondsTimestamp));
  }

  @Override
  public long pttl(final String key) {
    checkIsInMultiOrPipeline();
    return connection.executeCommand(commandObjects.pttl(key));
  }

  /**
   * PSETEX works exactly like {@link Jedis#setex(String, long, String)} with the sole difference
   * that the expire time is specified in milliseconds instead of seconds. Time complexity: O(1)
   * @param key
   * @param milliseconds
   * @param value
   * @return OK
   */
  @Override
  public String psetex(final String key, final long milliseconds, final String value) {
    checkIsInMultiOrPipeline();
    return connection.executeCommand(commandObjects.psetex(key, milliseconds, value));
  }

  @Override
  public String aclSetUser(final String name) {
    checkIsInMultiOrPipeline();
    connection.sendCommand(ACL, SETUSER.name(), name);
    return connection.getStatusCodeReply();
  }

  @Override
  public String aclSetUser(String name, String... params) {
    checkIsInMultiOrPipeline();
    connection.sendCommand(ACL, joinParameters(SETUSER.name(), name, params));
    return connection.getStatusCodeReply();
  }

  @Override
  public long aclDelUser(final String name) {
    checkIsInMultiOrPipeline();
    connection.sendCommand(ACL, DELUSER.name(), name);
    return connection.getIntegerReply();
  }

  @Override
  public long aclDelUser(final String name, String... names) {
    checkIsInMultiOrPipeline();
    connection.sendCommand(ACL, joinParameters(DELUSER.name(), name, names));
    return connection.getIntegerReply();
  }

  @Override
  public AccessControlUser aclGetUser(final String name) {
    checkIsInMultiOrPipeline();
    connection.sendCommand(ACL, GETUSER.name(), name);
    return BuilderFactory.ACCESS_CONTROL_USER.build(connection.getObjectMultiBulkReply());
  }

  @Override
  public List<String> aclUsers() {
    checkIsInMultiOrPipeline();
    connection.sendCommand(ACL, USERS);
    return BuilderFactory.STRING_LIST.build(connection.getObjectMultiBulkReply());
  }

  @Override
  public List<String> aclList() {
    checkIsInMultiOrPipeline();
    connection.sendCommand(ACL, LIST);
    return connection.getMultiBulkReply();
  }

  @Override
  public String aclWhoAmI() {
    checkIsInMultiOrPipeline();
    connection.sendCommand(ACL, WHOAMI);
    return connection.getStatusCodeReply();
  }

  @Override
  public List<String> aclCat() {
    checkIsInMultiOrPipeline();
    connection.sendCommand(ACL, CAT);
    return BuilderFactory.STRING_LIST.build(connection.getObjectMultiBulkReply());
  }

  @Override
  public List<String> aclCat(String category) {
    checkIsInMultiOrPipeline();
    connection.sendCommand(ACL, CAT.name(), category);
    return BuilderFactory.STRING_LIST.build(connection.getObjectMultiBulkReply());
  }

  @Override
  public List<AccessControlLogEntry> aclLog() {
    checkIsInMultiOrPipeline();
    connection.sendCommand(ACL, LOG);
    return BuilderFactory.ACCESS_CONTROL_LOG_ENTRY_LIST.build(connection.getObjectMultiBulkReply());
  }

  @Override
  public List<AccessControlLogEntry> aclLog(int limit) {
    checkIsInMultiOrPipeline();
    connection.sendCommand(ACL, LOG.getRaw(), toByteArray(limit));
    return BuilderFactory.ACCESS_CONTROL_LOG_ENTRY_LIST.build(connection.getObjectMultiBulkReply());
  }

  @Override
  public String aclLoad() {
    checkIsInMultiOrPipeline();
    connection.sendCommand(ACL, LOAD);
    return connection.getStatusCodeReply();
  }

  @Override
  public String aclSave() {
    checkIsInMultiOrPipeline();
    connection.sendCommand(ACL, Keyword.SAVE);
    return connection.getStatusCodeReply();
  }

  @Override
  public String aclGenPass() {
    connection.sendCommand(ACL, GENPASS);
    return connection.getBulkReply();
  }

  @Override
  public String aclGenPass(int bits) {
    checkIsInMultiOrPipeline();
    connection.sendCommand(ACL, GENPASS.getRaw(), toByteArray(bits));
    return connection.getBulkReply();
  }


  @Override
  public String clientKill(final String ipPort) {
    checkIsInMultiOrPipeline();
    connection.sendCommand(CLIENT, KILL.name(), ipPort);
    return connection.getStatusCodeReply();
  }

  @Override
  public String clientGetname() {
    checkIsInMultiOrPipeline();
    connection.sendCommand(CLIENT, GETNAME);
    return connection.getBulkReply();
  }

  @Override
  public String clientList() {
    checkIsInMultiOrPipeline();
    connection.sendCommand(CLIENT, LIST);
    return connection.getBulkReply();
  }

  @Override
  public String clientList(ClientType type) {
    checkIsInMultiOrPipeline();
    connection.sendCommand(CLIENT, LIST.getRaw(), Keyword.TYPE.getRaw(), type.getRaw());
    return connection.getBulkReply();
  }

  @Override
  public String clientList(final long... clientIds) {
    checkIsInMultiOrPipeline();
    connection.sendCommand(CLIENT, clientListParams(clientIds));
    return connection.getBulkReply();
  }

  @Override
  public String clientInfo() {
    checkIsInMultiOrPipeline();
    connection.sendCommand(CLIENT, Keyword.INFO);
    return connection.getBulkReply();
  }

  @Override
  public String clientSetname(final String name) {
    checkIsInMultiOrPipeline();
    connection.sendCommand(CLIENT, SETNAME.name(), name);
    return connection.getStatusCodeReply();
  }

  @Override
  public String migrate(final String host, final int port, final String key,
      final int destinationDb, final int timeout) {
    checkIsInMultiOrPipeline();
    CommandArguments args = new CommandArguments(MIGRATE).add(host).add(port).key(key).add(destinationDb).add(timeout);
    connection.sendCommand(args);
    return connection.getStatusCodeReply();
  }

  @Override
  public String migrate(final String host, final int port, final int destinationDB,
      final int timeout, final MigrateParams params, final String... keys) {
    checkIsInMultiOrPipeline();
    CommandArguments args = new CommandArguments(MIGRATE).add(host).add(port).add(new byte[0]).add(destinationDB)
        .add(timeout).addParams(params).add(Keyword.KEYS).keys((Object[]) keys);
    connection.sendCommand(args);
    return connection.getStatusCodeReply();
  }

  @Override
  public String migrate(String host, int port, String key, int timeout) {
    checkIsInMultiOrPipeline();
    return connection.executeCommand(commandObjects.migrate(host, port, key, timeout));
  }

  @Override
  public String migrate(String host, int port, int timeout, MigrateParams params, String... keys) {
    checkIsInMultiOrPipeline();
    return connection.executeCommand(commandObjects.migrate(host, port, timeout, params, keys));
  }

  @Override
  public ScanResult<String> scan(final String cursor) {
    return connection.executeCommand(commandObjects.scan(cursor));
  }

  @Override
  public ScanResult<String> scan(final String cursor, final ScanParams params) {
    return connection.executeCommand(commandObjects.scan(cursor, params));
  }

  @Override
  public ScanResult<String> scan(final String cursor, final ScanParams params, final String type) {
    checkIsInMultiOrPipeline();
    return connection.executeCommand(commandObjects.scan(cursor, params, type));
  }

  @Override
  public ScanResult<Map.Entry<String, String>> hscan(final String key, final String cursor,
      final ScanParams params) {
    checkIsInMultiOrPipeline();
    return connection.executeCommand(commandObjects.hscan(key, cursor, params));
  }

  @Override
  public ScanResult<String> sscan(final String key, final String cursor, final ScanParams params) {
    checkIsInMultiOrPipeline();
    return connection.executeCommand(commandObjects.sscan(key, cursor, params));
  }

  @Override
  public ScanResult<Tuple> zscan(final String key, final String cursor, final ScanParams params) {
    checkIsInMultiOrPipeline();
    return connection.executeCommand(commandObjects.zscan(key, cursor, params));
  }

  @Override
  public String readonly() {
    checkIsInMultiOrPipeline();
    connection.sendCommand(READONLY);
    return connection.getStatusCodeReply();
  }

  @Override
  public String readwrite() {
    checkIsInMultiOrPipeline();
    connection.sendCommand(READWRITE);
    return connection.getStatusCodeReply();
  }

  @Override
  public String clusterNodes() {
    checkIsInMultiOrPipeline();
    connection.sendCommand(CLUSTER, ClusterKeyword.NODES);
    return connection.getBulkReply();
  }

  @Override
  public String clusterReplicas(final String nodeId) {
    checkIsInMultiOrPipeline();
    connection.sendCommand(CLUSTER, ClusterKeyword.REPLICAS.name(), nodeId);
    return connection.getBulkReply();
  }

  @Override
  public String clusterMeet(final String ip, final int port) {
    checkIsInMultiOrPipeline();
    connection.sendCommand(CLUSTER, ClusterKeyword.MEET.name(), ip, Integer.toString(port));
    return connection.getStatusCodeReply();
  }

  @Override
  public String clusterReset() {
    checkIsInMultiOrPipeline();
    connection.sendCommand(CLUSTER, ClusterKeyword.RESET);
    return connection.getStatusCodeReply();
  }

  @Override
  public String clusterReset(final ClusterResetType resetType) {
    checkIsInMultiOrPipeline();
    connection.sendCommand(CLUSTER, ClusterKeyword.RESET.getRaw(), resetType.getRaw());
    return connection.getStatusCodeReply();
  }

  @Override
  public String clusterAddSlots(final int... slots) {
    checkIsInMultiOrPipeline();
    connection.sendCommand(CLUSTER, joinParameters(ClusterKeyword.ADDSLOTS.getRaw(), joinParameters(slots)));
    return connection.getStatusCodeReply();
  }

  @Override
  public String clusterDelSlots(final int... slots) {
    checkIsInMultiOrPipeline();
    connection.sendCommand(CLUSTER, joinParameters(ClusterKeyword.DELSLOTS.getRaw(), joinParameters(slots)));
    return connection.getStatusCodeReply();
  }

  @Override
  public String clusterInfo() {
    checkIsInMultiOrPipeline();
    connection.sendCommand(CLUSTER, ClusterKeyword.INFO);
    return connection.getStatusCodeReply();
  }

  @Override
  public List<String> clusterGetKeysInSlot(final int slot, final int count) {
    checkIsInMultiOrPipeline();
    connection.sendCommand(CLUSTER, ClusterKeyword.GETKEYSINSLOT.getRaw(), toByteArray(slot), toByteArray(count));
    return connection.getMultiBulkReply();
  }

  @Override
  public List<byte[]> clusterGetKeysInSlotBinary(final int slot, final int count) {
    checkIsInMultiOrPipeline();
    connection.sendCommand(CLUSTER, ClusterKeyword.GETKEYSINSLOT.getRaw(), toByteArray(slot), toByteArray(count));
    return connection.getBinaryMultiBulkReply();
  }

  @Override
  public String clusterSetSlotNode(final int slot, final String nodeId) {
    checkIsInMultiOrPipeline();
    connection.sendCommand(CLUSTER, ClusterKeyword.SETSLOT.getRaw(), toByteArray(slot), ClusterKeyword.NODE.getRaw(), encode(nodeId));
    return connection.getStatusCodeReply();
  }

  @Override
  public String clusterSetSlotMigrating(final int slot, final String nodeId) {
    checkIsInMultiOrPipeline();
    connection.sendCommand(CLUSTER, ClusterKeyword.SETSLOT.getRaw(), toByteArray(slot), ClusterKeyword.MIGRATING.getRaw(), encode(nodeId));
    return connection.getStatusCodeReply();
  }

  @Override
  public String clusterSetSlotImporting(final int slot, final String nodeId) {
    checkIsInMultiOrPipeline();
    connection.sendCommand(CLUSTER, ClusterKeyword.SETSLOT.getRaw(), toByteArray(slot), ClusterKeyword.IMPORTING.getRaw(), encode(nodeId));
    return connection.getStatusCodeReply();
  }

  @Override
  public String clusterSetSlotStable(final int slot) {
    checkIsInMultiOrPipeline();
    connection.sendCommand(CLUSTER, ClusterKeyword.SETSLOT.getRaw(), toByteArray(slot), ClusterKeyword.STABLE.getRaw());
    return connection.getStatusCodeReply();
  }

  @Override
  public String clusterForget(final String nodeId) {
    checkIsInMultiOrPipeline();
    connection.sendCommand(CLUSTER, ClusterKeyword.FORGET.name(), nodeId);
    return connection.getStatusCodeReply();
  }

  @Override
  public String clusterFlushSlots() {
    checkIsInMultiOrPipeline();
    connection.sendCommand(CLUSTER, ClusterKeyword.FLUSHSLOTS);
    return connection.getStatusCodeReply();
  }

  @Override
  public long clusterKeySlot(final String key) {
    checkIsInMultiOrPipeline();
    connection.sendCommand(CLUSTER, ClusterKeyword.KEYSLOT.name(), key);
    return connection.getIntegerReply();
  }

  @Override
  public long clusterCountKeysInSlot(final int slot) {
    checkIsInMultiOrPipeline();
    connection.sendCommand(CLUSTER, ClusterKeyword.COUNTKEYSINSLOT.getRaw(), toByteArray(slot));
    return connection.getIntegerReply();
  }

  @Override
  public String clusterSaveConfig() {
    checkIsInMultiOrPipeline();
    connection.sendCommand(CLUSTER, ClusterKeyword.SAVECONFIG);
    return connection.getStatusCodeReply();
  }

  @Override
  public String clusterReplicate(final String nodeId) {
    checkIsInMultiOrPipeline();
    connection.sendCommand(CLUSTER, ClusterKeyword.REPLICATE.name(), nodeId);
    return connection.getStatusCodeReply();
  }

  @Override
  @Deprecated
  public List<String> clusterSlaves(final String nodeId) {
    checkIsInMultiOrPipeline();
    connection.sendCommand(CLUSTER, ClusterKeyword.SLAVES.name(), nodeId);
    return connection.getMultiBulkReply();
  }

  @Override
  public String clusterFailover() {
    checkIsInMultiOrPipeline();
    connection.sendCommand(CLUSTER, ClusterKeyword.FAILOVER);
    return connection.getStatusCodeReply();
  }

  @Override
  public String clusterFailover(ClusterFailoverOption failoverOption) {
    checkIsInMultiOrPipeline();
    connection.sendCommand(CLUSTER, ClusterKeyword.FAILOVER.getRaw(), failoverOption.getRaw());
    return connection.getStatusCodeReply();
  }

  @Override
  public List<Object> clusterSlots() {
    checkIsInMultiOrPipeline();
    connection.sendCommand(CLUSTER, ClusterKeyword.SLOTS);
    return connection.getObjectMultiBulkReply();
  }

  @Override
  public String clusterMyId() {
    checkIsInMultiOrPipeline();
    connection.sendCommand(CLUSTER, ClusterKeyword.MYID);
    return connection.getBulkReply();
  }

  @Override
  public List<Map<String, Object>> clusterLinks() {
    checkIsInMultiOrPipeline();
    connection.sendCommand(CLUSTER, ClusterKeyword.LINKS);
    return connection.getObjectMultiBulkReply().stream()
            .map(BuilderFactory.ENCODED_OBJECT_MAP::build).collect(Collectors.toList());
  }

  @Override
  public String clusterAddSlotsRange(int... ranges) {
    checkIsInMultiOrPipeline();
    connection.sendCommand(CLUSTER,
        joinParameters(ClusterKeyword.ADDSLOTSRANGE.getRaw(), joinParameters(ranges)));
    return connection.getStatusCodeReply();
  }

  @Override
  public String clusterDelSlotsRange(int... ranges) {
    checkIsInMultiOrPipeline();
    connection.sendCommand(CLUSTER,
        joinParameters(ClusterKeyword.DELSLOTSRANGE.getRaw(), joinParameters(ranges)));
    return connection.getStatusCodeReply();
  }

  @Override
  public String asking() {
    checkIsInMultiOrPipeline();
    connection.sendCommand(ASKING);
    return connection.getStatusCodeReply();
  }

  @Override
  public long pfadd(final String key, final String... elements) {
    checkIsInMultiOrPipeline();
    return connection.executeCommand(commandObjects.pfadd(key, elements));
  }

  @Override
  public long pfcount(final String key) {
    checkIsInMultiOrPipeline();
    return connection.executeCommand(commandObjects.pfcount(key));
  }

  @Override
  public long pfcount(final String... keys) {
    checkIsInMultiOrPipeline();
    return connection.executeCommand(commandObjects.pfcount(keys));
  }

  @Override
  public String pfmerge(final String destkey, final String... sourcekeys) {
    checkIsInMultiOrPipeline();
    return connection.executeCommand(commandObjects.pfmerge(destkey, sourcekeys));
  }

  @Override
  public long geoadd(final String key, final double longitude, final double latitude,
      final String member) {
    checkIsInMultiOrPipeline();
    return connection.executeCommand(commandObjects.geoadd(key, longitude, latitude, member));
  }

  @Override
  public long geoadd(final String key, final Map<String, GeoCoordinate> memberCoordinateMap) {
    checkIsInMultiOrPipeline();
    return connection.executeCommand(commandObjects.geoadd(key, memberCoordinateMap));
  }

  @Override
  public long geoadd(final String key, final GeoAddParams params, final Map<String, GeoCoordinate> memberCoordinateMap) {
    checkIsInMultiOrPipeline();
    return connection.executeCommand(commandObjects.geoadd(key, params, memberCoordinateMap));
  }

  @Override
  public Double geodist(final String key, final String member1, final String member2) {
    checkIsInMultiOrPipeline();
    return connection.executeCommand(commandObjects.geodist(key, member1, member2));
  }

  @Override
  public Double geodist(final String key, final String member1, final String member2,
      final GeoUnit unit) {
    checkIsInMultiOrPipeline();
    return connection.executeCommand(commandObjects.geodist(key, member1, member2, unit));
  }

  @Override
  public List<String> geohash(final String key, String... members) {
    checkIsInMultiOrPipeline();
    return connection.executeCommand(commandObjects.geohash(key, members));
  }

  @Override
  public List<GeoCoordinate> geopos(final String key, String... members) {
    checkIsInMultiOrPipeline();
    return connection.executeCommand(commandObjects.geopos(key, members));
  }

  @Override
  public List<GeoRadiusResponse> georadius(final String key, final double longitude,
      final double latitude, final double radius, final GeoUnit unit) {
    checkIsInMultiOrPipeline();
    return connection.executeCommand(commandObjects.georadius(key, longitude, latitude, radius, unit));
  }

  @Override
  public List<GeoRadiusResponse> georadiusReadonly(final String key, final double longitude,
      final double latitude, final double radius, final GeoUnit unit) {
    checkIsInMultiOrPipeline();
    return connection.executeCommand(commandObjects.georadiusReadonly(key, longitude, latitude, radius, unit));
  }

  @Override
  public List<GeoRadiusResponse> georadius(final String key, final double longitude,
      final double latitude, final double radius, final GeoUnit unit, final GeoRadiusParam param) {
    checkIsInMultiOrPipeline();
    return connection.executeCommand(commandObjects.georadius(key, longitude, latitude, radius, unit, param));
  }

  @Override
  public long georadiusStore(final String key, double longitude, double latitude, double radius,
      GeoUnit unit, GeoRadiusParam param, GeoRadiusStoreParam storeParam) {
    checkIsInMultiOrPipeline();
    return connection.executeCommand(commandObjects.georadiusStore(key, longitude, latitude, radius, unit, param, storeParam));
  }

  @Override
  public List<GeoRadiusResponse> georadiusReadonly(final String key, final double longitude,
      final double latitude, final double radius, final GeoUnit unit, final GeoRadiusParam param) {
    checkIsInMultiOrPipeline();
    return connection.executeCommand(commandObjects.georadiusReadonly(key, longitude, latitude, radius, unit, param));
  }

  @Override
  public List<GeoRadiusResponse> georadiusByMember(final String key, final String member,
      final double radius, final GeoUnit unit) {
    checkIsInMultiOrPipeline();
    return connection.executeCommand(commandObjects.georadiusByMember(key, member, radius, unit));
  }

  @Override
  public List<GeoRadiusResponse> georadiusByMemberReadonly(final String key, final String member,
      final double radius, final GeoUnit unit) {
    checkIsInMultiOrPipeline();
    return connection.executeCommand(commandObjects.georadiusByMemberReadonly(key, member, radius, unit));
  }

  @Override
  public List<GeoRadiusResponse> georadiusByMember(final String key, final String member,
      final double radius, final GeoUnit unit, final GeoRadiusParam param) {
    checkIsInMultiOrPipeline();
    return connection.executeCommand(commandObjects.georadiusByMember(key, member, radius, unit, param));
  }

  @Override
  public long georadiusByMemberStore(final String key, String member, double radius, GeoUnit unit,
      GeoRadiusParam param, GeoRadiusStoreParam storeParam) {
    checkIsInMultiOrPipeline();
    return connection.executeCommand(commandObjects.georadiusByMemberStore(key, member, radius, unit, param, storeParam));
  }

  @Override
  public List<GeoRadiusResponse> georadiusByMemberReadonly(final String key, final String member,
      final double radius, final GeoUnit unit, final GeoRadiusParam param) {
    checkIsInMultiOrPipeline();
    return connection.executeCommand(commandObjects.georadiusByMemberReadonly(key, member, radius, unit, param));
  }

  @Override
  public List<GeoRadiusResponse> geosearch(String key, String member, double radius, GeoUnit unit) {
    checkIsInMultiOrPipeline();
    return connection.executeCommand(commandObjects.geosearch(key, member, radius, unit));
  }

  @Override
  public List<GeoRadiusResponse> geosearch(String key, GeoCoordinate coord, double radius, GeoUnit unit) {
    checkIsInMultiOrPipeline();
    return connection.executeCommand(commandObjects.geosearch(key, coord, radius, unit));
  }

  @Override
  public List<GeoRadiusResponse> geosearch(String key, String member, double width, double height, GeoUnit unit) {
    checkIsInMultiOrPipeline();
    return connection.executeCommand(commandObjects.geosearch(key, member, width, height, unit));
  }

  @Override
  public List<GeoRadiusResponse> geosearch(String key, GeoCoordinate coord, double width, double height, GeoUnit unit) {
    checkIsInMultiOrPipeline();
    return connection.executeCommand(commandObjects.geosearch(key, coord, width, height, unit));
  }

  @Override
  public List<GeoRadiusResponse> geosearch(String key, GeoSearchParam params) {
    checkIsInMultiOrPipeline();
    return connection.executeCommand(commandObjects.geosearch(key, params));
  }

  @Override
  public long geosearchStore(String dest, String src, String member, double radius, GeoUnit unit) {
    checkIsInMultiOrPipeline();
    return connection.executeCommand(commandObjects.geosearchStore(dest, src, member, radius, unit));
  }

  @Override
  public long geosearchStore(String dest, String src, GeoCoordinate coord, double radius, GeoUnit unit) {
    checkIsInMultiOrPipeline();
    return connection.executeCommand(commandObjects.geosearchStore(dest, src, coord, radius, unit));
  }

  @Override
  public long geosearchStore(String dest, String src, String member, double width, double height, GeoUnit unit) {
    checkIsInMultiOrPipeline();
    return connection.executeCommand(commandObjects.geosearchStore(dest, src, member, width, height, unit));
  }

  @Override
  public long geosearchStore(String dest, String src, GeoCoordinate coord, double width, double height, GeoUnit unit) {
    checkIsInMultiOrPipeline();
    return connection.executeCommand(commandObjects.geosearchStore(dest, src, coord, width, height, unit));
  }

  @Override
  public long geosearchStore(String dest, String src, GeoSearchParam params) {
    checkIsInMultiOrPipeline();
    return connection.executeCommand(commandObjects.geosearchStore(dest, src, params));
  }

  @Override
  public long geosearchStoreStoreDist(String dest, String src, GeoSearchParam params) {
    checkIsInMultiOrPipeline();
    return connection.executeCommand(commandObjects.geosearchStoreStoreDist(dest, src, params));
  }

  @Override
  public String moduleLoad(final String path) {
    checkIsInMultiOrPipeline();
    connection.sendCommand(MODULE, LOAD.name(), path);
    return connection.getStatusCodeReply();
  }

  @Override
  public String moduleUnload(final String name) {
    checkIsInMultiOrPipeline();
    connection.sendCommand(MODULE, UNLOAD.name(), name);
    return connection.getStatusCodeReply();
  }

  @Override
  public List<Module> moduleList() {
    checkIsInMultiOrPipeline();
    connection.sendCommand(MODULE, LIST);
    return BuilderFactory.MODULE_LIST.build(connection.getObjectMultiBulkReply());
  }

  @Override
  public List<Long> bitfield(final String key, final String... arguments) {
    checkIsInMultiOrPipeline();
    return connection.executeCommand(commandObjects.bitfield(key, arguments));
  }

  @Override
  public List<Long> bitfieldReadonly(final String key, final String... arguments) {
    checkIsInMultiOrPipeline();
    return connection.executeCommand(commandObjects.bitfieldReadonly(key, arguments));
  }

  @Override
  public long hstrlen(final String key, final String field) {
    checkIsInMultiOrPipeline();
    return connection.executeCommand(commandObjects.hstrlen(key, field));
  }

  @Override
  public String memoryDoctor() {
    checkIsInMultiOrPipeline();
    connection.sendCommand(MEMORY, DOCTOR);
    return connection.getBulkReply();
  }

  @Override
  public Long memoryUsage(final String key) {
    checkIsInMultiOrPipeline();
    connection.sendCommand(MEMORY, USAGE.name(), key);
    return connection.getIntegerReply();
  }

  @Override
  public Long memoryUsage(final String key, final int samples) {
    checkIsInMultiOrPipeline();
    connection.sendCommand(MEMORY, USAGE.getRaw(), encode(key), SAMPLES.getRaw(), toByteArray(samples));
    return connection.getIntegerReply();
  }

  @Override
  public String lolwut() {
    checkIsInMultiOrPipeline();
    connection.sendCommand(LOLWUT);
    return connection.getBulkReply();
  }

  @Override
  public String lolwut(LolwutParams lolwutParams) {
    checkIsInMultiOrPipeline();
    connection.sendCommand(new CommandArguments(LOLWUT).addParams(lolwutParams));
    return connection.getBulkReply();
  }

  @Override
  public StreamEntryID xadd(final String key, final StreamEntryID id, final Map<String, String> hash) {
    checkIsInMultiOrPipeline();
    return connection.executeCommand(commandObjects.xadd(key, id, hash));
  }

  @Override
  public StreamEntryID xadd(final String key, final XAddParams params, final Map<String, String> hash) {
    checkIsInMultiOrPipeline();
    return connection.executeCommand(commandObjects.xadd(key, params, hash));
  }

  @Override
  public long xlen(final String key) {
    checkIsInMultiOrPipeline();
    return connection.executeCommand(commandObjects.xlen(key));
  }

  @Override
  public List<StreamEntry> xrange(final String key, final StreamEntryID start, final StreamEntryID end) {
    checkIsInMultiOrPipeline();
    return connection.executeCommand(commandObjects.xrange(key, start, end));
  }

  @Override
  public List<StreamEntry> xrange(final String key, final StreamEntryID start,
      final StreamEntryID end, final int count) {
    checkIsInMultiOrPipeline();
    return connection.executeCommand(commandObjects.xrange(key, start, end, count));
  }

  @Override
  public List<StreamEntry> xrevrange(final String key, final StreamEntryID end,
      final StreamEntryID start) {
    checkIsInMultiOrPipeline();
    return connection.executeCommand(commandObjects.xrevrange(key, end, start));
  }

  @Override
  public List<StreamEntry> xrevrange(final String key, final StreamEntryID end,
      final StreamEntryID start, final int count) {
    checkIsInMultiOrPipeline();
    return connection.executeCommand(commandObjects.xrevrange(key, end, start, count));
  }

  @Override
  public List<StreamEntry> xrange(final String key, final String start, final String end) {
    checkIsInMultiOrPipeline();
    return connection.executeCommand(commandObjects.xrange(key, start, end));
  }

  @Override
  public List<StreamEntry> xrange(final String key, final String start, final String end, final int count) {
    checkIsInMultiOrPipeline();
    return connection.executeCommand(commandObjects.xrange(key, start, end, count));
  }

  @Override
  public List<StreamEntry> xrevrange(final String key, final String end, final String start) {
    checkIsInMultiOrPipeline();
    return connection.executeCommand(commandObjects.xrevrange(key, end, start));
  }

  @Override
  public List<StreamEntry> xrevrange(final String key, final String end, final String start, final int count) {
    checkIsInMultiOrPipeline();
    return connection.executeCommand(commandObjects.xrevrange(key, end, start, count));
  }

  @Override
  public List<Map.Entry<String, List<StreamEntry>>> xread(final XReadParams xReadParams, final Map<String, StreamEntryID> streams) {
    checkIsInMultiOrPipeline();
    return connection.executeCommand(commandObjects.xread(xReadParams, streams));
  }

  @Override
  public long xack(final String key, final String group, final StreamEntryID... ids) {
    checkIsInMultiOrPipeline();
    return connection.executeCommand(commandObjects.xack(key, group, ids));
  }

  @Override
  public String xgroupCreate(final String key, final String groupname, final StreamEntryID id,
      final boolean makeStream) {
    checkIsInMultiOrPipeline();
    return connection.executeCommand(commandObjects.xgroupCreate(key, groupname, id, makeStream));
  }

  @Override
  public String xgroupSetID(final String key, final String groupname, final StreamEntryID id) {
    checkIsInMultiOrPipeline();
    return connection.executeCommand(commandObjects.xgroupSetID(key, groupname, id));
  }

  @Override
  public long xgroupDestroy(final String key, final String groupname) {
    checkIsInMultiOrPipeline();
    return connection.executeCommand(commandObjects.xgroupDestroy(key, groupname));
  }

  @Override
  public long xgroupDelConsumer(final String key, final String groupname, final String consumerName) {
    checkIsInMultiOrPipeline();
    return connection.executeCommand(commandObjects.xgroupDelConsumer(key, groupname, consumerName));
  }

  @Override
  public long xdel(final String key, final StreamEntryID... ids) {
    checkIsInMultiOrPipeline();
    return connection.executeCommand(commandObjects.xdel(key, ids));
  }

  @Override
  public long xtrim(final String key, final long maxLen, final boolean approximateLength) {
    checkIsInMultiOrPipeline();
    return connection.executeCommand(commandObjects.xtrim(key, maxLen, approximateLength));
  }

  @Override
  public long xtrim(final String key, final XTrimParams params) {
    checkIsInMultiOrPipeline();
    return connection.executeCommand(commandObjects.xtrim(key, params));
  }

  @Override
  public List<Map.Entry<String, List<StreamEntry>>> xreadGroup(final String groupname,
      final String consumer, final XReadGroupParams xReadGroupParams,
      final Map<String, StreamEntryID> streams) {
    checkIsInMultiOrPipeline();
    return connection.executeCommand(commandObjects.xreadGroup(groupname, consumer, xReadGroupParams, streams));
  }

  @Override
  public StreamPendingSummary xpending(final String key, final String groupname) {
    checkIsInMultiOrPipeline();
    return connection.executeCommand(commandObjects.xpending(key, groupname));
  }

  /**
   * @deprecated Use {@link Jedis#xpending(java.lang.String, java.lang.String, redis.clients.jedis.params.XPendingParams)}.
   */
  @Override
  @Deprecated
  public List<StreamPendingEntry> xpending(final String key, final String groupname,
      final StreamEntryID start, final StreamEntryID end, final int count, final String consumername) {
    checkIsInMultiOrPipeline();
    return connection.executeCommand(commandObjects.xpending(key, groupname, start, end, count, consumername));
  }

  @Override
  public List<StreamPendingEntry> xpending(final String key, final String groupname, final XPendingParams params) {
    checkIsInMultiOrPipeline();
    return connection.executeCommand(commandObjects.xpending(key, groupname, params));
  }

  @Override
  public List<StreamEntry> xclaim(String key, String group, String consumername, long minIdleTime,
      XClaimParams params, StreamEntryID... ids) {
    checkIsInMultiOrPipeline();
    return connection.executeCommand(commandObjects.xclaim(key, group, consumername, minIdleTime, params, ids));
  }

  @Override
  public List<StreamEntryID> xclaimJustId(String key, String group, String consumername,
      long minIdleTime, XClaimParams params, StreamEntryID... ids) {
    checkIsInMultiOrPipeline();
    return connection.executeCommand(commandObjects.xclaimJustId(key, group, consumername, minIdleTime, params, ids));
  }

  @Override
  public Map.Entry<StreamEntryID, List<StreamEntry>> xautoclaim(String key, String group, String consumerName,
      long minIdleTime, StreamEntryID start, XAutoClaimParams params) {
    checkIsInMultiOrPipeline();
    return connection.executeCommand(commandObjects.xautoclaim(key, group, consumerName, minIdleTime, start, params));
  }

  @Override
  public Map.Entry<StreamEntryID, List<StreamEntryID>> xautoclaimJustId(String key, String group, String consumerName,
      long minIdleTime, StreamEntryID start, XAutoClaimParams params) {
    checkIsInMultiOrPipeline();
    return connection.executeCommand(commandObjects.xautoclaimJustId(key, group, consumerName, minIdleTime, start, params));
  }

  @Override
  public StreamInfo xinfoStream(String key) {
    return connection.executeCommand(commandObjects.xinfoStream(key));
  }

  @Override
  public StreamFullInfo xinfoStreamFull(String key) {
    checkIsInMultiOrPipeline();
    return connection.executeCommand(commandObjects.xinfoStreamFull(key));
  }

  @Override
  public StreamFullInfo xinfoStreamFull(String key, int count) {
    checkIsInMultiOrPipeline();
    return connection.executeCommand(commandObjects.xinfoStreamFull(key, count));
  }

  @Override
  @Deprecated
  public List<StreamGroupInfo> xinfoGroup(String key) {
    return connection.executeCommand(commandObjects.xinfoGroup(key));
  }

  @Override
  public List<StreamGroupInfo> xinfoGroups(String key) {
    return connection.executeCommand(commandObjects.xinfoGroups(key));
  }

  @Override
  public List<StreamConsumersInfo> xinfoConsumers(String key, String group) {
    return connection.executeCommand(commandObjects.xinfoConsumers(key, group));
  }

  public Object sendCommand(ProtocolCommand cmd, String... args) {
    checkIsInMultiOrPipeline();
    connection.sendCommand(cmd, args);
    return connection.getOne();
  }

  public Object sendBlockingCommand(ProtocolCommand cmd, String... args) {
    checkIsInMultiOrPipeline();
    connection.sendCommand(cmd, args);
    connection.setTimeoutInfinite();
    try {
      return connection.getOne();
    } finally {
      connection.rollbackTimeout();
    }
  }

  private static byte[][] joinParameters(int... params) {
    byte[][] result = new byte[params.length][];
    for (int i = 0; i < params.length; i++) {
      result[i] = toByteArray(params[i]);
    }
    return result;
  }

  private static byte[][] joinParameters(byte[] first, byte[][] rest) {
    byte[][] result = new byte[rest.length + 1][];
    result[0] = first;
    System.arraycopy(rest, 0, result, 1, rest.length);
    return result;
  }

  private static byte[][] joinParameters(byte[] first, byte[] second, byte[][] rest) {
    byte[][] result = new byte[rest.length + 2][];
    result[0] = first;
    result[1] = second;
    System.arraycopy(rest, 0, result, 2, rest.length);
    return result;
  }

  private static String[] joinParameters(String first, String[] rest) {
    String[] result = new String[rest.length + 1];
    result[0] = first;
    System.arraycopy(rest, 0, result, 1, rest.length);
    return result;
  }

  private static String[] joinParameters(String first, String second, String[] rest) {
    String[] result = new String[rest.length + 2];
    result[0] = first;
    result[1] = second;
    System.arraycopy(rest, 0, result, 2, rest.length);
    return result;
  }

}<|MERGE_RESOLUTION|>--- conflicted
+++ resolved
@@ -6470,13 +6470,8 @@
    * @see Jedis#sort(String)
    * @see Jedis#sort(String, SortingParams, String)
    * @param key
-<<<<<<< HEAD
-   * @param sortingParameters
-   * @return a list of sorted elements
-=======
    * @param sortingParams
    * @return a list of sorted elements.
->>>>>>> 1a451e4b
    */
   @Override
   public List<String> sort(final String key, final SortingParams sortingParams) {
