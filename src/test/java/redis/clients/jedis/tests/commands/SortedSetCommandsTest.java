package redis.clients.jedis.tests.commands;

import static org.junit.Assert.*;
import static org.junit.Assert.assertNotNull;
import static redis.clients.jedis.ScanParams.SCAN_POINTER_START;
import static redis.clients.jedis.ScanParams.SCAN_POINTER_START_BINARY;
import static redis.clients.jedis.tests.utils.AssertUtil.assertByteArraySetEquals;
import static redis.clients.jedis.tests.utils.AssertUtil.assertCollectionContains;

import java.util.Arrays;
import java.util.Collections;
import java.util.HashMap;
import java.util.Iterator;
import java.util.LinkedHashSet;
import java.util.Map;
import java.util.Set;

import org.junit.Test;

import redis.clients.jedis.ScanParams;
import redis.clients.jedis.ScanResult;
import redis.clients.jedis.KeyedTuple;
import redis.clients.jedis.Tuple;
import redis.clients.jedis.ZParams;
import redis.clients.jedis.params.ZAddParams;
import redis.clients.jedis.params.ZIncrByParams;
import redis.clients.jedis.util.SafeEncoder;

public class SortedSetCommandsTest extends JedisCommandTestBase {
  final byte[] bfoo = { 0x01, 0x02, 0x03, 0x04 };
  final byte[] bbar = { 0x05, 0x06, 0x07, 0x08 };
  final byte[] bcar = { 0x09, 0x0A, 0x0B, 0x0C };
  final byte[] ba = { 0x0A };
  final byte[] bb = { 0x0B };
  final byte[] bc = { 0x0C };
  final byte[] bInclusiveB = { 0x5B, 0x0B };
  final byte[] bExclusiveC = { 0x28, 0x0C };
  final byte[] bLexMinusInf = { 0x2D };
  final byte[] bLexPlusInf = { 0x2B };

  final byte[] bbar1 = { 0x05, 0x06, 0x07, 0x08, 0x0A };
  final byte[] bbar2 = { 0x05, 0x06, 0x07, 0x08, 0x0B };
  final byte[] bbar3 = { 0x05, 0x06, 0x07, 0x08, 0x0C };
  final byte[] bbarstar = { 0x05, 0x06, 0x07, 0x08, '*' };

  @Test
  public void zadd() {
    long status = jedis.zadd("foo", 1d, "a");
    assertEquals(1, status);

    status = jedis.zadd("foo", 10d, "b");
    assertEquals(1, status);

    status = jedis.zadd("foo", 0.1d, "c");
    assertEquals(1, status);

    status = jedis.zadd("foo", 2d, "a");
    assertEquals(0, status);

    // Binary
    long bstatus = jedis.zadd(bfoo, 1d, ba);
    assertEquals(1, bstatus);

    bstatus = jedis.zadd(bfoo, 10d, bb);
    assertEquals(1, bstatus);

    bstatus = jedis.zadd(bfoo, 0.1d, bc);
    assertEquals(1, bstatus);

    bstatus = jedis.zadd(bfoo, 2d, ba);
    assertEquals(0, bstatus);

  }

  @Test
  public void zaddWithParams() {
    jedis.del("foo");

    // xx: never add new member
    long status = jedis.zadd("foo", 1d, "a", ZAddParams.zAddParams().xx());
    assertEquals(0L, status);

    jedis.zadd("foo", 1d, "a");
    // nx: never update current member
    status = jedis.zadd("foo", 2d, "a", ZAddParams.zAddParams().nx());
    assertEquals(0L, status);
    assertEquals(Double.valueOf(1d), jedis.zscore("foo", "a"));

    Map<String, Double> scoreMembers = new HashMap<String, Double>();
    scoreMembers.put("a", 2d);
    scoreMembers.put("b", 1d);
    // ch: return count of members not only added, but also updated
    status = jedis.zadd("foo", scoreMembers, ZAddParams.zAddParams().ch());
    assertEquals(2L, status);

    // lt: only update existing elements if the new score is less than the current score.
    jedis.zadd("foo", 3d, "a", ZAddParams.zAddParams().lt());
    assertEquals(Double.valueOf(2d), jedis.zscore("foo", "a"));
    jedis.zadd("foo", 1d, "a", ZAddParams.zAddParams().lt());
    assertEquals(Double.valueOf(1d), jedis.zscore("foo", "a"));

    // gt: only update existing elements if the new score is greater than the current score.
    jedis.zadd("foo", 0d, "b", ZAddParams.zAddParams().gt());
    assertEquals(Double.valueOf(1d), jedis.zscore("foo", "b"));
    jedis.zadd("foo", 2d, "b", ZAddParams.zAddParams().gt());
    assertEquals(Double.valueOf(2d), jedis.zscore("foo", "b"));

    // incr: don't update already existing elements.
    assertNull(jedis.zaddIncr("foo", 1d, "b", ZAddParams.zAddParams().nx()));
    assertEquals(Double.valueOf(2d), jedis.zscore("foo", "b"));
    // incr: update elements that already exist.
    assertEquals(Double.valueOf(3d), jedis.zaddIncr("foo", 1d,"b", ZAddParams.zAddParams().xx()));
    assertEquals(Double.valueOf(3d), jedis.zscore("foo", "b"));

    // binary
    jedis.del(bfoo);

    // xx: never add new member
    status = jedis.zadd(bfoo, 1d, ba, ZAddParams.zAddParams().xx());
    assertEquals(0L, status);

    jedis.zadd(bfoo, 1d, ba);
    // nx: never update current member
    status = jedis.zadd(bfoo, 2d, ba, ZAddParams.zAddParams().nx());
    assertEquals(0L, status);
    assertEquals(Double.valueOf(1d), jedis.zscore(bfoo, ba));

    Map<byte[], Double> binaryScoreMembers = new HashMap<byte[], Double>();
    binaryScoreMembers.put(ba, 2d);
    binaryScoreMembers.put(bb, 1d);
    // ch: return count of members not only added, but also updated
    status = jedis.zadd(bfoo, binaryScoreMembers, ZAddParams.zAddParams().ch());
    assertEquals(2L, status);

    // lt: only update existing elements if the new score is less than the current score.
    jedis.zadd(bfoo, 3d, ba, ZAddParams.zAddParams().lt());
    assertEquals(Double.valueOf(2d), jedis.zscore(bfoo, ba));
    jedis.zadd(bfoo, 1d, ba, ZAddParams.zAddParams().lt());
    assertEquals(Double.valueOf(1d), jedis.zscore(bfoo, ba));

    // gt: only update existing elements if the new score is greater than the current score.
    jedis.zadd(bfoo, 0d, bb, ZAddParams.zAddParams().gt());
    assertEquals(Double.valueOf(1d), jedis.zscore(bfoo, bb));
    jedis.zadd(bfoo, 2d, bb, ZAddParams.zAddParams().gt());
    assertEquals(Double.valueOf(2d), jedis.zscore(bfoo, bb));

    // incr: don't update already existing elements.
    assertNull(jedis.zaddIncr(bfoo, 1d, bb, ZAddParams.zAddParams().nx()));
    assertEquals(Double.valueOf(2d), jedis.zscore(bfoo, bb));
    // incr: update elements that already exist.
    assertEquals(Double.valueOf(3d), jedis.zaddIncr(bfoo, 1d, bb, ZAddParams.zAddParams().xx()));
    assertEquals(Double.valueOf(3d), jedis.zscore(bfoo, bb));
  }

  @Test
  public void zrange() {
    jedis.zadd("foo", 1d, "a");
    jedis.zadd("foo", 10d, "b");
    jedis.zadd("foo", 0.1d, "c");
    jedis.zadd("foo", 2d, "a");

    Set<String> expected = new LinkedHashSet<String>();
    expected.add("c");
    expected.add("a");

    Set<String> range = jedis.zrange("foo", 0, 1);
    assertEquals(expected, range);

    expected.add("b");
    range = jedis.zrange("foo", 0, 100);
    assertEquals(expected, range);

    // Binary
    jedis.zadd(bfoo, 1d, ba);
    jedis.zadd(bfoo, 10d, bb);
    jedis.zadd(bfoo, 0.1d, bc);
    jedis.zadd(bfoo, 2d, ba);

    Set<byte[]> bexpected = new LinkedHashSet<byte[]>();
    bexpected.add(bc);
    bexpected.add(ba);

    Set<byte[]> brange = jedis.zrange(bfoo, 0, 1);
    assertByteArraySetEquals(bexpected, brange);

    bexpected.add(bb);
    brange = jedis.zrange(bfoo, 0, 100);
    assertByteArraySetEquals(bexpected, brange);

  }

  @Test
  public void zrangeByLex() {
    jedis.zadd("foo", 1, "aa");
    jedis.zadd("foo", 1, "c");
    jedis.zadd("foo", 1, "bb");
    jedis.zadd("foo", 1, "d");

    Set<String> expected = new LinkedHashSet<String>();
    expected.add("bb");
    expected.add("c");

    // exclusive aa ~ inclusive c
    assertEquals(expected, jedis.zrangeByLex("foo", "(aa", "[c"));

    expected.clear();
    expected.add("bb");
    expected.add("c");

    // with LIMIT
    assertEquals(expected, jedis.zrangeByLex("foo", "-", "+", 1, 2));
  }

  @Test
  public void zrangeByLexBinary() {
    // binary
    jedis.zadd(bfoo, 1, ba);
    jedis.zadd(bfoo, 1, bc);
    jedis.zadd(bfoo, 1, bb);

    Set<byte[]> bExpected = new LinkedHashSet<byte[]>();
    bExpected.add(bb);

    assertByteArraySetEquals(bExpected, jedis.zrangeByLex(bfoo, bInclusiveB, bExclusiveC));

    bExpected.clear();
    bExpected.add(ba);
    bExpected.add(bb);

    // with LIMIT
    assertByteArraySetEquals(bExpected, jedis.zrangeByLex(bfoo, bLexMinusInf, bLexPlusInf, 0, 2));
  }

  @Test
  public void zrevrangeByLex() {
    jedis.zadd("foo", 1, "aa");
    jedis.zadd("foo", 1, "c");
    jedis.zadd("foo", 1, "bb");
    jedis.zadd("foo", 1, "d");

    Set<String> expected = new LinkedHashSet<String>();
    expected.add("c");
    expected.add("bb");

    // exclusive aa ~ inclusive c
    assertEquals(expected, jedis.zrevrangeByLex("foo", "[c", "(aa"));

    expected.clear();
    expected.add("c");
    expected.add("bb");

    // with LIMIT
    assertEquals(expected, jedis.zrevrangeByLex("foo", "+", "-", 1, 2));
  }

  @Test
  public void zrevrangeByLexBinary() {
    // binary
    jedis.zadd(bfoo, 1, ba);
    jedis.zadd(bfoo, 1, bc);
    jedis.zadd(bfoo, 1, bb);

    Set<byte[]> bExpected = new LinkedHashSet<byte[]>();
    bExpected.add(bb);

    assertByteArraySetEquals(bExpected, jedis.zrevrangeByLex(bfoo, bExclusiveC, bInclusiveB));

    bExpected.clear();
    bExpected.add(bb);
    bExpected.add(ba);

    // with LIMIT
    assertByteArraySetEquals(bExpected, jedis.zrevrangeByLex(bfoo, bLexPlusInf, bLexMinusInf, 0, 2));
  }

  @Test
  public void zrevrange() {
    jedis.zadd("foo", 1d, "a");
    jedis.zadd("foo", 10d, "b");
    jedis.zadd("foo", 0.1d, "c");
    jedis.zadd("foo", 2d, "a");

    Set<String> expected = new LinkedHashSet<String>();
    expected.add("b");
    expected.add("a");

    Set<String> range = jedis.zrevrange("foo", 0, 1);
    assertEquals(expected, range);

    expected.add("c");
    range = jedis.zrevrange("foo", 0, 100);
    assertEquals(expected, range);

    // Binary
    jedis.zadd(bfoo, 1d, ba);
    jedis.zadd(bfoo, 10d, bb);
    jedis.zadd(bfoo, 0.1d, bc);
    jedis.zadd(bfoo, 2d, ba);

    Set<byte[]> bexpected = new LinkedHashSet<byte[]>();
    bexpected.add(bb);
    bexpected.add(ba);

    Set<byte[]> brange = jedis.zrevrange(bfoo, 0, 1);
    assertByteArraySetEquals(bexpected, brange);

    bexpected.add(bc);
    brange = jedis.zrevrange(bfoo, 0, 100);
    assertByteArraySetEquals(bexpected, brange);

  }

  @Test
  public void zrem() {
    jedis.zadd("foo", 1d, "a");
    jedis.zadd("foo", 2d, "b");

    long status = jedis.zrem("foo", "a");

    Set<String> expected = new LinkedHashSet<String>();
    expected.add("b");

    assertEquals(1, status);
    assertEquals(expected, jedis.zrange("foo", 0, 100));

    status = jedis.zrem("foo", "bar");

    assertEquals(0, status);

    // Binary
    jedis.zadd(bfoo, 1d, ba);
    jedis.zadd(bfoo, 2d, bb);

    long bstatus = jedis.zrem(bfoo, ba);

    Set<byte[]> bexpected = new LinkedHashSet<byte[]>();
    bexpected.add(bb);

    assertEquals(1, bstatus);
    assertByteArraySetEquals(bexpected, jedis.zrange(bfoo, 0, 100));

    bstatus = jedis.zrem(bfoo, bbar);

    assertEquals(0, bstatus);

  }

  @Test
  public void zincrby() {
    jedis.zadd("foo", 1d, "a");
    jedis.zadd("foo", 2d, "b");

    double score = jedis.zincrby("foo", 2d, "a");

    Set<String> expected = new LinkedHashSet<String>();
    expected.add("a");
    expected.add("b");

    assertEquals(3d, score, 0);
    assertEquals(expected, jedis.zrange("foo", 0, 100));

    // Binary
    jedis.zadd(bfoo, 1d, ba);
    jedis.zadd(bfoo, 2d, bb);

    double bscore = jedis.zincrby(bfoo, 2d, ba);

    Set<byte[]> bexpected = new LinkedHashSet<byte[]>();
    bexpected.add(bb);
    bexpected.add(ba);

    assertEquals(3d, bscore, 0);
    assertByteArraySetEquals(bexpected, jedis.zrange(bfoo, 0, 100));

  }

  @Test
  public void zincrbyWithParams() {
    jedis.del("foo");

    // xx: never add new member
    Double score = jedis.zincrby("foo", 2d, "a", ZIncrByParams.zIncrByParams().xx());
    assertNull(score);

    jedis.zadd("foo", 2d, "a");

    // nx: never update current member
    score = jedis.zincrby("foo", 1d, "a", ZIncrByParams.zIncrByParams().nx());
    assertNull(score);
    assertEquals(Double.valueOf(2d), jedis.zscore("foo", "a"));

    // Binary

    jedis.del(bfoo);

    // xx: never add new member
    score = jedis.zincrby(bfoo, 2d, ba, ZIncrByParams.zIncrByParams().xx());
    assertNull(score);

    jedis.zadd(bfoo, 2d, ba);

    // nx: never update current member
    score = jedis.zincrby(bfoo, 1d, ba, ZIncrByParams.zIncrByParams().nx());
    assertNull(score);
    assertEquals(Double.valueOf(2d), jedis.zscore(bfoo, ba));
  }

  @Test
  public void zrank() {
    jedis.zadd("foo", 1d, "a");
    jedis.zadd("foo", 2d, "b");

    long rank = jedis.zrank("foo", "a");
    assertEquals(0, rank);

    rank = jedis.zrank("foo", "b");
    assertEquals(1, rank);

    assertNull(jedis.zrank("car", "b"));

    // Binary
    jedis.zadd(bfoo, 1d, ba);
    jedis.zadd(bfoo, 2d, bb);

    long brank = jedis.zrank(bfoo, ba);
    assertEquals(0, brank);

    brank = jedis.zrank(bfoo, bb);
    assertEquals(1, brank);

    assertNull(jedis.zrank(bcar, bb));

  }

  @Test
  public void zrevrank() {
    jedis.zadd("foo", 1d, "a");
    jedis.zadd("foo", 2d, "b");

    long rank = jedis.zrevrank("foo", "a");
    assertEquals(1, rank);

    rank = jedis.zrevrank("foo", "b");
    assertEquals(0, rank);

    // Binary
    jedis.zadd(bfoo, 1d, ba);
    jedis.zadd(bfoo, 2d, bb);

    long brank = jedis.zrevrank(bfoo, ba);
    assertEquals(1, brank);

    brank = jedis.zrevrank(bfoo, bb);
    assertEquals(0, brank);

  }

  @Test
  public void zrangeWithScores() {
    jedis.zadd("foo", 1d, "a");
    jedis.zadd("foo", 10d, "b");
    jedis.zadd("foo", 0.1d, "c");
    jedis.zadd("foo", 2d, "a");

    Set<Tuple> expected = new LinkedHashSet<Tuple>();
    expected.add(new Tuple("c", 0.1d));
    expected.add(new Tuple("a", 2d));

    Set<Tuple> range = jedis.zrangeWithScores("foo", 0, 1);
    assertEquals(expected, range);

    expected.add(new Tuple("b", 10d));
    range = jedis.zrangeWithScores("foo", 0, 100);
    assertEquals(expected, range);

    // Binary
    jedis.zadd(bfoo, 1d, ba);
    jedis.zadd(bfoo, 10d, bb);
    jedis.zadd(bfoo, 0.1d, bc);
    jedis.zadd(bfoo, 2d, ba);

    Set<Tuple> bexpected = new LinkedHashSet<Tuple>();
    bexpected.add(new Tuple(bc, 0.1d));
    bexpected.add(new Tuple(ba, 2d));

    Set<Tuple> brange = jedis.zrangeWithScores(bfoo, 0, 1);
    assertEquals(bexpected, brange);

    bexpected.add(new Tuple(bb, 10d));
    brange = jedis.zrangeWithScores(bfoo, 0, 100);
    assertEquals(bexpected, brange);

  }

  @Test
  public void zrevrangeWithScores() {
    jedis.zadd("foo", 1d, "a");
    jedis.zadd("foo", 10d, "b");
    jedis.zadd("foo", 0.1d, "c");
    jedis.zadd("foo", 2d, "a");

    Set<Tuple> expected = new LinkedHashSet<Tuple>();
    expected.add(new Tuple("b", 10d));
    expected.add(new Tuple("a", 2d));

    Set<Tuple> range = jedis.zrevrangeWithScores("foo", 0, 1);
    assertEquals(expected, range);

    expected.add(new Tuple("c", 0.1d));
    range = jedis.zrevrangeWithScores("foo", 0, 100);
    assertEquals(expected, range);

    // Binary
    jedis.zadd(bfoo, 1d, ba);
    jedis.zadd(bfoo, 10d, bb);
    jedis.zadd(bfoo, 0.1d, bc);
    jedis.zadd(bfoo, 2d, ba);

    Set<Tuple> bexpected = new LinkedHashSet<Tuple>();
    bexpected.add(new Tuple(bb, 10d));
    bexpected.add(new Tuple(ba, 2d));

    Set<Tuple> brange = jedis.zrevrangeWithScores(bfoo, 0, 1);
    assertEquals(bexpected, brange);

    bexpected.add(new Tuple(bc, 0.1d));
    brange = jedis.zrevrangeWithScores(bfoo, 0, 100);
    assertEquals(bexpected, brange);

  }

  @Test
  public void zcard() {
    jedis.zadd("foo", 1d, "a");
    jedis.zadd("foo", 10d, "b");
    jedis.zadd("foo", 0.1d, "c");
    jedis.zadd("foo", 2d, "a");

    long size = jedis.zcard("foo");
    assertEquals(3, size);

    // Binary
    jedis.zadd(bfoo, 1d, ba);
    jedis.zadd(bfoo, 10d, bb);
    jedis.zadd(bfoo, 0.1d, bc);
    jedis.zadd(bfoo, 2d, ba);

    long bsize = jedis.zcard(bfoo);
    assertEquals(3, bsize);

  }

  @Test
  public void zscore() {
    jedis.zadd("foo", 1d, "a");
    jedis.zadd("foo", 10d, "b");
    jedis.zadd("foo", 0.1d, "c");
    jedis.zadd("foo", 2d, "a");

    Double score = jedis.zscore("foo", "b");
    assertEquals((Double) 10d, score);

    score = jedis.zscore("foo", "c");
    assertEquals((Double) 0.1d, score);

    score = jedis.zscore("foo", "s");
    assertNull(score);

    // Binary
    jedis.zadd(bfoo, 1d, ba);
    jedis.zadd(bfoo, 10d, bb);
    jedis.zadd(bfoo, 0.1d, bc);
    jedis.zadd(bfoo, 2d, ba);

    Double bscore = jedis.zscore(bfoo, bb);
    assertEquals((Double) 10d, bscore);

    bscore = jedis.zscore(bfoo, bc);
    assertEquals((Double) 0.1d, bscore);

    bscore = jedis.zscore(bfoo, SafeEncoder.encode("s"));
    assertNull(bscore);

  }

  @Test
  public void zmscore() {
    jedis.zadd("foo", 1d, "a");
    jedis.zadd("foo", 10d, "b");
    jedis.zadd("foo", 0.1d, "c");
    jedis.zadd("foo", 2d, "a");

    assertEquals(Arrays.asList(10d, 0.1d, null), jedis.zmscore("foo", "b", "c", "s"));

    // Binary
    jedis.zadd(bfoo, 1d, ba);
    jedis.zadd(bfoo, 10d, bb);
    jedis.zadd(bfoo, 0.1d, bc);
    jedis.zadd(bfoo, 2d, ba);

    assertEquals(Arrays.asList(10d, 0.1d, null),
      jedis.zmscore(bfoo, bb, bc, SafeEncoder.encode("s")));
  }

  @Test
  public void zpopmax() {
    jedis.zadd("foo", 1d, "a");
    jedis.zadd("foo", 10d, "b");
    jedis.zadd("foo", 0.1d, "c");
    jedis.zadd("foo", 2d, "d");

    Tuple actual = jedis.zpopmax("foo");
    Tuple expected = new Tuple("b", 10d);
    assertEquals(expected, actual);

    actual = jedis.zpopmax("foo");
    expected = new Tuple("d", 2d);
    assertEquals(expected, actual);

    actual = jedis.zpopmax("foo");
    expected = new Tuple("a", 1d);
    assertEquals(expected, actual);

    actual = jedis.zpopmax("foo");
    expected = new Tuple("c", 0.1d);
    assertEquals(expected, actual);

    // Empty
    actual = jedis.zpopmax("foo");
    assertNull(actual);

    // Binary
    jedis.zadd(bfoo, 1d, ba);
    jedis.zadd(bfoo, 10d, bb);
    jedis.zadd(bfoo, 0.1d, bc);
    jedis.zadd(bfoo, 2d, ba);

    // First
    actual = jedis.zpopmax(bfoo);
    expected = new Tuple(bb, 10d);
    assertEquals(expected, actual);

    // Second
    actual = jedis.zpopmax(bfoo);
    expected = new Tuple(ba, 2d);
    assertEquals(expected, actual);

    // Third
    actual = jedis.zpopmax(bfoo);
    expected = new Tuple(bc, 0.1d);
    assertEquals(expected, actual);

    // Empty
    actual = jedis.zpopmax(bfoo);
    assertNull(actual);
  }

  @Test
  public void zpopmaxWithCount() {
    jedis.zadd("foo", 1d, "a");
    jedis.zadd("foo", 10d, "b");
    jedis.zadd("foo", 0.1d, "c");
    jedis.zadd("foo", 2d, "d");
    jedis.zadd("foo", 0.03, "e");

    Set<Tuple> actual = jedis.zpopmax("foo", 2);
    assertEquals(2, actual.size());

    Set<Tuple> expected = new LinkedHashSet<Tuple>();
    expected.add(new Tuple("b", 10d));
    expected.add(new Tuple("d", 2d));
    assertEquals(expected, actual);

    actual = jedis.zpopmax("foo", 3);
    assertEquals(3, actual.size());

    expected.clear();
    expected.add(new Tuple("a", 1d));
    expected.add(new Tuple("c", 0.1d));
    expected.add(new Tuple("e", 0.03d));
    assertEquals(expected, actual);

    // Empty
    actual = jedis.zpopmax("foo", 1);
    expected.clear();
    assertEquals(expected, actual);

    // Binary
    jedis.zadd(bfoo, 1d, ba);
    jedis.zadd(bfoo, 10d, bb);
    jedis.zadd(bfoo, 0.1d, bc);
    jedis.zadd(bfoo, 2d, ba);

    // First
    actual = jedis.zpopmax(bfoo, 1);
    expected.clear();
    expected.add(new Tuple(bb, 10d));
    assertEquals(expected, actual);

    // Second
    actual = jedis.zpopmax(bfoo, 1);
    expected.clear();
    expected.add(new Tuple(ba, 2d));
    assertEquals(expected, actual);

    // Last 2 (just 1, because 1 was overwritten)
    actual = jedis.zpopmax(bfoo, 1);
    expected.clear();
    expected.add(new Tuple(bc, 0.1d));
    assertEquals(expected, actual);

    // Empty
    actual = jedis.zpopmax(bfoo, 1);
    expected.clear();
    assertEquals(expected, actual);
  }

  @Test
  public void zpopmin() {

    jedis.zadd("foo", 1d, "a", ZAddParams.zAddParams().nx());
    jedis.zadd("foo", 10d, "b", ZAddParams.zAddParams().nx());
    jedis.zadd("foo", 0.1d, "c", ZAddParams.zAddParams().nx());
    jedis.zadd("foo", 2d, "a", ZAddParams.zAddParams().nx());

    Set<Tuple> range = jedis.zpopmin("foo", 2);

    Set<Tuple> expected = new LinkedHashSet<Tuple>();
    expected.add(new Tuple("c", 0.1d));
    expected.add(new Tuple("a", 1d));

    assertEquals(expected, range);

    Tuple tuple = jedis.zpopmin("foo");
    assertEquals(new Tuple("b", 10d), tuple);

    // Binary

    jedis.zadd(bfoo, 1d, ba);
    jedis.zadd(bfoo, 10d, bb);
    jedis.zadd(bfoo, 0.1d, bc);
    jedis.zadd(bfoo, 2d, ba);

    Set<Tuple> brange = jedis.zpopmin(bfoo, 2);

    Set<Tuple> bexpected = new LinkedHashSet<Tuple>();
    bexpected.add(new Tuple(bc, 0.1d));
    bexpected.add(new Tuple(ba, 2d));

    assertEquals(bexpected, brange);

    tuple = jedis.zpopmin(bfoo);
    assertEquals(new Tuple(bb, 10d), tuple);
  }

  @Test
  public void zcount() {
    jedis.zadd("foo", 1d, "a");
    jedis.zadd("foo", 10d, "b");
    jedis.zadd("foo", 0.1d, "c");
    jedis.zadd("foo", 2d, "a");

    long result = jedis.zcount("foo", 0.01d, 2.1d);

    assertEquals(2, result);

    result = jedis.zcount("foo", "(0.01", "+inf");

    assertEquals(3, result);

    // Binary
    jedis.zadd(bfoo, 1d, ba);
    jedis.zadd(bfoo, 10d, bb);
    jedis.zadd(bfoo, 0.1d, bc);
    jedis.zadd(bfoo, 2d, ba);

    long bresult = jedis.zcount(bfoo, 0.01d, 2.1d);

    assertEquals(2, bresult);

    bresult = jedis.zcount(bfoo, SafeEncoder.encode("(0.01"), SafeEncoder.encode("+inf"));

    assertEquals(3, bresult);
  }

  @Test
  public void zlexcount() {
    jedis.zadd("foo", 1, "a");
    jedis.zadd("foo", 1, "b");
    jedis.zadd("foo", 1, "c");
    jedis.zadd("foo", 1, "aa");

    long result = jedis.zlexcount("foo", "[aa", "(c");
    assertEquals(2, result);

    result = jedis.zlexcount("foo", "-", "+");
    assertEquals(4, result);

    result = jedis.zlexcount("foo", "-", "(c");
    assertEquals(3, result);

    result = jedis.zlexcount("foo", "[aa", "+");
    assertEquals(3, result);
  }

  @Test
  public void zlexcountBinary() {
    // Binary
    jedis.zadd(bfoo, 1, ba);
    jedis.zadd(bfoo, 1, bc);
    jedis.zadd(bfoo, 1, bb);

    long result = jedis.zlexcount(bfoo, bInclusiveB, bExclusiveC);
    assertEquals(1, result);

    result = jedis.zlexcount(bfoo, bLexMinusInf, bLexPlusInf);
    assertEquals(3, result);
  }

  @Test
  public void zrangebyscore() {
    jedis.zadd("foo", 1d, "a");
    jedis.zadd("foo", 10d, "b");
    jedis.zadd("foo", 0.1d, "c");
    jedis.zadd("foo", 2d, "a");

    Set<String> range = jedis.zrangeByScore("foo", 0d, 2d);

    Set<String> expected = new LinkedHashSet<String>();
    expected.add("c");
    expected.add("a");

    assertEquals(expected, range);

    range = jedis.zrangeByScore("foo", 0d, 2d, 0, 1);

    expected = new LinkedHashSet<String>();
    expected.add("c");

    assertEquals(expected, range);

    range = jedis.zrangeByScore("foo", 0d, 2d, 1, 1);
    Set<String> range2 = jedis.zrangeByScore("foo", "-inf", "(2");
    assertEquals(expected, range2);

    expected = new LinkedHashSet<String>();
    expected.add("a");

    assertEquals(expected, range);

    // Binary
    jedis.zadd(bfoo, 1d, ba);
    jedis.zadd(bfoo, 10d, bb);
    jedis.zadd(bfoo, 0.1d, bc);
    jedis.zadd(bfoo, 2d, ba);

    Set<byte[]> brange = jedis.zrangeByScore(bfoo, 0d, 2d);

    Set<byte[]> bexpected = new LinkedHashSet<byte[]>();
    bexpected.add(bc);
    bexpected.add(ba);

    assertByteArraySetEquals(bexpected, brange);

    brange = jedis.zrangeByScore(bfoo, 0d, 2d, 0, 1);

    bexpected = new LinkedHashSet<byte[]>();
    bexpected.add(bc);

    assertByteArraySetEquals(bexpected, brange);

    brange = jedis.zrangeByScore(bfoo, 0d, 2d, 1, 1);
    Set<byte[]> brange2 = jedis.zrangeByScore(bfoo, SafeEncoder.encode("-inf"),
      SafeEncoder.encode("(2"));
    assertByteArraySetEquals(bexpected, brange2);

    bexpected = new LinkedHashSet<byte[]>();
    bexpected.add(ba);

    assertByteArraySetEquals(bexpected, brange);

  }

  @Test
  public void zrevrangebyscore() {
    jedis.zadd("foo", 1.0d, "a");
    jedis.zadd("foo", 2.0d, "b");
    jedis.zadd("foo", 3.0d, "c");
    jedis.zadd("foo", 4.0d, "d");
    jedis.zadd("foo", 5.0d, "e");

    Set<String> range = jedis.zrevrangeByScore("foo", 3d, Double.NEGATIVE_INFINITY, 0, 1);
    Set<String> expected = new LinkedHashSet<String>();
    expected.add("c");

    assertEquals(expected, range);

    range = jedis.zrevrangeByScore("foo", 3.5d, Double.NEGATIVE_INFINITY, 0, 2);
    expected = new LinkedHashSet<String>();
    expected.add("c");
    expected.add("b");

    assertEquals(expected, range);

    range = jedis.zrevrangeByScore("foo", 3.5d, Double.NEGATIVE_INFINITY, 1, 1);
    expected = new LinkedHashSet<String>();
    expected.add("b");

    assertEquals(expected, range);

    range = jedis.zrevrangeByScore("foo", 4d, 2d);
    expected = new LinkedHashSet<String>();
    expected.add("d");
    expected.add("c");
    expected.add("b");

    assertEquals(expected, range);

    range = jedis.zrevrangeByScore("foo", "+inf", "(4");
    expected = new LinkedHashSet<String>();
    expected.add("e");

    assertEquals(expected, range);

    // Binary
    jedis.zadd(bfoo, 1d, ba);
    jedis.zadd(bfoo, 10d, bb);
    jedis.zadd(bfoo, 0.1d, bc);
    jedis.zadd(bfoo, 2d, ba);

    Set<byte[]> brange = jedis.zrevrangeByScore(bfoo, 2d, 0d);

    Set<byte[]> bexpected = new LinkedHashSet<byte[]>();
    bexpected.add(bc);
    bexpected.add(ba);

    assertByteArraySetEquals(bexpected, brange);

    brange = jedis.zrevrangeByScore(bfoo, 2d, 0d, 0, 1);

    bexpected = new LinkedHashSet<byte[]>();
    bexpected.add(ba);

    assertByteArraySetEquals(bexpected, brange);

    Set<byte[]> brange2 = jedis.zrevrangeByScore(bfoo, SafeEncoder.encode("+inf"),
      SafeEncoder.encode("(2"));

    bexpected = new LinkedHashSet<byte[]>();
    bexpected.add(bb);

    assertByteArraySetEquals(bexpected, brange2);

    brange = jedis.zrevrangeByScore(bfoo, 2d, 0d, 1, 1);
    bexpected = new LinkedHashSet<byte[]>();
    bexpected.add(bc);

    assertByteArraySetEquals(bexpected, brange);
  }

  @Test
  public void zrangebyscoreWithScores() {
    jedis.zadd("foo", 1d, "a");
    jedis.zadd("foo", 10d, "b");
    jedis.zadd("foo", 0.1d, "c");
    jedis.zadd("foo", 2d, "a");

    Set<Tuple> range = jedis.zrangeByScoreWithScores("foo", 0d, 2d);

    Set<Tuple> expected = new LinkedHashSet<Tuple>();
    expected.add(new Tuple("c", 0.1d));
    expected.add(new Tuple("a", 2d));

    assertEquals(expected, range);

    range = jedis.zrangeByScoreWithScores("foo", 0d, 2d, 0, 1);

    expected = new LinkedHashSet<Tuple>();
    expected.add(new Tuple("c", 0.1d));

    assertEquals(expected, range);

    range = jedis.zrangeByScoreWithScores("foo", 0d, 2d, 1, 1);

    expected = new LinkedHashSet<Tuple>();
    expected.add(new Tuple("a", 2d));

    assertEquals(expected, range);

    // Binary

    jedis.zadd(bfoo, 1d, ba);
    jedis.zadd(bfoo, 10d, bb);
    jedis.zadd(bfoo, 0.1d, bc);
    jedis.zadd(bfoo, 2d, ba);

    Set<Tuple> brange = jedis.zrangeByScoreWithScores(bfoo, 0d, 2d);

    Set<Tuple> bexpected = new LinkedHashSet<Tuple>();
    bexpected.add(new Tuple(bc, 0.1d));
    bexpected.add(new Tuple(ba, 2d));

    assertEquals(bexpected, brange);

    brange = jedis.zrangeByScoreWithScores(bfoo, 0d, 2d, 0, 1);

    bexpected = new LinkedHashSet<Tuple>();
    bexpected.add(new Tuple(bc, 0.1d));

    assertEquals(bexpected, brange);

    brange = jedis.zrangeByScoreWithScores(bfoo, 0d, 2d, 1, 1);

    bexpected = new LinkedHashSet<Tuple>();
    bexpected.add(new Tuple(ba, 2d));

    assertEquals(bexpected, brange);

  }

  @Test
  public void zrevrangebyscoreWithScores() {
    jedis.zadd("foo", 1.0d, "a");
    jedis.zadd("foo", 2.0d, "b");
    jedis.zadd("foo", 3.0d, "c");
    jedis.zadd("foo", 4.0d, "d");
    jedis.zadd("foo", 5.0d, "e");

    Set<Tuple> range = jedis.zrevrangeByScoreWithScores("foo", 3d, Double.NEGATIVE_INFINITY, 0, 1);
    Set<Tuple> expected = new LinkedHashSet<Tuple>();
    expected.add(new Tuple("c", 3.0d));

    assertEquals(expected, range);

    range = jedis.zrevrangeByScoreWithScores("foo", 3.5d, Double.NEGATIVE_INFINITY, 0, 2);
    expected = new LinkedHashSet<Tuple>();
    expected.add(new Tuple("c", 3.0d));
    expected.add(new Tuple("b", 2.0d));

    assertEquals(expected, range);

    range = jedis.zrevrangeByScoreWithScores("foo", 3.5d, Double.NEGATIVE_INFINITY, 1, 1);
    expected = new LinkedHashSet<Tuple>();
    expected.add(new Tuple("b", 2.0d));

    assertEquals(expected, range);

    range = jedis.zrevrangeByScoreWithScores("foo", 4d, 2d);
    expected = new LinkedHashSet<Tuple>();
    expected.add(new Tuple("d", 4.0d));
    expected.add(new Tuple("c", 3.0d));
    expected.add(new Tuple("b", 2.0d));

    assertEquals(expected, range);

    // Binary
    jedis.zadd(bfoo, 1d, ba);
    jedis.zadd(bfoo, 10d, bb);
    jedis.zadd(bfoo, 0.1d, bc);
    jedis.zadd(bfoo, 2d, ba);

    Set<Tuple> brange = jedis.zrevrangeByScoreWithScores(bfoo, 2d, 0d);

    Set<Tuple> bexpected = new LinkedHashSet<Tuple>();
    bexpected.add(new Tuple(bc, 0.1d));
    bexpected.add(new Tuple(ba, 2d));

    assertEquals(bexpected, brange);

    brange = jedis.zrevrangeByScoreWithScores(bfoo, 2d, 0d, 0, 1);

    bexpected = new LinkedHashSet<Tuple>();
    bexpected.add(new Tuple(ba, 2d));

    assertEquals(bexpected, brange);

    brange = jedis.zrevrangeByScoreWithScores(bfoo, 2d, 0d, 1, 1);

    bexpected = new LinkedHashSet<Tuple>();
    bexpected.add(new Tuple(bc, 0.1d));

    assertEquals(bexpected, brange);
  }

  @Test
  public void zremrangeByRank() {
    jedis.zadd("foo", 1d, "a");
    jedis.zadd("foo", 10d, "b");
    jedis.zadd("foo", 0.1d, "c");
    jedis.zadd("foo", 2d, "a");

    long result = jedis.zremrangeByRank("foo", 0, 0);

    assertEquals(1, result);

    Set<String> expected = new LinkedHashSet<String>();
    expected.add("a");
    expected.add("b");

    assertEquals(expected, jedis.zrange("foo", 0, 100));

    // Binary
    jedis.zadd(bfoo, 1d, ba);
    jedis.zadd(bfoo, 10d, bb);
    jedis.zadd(bfoo, 0.1d, bc);
    jedis.zadd(bfoo, 2d, ba);

    long bresult = jedis.zremrangeByRank(bfoo, 0, 0);

    assertEquals(1, bresult);

    Set<byte[]> bexpected = new LinkedHashSet<byte[]>();
    bexpected.add(ba);
    bexpected.add(bb);

    assertByteArraySetEquals(bexpected, jedis.zrange(bfoo, 0, 100));

  }

  @Test
  public void zremrangeByScore() {
    jedis.zadd("foo", 1d, "a");
    jedis.zadd("foo", 10d, "b");
    jedis.zadd("foo", 0.1d, "c");
    jedis.zadd("foo", 2d, "a");

    long result = jedis.zremrangeByScore("foo", 0, 2);

    assertEquals(2, result);

    Set<String> expected = new LinkedHashSet<String>();
    expected.add("b");

    assertEquals(expected, jedis.zrange("foo", 0, 100));

    // Binary
    jedis.zadd(bfoo, 1d, ba);
    jedis.zadd(bfoo, 10d, bb);
    jedis.zadd(bfoo, 0.1d, bc);
    jedis.zadd(bfoo, 2d, ba);

    long bresult = jedis.zremrangeByScore(bfoo, 0, 2);

    assertEquals(2, bresult);

    Set<byte[]> bexpected = new LinkedHashSet<byte[]>();
    bexpected.add(bb);

    assertByteArraySetEquals(bexpected, jedis.zrange(bfoo, 0, 100));
  }

  @Test
  public void zremrangeByLex() {
    jedis.zadd("foo", 1, "a");
    jedis.zadd("foo", 1, "b");
    jedis.zadd("foo", 1, "c");
    jedis.zadd("foo", 1, "aa");

    long result = jedis.zremrangeByLex("foo", "[aa", "(c");

    assertEquals(2, result);

    Set<String> expected = new LinkedHashSet<String>();
    expected.add("a");
    expected.add("c");

    assertEquals(expected, jedis.zrangeByLex("foo", "-", "+"));
  }

  @Test
  public void zremrangeByLexBinary() {
    jedis.zadd(bfoo, 1, ba);
    jedis.zadd(bfoo, 1, bc);
    jedis.zadd(bfoo, 1, bb);

    long bresult = jedis.zremrangeByLex(bfoo, bInclusiveB, bExclusiveC);

    assertEquals(1, bresult);

    Set<byte[]> bexpected = new LinkedHashSet<byte[]>();
    bexpected.add(ba);
    bexpected.add(bc);

    assertByteArraySetEquals(bexpected, jedis.zrangeByLex(bfoo, bLexMinusInf, bLexPlusInf));
  }

  @Test
  public void zunionstore() {
    jedis.zadd("foo", 1, "a");
    jedis.zadd("foo", 2, "b");
    jedis.zadd("bar", 2, "a");
    jedis.zadd("bar", 2, "b");

    long result = jedis.zunionstore("dst", "foo", "bar");

    assertEquals(2, result);

    Set<Tuple> expected = new LinkedHashSet<Tuple>();
    expected.add(new Tuple("b", new Double(4)));
    expected.add(new Tuple("a", new Double(3)));

    assertEquals(expected, jedis.zrangeWithScores("dst", 0, 100));

    // Binary
    jedis.zadd(bfoo, 1, ba);
    jedis.zadd(bfoo, 2, bb);
    jedis.zadd(bbar, 2, ba);
    jedis.zadd(bbar, 2, bb);

    long bresult = jedis.zunionstore(SafeEncoder.encode("dst"), bfoo, bbar);

    assertEquals(2, bresult);

    Set<Tuple> bexpected = new LinkedHashSet<Tuple>();
    bexpected.add(new Tuple(bb, new Double(4)));
    bexpected.add(new Tuple(ba, new Double(3)));

    assertEquals(bexpected, jedis.zrangeWithScores(SafeEncoder.encode("dst"), 0, 100));
  }

  @Test
  public void zunionstoreParams() {
    jedis.zadd("foo", 1, "a");
    jedis.zadd("foo", 2, "b");
    jedis.zadd("bar", 2, "a");
    jedis.zadd("bar", 2, "b");

    ZParams params = new ZParams();
    params.weights(2, 2.5);
    params.aggregate(ZParams.Aggregate.SUM);
    long result = jedis.zunionstore("dst", params, "foo", "bar");

    assertEquals(2, result);

    Set<Tuple> expected = new LinkedHashSet<Tuple>();
    expected.add(new Tuple("b", new Double(9)));
    expected.add(new Tuple("a", new Double(7)));

    assertEquals(expected, jedis.zrangeWithScores("dst", 0, 100));

    // Binary
    jedis.zadd(bfoo, 1, ba);
    jedis.zadd(bfoo, 2, bb);
    jedis.zadd(bbar, 2, ba);
    jedis.zadd(bbar, 2, bb);

    ZParams bparams = new ZParams();
    bparams.weights(2, 2.5);
    bparams.aggregate(ZParams.Aggregate.SUM);
    long bresult = jedis.zunionstore(SafeEncoder.encode("dst"), bparams, bfoo, bbar);

    assertEquals(2, bresult);

    Set<Tuple> bexpected = new LinkedHashSet<Tuple>();
    bexpected.add(new Tuple(bb, new Double(9)));
    bexpected.add(new Tuple(ba, new Double(7)));

    assertEquals(bexpected, jedis.zrangeWithScores(SafeEncoder.encode("dst"), 0, 100));
  }

  @Test
  public void zinterstore() {
    jedis.zadd("foo", 1, "a");
    jedis.zadd("foo", 2, "b");
    jedis.zadd("bar", 2, "a");

    long result = jedis.zinterstore("dst", "foo", "bar");

    assertEquals(1, result);

    Set<Tuple> expected = new LinkedHashSet<Tuple>();
    expected.add(new Tuple("a", new Double(3)));

    assertEquals(expected, jedis.zrangeWithScores("dst", 0, 100));

    // Binary
    jedis.zadd(bfoo, 1, ba);
    jedis.zadd(bfoo, 2, bb);
    jedis.zadd(bbar, 2, ba);

    long bresult = jedis.zinterstore(SafeEncoder.encode("dst"), bfoo, bbar);

    assertEquals(1, bresult);

    Set<Tuple> bexpected = new LinkedHashSet<Tuple>();
    bexpected.add(new Tuple(ba, new Double(3)));

    assertEquals(bexpected, jedis.zrangeWithScores(SafeEncoder.encode("dst"), 0, 100));
  }

  @Test
  public void zintertoreParams() {
    jedis.zadd("foo", 1, "a");
    jedis.zadd("foo", 2, "b");
    jedis.zadd("bar", 2, "a");

    ZParams params = new ZParams();
    params.weights(2, 2.5);
    params.aggregate(ZParams.Aggregate.SUM);
    long result = jedis.zinterstore("dst", params, "foo", "bar");

    assertEquals(1, result);

    Set<Tuple> expected = new LinkedHashSet<Tuple>();
    expected.add(new Tuple("a", new Double(7)));

    assertEquals(expected, jedis.zrangeWithScores("dst", 0, 100));

    // Binary
    jedis.zadd(bfoo, 1, ba);
    jedis.zadd(bfoo, 2, bb);
    jedis.zadd(bbar, 2, ba);

    ZParams bparams = new ZParams();
    bparams.weights(2, 2.5);
    bparams.aggregate(ZParams.Aggregate.SUM);
    long bresult = jedis.zinterstore(SafeEncoder.encode("dst"), bparams, bfoo, bbar);

    assertEquals(1, bresult);

    Set<Tuple> bexpected = new LinkedHashSet<Tuple>();
    bexpected.add(new Tuple(ba, new Double(7)));

    assertEquals(bexpected, jedis.zrangeWithScores(SafeEncoder.encode("dst"), 0, 100));
  }

  @Test
  public void zscan() {
    jedis.zadd("foo", 1, "a");
    jedis.zadd("foo", 2, "b");

    ScanResult<Tuple> result = jedis.zscan("foo", SCAN_POINTER_START);

    assertEquals(SCAN_POINTER_START, result.getCursor());
    assertFalse(result.getResult().isEmpty());

    // binary
    jedis.zadd(bfoo, 1, ba);
    jedis.zadd(bfoo, 1, bb);

    ScanResult<Tuple> bResult = jedis.zscan(bfoo, SCAN_POINTER_START_BINARY);

    assertArrayEquals(SCAN_POINTER_START_BINARY, bResult.getCursorAsBytes());
    assertFalse(bResult.getResult().isEmpty());
  }

  @Test
  public void zscanMatch() {
    ScanParams params = new ScanParams();
    params.match("a*");

    jedis.zadd("foo", 2, "b");
    jedis.zadd("foo", 1, "a");
    jedis.zadd("foo", 11, "aa");
    ScanResult<Tuple> result = jedis.zscan("foo", SCAN_POINTER_START, params);

    assertEquals(SCAN_POINTER_START, result.getCursor());
    assertFalse(result.getResult().isEmpty());

    // binary
    params = new ScanParams();
    params.match(bbarstar);

    jedis.zadd(bfoo, 2, bbar1);
    jedis.zadd(bfoo, 1, bbar2);
    jedis.zadd(bfoo, 11, bbar3);
    ScanResult<Tuple> bResult = jedis.zscan(bfoo, SCAN_POINTER_START_BINARY, params);

    assertArrayEquals(SCAN_POINTER_START_BINARY, bResult.getCursorAsBytes());
    assertFalse(bResult.getResult().isEmpty());

  }

  @Test
  public void zscanCount() {
    ScanParams params = new ScanParams();
    params.count(2);

    jedis.zadd("foo", 1, "a1");
    jedis.zadd("foo", 2, "a2");
    jedis.zadd("foo", 3, "a3");
    jedis.zadd("foo", 4, "a4");
    jedis.zadd("foo", 5, "a5");

    ScanResult<Tuple> result = jedis.zscan("foo", SCAN_POINTER_START, params);

    assertFalse(result.getResult().isEmpty());

    // binary
    params = new ScanParams();
    params.count(2);

    jedis.zadd(bfoo, 2, bbar1);
    jedis.zadd(bfoo, 1, bbar2);
    jedis.zadd(bfoo, 11, bbar3);

    ScanResult<Tuple> bResult = jedis.zscan(bfoo, SCAN_POINTER_START_BINARY, params);

    assertFalse(bResult.getResult().isEmpty());
  }

  @Test
  public void infinity() {
    jedis.zadd("key", Double.POSITIVE_INFINITY, "pos");
    assertEquals(Double.POSITIVE_INFINITY, jedis.zscore("key", "pos"), 0d);
    jedis.zadd("key", Double.NEGATIVE_INFINITY, "neg");
    assertEquals(Double.NEGATIVE_INFINITY, jedis.zscore("key", "neg"), 0d);
    jedis.zadd("key", 0d, "zero");

    Set<Tuple> set = jedis.zrangeWithScores("key", 0, -1);
    Iterator<Tuple> itr = set.iterator();
    assertEquals(Double.NEGATIVE_INFINITY, itr.next().getScore(), 0d);
    assertEquals(0d, itr.next().getScore(), 0d);
    assertEquals(Double.POSITIVE_INFINITY, itr.next().getScore(), 0d);
  }

  @Test
  public void bzpopmax() {
    jedis.zadd("foo", 1d, "a", ZAddParams.zAddParams().nx());
    jedis.zadd("foo", 10d, "b", ZAddParams.zAddParams().nx());
    jedis.zadd("bar", 0.1d, "c", ZAddParams.zAddParams().nx());
    KeyedTuple actual = jedis.bzpopmax(0, "foo", "bar");
    assertEquals(new KeyedTuple("foo", "b", 10d), actual);

    // Binary
    jedis.zadd(bfoo, 1d, ba);
    jedis.zadd(bfoo, 10d, bb);
    jedis.zadd(bbar, 0.1d, bc);
    actual = jedis.bzpopmax(0, bfoo, bbar);
    assertEquals(new KeyedTuple(bfoo, bb, 10d), actual);
  }

  @Test
  public void bzpopmin() {
    jedis.zadd("foo", 1d, "a", ZAddParams.zAddParams().nx());
    jedis.zadd("foo", 10d, "b", ZAddParams.zAddParams().nx());
    jedis.zadd("bar", 0.1d, "c", ZAddParams.zAddParams().nx());
    KeyedTuple actual = jedis.bzpopmin(0, "bar", "foo");
    assertEquals(new KeyedTuple("bar", "c", 0.1d), actual);

    // Binary
    jedis.zadd(bfoo, 1d, ba);
    jedis.zadd(bfoo, 10d, bb);
    jedis.zadd(bbar, 0.1d, bc);
    actual = jedis.bzpopmin(0, bbar, bfoo);
    assertEquals(new KeyedTuple(bbar, bc, 0.1d), actual);
  }

  @Test
<<<<<<< HEAD
  public void zdiffstore() {
=======
  public void zdiff() {
>>>>>>> 308451bd
    jedis.zadd("foo", 1.0, "a");
    jedis.zadd("foo", 2.0, "b");
    jedis.zadd("bar", 1.0, "a");

<<<<<<< HEAD
    assertEquals(0, jedis.zdiffstore("bar3", "bar1", "bar2").longValue());
    assertEquals(1, jedis.zdiffstore("bar3", "foo", "bar").longValue());
    assertEquals(Collections.singleton("b"), jedis.zrange("bar3", 0, -1));
=======
    assertEquals(0, jedis.zdiff("bar1", "bar2").size());
    assertEquals(Collections.singleton("b"), jedis.zdiff("foo", "bar"));
    assertEquals(Collections.singleton(new Tuple("b", 2.0d)), jedis.zdiffWithScores("foo", "bar"));
>>>>>>> 308451bd

    // binary

    jedis.zadd(bfoo, 1.0, ba);
    jedis.zadd(bfoo, 2.0, bb);
    jedis.zadd(bbar, 1.0, ba);

<<<<<<< HEAD
    assertEquals(0, jedis.zdiffstore(bbar3, bbar1, bbar2).longValue());
    assertEquals(1, jedis.zdiffstore(bbar3, bfoo, bbar).longValue());
    Set<byte[]> bactual = jedis.zrange(bbar3, 0, -1);
    assertArrayEquals(bb, bactual.iterator().next());
=======
    assertEquals(0, jedis.zdiff(bbar1, bbar2).size());
    Set<byte[]> bactual = jedis.zdiff(bfoo, bbar);
    assertEquals(1, bactual.size());
    assertArrayEquals(bb, bactual.iterator().next());
    assertEquals(Collections.singleton(new Tuple(bb, 2.0d)), jedis.zdiffWithScores(bfoo, bbar));
>>>>>>> 308451bd
  }

  @Test
  public void zrandmember() {
    assertNull(jedis.zrandmember("foo"));
    assertNull(jedis.zrandmember("foo", 1));
    assertNull(jedis.zrandmemberWithScores("foo", 1));

    Map<String, Double> hash = new HashMap<>();
    hash.put("bar1", 1d);
    hash.put("bar2", 10d);
    hash.put("bar3", 0.1d);
    jedis.zadd("foo", hash);

    assertTrue(hash.containsKey(jedis.zrandmember("foo")));
    assertEquals(2, jedis.zrandmember("foo", 2).size());

    Set<Tuple> actual = jedis.zrandmemberWithScores("foo", 2);
    assertNotNull(actual);
    assertEquals(2, actual.size());
    Tuple tuple = actual.iterator().next();
    assertEquals(hash.get(tuple.getElement()), Double.valueOf(tuple.getScore()));

    // Binary
    Map<byte[], Double> bhash = new HashMap<>();
    bhash.put(bbar1, 1d);
    bhash.put(bbar2, 10d);
    bhash.put(bbar3, 0.1d);
    jedis.zadd(bfoo, bhash);

    assertCollectionContains(bhash.keySet(), jedis.zrandmember(bfoo));
    assertEquals(2, jedis.zrandmember(bfoo, 2).size());

    Set<Tuple> bactual = jedis.zrandmemberWithScores(bfoo, 2);
    assertNotNull(actual);
    assertEquals(2, actual.size());
    tuple = bactual.iterator().next();
    assertEquals(getScoreFromByteMap(bhash, tuple.getBinaryElement()), Double.valueOf(tuple.getScore()));
  }

  private Double getScoreFromByteMap(Map<byte[], Double> bhash, byte[] key) {
    for (Map.Entry<byte[], Double> en : bhash.entrySet()) {
      if (Arrays.equals(en.getKey(), key)) {
        return en.getValue();
      }
    }
    return null;
  }
}<|MERGE_RESOLUTION|>--- conflicted
+++ resolved
@@ -1447,24 +1447,14 @@
   }
 
   @Test
-<<<<<<< HEAD
-  public void zdiffstore() {
-=======
   public void zdiff() {
->>>>>>> 308451bd
     jedis.zadd("foo", 1.0, "a");
     jedis.zadd("foo", 2.0, "b");
     jedis.zadd("bar", 1.0, "a");
 
-<<<<<<< HEAD
-    assertEquals(0, jedis.zdiffstore("bar3", "bar1", "bar2").longValue());
-    assertEquals(1, jedis.zdiffstore("bar3", "foo", "bar").longValue());
-    assertEquals(Collections.singleton("b"), jedis.zrange("bar3", 0, -1));
-=======
     assertEquals(0, jedis.zdiff("bar1", "bar2").size());
     assertEquals(Collections.singleton("b"), jedis.zdiff("foo", "bar"));
     assertEquals(Collections.singleton(new Tuple("b", 2.0d)), jedis.zdiffWithScores("foo", "bar"));
->>>>>>> 308451bd
 
     // binary
 
@@ -1472,18 +1462,33 @@
     jedis.zadd(bfoo, 2.0, bb);
     jedis.zadd(bbar, 1.0, ba);
 
-<<<<<<< HEAD
-    assertEquals(0, jedis.zdiffstore(bbar3, bbar1, bbar2).longValue());
-    assertEquals(1, jedis.zdiffstore(bbar3, bfoo, bbar).longValue());
-    Set<byte[]> bactual = jedis.zrange(bbar3, 0, -1);
-    assertArrayEquals(bb, bactual.iterator().next());
-=======
     assertEquals(0, jedis.zdiff(bbar1, bbar2).size());
     Set<byte[]> bactual = jedis.zdiff(bfoo, bbar);
     assertEquals(1, bactual.size());
     assertArrayEquals(bb, bactual.iterator().next());
     assertEquals(Collections.singleton(new Tuple(bb, 2.0d)), jedis.zdiffWithScores(bfoo, bbar));
->>>>>>> 308451bd
+  }
+
+  @Test
+  public void zdiffstore() {
+    jedis.zadd("foo", 1.0, "a");
+    jedis.zadd("foo", 2.0, "b");
+    jedis.zadd("bar", 1.0, "a");
+
+    assertEquals(0, jedis.zdiffstore("bar3", "bar1", "bar2").longValue());
+    assertEquals(1, jedis.zdiffstore("bar3", "foo", "bar").longValue());
+    assertEquals(Collections.singleton("b"), jedis.zrange("bar3", 0, -1));
+
+    // binary
+
+    jedis.zadd(bfoo, 1.0, ba);
+    jedis.zadd(bfoo, 2.0, bb);
+    jedis.zadd(bbar, 1.0, ba);
+
+    assertEquals(0, jedis.zdiffstore(bbar3, bbar1, bbar2).longValue());
+    assertEquals(1, jedis.zdiffstore(bbar3, bfoo, bbar).longValue());
+    Set<byte[]> bactual = jedis.zrange(bbar3, 0, -1);
+    assertArrayEquals(bb, bactual.iterator().next());
   }
 
   @Test
