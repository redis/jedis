package redis.clients.jedis;

import java.net.URI;
import javax.net.ssl.HostnameVerifier;
import javax.net.ssl.SSLParameters;
import javax.net.ssl.SSLSocketFactory;

import org.apache.commons.pool2.PooledObjectFactory;
import org.apache.commons.pool2.impl.GenericObjectPoolConfig;

import redis.clients.jedis.providers.PooledConnectionProvider;
import redis.clients.jedis.util.JedisURIHelper;
import redis.clients.jedis.util.Pool;

public class JedisPooled extends UnifiedJedis {

  public JedisPooled() {
    this(Protocol.DEFAULT_HOST, Protocol.DEFAULT_PORT);
  }

  /**
   * WARNING: This constructor only accepts a uri string as {@code url}. {@link JedisURIHelper#isValid(java.net.URI)}
   * can be used before this.
   * <p>
   * To use a host string, {@link #JedisPooled(java.lang.String, int)} can be used with {@link Protocol#DEFAULT_PORT}.
   *
   * @param url
   */
  public JedisPooled(final String url) {
    this(URI.create(url));
  }

  /**
   * WARNING: This constructor only accepts a uri string as {@code url}. {@link JedisURIHelper#isValid(java.net.URI)}
   * can be used before this.
   * <p>
   * To use a host string, {@link #JedisPooled(java.lang.String, int, boolean, javax.net.ssl.SSLSocketFactory,
   * javax.net.ssl.SSLParameters, javax.net.ssl.HostnameVerifier)} can be used with {@link Protocol#DEFAULT_PORT} and
   * {@code ssl=true}.
   *
   * @param url
   * @param sslSocketFactory
   * @param sslParameters
   * @param hostnameVerifier
   */
  public JedisPooled(final String url, final SSLSocketFactory sslSocketFactory,
      final SSLParameters sslParameters, final HostnameVerifier hostnameVerifier) {
    this(URI.create(url), sslSocketFactory, sslParameters, hostnameVerifier);
  }

  public JedisPooled(final String host, final int port) {
    this(new HostAndPort(host, port));
  }

  public JedisPooled(final HostAndPort hostAndPort) {
    super(hostAndPort);
  }

  public JedisPooled(final String host, final int port, final boolean ssl) {
    this(new HostAndPort(host, port), DefaultJedisClientConfig.builder().ssl(ssl).build());
  }

  public JedisPooled(final String host, final int port, final boolean ssl,
      final SSLSocketFactory sslSocketFactory, final SSLParameters sslParameters,
      final HostnameVerifier hostnameVerifier) {
    this(new HostAndPort(host, port), DefaultJedisClientConfig.builder().ssl(ssl)
        .sslSocketFactory(sslSocketFactory).sslParameters(sslParameters)
        .hostnameVerifier(hostnameVerifier).build());
  }

  public JedisPooled(final String host, final int port, final String user, final String password) {
    this(new HostAndPort(host, port), DefaultJedisClientConfig.builder().user(user).password(password).build());
  }

  public JedisPooled(final HostAndPort hostAndPort, final JedisClientConfig clientConfig) {
    super(hostAndPort, clientConfig);
<<<<<<< HEAD
  }

  public JedisPooled(final HostAndPort hostAndPort, final JedisClientConfig clientConfig, ClientSideCache csCache) {
    super(new PooledConnectionProvider(hostAndPort, clientConfig, csCache), clientConfig.getRedisProtocol(), csCache);
=======
>>>>>>> d87fc6e9
  }

  public JedisPooled(PooledObjectFactory<Connection> factory) {
    this(new PooledConnectionProvider(factory));
  }

  public JedisPooled(final GenericObjectPoolConfig<Connection> poolConfig) {
    this(poolConfig, Protocol.DEFAULT_HOST, Protocol.DEFAULT_PORT);
  }

  /**
   * WARNING: This constructor only accepts a uri string as {@code url}. {@link JedisURIHelper#isValid(java.net.URI)}
   * can be used before this.
   * <p>
   * To use a host string,
   * {@link #JedisPooled(org.apache.commons.pool2.impl.GenericObjectPoolConfig, java.lang.String, int)} can be used with
   * {@link Protocol#DEFAULT_PORT}.
   *
   * @param poolConfig
   * @param url
   */
  public JedisPooled(final GenericObjectPoolConfig<Connection> poolConfig, final String url) {
    this(poolConfig, URI.create(url));
  }

  public JedisPooled(final GenericObjectPoolConfig<Connection> poolConfig, final String host,
      final int port) {
    this(poolConfig, host, port, Protocol.DEFAULT_TIMEOUT);
  }

  public JedisPooled(final GenericObjectPoolConfig<Connection> poolConfig, final String host,
      final int port, final boolean ssl) {
    this(poolConfig, host, port, Protocol.DEFAULT_TIMEOUT, ssl);
  }

  public JedisPooled(final GenericObjectPoolConfig<Connection> poolConfig, final String host,
      final int port, final boolean ssl, final SSLSocketFactory sslSocketFactory,
      final SSLParameters sslParameters, final HostnameVerifier hostnameVerifier) {
    this(poolConfig, host, port, Protocol.DEFAULT_TIMEOUT, ssl, sslSocketFactory, sslParameters,
        hostnameVerifier);
  }

  public JedisPooled(final GenericObjectPoolConfig<Connection> poolConfig, final String host,
      final int port, final String user, final String password) {
    this(poolConfig, host, port, Protocol.DEFAULT_TIMEOUT, user, password,
        Protocol.DEFAULT_DATABASE);
  }

  public JedisPooled(final GenericObjectPoolConfig<Connection> poolConfig, final String host,
      final int port, final int timeout) {
    this(poolConfig, host, port, timeout, null);
  }

  public JedisPooled(final GenericObjectPoolConfig<Connection> poolConfig, final String host,
      final int port, final int timeout, final boolean ssl) {
    this(poolConfig, host, port, timeout, null, ssl);
  }

  public JedisPooled(final GenericObjectPoolConfig<Connection> poolConfig, final String host,
      final int port, final int timeout, final boolean ssl,
      final SSLSocketFactory sslSocketFactory, final SSLParameters sslParameters,
      final HostnameVerifier hostnameVerifier) {
    this(poolConfig, host, port, timeout, null, ssl, sslSocketFactory, sslParameters,
        hostnameVerifier);
  }

  public JedisPooled(final GenericObjectPoolConfig<Connection> poolConfig, final String host, int port,
      int timeout, final String password) {
    this(poolConfig, host, port, timeout, password, Protocol.DEFAULT_DATABASE);
  }

  public JedisPooled(final GenericObjectPoolConfig<Connection> poolConfig, final String host, int port,
      int timeout, final String password, final boolean ssl) {
    this(poolConfig, host, port, timeout, password, Protocol.DEFAULT_DATABASE, ssl);
  }

  public JedisPooled(final GenericObjectPoolConfig<Connection> poolConfig, final String host, int port,
      int timeout, final String password, final boolean ssl, final SSLSocketFactory sslSocketFactory,
      final SSLParameters sslParameters, final HostnameVerifier hostnameVerifier) {
    this(poolConfig, host, port, timeout, password, Protocol.DEFAULT_DATABASE, ssl, sslSocketFactory,
        sslParameters, hostnameVerifier);
  }

  public JedisPooled(final GenericObjectPoolConfig<Connection> poolConfig, final String host, int port,
      int timeout, final String user, final String password) {
    this(poolConfig, host, port, timeout, user, password, Protocol.DEFAULT_DATABASE);
  }

  public JedisPooled(final GenericObjectPoolConfig<Connection> poolConfig, final String host, int port,
      int timeout, final String user, final String password, final boolean ssl) {
    this(poolConfig, host, port, timeout, user, password, Protocol.DEFAULT_DATABASE, ssl);
  }

  public JedisPooled(final GenericObjectPoolConfig<Connection> poolConfig, final String host, int port,
      int timeout, final String password, final int database) {
    this(poolConfig, host, port, timeout, password, database, null);
  }

  public JedisPooled(final GenericObjectPoolConfig<Connection> poolConfig, final String host, int port,
      int timeout, final String password, final int database, final boolean ssl) {
    this(poolConfig, host, port, timeout, password, database, null, ssl);
  }

  public JedisPooled(final GenericObjectPoolConfig<Connection> poolConfig, final String host, int port,
      int timeout, final String password, final int database, final boolean ssl,
      final SSLSocketFactory sslSocketFactory, final SSLParameters sslParameters,
      final HostnameVerifier hostnameVerifier) {
    this(poolConfig, host, port, timeout, password, database, null, ssl, sslSocketFactory,
        sslParameters, hostnameVerifier);
  }

  public JedisPooled(final GenericObjectPoolConfig<Connection> poolConfig, final String host, int port,
      int timeout, final String user, final String password, final int database) {
    this(poolConfig, host, port, timeout, user, password, database, null);
  }

  public JedisPooled(final GenericObjectPoolConfig<Connection> poolConfig, final String host, int port,
      int timeout, final String user, final String password, final int database, final boolean ssl) {
    this(poolConfig, host, port, timeout, user, password, database, null, ssl);
  }

  public JedisPooled(final GenericObjectPoolConfig<Connection> poolConfig, final String host, int port,
      int timeout, final String password, final int database, final String clientName) {
    this(poolConfig, host, port, timeout, timeout, password, database, clientName);
  }

  public JedisPooled(final GenericObjectPoolConfig<Connection> poolConfig, final String host, int port,
      int timeout, final String password, final int database, final String clientName,
      final boolean ssl) {
    this(poolConfig, host, port, timeout, timeout, password, database, clientName, ssl);
  }

  public JedisPooled(final GenericObjectPoolConfig<Connection> poolConfig, final String host, int port,
      int timeout, final String password, final int database, final String clientName,
      final boolean ssl, final SSLSocketFactory sslSocketFactory,
      final SSLParameters sslParameters, final HostnameVerifier hostnameVerifier) {
    this(poolConfig, host, port, timeout, timeout, password, database, clientName, ssl,
        sslSocketFactory, sslParameters, hostnameVerifier);
  }

  public JedisPooled(final GenericObjectPoolConfig<Connection> poolConfig, final String host, int port,
      int timeout, final String user, final String password, final int database,
      final String clientName) {
    this(poolConfig, host, port, timeout, timeout, user, password, database, clientName);
  }

  public JedisPooled(final GenericObjectPoolConfig<Connection> poolConfig, final String host, int port,
      int timeout, final String user, final String password, final int database,
      final String clientName, final boolean ssl) {
    this(poolConfig, host, port, timeout, timeout, user, password, database, clientName, ssl);
  }

  public JedisPooled(final GenericObjectPoolConfig<Connection> poolConfig, final String host, int port,
      final int connectionTimeout, final int soTimeout, final String password, final int database,
      final String clientName) {
    this(poolConfig, host, port, connectionTimeout, soTimeout, null, password, database, clientName);
  }

  public JedisPooled(final GenericObjectPoolConfig<Connection> poolConfig, final String host, int port,
      final int connectionTimeout, final int soTimeout, final String password, final int database,
      final String clientName, final boolean ssl) {
    this(poolConfig, host, port, connectionTimeout, soTimeout, password, database, clientName, ssl,
        null, null, null);
  }

  public JedisPooled(final GenericObjectPoolConfig<Connection> poolConfig, final String host, int port,
      final int connectionTimeout, final int soTimeout, final String password, final int database,
      final String clientName, final boolean ssl, final SSLSocketFactory sslSocketFactory,
      final SSLParameters sslParameters, final HostnameVerifier hostnameVerifier) {
    this(poolConfig, host, port, connectionTimeout, soTimeout, null, password, database, clientName,
        ssl, sslSocketFactory, sslParameters, hostnameVerifier);
  }

  public JedisPooled(final GenericObjectPoolConfig<Connection> poolConfig, final String host, int port,
      final int connectionTimeout, final int soTimeout, final String user, final String password,
      final int database, final String clientName) {
    this(poolConfig, host, port, connectionTimeout, soTimeout, 0, user, password, database, clientName);
  }

  public JedisPooled(final GenericObjectPoolConfig<Connection> poolConfig, final String host, int port,
      final int connectionTimeout, final int soTimeout, final String user, final String password,
      final int database, final String clientName, final boolean ssl) {
    this(poolConfig, host, port, connectionTimeout, soTimeout, user, password, database, clientName,
        ssl, null, null, null);
  }

  public JedisPooled(final GenericObjectPoolConfig<Connection> poolConfig, final String host, int port,
      final int connectionTimeout, final int soTimeout, final String user, final String password,
      final int database, final String clientName, final boolean ssl,
      final SSLSocketFactory sslSocketFactory, final SSLParameters sslParameters,
      final HostnameVerifier hostnameVerifier) {
    this(poolConfig, host, port, connectionTimeout, soTimeout, 0, user, password, database,
        clientName, ssl, sslSocketFactory, sslParameters, hostnameVerifier);
  }

  public JedisPooled(final GenericObjectPoolConfig<Connection> poolConfig, final String host, int port,
      final int connectionTimeout, final int soTimeout, final int infiniteSoTimeout,
      final String password, final int database, final String clientName, final boolean ssl,
      final SSLSocketFactory sslSocketFactory, final SSLParameters sslParameters,
      final HostnameVerifier hostnameVerifier) {
    this(poolConfig, host, port, connectionTimeout, soTimeout, infiniteSoTimeout, null, password,
        database, clientName, ssl, sslSocketFactory, sslParameters, hostnameVerifier);
  }

  public JedisPooled(final GenericObjectPoolConfig<Connection> poolConfig, final String host, int port,
      final int connectionTimeout, final int soTimeout, final int infiniteSoTimeout,
      final String user, final String password, final int database, final String clientName) {
    this(new HostAndPort(host, port), DefaultJedisClientConfig.create(connectionTimeout, soTimeout,
        infiniteSoTimeout, user, password, database, clientName, false, null, null, null, null),
        poolConfig);
  }

  public JedisPooled(final GenericObjectPoolConfig<Connection> poolConfig, final String host, int port,
      final int connectionTimeout, final int soTimeout, final int infiniteSoTimeout, final String user,
      final String password, final int database, final String clientName, final boolean ssl,
      final SSLSocketFactory sslSocketFactory, final SSLParameters sslParameters,
      final HostnameVerifier hostnameVerifier) {
    this(new HostAndPort(host, port), DefaultJedisClientConfig.create(connectionTimeout, soTimeout,
        infiniteSoTimeout, user, password, database, clientName, ssl, sslSocketFactory, sslParameters,
        hostnameVerifier, null), poolConfig);
  }

  public JedisPooled(final URI uri) {
    super(uri);
  }

  public JedisPooled(final URI uri, final SSLSocketFactory sslSocketFactory,
      final SSLParameters sslParameters, final HostnameVerifier hostnameVerifier) {
    this(new GenericObjectPoolConfig<Connection>(), uri, sslSocketFactory, sslParameters,
        hostnameVerifier);
  }

  public JedisPooled(final URI uri, final int timeout) {
    this(new GenericObjectPoolConfig<Connection>(), uri, timeout);
  }

  public JedisPooled(final URI uri, final int timeout, final SSLSocketFactory sslSocketFactory,
      final SSLParameters sslParameters, final HostnameVerifier hostnameVerifier) {
    this(new GenericObjectPoolConfig<Connection>(), uri, timeout, sslSocketFactory, sslParameters,
        hostnameVerifier);
  }

  public JedisPooled(final GenericObjectPoolConfig<Connection> poolConfig, final URI uri) {
    this(poolConfig, uri, Protocol.DEFAULT_TIMEOUT);
  }

  public JedisPooled(final GenericObjectPoolConfig<Connection> poolConfig, final URI uri,
      final SSLSocketFactory sslSocketFactory, final SSLParameters sslParameters,
      final HostnameVerifier hostnameVerifier) {
    this(poolConfig, uri, Protocol.DEFAULT_TIMEOUT, sslSocketFactory, sslParameters,
        hostnameVerifier);
  }

  public JedisPooled(final GenericObjectPoolConfig<Connection> poolConfig, final URI uri,
      final int timeout) {
    this(poolConfig, uri, timeout, timeout);
  }

  public JedisPooled(final GenericObjectPoolConfig<Connection> poolConfig, final URI uri,
      final int timeout, final SSLSocketFactory sslSocketFactory,
      final SSLParameters sslParameters, final HostnameVerifier hostnameVerifier) {
    this(poolConfig, uri, timeout, timeout, sslSocketFactory, sslParameters, hostnameVerifier);
  }

  public JedisPooled(final GenericObjectPoolConfig<Connection> poolConfig, final URI uri,
      final int connectionTimeout, final int soTimeout) {
    this(poolConfig, uri, connectionTimeout, soTimeout, null, null, null);
  }

  public JedisPooled(final GenericObjectPoolConfig<Connection> poolConfig, final URI uri,
      final int connectionTimeout, final int soTimeout, final SSLSocketFactory sslSocketFactory,
      final SSLParameters sslParameters, final HostnameVerifier hostnameVerifier) {
    this(poolConfig, uri, connectionTimeout, soTimeout, 0, sslSocketFactory, sslParameters, hostnameVerifier);
  }

  public JedisPooled(final GenericObjectPoolConfig<Connection> poolConfig, final URI uri,
      final int connectionTimeout, final int soTimeout, final int infiniteSoTimeout,
      final SSLSocketFactory sslSocketFactory, final SSLParameters sslParameters,
      final HostnameVerifier hostnameVerifier) {
    this(new HostAndPort(uri.getHost(), uri.getPort()), DefaultJedisClientConfig.builder()
        .connectionTimeoutMillis(connectionTimeout).socketTimeoutMillis(soTimeout)
        .blockingSocketTimeoutMillis(infiniteSoTimeout).user(JedisURIHelper.getUser(uri))
        .password(JedisURIHelper.getPassword(uri)).database(JedisURIHelper.getDBIndex(uri))
        .protocol(JedisURIHelper.getRedisProtocol(uri)).ssl(JedisURIHelper.isRedisSSLScheme(uri))
        .sslSocketFactory(sslSocketFactory).sslParameters(sslParameters)
        .hostnameVerifier(hostnameVerifier).build(), poolConfig);
  }

  public JedisPooled(final HostAndPort hostAndPort, final GenericObjectPoolConfig<Connection> poolConfig) {
    this(hostAndPort, DefaultJedisClientConfig.builder().build(), poolConfig);
  }

  public JedisPooled(final GenericObjectPoolConfig<Connection> poolConfig, final HostAndPort hostAndPort,
      final JedisClientConfig clientConfig) {
    this(hostAndPort, clientConfig, poolConfig);
  }

  public JedisPooled(final HostAndPort hostAndPort, final JedisClientConfig clientConfig,
      final GenericObjectPoolConfig<Connection> poolConfig) {
    super(new PooledConnectionProvider(hostAndPort, clientConfig, poolConfig), clientConfig.getRedisProtocol());
<<<<<<< HEAD
  }

  public JedisPooled(final HostAndPort hostAndPort, final JedisClientConfig clientConfig, ClientSideCache csCache,
      final GenericObjectPoolConfig<Connection> poolConfig) {
    super(new PooledConnectionProvider(hostAndPort, clientConfig, csCache, poolConfig),
        clientConfig.getRedisProtocol(), csCache);
=======
>>>>>>> d87fc6e9
  }

  public JedisPooled(final GenericObjectPoolConfig<Connection> poolConfig,
      final JedisSocketFactory jedisSocketFactory, final JedisClientConfig clientConfig) {
    super(new PooledConnectionProvider(new ConnectionFactory(jedisSocketFactory, clientConfig), poolConfig),
        clientConfig.getRedisProtocol());
  }

  public JedisPooled(GenericObjectPoolConfig<Connection> poolConfig, PooledObjectFactory<Connection> factory) {
    this(factory, poolConfig);
  }

  public JedisPooled(PooledObjectFactory<Connection> factory, GenericObjectPoolConfig<Connection> poolConfig) {
    this(new PooledConnectionProvider(factory, poolConfig));
  }

  public JedisPooled(PooledConnectionProvider provider) {
    super(provider);
  }

  public final Pool<Connection> getPool() {
    return ((PooledConnectionProvider) provider).getPool();
  }

  @Override
  public Pipeline pipelined() {
    return (Pipeline) super.pipelined();
  }
}<|MERGE_RESOLUTION|>--- conflicted
+++ resolved
@@ -74,13 +74,10 @@
 
   public JedisPooled(final HostAndPort hostAndPort, final JedisClientConfig clientConfig) {
     super(hostAndPort, clientConfig);
-<<<<<<< HEAD
   }
 
   public JedisPooled(final HostAndPort hostAndPort, final JedisClientConfig clientConfig, ClientSideCache csCache) {
     super(new PooledConnectionProvider(hostAndPort, clientConfig, csCache), clientConfig.getRedisProtocol(), csCache);
-=======
->>>>>>> d87fc6e9
   }
 
   public JedisPooled(PooledObjectFactory<Connection> factory) {
@@ -381,15 +378,12 @@
   public JedisPooled(final HostAndPort hostAndPort, final JedisClientConfig clientConfig,
       final GenericObjectPoolConfig<Connection> poolConfig) {
     super(new PooledConnectionProvider(hostAndPort, clientConfig, poolConfig), clientConfig.getRedisProtocol());
-<<<<<<< HEAD
   }
 
   public JedisPooled(final HostAndPort hostAndPort, final JedisClientConfig clientConfig, ClientSideCache csCache,
       final GenericObjectPoolConfig<Connection> poolConfig) {
     super(new PooledConnectionProvider(hostAndPort, clientConfig, csCache, poolConfig),
         clientConfig.getRedisProtocol(), csCache);
-=======
->>>>>>> d87fc6e9
   }
 
   public JedisPooled(final GenericObjectPoolConfig<Connection> poolConfig,
