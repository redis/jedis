--- conflicted
+++ resolved
@@ -82,15 +82,6 @@
     Jedis j = getShard(key);
     return j.pexpire(key, milliseconds);
   }
-<<<<<<< HEAD
-=======
-
-  @Deprecated
-  public Long pexpire(String key, final long milliseconds) {
-    Jedis j = getShard(key);
-    return j.pexpire(key, milliseconds);
-  }
->>>>>>> ca59f9b1
 
   public Long expireAt(byte[] key, long unixTime) {
     Jedis j = getShard(key);
