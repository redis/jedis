package redis.clients.jedis.commands;

import redis.clients.jedis.GeoCoordinate;
import redis.clients.jedis.GeoRadiusResponse;
import redis.clients.jedis.GeoUnit;
import redis.clients.jedis.ListPosition;
import redis.clients.jedis.Response;
import redis.clients.jedis.SortingParams;
import redis.clients.jedis.Tuple;
import redis.clients.jedis.params.GeoRadiusParam;
import redis.clients.jedis.params.ZAddParams;
import redis.clients.jedis.params.ZIncrByParams;

import java.util.List;
import java.util.Map;
import java.util.Set;

public interface RedisPipeline {
  Response<Long> append(String key, String value);

  Response<List<String>> blpop(String arg);

  Response<List<String>> brpop(String arg);

  Response<Long> decr(String key);

  Response<Long> decrBy(String key, long decrement);

  Response<Long> del(String key);

  Response<Long> unlink(String key);

  Response<String> echo(String string);

  Response<Boolean> exists(String key);

  Response<Long> expire(String key, int seconds);

  Response<Long> pexpire(String key, long milliseconds);

  Response<Long> expireAt(String key, long unixTime);

  Response<Long> pexpireAt(String key, long millisecondsTimestamp);

  Response<String> get(String key);

  Response<Boolean> getbit(String key, long offset);

  Response<String> getrange(String key, long startOffset, long endOffset);

  Response<String> getSet(String key, String value);

  Response<Long> hdel(String key, String... field);

  Response<Boolean> hexists(String key, String field);

  Response<String> hget(String key, String field);

  Response<Map<String, String>> hgetAll(String key);

  Response<Long> hincrBy(String key, String field, long value);

  Response<Set<String>> hkeys(String key);

  Response<Long> hlen(String key);

  Response<List<String>> hmget(String key, String... fields);

  Response<String> hmset(String key, Map<String, String> hash);

  Response<Long> hset(String key, String field, String value);

  Response<Long> hset(String key, Map<String, String> hash);

  Response<Long> hsetnx(String key, String field, String value);

  Response<List<String>> hvals(String key);

  Response<Long> incr(String key);

  Response<Long> incrBy(String key, long increment);

  Response<String> lindex(String key, long index);

  Response<Long> linsert(String key, ListPosition where, String pivot, String value);

  Response<Long> llen(String key);

  Response<String> lpop(String key);

  Response<Long> lpush(String key, String... string);

  Response<Long> lpushx(String key, String... string);

  Response<List<String>> lrange(String key, long start, long stop);

  Response<Long> lrem(String key, long count, String value);

  Response<String> lset(String key, long index, String value);

  Response<String> ltrim(String key, long start, long stop);

  Response<Long> move(String key, int dbIndex);

  Response<Long> persist(String key);

  Response<String> rpop(String key);

  Response<Long> rpush(String key, String... string);

  Response<Long> rpushx(String key, String... string);

  Response<Long> sadd(String key, String... member);

  Response<Long> scard(String key);

  Response<Boolean> sismember(String key, String member);

  Response<String> set(String key, String value);

  Response<Boolean> setbit(String key, long offset, boolean value);

  Response<String> setex(String key, int seconds, String value);

  Response<Long> setnx(String key, String value);

  Response<Long> setrange(String key, long offset, String value);

  Response<Set<String>> smembers(String key);

  Response<List<String>> sort(String key);

  Response<List<String>> sort(String key, SortingParams sortingParameters);

  Response<String> spop(String key);

  Response<Set<String>> spop(String key, long count);

  Response<String> srandmember(String key);

  Response<Long> srem(String key, String... member);

  Response<Long> strlen(String key);

  Response<String> substr(String key, int start, int end);

  Response<Long> touch(String key);

  Response<Long> ttl(String key);

  Response<Long> pttl(String key);

  Response<String> type(String key);

  Response<Long> zadd(String key, double score, String member);

  Response<Long> zadd(String key, double score, String member, ZAddParams params);

  Response<Long> zadd(String key, Map<String, Double> scoreMembers);

  Response<Long> zadd(String key, Map<String, Double> scoreMembers, ZAddParams params);

  Response<Long> zcard(String key);

  Response<Long> zcount(String key, double min, double max);

  Response<Long> zcount(String key, String min, String max);

  Response<Double> zincrby(String key, double increment, String member);

  Response<Double> zincrby(String key, double increment, String member, ZIncrByParams params);

  Response<Set<String>> zrange(String key, long start, long stop);

  Response<Set<String>> zrangeByScore(String key, double min, double max);

  Response<Set<String>> zrangeByScore(String key, String min, String max);

  Response<Set<String>> zrangeByScore(String key, double min, double max, int offset, int count);

  Response<Set<String>> zrangeByScore(String key, String min, String max, int offset, int count);

  Response<Set<Tuple>> zrangeByScoreWithScores(String key, double min, double max);

  Response<Set<Tuple>> zrangeByScoreWithScores(String key, double min, double max, int offset,
      int count);

  Response<Set<String>> zrevrangeByScore(String key, double max, double min);

  Response<Set<String>> zrevrangeByScore(String key, String max, String min);

  Response<Set<String>> zrevrangeByScore(String key, double max, double min, int offset, int count);

  Response<Set<String>> zrevrangeByScore(String key, String max, String min, int offset, int count);

  Response<Set<Tuple>> zrevrangeByScoreWithScores(String key, double max, double min);

  Response<Set<Tuple>> zrevrangeByScoreWithScores(String key, String max, String min);

  Response<Set<Tuple>> zrevrangeByScoreWithScores(String key, double max, double min, int offset,
      int count);

  Response<Set<Tuple>> zrevrangeByScoreWithScores(String key, String max, String min, int offset,
      int count);

  Response<Set<Tuple>> zrangeWithScores(String key, long start, long stop);

  Response<Long> zrank(String key, String member);

  Response<Long> zrem(String key, String... members);

  Response<Long> zremrangeByRank(String key, long start, long stop);

  Response<Long> zremrangeByScore(String key, double min, double max);

  Response<Long> zremrangeByScore(String key, String min, String max);

  Response<Set<String>> zrevrange(String key, long start, long stop);

  Response<Set<Tuple>> zrevrangeWithScores(String key, long start, long stop);

  Response<Long> zrevrank(String key, String member);

  Response<Double> zscore(String key, String member);

  Response<Long> zlexcount(String key, String min, String max);

  Response<Set<String>> zrangeByLex(String key, String min, String max);

  Response<Set<String>> zrangeByLex(String key, String min, String max,
      int offset, int count);

  Response<Set<String>> zrevrangeByLex(String key, String max, String min);

  Response<Set<String>> zrevrangeByLex(String key, String max, String min,
      int offset, int count);

  Response<Long> zremrangeByLex(String key, String min, String max);

  Response<Long> bitcount(String key);

  Response<Long> bitcount(String key, long start, long end);

  Response<Long> pfadd(String key, String... elements);

  Response<Long> pfcount(String key);
  
  Response<List<Long>> bitfield(String key, String... arguments);
  
  Response<Long> hstrlen(String key, String field);

<<<<<<< HEAD
  Response<String> migrate(String host, int port, String key, int destinationDB, int timeout);
=======
  Response<byte[]> dump(String key);

  Response<String> restore(String key, int ttl, byte[] serializedValue);

  Response<String> restoreReplace(String key, int ttl, byte[] serializedValue);
>>>>>>> cf31202f

  // Geo Commands

  Response<Long> geoadd(String key, double longitude, double latitude, String member);

  Response<Long> geoadd(String key, Map<String, GeoCoordinate> memberCoordinateMap);

  Response<Double> geodist(String key, String member1, String member2);

  Response<Double> geodist(String key, String member1, String member2, GeoUnit unit);

  Response<List<String>> geohash(String key, String... members);

  Response<List<GeoCoordinate>> geopos(String key, String... members);

  Response<List<GeoRadiusResponse>> georadius(String key, double longitude, double latitude,
      double radius, GeoUnit unit);

  Response<List<GeoRadiusResponse>> georadius(String key, double longitude, double latitude,
      double radius, GeoUnit unit, GeoRadiusParam param);

  Response<List<GeoRadiusResponse>> georadiusByMember(String key, String member, double radius,
      GeoUnit unit);

  Response<List<GeoRadiusResponse>> georadiusByMember(String key, String member, double radius,
      GeoUnit unit, GeoRadiusParam param);
}<|MERGE_RESOLUTION|>--- conflicted
+++ resolved
@@ -249,15 +249,13 @@
   
   Response<Long> hstrlen(String key, String field);
 
-<<<<<<< HEAD
+  Response<byte[]> dump(String key);
+
+  Response<String> restore(String key, int ttl, byte[] serializedValue);
+
+  Response<String> restoreReplace(String key, int ttl, byte[] serializedValue);
+
   Response<String> migrate(String host, int port, String key, int destinationDB, int timeout);
-=======
-  Response<byte[]> dump(String key);
-
-  Response<String> restore(String key, int ttl, byte[] serializedValue);
-
-  Response<String> restoreReplace(String key, int ttl, byte[] serializedValue);
->>>>>>> cf31202f
 
   // Geo Commands
 
