--- conflicted
+++ resolved
@@ -1825,13 +1825,8 @@
 
   @Override
   public byte[] blmove(final byte[] srcKey, final byte[] dstKey, final ListDirection from,
-<<<<<<< HEAD
-      final ListDirection to, final int timeout) {
+      final ListDirection to, final double timeout) {
     return new JedisClusterCommand<byte[]>(connectionHandler, maxAttempts, maxTotalRetriesDuration) {
-=======
-      final ListDirection to, final double timeout) {
-    return new JedisClusterCommand<byte[]>(connectionHandler, maxAttempts) {
->>>>>>> 71dac369
       @Override
       public byte[] execute(Jedis connection) {
         return connection.blmove(srcKey, dstKey, from, to, timeout);
@@ -1870,10 +1865,6 @@
   }
 
   @Override
-<<<<<<< HEAD
-  public KeyedTuple bzpopmax(int timeout, byte[]... keys) {
-    return new JedisClusterCommand<KeyedTuple>(connectionHandler, maxAttempts, maxTotalRetriesDuration) {
-=======
   public List<byte[]> brpop(final double timeout, final byte[]... keys) {
     return new JedisClusterCommand<List<byte[]>>(connectionHandler, maxAttempts) {
       @Override
@@ -1885,8 +1876,7 @@
 
   @Override
   public List<byte[]> bzpopmax(double timeout, byte[]... keys) {
-    return new JedisClusterCommand<List<byte[]>>(connectionHandler, maxAttempts) {
->>>>>>> 71dac369
+    return new JedisClusterCommand<List<byte[]>>(connectionHandler, maxAttempts, maxTotalRetriesDuration) {
       @Override
       public List<byte[]> execute(Jedis connection) {
         return connection.bzpopmax(timeout, keys);
@@ -1895,13 +1885,8 @@
   }
 
   @Override
-<<<<<<< HEAD
-  public KeyedTuple bzpopmin(int timeout, byte[]... keys) {
-    return new JedisClusterCommand<KeyedTuple>(connectionHandler, maxAttempts, maxTotalRetriesDuration) {
-=======
   public List<byte[]> bzpopmin(double timeout, byte[]... keys) {
-    return new JedisClusterCommand<List<byte[]>>(connectionHandler, maxAttempts) {
->>>>>>> 71dac369
+    return new JedisClusterCommand<List<byte[]>>(connectionHandler, maxAttempts, maxTotalRetriesDuration) {
       @Override
       public List<byte[]> execute(Jedis connection) {
         return connection.bzpopmin(timeout, keys);
