package redis.clients.jedis;

import redis.clients.jedis.args.FlushMode;
import redis.clients.jedis.commands.BinaryJedisClusterCommands;
import redis.clients.jedis.commands.JedisClusterBinaryScriptingCommands;
import redis.clients.jedis.commands.MultiKeyBinaryJedisClusterCommands;
import redis.clients.jedis.commands.ProtocolCommand;
import redis.clients.jedis.params.*;
import redis.clients.jedis.util.JedisClusterHashTagUtil;
import redis.clients.jedis.util.KeyMergeUtil;
import redis.clients.jedis.util.SafeEncoder;

import java.io.Closeable;
import java.util.List;
import java.util.Map;
import java.util.Map.Entry;
import java.util.Set;
import javax.net.ssl.HostnameVerifier;
import javax.net.ssl.SSLParameters;
import javax.net.ssl.SSLSocketFactory;

import org.apache.commons.pool2.impl.GenericObjectPoolConfig;

public class BinaryJedisCluster implements BinaryJedisClusterCommands,
    MultiKeyBinaryJedisClusterCommands, JedisClusterBinaryScriptingCommands, Closeable {

  public static final int HASHSLOTS = 16384;
  protected static final int DEFAULT_TIMEOUT = 2000;
  protected static final int DEFAULT_MAX_ATTEMPTS = 5;

  protected int maxAttempts;

  protected JedisClusterConnectionHandler connectionHandler;

  public BinaryJedisCluster(Set<HostAndPort> nodes) {
    this(nodes, DEFAULT_TIMEOUT);
  }

  public BinaryJedisCluster(Set<HostAndPort> nodes, int timeout) {
    this(nodes, timeout, DEFAULT_MAX_ATTEMPTS, new GenericObjectPoolConfig<Jedis>());
  }

  public BinaryJedisCluster(Set<HostAndPort> jedisClusterNode, int timeout, int maxAttempts,
      final GenericObjectPoolConfig<Jedis> poolConfig) {
    this(jedisClusterNode, timeout, timeout, maxAttempts, poolConfig);
  }

  public BinaryJedisCluster(Set<HostAndPort> jedisClusterNode, int connectionTimeout,
      int soTimeout, int maxAttempts, final GenericObjectPoolConfig<Jedis> poolConfig) {
    this(jedisClusterNode, connectionTimeout, soTimeout, maxAttempts, null, poolConfig);
  }

  public BinaryJedisCluster(Set<HostAndPort> jedisClusterNode, int connectionTimeout,
      int soTimeout, int maxAttempts, String password, GenericObjectPoolConfig<Jedis> poolConfig) {
    this(jedisClusterNode, connectionTimeout, soTimeout, maxAttempts, password, null, poolConfig);
  }

  public BinaryJedisCluster(Set<HostAndPort> jedisClusterNode, int connectionTimeout,
      int soTimeout, int maxAttempts, String password, String clientName,
      GenericObjectPoolConfig<Jedis> poolConfig) {
    this(jedisClusterNode, connectionTimeout, soTimeout, maxAttempts, null, password, clientName,
        poolConfig);
  }

  public BinaryJedisCluster(Set<HostAndPort> jedisClusterNode, int connectionTimeout,
      int soTimeout, int maxAttempts, String user, String password, String clientName,
      GenericObjectPoolConfig<Jedis> poolConfig) {
    this.connectionHandler = new JedisSlotBasedConnectionHandler(jedisClusterNode, poolConfig,
        connectionTimeout, soTimeout, user, password, clientName);
    this.maxAttempts = maxAttempts;
  }

  public BinaryJedisCluster(Set<HostAndPort> jedisClusterNode, int connectionTimeout,
      int soTimeout, int infiniteSoTimeout, int maxAttempts, String user, String password,
      String clientName, GenericObjectPoolConfig<Jedis> poolConfig) {
    this.connectionHandler = new JedisSlotBasedConnectionHandler(jedisClusterNode, poolConfig,
        connectionTimeout, soTimeout, infiniteSoTimeout, user, password, clientName);
    this.maxAttempts = maxAttempts;
  }

  public BinaryJedisCluster(Set<HostAndPort> jedisClusterNode, int connectionTimeout,
      int soTimeout, int maxAttempts, String password, String clientName,
      GenericObjectPoolConfig<Jedis> poolConfig, boolean ssl) {
    this(jedisClusterNode, connectionTimeout, soTimeout, maxAttempts, password, clientName,
        poolConfig, ssl, null, null, null, null);
  }

  public BinaryJedisCluster(Set<HostAndPort> jedisClusterNode, int connectionTimeout,
      int soTimeout, int maxAttempts, String user, String password, String clientName,
      GenericObjectPoolConfig<Jedis> poolConfig, boolean ssl) {
    this(jedisClusterNode, connectionTimeout, soTimeout, maxAttempts, user, password, clientName,
        poolConfig, ssl, null, null, null, null);
  }

  /**
   * @deprecated This constructor will be removed in future.
   */
  @Deprecated
  public BinaryJedisCluster(Set<HostAndPort> jedisClusterNode, int connectionTimeout,
      int soTimeout, int maxAttempts, String password, String clientName,
      GenericObjectPoolConfig<Jedis> poolConfig, boolean ssl, SSLSocketFactory sslSocketFactory,
      SSLParameters sslParameters, HostnameVerifier hostnameVerifier,
      JedisClusterHostAndPortMap hostAndPortMap) {
    this(jedisClusterNode, connectionTimeout, soTimeout, maxAttempts, null, password, clientName,
        poolConfig, ssl, sslSocketFactory, sslParameters, hostnameVerifier, hostAndPortMap);
  }

  /**
   * @deprecated This constructor will be removed in future.
   */
  @Deprecated
  public BinaryJedisCluster(Set<HostAndPort> jedisClusterNode, int connectionTimeout,
      int soTimeout, int maxAttempts, String user, String password, String clientName,
      GenericObjectPoolConfig<Jedis> poolConfig, boolean ssl, SSLSocketFactory sslSocketFactory,
      SSLParameters sslParameters, HostnameVerifier hostnameVerifier,
      JedisClusterHostAndPortMap hostAndPortMap) {
    this(jedisClusterNode, connectionTimeout, soTimeout, 0, maxAttempts, user, password,
        clientName, poolConfig, ssl, sslSocketFactory, sslParameters, hostnameVerifier,
        hostAndPortMap);
  }

  /**
   * @deprecated This constructor will be removed in future.
   */
  @Deprecated
  public BinaryJedisCluster(Set<HostAndPort> jedisClusterNode, int connectionTimeout,
      int soTimeout, int infiniteSoTimeout, int maxAttempts, String user, String password,
      String clientName, GenericObjectPoolConfig<Jedis> poolConfig, boolean ssl,
      SSLSocketFactory sslSocketFactory, SSLParameters sslParameters,
      HostnameVerifier hostnameVerifier, JedisClusterHostAndPortMap hostAndPortMap) {
    this.connectionHandler = new JedisSlotBasedConnectionHandler(jedisClusterNode, poolConfig,
        connectionTimeout, soTimeout, infiniteSoTimeout, user, password, clientName, ssl,
        sslSocketFactory, sslParameters, hostnameVerifier, hostAndPortMap);
    this.maxAttempts = maxAttempts;
  }

  public BinaryJedisCluster(Set<HostAndPort> jedisClusterNode, JedisClientConfig clientConfig,
      int maxAttempts, GenericObjectPoolConfig<Jedis> poolConfig) {
    this.connectionHandler = new JedisSlotBasedConnectionHandler(jedisClusterNode, poolConfig,
        clientConfig);
    this.maxAttempts = maxAttempts;
  }

  @Override
  public void close() {
    if (connectionHandler != null) {
      connectionHandler.close();
    }
  }

  public Map<String, JedisPool> getClusterNodes() {
    return connectionHandler.getNodes();
  }

  public Jedis getConnectionFromSlot(int slot) {
    return this.connectionHandler.getConnectionFromSlot(slot);
  }

  @Override
  public String set(final byte[] key, final byte[] value) {
    return new JedisClusterCommand<String>(connectionHandler, maxAttempts) {
      @Override
      public String execute(Jedis connection) {
        return connection.set(key, value);
      }
    }.runBinary(key);
  }

  @Override
  public String set(final byte[] key, final byte[] value, final SetParams params) {
    return new JedisClusterCommand<String>(connectionHandler, maxAttempts) {
      @Override
      public String execute(Jedis connection) {
        return connection.set(key, value, params);
      }
    }.runBinary(key);
  }

  @Override
  public byte[] get(final byte[] key) {
    return new JedisClusterCommand<byte[]>(connectionHandler, maxAttempts) {
      @Override
      public byte[] execute(Jedis connection) {
        return connection.get(key);
      }
    }.runBinary(key);
  }

  @Override
  public byte[] getDel(final byte[] key) {
    return new JedisClusterCommand<byte[]>(connectionHandler, maxAttempts) {
      @Override
      public byte[] execute(Jedis connection) {
        return connection.getDel(key);
      }
    }.runBinary(key);
  }

  @Override
  public byte[] getEx(byte[] key, GetExParams params) {
    return new JedisClusterCommand<byte[]>(connectionHandler, maxAttempts) {
      @Override
      public byte[] execute(Jedis connection) {
        return connection.getEx(key, params);
      }
    }.runBinary(key);
  }

  @Override
  public Long exists(final byte[]... keys) {
    return new JedisClusterCommand<Long>(connectionHandler, maxAttempts) {
      @Override
      public Long execute(Jedis connection) {
        return connection.exists(keys);
      }
    }.runBinary(keys.length, keys);
  }

  @Override
  public Boolean exists(final byte[] key) {
    return new JedisClusterCommand<Boolean>(connectionHandler, maxAttempts) {
      @Override
      public Boolean execute(Jedis connection) {
        return connection.exists(key);
      }
    }.runBinary(key);
  }

  @Override
  public Long persist(final byte[] key) {
    return new JedisClusterCommand<Long>(connectionHandler, maxAttempts) {
      @Override
      public Long execute(Jedis connection) {
        return connection.persist(key);
      }
    }.runBinary(key);
  }

  @Override
  public String type(final byte[] key) {
    return new JedisClusterCommand<String>(connectionHandler, maxAttempts) {
      @Override
      public String execute(Jedis connection) {
        return connection.type(key);
      }
    }.runBinary(key);
  }

  @Override
  public byte[] dump(final byte[] key) {
    return new JedisClusterCommand<byte[]>(connectionHandler, maxAttempts) {
      @Override
      public byte[] execute(Jedis connection) {
        return connection.dump(key);
      }
    }.runBinary(key);
  }

  @Override
  public String restore(final byte[] key, final long ttl, final byte[] serializedValue) {
    return new JedisClusterCommand<String>(connectionHandler, maxAttempts) {
      @Override
      public String execute(Jedis connection) {
        return connection.restore(key, ttl, serializedValue);
      }
    }.runBinary(key);
  }

  @Override
  public Long expire(final byte[] key, final int seconds) {
    return new JedisClusterCommand<Long>(connectionHandler, maxAttempts) {
      @Override
      public Long execute(Jedis connection) {
        return connection.expire(key, seconds);
      }
    }.runBinary(key);
  }

  @Override
  public Long pexpire(final byte[] key, final long milliseconds) {
    return new JedisClusterCommand<Long>(connectionHandler, maxAttempts) {
      @Override
      public Long execute(Jedis connection) {
        return connection.pexpire(key, milliseconds);
      }
    }.runBinary(key);
  }

  @Override
  public Long expireAt(final byte[] key, final long unixTime) {
    return new JedisClusterCommand<Long>(connectionHandler, maxAttempts) {
      @Override
      public Long execute(Jedis connection) {
        return connection.expireAt(key, unixTime);
      }
    }.runBinary(key);
  }

  @Override
  public Long pexpireAt(final byte[] key, final long millisecondsTimestamp) {
    return new JedisClusterCommand<Long>(connectionHandler, maxAttempts) {
      @Override
      public Long execute(Jedis connection) {
        return connection.pexpireAt(key, millisecondsTimestamp);
      }
    }.runBinary(key);
  }

  @Override
  public Long ttl(final byte[] key) {
    return new JedisClusterCommand<Long>(connectionHandler, maxAttempts) {
      @Override
      public Long execute(Jedis connection) {
        return connection.ttl(key);
      }
    }.runBinary(key);
  }

  @Override
  public Long pttl(final byte[] key) {
    return new JedisClusterCommand<Long>(connectionHandler, maxAttempts) {
      @Override
      public Long execute(Jedis connection) {
        return connection.pttl(key);
      }
    }.runBinary(key);
  }

  @Override
  public Long touch(final byte[] key) {
    return new JedisClusterCommand<Long>(connectionHandler, maxAttempts) {
      @Override
      public Long execute(Jedis connection) {
        return connection.touch(key);
      }
    }.runBinary(key);
  }

  @Override
  public Long touch(final byte[]... keys) {
    return new JedisClusterCommand<Long>(connectionHandler, maxAttempts) {
      @Override
      public Long execute(Jedis connection) {
        return connection.touch(keys);
      }
    }.runBinary(keys.length, keys);
  }

  @Override
  public Boolean setbit(final byte[] key, final long offset, final boolean value) {
    return new JedisClusterCommand<Boolean>(connectionHandler, maxAttempts) {
      @Override
      public Boolean execute(Jedis connection) {
        return connection.setbit(key, offset, value);
      }
    }.runBinary(key);
  }

  @Override
  public Boolean setbit(final byte[] key, final long offset, final byte[] value) {
    return new JedisClusterCommand<Boolean>(connectionHandler, maxAttempts) {
      @Override
      public Boolean execute(Jedis connection) {
        return connection.setbit(key, offset, value);
      }
    }.runBinary(key);
  }

  @Override
  public Boolean getbit(final byte[] key, final long offset) {
    return new JedisClusterCommand<Boolean>(connectionHandler, maxAttempts) {
      @Override
      public Boolean execute(Jedis connection) {
        return connection.getbit(key, offset);
      }
    }.runBinary(key);
  }

  @Override
  public Long setrange(final byte[] key, final long offset, final byte[] value) {
    return new JedisClusterCommand<Long>(connectionHandler, maxAttempts) {
      @Override
      public Long execute(Jedis connection) {
        return connection.setrange(key, offset, value);
      }
    }.runBinary(key);
  }

  @Override
  public byte[] getrange(final byte[] key, final long startOffset, final long endOffset) {
    return new JedisClusterCommand<byte[]>(connectionHandler, maxAttempts) {
      @Override
      public byte[] execute(Jedis connection) {
        return connection.getrange(key, startOffset, endOffset);
      }
    }.runBinary(key);
  }

  @Override
  public byte[] getSet(final byte[] key, final byte[] value) {
    return new JedisClusterCommand<byte[]>(connectionHandler, maxAttempts) {
      @Override
      public byte[] execute(Jedis connection) {
        return connection.getSet(key, value);
      }
    }.runBinary(key);
  }

  @Override
  public Long setnx(final byte[] key, final byte[] value) {
    return new JedisClusterCommand<Long>(connectionHandler, maxAttempts) {
      @Override
      public Long execute(Jedis connection) {
        return connection.setnx(key, value);
      }
    }.runBinary(key);
  }

  @Override
  public String psetex(final byte[] key, final long milliseconds, final byte[] value) {
    return new JedisClusterCommand<String>(connectionHandler, maxAttempts) {
      @Override
      public String execute(Jedis connection) {
        return connection.psetex(key, milliseconds, value);
      }
    }.runBinary(key);
  }

  @Override
  public String setex(final byte[] key, final long seconds, final byte[] value) {
    return new JedisClusterCommand<String>(connectionHandler, maxAttempts) {
      @Override
      public String execute(Jedis connection) {
        return connection.setex(key, seconds, value);
      }
    }.runBinary(key);
  }

  @Override
  public Long decrBy(final byte[] key, final long decrement) {
    return new JedisClusterCommand<Long>(connectionHandler, maxAttempts) {
      @Override
      public Long execute(Jedis connection) {
        return connection.decrBy(key, decrement);
      }
    }.runBinary(key);
  }

  @Override
  public Long decr(final byte[] key) {
    return new JedisClusterCommand<Long>(connectionHandler, maxAttempts) {
      @Override
      public Long execute(Jedis connection) {
        return connection.decr(key);
      }
    }.runBinary(key);
  }

  @Override
  public Long incrBy(final byte[] key, final long increment) {
    return new JedisClusterCommand<Long>(connectionHandler, maxAttempts) {
      @Override
      public Long execute(Jedis connection) {
        return connection.incrBy(key, increment);
      }
    }.runBinary(key);
  }

  @Override
  public Double incrByFloat(final byte[] key, final double increment) {
    return new JedisClusterCommand<Double>(connectionHandler, maxAttempts) {
      @Override
      public Double execute(Jedis connection) {
        return connection.incrByFloat(key, increment);
      }
    }.runBinary(key);
  }

  @Override
  public Long incr(final byte[] key) {
    return new JedisClusterCommand<Long>(connectionHandler, maxAttempts) {
      @Override
      public Long execute(Jedis connection) {
        return connection.incr(key);
      }
    }.runBinary(key);
  }

  @Override
  public Long append(final byte[] key, final byte[] value) {
    return new JedisClusterCommand<Long>(connectionHandler, maxAttempts) {
      @Override
      public Long execute(Jedis connection) {
        return connection.append(key, value);
      }
    }.runBinary(key);
  }

  @Override
  public byte[] substr(final byte[] key, final int start, final int end) {
    return new JedisClusterCommand<byte[]>(connectionHandler, maxAttempts) {
      @Override
      public byte[] execute(Jedis connection) {
        return connection.substr(key, start, end);
      }
    }.runBinary(key);
  }

  @Override
  public Long hset(final byte[] key, final byte[] field, final byte[] value) {
    return new JedisClusterCommand<Long>(connectionHandler, maxAttempts) {
      @Override
      public Long execute(Jedis connection) {
        return connection.hset(key, field, value);
      }
    }.runBinary(key);
  }

  @Override
  public Long hset(final byte[] key, final Map<byte[], byte[]> hash) {
    return new JedisClusterCommand<Long>(connectionHandler, maxAttempts) {
      @Override
      public Long execute(Jedis connection) {
        return connection.hset(key, hash);
      }
    }.runBinary(key);
  }

  @Override
  public byte[] hget(final byte[] key, final byte[] field) {
    return new JedisClusterCommand<byte[]>(connectionHandler, maxAttempts) {
      @Override
      public byte[] execute(Jedis connection) {
        return connection.hget(key, field);
      }
    }.runBinary(key);
  }

  @Override
  public Long hsetnx(final byte[] key, final byte[] field, final byte[] value) {
    return new JedisClusterCommand<Long>(connectionHandler, maxAttempts) {
      @Override
      public Long execute(Jedis connection) {
        return connection.hsetnx(key, field, value);
      }
    }.runBinary(key);
  }

  @Override
  public String hmset(final byte[] key, final Map<byte[], byte[]> hash) {
    return new JedisClusterCommand<String>(connectionHandler, maxAttempts) {
      @Override
      public String execute(Jedis connection) {
        return connection.hmset(key, hash);
      }
    }.runBinary(key);
  }

  @Override
  public List<byte[]> hmget(final byte[] key, final byte[]... fields) {
    return new JedisClusterCommand<List<byte[]>>(connectionHandler, maxAttempts) {
      @Override
      public List<byte[]> execute(Jedis connection) {
        return connection.hmget(key, fields);
      }
    }.runBinary(key);
  }

  @Override
  public Long hincrBy(final byte[] key, final byte[] field, final long value) {
    return new JedisClusterCommand<Long>(connectionHandler, maxAttempts) {
      @Override
      public Long execute(Jedis connection) {
        return connection.hincrBy(key, field, value);
      }
    }.runBinary(key);
  }

  @Override
  public Double hincrByFloat(final byte[] key, final byte[] field, final double value) {
    return new JedisClusterCommand<Double>(connectionHandler, maxAttempts) {
      @Override
      public Double execute(Jedis connection) {
        return connection.hincrByFloat(key, field, value);
      }
    }.runBinary(key);
  }

  @Override
  public Boolean hexists(final byte[] key, final byte[] field) {
    return new JedisClusterCommand<Boolean>(connectionHandler, maxAttempts) {
      @Override
      public Boolean execute(Jedis connection) {
        return connection.hexists(key, field);
      }
    }.runBinary(key);
  }

  @Override
  public Long hdel(final byte[] key, final byte[]... field) {
    return new JedisClusterCommand<Long>(connectionHandler, maxAttempts) {
      @Override
      public Long execute(Jedis connection) {
        return connection.hdel(key, field);
      }
    }.runBinary(key);
  }

  @Override
  public Long hlen(final byte[] key) {
    return new JedisClusterCommand<Long>(connectionHandler, maxAttempts) {
      @Override
      public Long execute(Jedis connection) {
        return connection.hlen(key);
      }
    }.runBinary(key);
  }

  @Override
  public Set<byte[]> hkeys(final byte[] key) {
    return new JedisClusterCommand<Set<byte[]>>(connectionHandler, maxAttempts) {
      @Override
      public Set<byte[]> execute(Jedis connection) {
        return connection.hkeys(key);
      }
    }.runBinary(key);
  }

  @Override
  public List<byte[]> hvals(final byte[] key) {
    return new JedisClusterCommand<List<byte[]>>(connectionHandler, maxAttempts) {
      @Override
      public List<byte[]> execute(Jedis connection) {
        return connection.hvals(key);
      }
    }.runBinary(key);
  }

  @Override
  public Map<byte[], byte[]> hgetAll(final byte[] key) {
    return new JedisClusterCommand<Map<byte[], byte[]>>(connectionHandler, maxAttempts) {
      @Override
      public Map<byte[], byte[]> execute(Jedis connection) {
        return connection.hgetAll(key);
      }
    }.runBinary(key);
  }

  @Override
  public byte[] hrandfield(final byte[] key) {
    return new JedisClusterCommand<byte[]>(connectionHandler, maxAttempts) {
      @Override
      public byte[] execute(Jedis connection) {
        return connection.hrandfield(key);
      }
    }.runBinary(key);
  }

  @Override
  public List<byte[]> hrandfield(final byte[] key, final long count) {
    return new JedisClusterCommand<List<byte[]>>(connectionHandler, maxAttempts) {
      @Override
      public List<byte[]> execute(Jedis connection) {
        return connection.hrandfield(key, count);
      }
    }.runBinary(key);
  }

  @Override
  public Map<byte[], byte[]> hrandfieldWithValues(final byte[] key, final long count) {
    return new JedisClusterCommand<Map<byte[], byte[]>>(connectionHandler, maxAttempts) {
      @Override
      public Map<byte[], byte[]> execute(Jedis connection) {
        return connection.hrandfieldWithValues(key, count);
      }
    }.runBinary(key);
  }

  @Override
  public Long rpush(final byte[] key, final byte[]... args) {
    return new JedisClusterCommand<Long>(connectionHandler, maxAttempts) {
      @Override
      public Long execute(Jedis connection) {
        return connection.rpush(key, args);
      }
    }.runBinary(key);
  }

  @Override
  public Long lpush(final byte[] key, final byte[]... args) {
    return new JedisClusterCommand<Long>(connectionHandler, maxAttempts) {
      @Override
      public Long execute(Jedis connection) {
        return connection.lpush(key, args);
      }
    }.runBinary(key);
  }

  @Override
  public Long llen(final byte[] key) {
    return new JedisClusterCommand<Long>(connectionHandler, maxAttempts) {
      @Override
      public Long execute(Jedis connection) {
        return connection.llen(key);
      }
    }.runBinary(key);
  }

  @Override
  public List<byte[]> lrange(final byte[] key, final long start, final long stop) {
    return new JedisClusterCommand<List<byte[]>>(connectionHandler, maxAttempts) {
      @Override
      public List<byte[]> execute(Jedis connection) {
        return connection.lrange(key, start, stop);
      }
    }.runBinary(key);
  }

  @Override
  public String ltrim(final byte[] key, final long start, final long stop) {
    return new JedisClusterCommand<String>(connectionHandler, maxAttempts) {
      @Override
      public String execute(Jedis connection) {
        return connection.ltrim(key, start, stop);
      }
    }.runBinary(key);
  }

  @Override
  public byte[] lindex(final byte[] key, final long index) {
    return new JedisClusterCommand<byte[]>(connectionHandler, maxAttempts) {
      @Override
      public byte[] execute(Jedis connection) {
        return connection.lindex(key, index);
      }
    }.runBinary(key);
  }

  @Override
  public String lset(final byte[] key, final long index, final byte[] value) {
    return new JedisClusterCommand<String>(connectionHandler, maxAttempts) {
      @Override
      public String execute(Jedis connection) {
        return connection.lset(key, index, value);
      }
    }.runBinary(key);
  }

  @Override
  public Long lrem(final byte[] key, final long count, final byte[] value) {
    return new JedisClusterCommand<Long>(connectionHandler, maxAttempts) {
      @Override
      public Long execute(Jedis connection) {
        return connection.lrem(key, count, value);
      }
    }.runBinary(key);
  }

  @Override
  public byte[] lpop(final byte[] key) {
    return new JedisClusterCommand<byte[]>(connectionHandler, maxAttempts) {
      @Override
      public byte[] execute(Jedis connection) {
        return connection.lpop(key);
      }
    }.runBinary(key);
  }

  @Override
  public List<byte[]> lpop(final byte[] key, final int count) {
    return new JedisClusterCommand<List<byte[]>>(connectionHandler, maxAttempts) {
      @Override
      public List<byte[]> execute(Jedis connection) {
        return connection.lpop(key, count);
      }
    }.runBinary(key);
  }

  @Override
  public Long lpos(final byte[] key, final byte[] element) {
    return new JedisClusterCommand<Long>(connectionHandler, maxAttempts) {
      @Override
      public Long execute(Jedis connection) {
        return connection.lpos(key, element);
      }
    }.runBinary(key);
  }

  @Override
  public Long lpos(final byte[] key, final byte[] element, final LPosParams params) {
    return new JedisClusterCommand<Long>(connectionHandler, maxAttempts) {
      @Override
      public Long execute(Jedis connection) {
        return connection.lpos(key, element, params);
      }
    }.runBinary(key);
  }

  @Override
  public List<Long> lpos(final byte[] key, final byte[] element, final LPosParams params,
      final long count) {
    return new JedisClusterCommand<List<Long>>(connectionHandler, maxAttempts) {
      @Override
      public List<Long> execute(Jedis connection) {
        return connection.lpos(key, element, params, count);
      }
    }.runBinary(key);
  }

  @Override
  public byte[] rpop(final byte[] key) {
    return new JedisClusterCommand<byte[]>(connectionHandler, maxAttempts) {
      @Override
      public byte[] execute(Jedis connection) {
        return connection.rpop(key);
      }
    }.runBinary(key);
  }

  @Override
  public List<byte[]> rpop(final byte[] key, final int count) {
    return new JedisClusterCommand<List<byte[]>>(connectionHandler, maxAttempts) {
      @Override
      public List<byte[]> execute(Jedis connection) {
        return connection.rpop(key, count);
      }
    }.runBinary(key);
  }

  @Override
  public Long sadd(final byte[] key, final byte[]... member) {
    return new JedisClusterCommand<Long>(connectionHandler, maxAttempts) {
      @Override
      public Long execute(Jedis connection) {
        return connection.sadd(key, member);
      }
    }.runBinary(key);
  }

  @Override
  public Set<byte[]> smembers(final byte[] key) {
    return new JedisClusterCommand<Set<byte[]>>(connectionHandler, maxAttempts) {
      @Override
      public Set<byte[]> execute(Jedis connection) {
        return connection.smembers(key);
      }
    }.runBinary(key);
  }

  @Override
  public Long srem(final byte[] key, final byte[]... member) {
    return new JedisClusterCommand<Long>(connectionHandler, maxAttempts) {
      @Override
      public Long execute(Jedis connection) {
        return connection.srem(key, member);
      }
    }.runBinary(key);
  }

  @Override
  public byte[] spop(final byte[] key) {
    return new JedisClusterCommand<byte[]>(connectionHandler, maxAttempts) {
      @Override
      public byte[] execute(Jedis connection) {
        return connection.spop(key);
      }
    }.runBinary(key);
  }

  @Override
  public Set<byte[]> spop(final byte[] key, final long count) {
    return new JedisClusterCommand<Set<byte[]>>(connectionHandler, maxAttempts) {
      @Override
      public Set<byte[]> execute(Jedis connection) {
        return connection.spop(key, count);
      }
    }.runBinary(key);
  }

  @Override
  public Long scard(final byte[] key) {
    return new JedisClusterCommand<Long>(connectionHandler, maxAttempts) {
      @Override
      public Long execute(Jedis connection) {
        return connection.scard(key);
      }
    }.runBinary(key);
  }

  @Override
  public Boolean sismember(final byte[] key, final byte[] member) {
    return new JedisClusterCommand<Boolean>(connectionHandler, maxAttempts) {
      @Override
      public Boolean execute(Jedis connection) {
        return connection.sismember(key, member);
      }
    }.runBinary(key);
  }

  @Override
  public List<Boolean> smismember(final byte[] key, final byte[]... members) {
    return new JedisClusterCommand<List<Boolean>>(connectionHandler, maxAttempts) {
      @Override
      public List<Boolean> execute(Jedis connection) {
        return connection.smismember(key, members);
      }
    }.runBinary(key);
  }

  @Override
  public byte[] srandmember(final byte[] key) {
    return new JedisClusterCommand<byte[]>(connectionHandler, maxAttempts) {
      @Override
      public byte[] execute(Jedis connection) {
        return connection.srandmember(key);
      }
    }.runBinary(key);
  }

  @Override
  public Long strlen(final byte[] key) {
    return new JedisClusterCommand<Long>(connectionHandler, maxAttempts) {
      @Override
      public Long execute(Jedis connection) {
        return connection.strlen(key);
      }
    }.runBinary(key);
  }

  @Override
  public Long zadd(final byte[] key, final double score, final byte[] member) {
    return new JedisClusterCommand<Long>(connectionHandler, maxAttempts) {
      @Override
      public Long execute(Jedis connection) {
        return connection.zadd(key, score, member);
      }
    }.runBinary(key);
  }

  @Override
  public Long zadd(final byte[] key, final double score, final byte[] member,
      final ZAddParams params) {
    return new JedisClusterCommand<Long>(connectionHandler, maxAttempts) {
      @Override
      public Long execute(Jedis connection) {
        return connection.zadd(key, score, member, params);
      }
    }.runBinary(key);
  }

  @Override
  public Long zadd(final byte[] key, final Map<byte[], Double> scoreMembers) {
    return new JedisClusterCommand<Long>(connectionHandler, maxAttempts) {
      @Override
      public Long execute(Jedis connection) {
        return connection.zadd(key, scoreMembers);
      }
    }.runBinary(key);
  }

  @Override
  public Long zadd(final byte[] key, final Map<byte[], Double> scoreMembers, final ZAddParams params) {
    return new JedisClusterCommand<Long>(connectionHandler, maxAttempts) {
      @Override
      public Long execute(Jedis connection) {
        return connection.zadd(key, scoreMembers, params);
      }
    }.runBinary(key);
  }

  @Override
  public Double zaddIncr(byte[] key, double score, byte[] member, ZAddParams params) {
    return new JedisClusterCommand<Double>(connectionHandler, maxAttempts) {
      @Override
      public Double execute(Jedis connection) {
        return connection.zaddIncr(key, score, member, params);
      }
    }.runBinary(key);
  }

  @Override
<<<<<<< HEAD
  public Long zdiffstore(final byte[] dstkey, final byte[]... keys) {
    byte[][] wholeKeys = KeyMergeUtil.merge(dstkey, keys);
    return new JedisClusterCommand<Long>(connectionHandler, maxAttempts) {
      @Override
      public Long execute(Jedis connection) {
        return connection.zdiffstore(dstkey, keys);
      }
    }.runBinary(wholeKeys.length, wholeKeys);
=======
  public Set<byte[]> zdiff(final byte[]... keys) {
    return new JedisClusterCommand<Set<byte[]>>(connectionHandler, maxAttempts) {
      @Override
      public Set<byte[]> execute(Jedis connection) {
        return connection.zdiff(keys);
      }
    }.runBinary(keys.length, keys);
  }

  @Override
  public Set<Tuple> zdiffWithScores(final byte[]... keys) {
    return new JedisClusterCommand<Set<Tuple>>(connectionHandler, maxAttempts) {
      @Override
      public Set<Tuple> execute(Jedis connection) {
        return connection.zdiffWithScores(keys);
      }
    }.runBinary(keys.length, keys);
>>>>>>> 308451bd
  }

  @Override
  public Set<byte[]> zrange(final byte[] key, final long start, final long stop) {
    return new JedisClusterCommand<Set<byte[]>>(connectionHandler, maxAttempts) {
      @Override
      public Set<byte[]> execute(Jedis connection) {
        return connection.zrange(key, start, stop);
      }
    }.runBinary(key);
  }

  @Override
  public Long zrem(final byte[] key, final byte[]... members) {
    return new JedisClusterCommand<Long>(connectionHandler, maxAttempts) {
      @Override
      public Long execute(Jedis connection) {
        return connection.zrem(key, members);
      }
    }.runBinary(key);
  }

  @Override
  public Double zincrby(final byte[] key, final double increment, final byte[] member) {
    return new JedisClusterCommand<Double>(connectionHandler, maxAttempts) {
      @Override
      public Double execute(Jedis connection) {
        return connection.zincrby(key, increment, member);
      }
    }.runBinary(key);
  }

  @Override
  public Double zincrby(final byte[] key, final double increment, final byte[] member,
      final ZIncrByParams params) {
    return new JedisClusterCommand<Double>(connectionHandler, maxAttempts) {
      @Override
      public Double execute(Jedis connection) {
        return connection.zincrby(key, increment, member, params);
      }
    }.runBinary(key);
  }

  @Override
  public Long zrank(final byte[] key, final byte[] member) {
    return new JedisClusterCommand<Long>(connectionHandler, maxAttempts) {
      @Override
      public Long execute(Jedis connection) {
        return connection.zrank(key, member);
      }
    }.runBinary(key);
  }

  @Override
  public Long zrevrank(final byte[] key, final byte[] member) {
    return new JedisClusterCommand<Long>(connectionHandler, maxAttempts) {
      @Override
      public Long execute(Jedis connection) {
        return connection.zrevrank(key, member);
      }
    }.runBinary(key);
  }

  @Override
  public Set<byte[]> zrevrange(final byte[] key, final long start, final long stop) {
    return new JedisClusterCommand<Set<byte[]>>(connectionHandler, maxAttempts) {
      @Override
      public Set<byte[]> execute(Jedis connection) {
        return connection.zrevrange(key, start, stop);
      }
    }.runBinary(key);
  }

  @Override
  public Set<Tuple> zrangeWithScores(final byte[] key, final long start, final long stop) {
    return new JedisClusterCommand<Set<Tuple>>(connectionHandler, maxAttempts) {
      @Override
      public Set<Tuple> execute(Jedis connection) {
        return connection.zrangeWithScores(key, start, stop);
      }
    }.runBinary(key);
  }

  @Override
  public Set<Tuple> zrevrangeWithScores(final byte[] key, final long start, final long stop) {
    return new JedisClusterCommand<Set<Tuple>>(connectionHandler, maxAttempts) {
      @Override
      public Set<Tuple> execute(Jedis connection) {
        return connection.zrevrangeWithScores(key, start, stop);
      }
    }.runBinary(key);
  }

  @Override
  public byte[] zrandmember(final byte[] key) {
    return new JedisClusterCommand<byte[]>(connectionHandler, maxAttempts) {
      @Override
      public byte[] execute(Jedis connection) {
        return connection.zrandmember(key);
      }
    }.runBinary(key);
  }

  @Override
  public Set<byte[]> zrandmember(final byte[] key, final long count) {
    return new JedisClusterCommand<Set<byte[]>>(connectionHandler, maxAttempts) {
      @Override
      public Set<byte[]> execute(Jedis connection) {
        return connection.zrandmember(key, count);
      }
    }.runBinary(key);
  }

  @Override
  public Set<Tuple> zrandmemberWithScores(final byte[] key, final long count) {
    return new JedisClusterCommand<Set<Tuple>>(connectionHandler, maxAttempts) {
      @Override
      public Set<Tuple> execute(Jedis connection) {
        return connection.zrandmemberWithScores(key, count);
      }
    }.runBinary(key);
  }

  @Override
  public Long zcard(final byte[] key) {
    return new JedisClusterCommand<Long>(connectionHandler, maxAttempts) {
      @Override
      public Long execute(Jedis connection) {
        return connection.zcard(key);
      }
    }.runBinary(key);
  }

  @Override
  public Double zscore(final byte[] key, final byte[] member) {
    return new JedisClusterCommand<Double>(connectionHandler, maxAttempts) {
      @Override
      public Double execute(Jedis connection) {
        return connection.zscore(key, member);
      }
    }.runBinary(key);
  }

  @Override
  public List<Double> zmscore(final byte[] key, final byte[]... members) {
    return new JedisClusterCommand<List<Double>>(connectionHandler, maxAttempts) {
      @Override
      public List<Double> execute(Jedis connection) {
        return connection.zmscore(key, members);
      }
    }.runBinary(key);
  }

  @Override
  public Tuple zpopmax(final byte[] key) {
    return new JedisClusterCommand<Tuple>(connectionHandler, maxAttempts) {
      @Override
      public Tuple execute(Jedis connection) {
        return connection.zpopmax(key);
      }
    }.runBinary(key);
  }

  @Override
  public Set<Tuple> zpopmax(final byte[] key, final int count) {
    return new JedisClusterCommand<Set<Tuple>>(connectionHandler, maxAttempts) {
      @Override
      public Set<Tuple> execute(Jedis connection) {
        return connection.zpopmax(key, count);
      }
    }.runBinary(key);
  }

  @Override
  public Tuple zpopmin(final byte[] key) {
    return new JedisClusterCommand<Tuple>(connectionHandler, maxAttempts) {
      @Override
      public Tuple execute(Jedis connection) {
        return connection.zpopmin(key);
      }
    }.runBinary(key);
  }

  @Override
  public Set<Tuple> zpopmin(final byte[] key, final int count) {
    return new JedisClusterCommand<Set<Tuple>>(connectionHandler, maxAttempts) {
      @Override
      public Set<Tuple> execute(Jedis connection) {
        return connection.zpopmin(key, count);
      }
    }.runBinary(key);
  }

  @Override
  public List<byte[]> sort(final byte[] key) {
    return new JedisClusterCommand<List<byte[]>>(connectionHandler, maxAttempts) {
      @Override
      public List<byte[]> execute(Jedis connection) {
        return connection.sort(key);
      }
    }.runBinary(key);
  }

  @Override
  public List<byte[]> sort(final byte[] key, final SortingParams sortingParameters) {
    return new JedisClusterCommand<List<byte[]>>(connectionHandler, maxAttempts) {
      @Override
      public List<byte[]> execute(Jedis connection) {
        return connection.sort(key, sortingParameters);
      }
    }.runBinary(key);
  }

  @Override
  public Long zcount(final byte[] key, final double min, final double max) {
    return new JedisClusterCommand<Long>(connectionHandler, maxAttempts) {
      @Override
      public Long execute(Jedis connection) {
        return connection.zcount(key, min, max);
      }
    }.runBinary(key);
  }

  @Override
  public Long zcount(final byte[] key, final byte[] min, final byte[] max) {
    return new JedisClusterCommand<Long>(connectionHandler, maxAttempts) {
      @Override
      public Long execute(Jedis connection) {
        return connection.zcount(key, min, max);
      }
    }.runBinary(key);
  }

  @Override
  public Set<byte[]> zrangeByScore(final byte[] key, final double min, final double max) {
    return new JedisClusterCommand<Set<byte[]>>(connectionHandler, maxAttempts) {
      @Override
      public Set<byte[]> execute(Jedis connection) {
        return connection.zrangeByScore(key, min, max);
      }
    }.runBinary(key);
  }

  @Override
  public Set<byte[]> zrangeByScore(final byte[] key, final byte[] min, final byte[] max) {
    return new JedisClusterCommand<Set<byte[]>>(connectionHandler, maxAttempts) {
      @Override
      public Set<byte[]> execute(Jedis connection) {
        return connection.zrangeByScore(key, min, max);
      }
    }.runBinary(key);
  }

  @Override
  public Set<byte[]> zrevrangeByScore(final byte[] key, final double max, final double min) {
    return new JedisClusterCommand<Set<byte[]>>(connectionHandler, maxAttempts) {
      @Override
      public Set<byte[]> execute(Jedis connection) {
        return connection.zrevrangeByScore(key, max, min);
      }
    }.runBinary(key);
  }

  @Override
  public Set<byte[]> zrangeByScore(final byte[] key, final double min, final double max,
      final int offset, final int count) {
    return new JedisClusterCommand<Set<byte[]>>(connectionHandler, maxAttempts) {
      @Override
      public Set<byte[]> execute(Jedis connection) {
        return connection.zrangeByScore(key, min, max, offset, count);
      }
    }.runBinary(key);
  }

  @Override
  public Set<byte[]> zrevrangeByScore(final byte[] key, final byte[] max, final byte[] min) {
    return new JedisClusterCommand<Set<byte[]>>(connectionHandler, maxAttempts) {
      @Override
      public Set<byte[]> execute(Jedis connection) {
        return connection.zrevrangeByScore(key, max, min);
      }
    }.runBinary(key);
  }

  @Override
  public Set<byte[]> zrangeByScore(final byte[] key, final byte[] min, final byte[] max,
      final int offset, final int count) {
    return new JedisClusterCommand<Set<byte[]>>(connectionHandler, maxAttempts) {
      @Override
      public Set<byte[]> execute(Jedis connection) {
        return connection.zrangeByScore(key, min, max, offset, count);
      }
    }.runBinary(key);
  }

  @Override
  public Set<byte[]> zrevrangeByScore(final byte[] key, final double max, final double min,
      final int offset, final int count) {
    return new JedisClusterCommand<Set<byte[]>>(connectionHandler, maxAttempts) {
      @Override
      public Set<byte[]> execute(Jedis connection) {
        return connection.zrevrangeByScore(key, max, min, offset, count);
      }
    }.runBinary(key);
  }

  @Override
  public Set<Tuple> zrangeByScoreWithScores(final byte[] key, final double min, final double max) {
    return new JedisClusterCommand<Set<Tuple>>(connectionHandler, maxAttempts) {
      @Override
      public Set<Tuple> execute(Jedis connection) {
        return connection.zrangeByScoreWithScores(key, min, max);
      }
    }.runBinary(key);
  }

  @Override
  public Set<Tuple> zrevrangeByScoreWithScores(final byte[] key, final double max, final double min) {
    return new JedisClusterCommand<Set<Tuple>>(connectionHandler, maxAttempts) {
      @Override
      public Set<Tuple> execute(Jedis connection) {
        return connection.zrevrangeByScoreWithScores(key, max, min);
      }
    }.runBinary(key);
  }

  @Override
  public Set<Tuple> zrangeByScoreWithScores(final byte[] key, final double min, final double max,
      final int offset, final int count) {
    return new JedisClusterCommand<Set<Tuple>>(connectionHandler, maxAttempts) {
      @Override
      public Set<Tuple> execute(Jedis connection) {
        return connection.zrangeByScoreWithScores(key, min, max, offset, count);
      }
    }.runBinary(key);
  }

  @Override
  public Set<byte[]> zrevrangeByScore(final byte[] key, final byte[] max, final byte[] min,
      final int offset, final int count) {
    return new JedisClusterCommand<Set<byte[]>>(connectionHandler, maxAttempts) {
      @Override
      public Set<byte[]> execute(Jedis connection) {
        return connection.zrevrangeByScore(key, max, min, offset, count);
      }
    }.runBinary(key);
  }

  @Override
  public Set<Tuple> zrangeByScoreWithScores(final byte[] key, final byte[] min, final byte[] max) {
    return new JedisClusterCommand<Set<Tuple>>(connectionHandler, maxAttempts) {
      @Override
      public Set<Tuple> execute(Jedis connection) {
        return connection.zrangeByScoreWithScores(key, min, max);
      }
    }.runBinary(key);
  }

  @Override
  public Set<Tuple> zrevrangeByScoreWithScores(final byte[] key, final byte[] max, final byte[] min) {
    return new JedisClusterCommand<Set<Tuple>>(connectionHandler, maxAttempts) {
      @Override
      public Set<Tuple> execute(Jedis connection) {
        return connection.zrevrangeByScoreWithScores(key, max, min);
      }
    }.runBinary(key);
  }

  @Override
  public Set<Tuple> zrangeByScoreWithScores(final byte[] key, final byte[] min, final byte[] max,
      final int offset, final int count) {
    return new JedisClusterCommand<Set<Tuple>>(connectionHandler, maxAttempts) {
      @Override
      public Set<Tuple> execute(Jedis connection) {
        return connection.zrangeByScoreWithScores(key, min, max, offset, count);
      }
    }.runBinary(key);
  }

  @Override
  public Set<Tuple> zrevrangeByScoreWithScores(final byte[] key, final double max,
      final double min, final int offset, final int count) {
    return new JedisClusterCommand<Set<Tuple>>(connectionHandler, maxAttempts) {
      @Override
      public Set<Tuple> execute(Jedis connection) {
        return connection.zrevrangeByScoreWithScores(key, max, min, offset, count);
      }
    }.runBinary(key);
  }

  @Override
  public Set<Tuple> zrevrangeByScoreWithScores(final byte[] key, final byte[] max,
      final byte[] min, final int offset, final int count) {
    return new JedisClusterCommand<Set<Tuple>>(connectionHandler, maxAttempts) {
      @Override
      public Set<Tuple> execute(Jedis connection) {
        return connection.zrevrangeByScoreWithScores(key, max, min, offset, count);
      }
    }.runBinary(key);
  }

  @Override
  public Long zremrangeByRank(final byte[] key, final long start, final long stop) {
    return new JedisClusterCommand<Long>(connectionHandler, maxAttempts) {
      @Override
      public Long execute(Jedis connection) {
        return connection.zremrangeByRank(key, start, stop);
      }
    }.runBinary(key);
  }

  @Override
  public Long zremrangeByScore(final byte[] key, final double min, final double max) {
    return new JedisClusterCommand<Long>(connectionHandler, maxAttempts) {
      @Override
      public Long execute(Jedis connection) {
        return connection.zremrangeByScore(key, min, max);
      }
    }.runBinary(key);
  }

  @Override
  public Long zremrangeByScore(final byte[] key, final byte[] min, final byte[] max) {
    return new JedisClusterCommand<Long>(connectionHandler, maxAttempts) {
      @Override
      public Long execute(Jedis connection) {
        return connection.zremrangeByScore(key, min, max);
      }
    }.runBinary(key);
  }

  @Override
  public Long linsert(final byte[] key, final ListPosition where, final byte[] pivot,
      final byte[] value) {
    return new JedisClusterCommand<Long>(connectionHandler, maxAttempts) {
      @Override
      public Long execute(Jedis connection) {
        return connection.linsert(key, where, pivot, value);
      }
    }.runBinary(key);
  }

  @Override
  public Long lpushx(final byte[] key, final byte[]... arg) {
    return new JedisClusterCommand<Long>(connectionHandler, maxAttempts) {
      @Override
      public Long execute(Jedis connection) {
        return connection.lpushx(key, arg);
      }
    }.runBinary(key);
  }

  @Override
  public Long rpushx(final byte[] key, final byte[]... arg) {
    return new JedisClusterCommand<Long>(connectionHandler, maxAttempts) {
      @Override
      public Long execute(Jedis connection) {
        return connection.rpushx(key, arg);
      }
    }.runBinary(key);
  }

  @Override
  public Long del(final byte[] key) {
    return new JedisClusterCommand<Long>(connectionHandler, maxAttempts) {
      @Override
      public Long execute(Jedis connection) {
        return connection.del(key);
      }
    }.runBinary(key);
  }

  @Override
  public Long unlink(final byte[] key) {
    return new JedisClusterCommand<Long>(connectionHandler, maxAttempts) {
      @Override
      public Long execute(Jedis connection) {
        return connection.unlink(key);
      }
    }.runBinary(key);
  }

  @Override
  public Long unlink(final byte[]... keys) {
    return new JedisClusterCommand<Long>(connectionHandler, maxAttempts) {
      @Override
      public Long execute(Jedis connection) {
        return connection.unlink(keys);
      }
    }.runBinary(keys.length, keys);
  }

  @Override
  public byte[] echo(final byte[] arg) {
    // note that it'll be run from arbitary node
    return new JedisClusterCommand<byte[]>(connectionHandler, maxAttempts) {
      @Override
      public byte[] execute(Jedis connection) {
        return connection.echo(arg);
      }
    }.runBinary(arg);
  }

  @Override
  public Long bitcount(final byte[] key) {
    return new JedisClusterCommand<Long>(connectionHandler, maxAttempts) {
      @Override
      public Long execute(Jedis connection) {
        return connection.bitcount(key);
      }
    }.runBinary(key);
  }

  @Override
  public Long bitcount(final byte[] key, final long start, final long end) {
    return new JedisClusterCommand<Long>(connectionHandler, maxAttempts) {
      @Override
      public Long execute(Jedis connection) {
        return connection.bitcount(key, start, end);
      }
    }.runBinary(key);
  }

  @Override
  public Long pfadd(final byte[] key, final byte[]... elements) {
    return new JedisClusterCommand<Long>(connectionHandler, maxAttempts) {
      @Override
      public Long execute(Jedis connection) {
        return connection.pfadd(key, elements);
      }
    }.runBinary(key);
  }

  @Override
  public long pfcount(final byte[] key) {
    return new JedisClusterCommand<Long>(connectionHandler, maxAttempts) {
      @Override
      public Long execute(Jedis connection) {
        return connection.pfcount(key);
      }
    }.runBinary(key);
  }

  @Override
  public List<byte[]> srandmember(final byte[] key, final int count) {
    return new JedisClusterCommand<List<byte[]>>(connectionHandler, maxAttempts) {
      @Override
      public List<byte[]> execute(Jedis connection) {
        return connection.srandmember(key, count);
      }
    }.runBinary(key);
  }

  @Override
  public Long zlexcount(final byte[] key, final byte[] min, final byte[] max) {
    return new JedisClusterCommand<Long>(connectionHandler, maxAttempts) {
      @Override
      public Long execute(Jedis connection) {
        return connection.zlexcount(key, min, max);
      }
    }.runBinary(key);
  }

  @Override
  public Set<byte[]> zrangeByLex(final byte[] key, final byte[] min, final byte[] max) {
    return new JedisClusterCommand<Set<byte[]>>(connectionHandler, maxAttempts) {
      @Override
      public Set<byte[]> execute(Jedis connection) {
        return connection.zrangeByLex(key, min, max);
      }
    }.runBinary(key);
  }

  @Override
  public Set<byte[]> zrangeByLex(final byte[] key, final byte[] min, final byte[] max,
      final int offset, final int count) {
    return new JedisClusterCommand<Set<byte[]>>(connectionHandler, maxAttempts) {
      @Override
      public Set<byte[]> execute(Jedis connection) {
        return connection.zrangeByLex(key, min, max, offset, count);
      }
    }.runBinary(key);
  }

  @Override
  public Set<byte[]> zrevrangeByLex(final byte[] key, final byte[] max, final byte[] min) {
    return new JedisClusterCommand<Set<byte[]>>(connectionHandler, maxAttempts) {
      @Override
      public Set<byte[]> execute(Jedis connection) {
        return connection.zrevrangeByLex(key, max, min);
      }
    }.runBinary(key);
  }

  @Override
  public Set<byte[]> zrevrangeByLex(final byte[] key, final byte[] max, final byte[] min,
      final int offset, final int count) {
    return new JedisClusterCommand<Set<byte[]>>(connectionHandler, maxAttempts) {
      @Override
      public Set<byte[]> execute(Jedis connection) {
        return connection.zrevrangeByLex(key, max, min, offset, count);
      }
    }.runBinary(key);
  }

  @Override
  public Long zremrangeByLex(final byte[] key, final byte[] min, final byte[] max) {
    return new JedisClusterCommand<Long>(connectionHandler, maxAttempts) {
      @Override
      public Long execute(Jedis connection) {
        return connection.zremrangeByLex(key, min, max);
      }
    }.runBinary(key);
  }

  @Override
  public Object eval(final byte[] script, final byte[] keyCount, final byte[]... params) {
    return new JedisClusterCommand<Object>(connectionHandler, maxAttempts) {
      @Override
      public Object execute(Jedis connection) {
        return connection.eval(script, keyCount, params);
      }
    }.runBinary(Integer.parseInt(SafeEncoder.encode(keyCount)), params);
  }

  @Override
  public Object eval(final byte[] script, final int keyCount, final byte[]... params) {
    return new JedisClusterCommand<Object>(connectionHandler, maxAttempts) {
      @Override
      public Object execute(Jedis connection) {
        return connection.eval(script, keyCount, params);
      }
    }.runBinary(keyCount, params);
  }

  @Override
  public Object eval(final byte[] script, final List<byte[]> keys, final List<byte[]> args) {
    return new JedisClusterCommand<Object>(connectionHandler, maxAttempts) {
      @Override
      public Object execute(Jedis connection) {
        return connection.eval(script, keys, args);
      }
    }.runBinary(keys.size(), keys.toArray(new byte[keys.size()][]));
  }

  @Override
  public Object eval(final byte[] script, final byte[] sampleKey) {
    return new JedisClusterCommand<Object>(connectionHandler, maxAttempts) {
      @Override
      public Object execute(Jedis connection) {
        return connection.eval(script);
      }
    }.runBinary(sampleKey);
  }

  @Override
  public Object evalsha(final byte[] sha1, final byte[] sampleKey) {
    return new JedisClusterCommand<Object>(connectionHandler, maxAttempts) {
      @Override
      public Object execute(Jedis connection) {
        return connection.evalsha(sha1);
      }
    }.runBinary(sampleKey);
  }

  @Override
  public Object evalsha(final byte[] sha1, final List<byte[]> keys, final List<byte[]> args) {
    return new JedisClusterCommand<Object>(connectionHandler, maxAttempts) {
      @Override
      public Object execute(Jedis connection) {
        return connection.evalsha(sha1, keys, args);
      }
    }.runBinary(keys.size(), keys.toArray(new byte[keys.size()][]));
  }

  @Override
  public Object evalsha(final byte[] sha1, final int keyCount, final byte[]... params) {
    return new JedisClusterCommand<Object>(connectionHandler, maxAttempts) {
      @Override
      public Object execute(Jedis connection) {
        return connection.evalsha(sha1, keyCount, params);
      }
    }.runBinary(keyCount, params);
  }

  @Override
  public List<Long> scriptExists(final byte[] sampleKey, final byte[]... sha1) {
    return new JedisClusterCommand<List<Long>>(connectionHandler, maxAttempts) {
      @Override
      public List<Long> execute(Jedis connection) {
        return connection.scriptExists(sha1);
      }
    }.runBinary(sampleKey);
  }

  @Override
  public byte[] scriptLoad(final byte[] script, final byte[] sampleKey) {
    return new JedisClusterCommand<byte[]>(connectionHandler, maxAttempts) {
      @Override
      public byte[] execute(Jedis connection) {
        return connection.scriptLoad(script);
      }
    }.runBinary(sampleKey);
  }

  @Override
  public String scriptFlush(final byte[] sampleKey) {
    return new JedisClusterCommand<String>(connectionHandler, maxAttempts) {
      @Override
      public String execute(Jedis connection) {
        return connection.scriptFlush();
      }
    }.runBinary(sampleKey);
  }

  @Override
  public String scriptFlush(final byte[] sampleKey, final FlushMode flushMode) {
    return new JedisClusterCommand<String>(connectionHandler, maxAttempts) {
      @Override
      public String execute(Jedis connection) {
        return connection.scriptFlush(flushMode);
      }
    }.runBinary(sampleKey);
  }

  @Override
  public String scriptKill(final byte[] sampleKey) {
    return new JedisClusterCommand<String>(connectionHandler, maxAttempts) {
      @Override
      public String execute(Jedis connection) {
        return connection.scriptKill();
      }
    }.runBinary(sampleKey);
  }

  @Override
  public Long del(final byte[]... keys) {
    return new JedisClusterCommand<Long>(connectionHandler, maxAttempts) {
      @Override
      public Long execute(Jedis connection) {
        return connection.del(keys);
      }
    }.runBinary(keys.length, keys);
  }

  @Override
  public List<byte[]> blpop(final int timeout, final byte[]... keys) {
    return new JedisClusterCommand<List<byte[]>>(connectionHandler, maxAttempts) {
      @Override
      public List<byte[]> execute(Jedis connection) {
        return connection.blpop(timeout, keys);
      }
    }.runBinary(keys.length, keys);
  }

  @Override
  public KeyedTuple bzpopmax(int timeout, byte[]... keys) {
    return new JedisClusterCommand<KeyedTuple>(connectionHandler, maxAttempts) {
      @Override
      public KeyedTuple execute(Jedis connection) {
        return connection.bzpopmax(timeout, keys);
      }
    }.runBinary(keys.length, keys);
  }

  @Override
  public KeyedTuple bzpopmin(int timeout, byte[]... keys) {
    return new JedisClusterCommand<KeyedTuple>(connectionHandler, maxAttempts) {
      @Override
      public KeyedTuple execute(Jedis connection) {
        return connection.bzpopmin(timeout, keys);
      }
    }.runBinary(keys.length, keys);
  }

  @Override
  public List<byte[]> brpop(final int timeout, final byte[]... keys) {
    return new JedisClusterCommand<List<byte[]>>(connectionHandler, maxAttempts) {
      @Override
      public List<byte[]> execute(Jedis connection) {
        return connection.brpop(timeout, keys);
      }
    }.runBinary(keys.length, keys);
  }

  @Override
  public List<byte[]> mget(final byte[]... keys) {
    return new JedisClusterCommand<List<byte[]>>(connectionHandler, maxAttempts) {
      @Override
      public List<byte[]> execute(Jedis connection) {
        return connection.mget(keys);
      }
    }.runBinary(keys.length, keys);
  }

  @Override
  public String mset(final byte[]... keysvalues) {
    byte[][] keys = new byte[keysvalues.length / 2][];

    for (int keyIdx = 0; keyIdx < keys.length; keyIdx++) {
      keys[keyIdx] = keysvalues[keyIdx * 2];
    }

    return new JedisClusterCommand<String>(connectionHandler, maxAttempts) {
      @Override
      public String execute(Jedis connection) {
        return connection.mset(keysvalues);
      }
    }.runBinary(keys.length, keys);
  }

  @Override
  public Long msetnx(final byte[]... keysvalues) {
    byte[][] keys = new byte[keysvalues.length / 2][];

    for (int keyIdx = 0; keyIdx < keys.length; keyIdx++) {
      keys[keyIdx] = keysvalues[keyIdx * 2];
    }

    return new JedisClusterCommand<Long>(connectionHandler, maxAttempts) {
      @Override
      public Long execute(Jedis connection) {
        return connection.msetnx(keysvalues);
      }
    }.runBinary(keys.length, keys);
  }

  @Override
  public String rename(final byte[] oldkey, final byte[] newkey) {
    return new JedisClusterCommand<String>(connectionHandler, maxAttempts) {
      @Override
      public String execute(Jedis connection) {
        return connection.rename(oldkey, newkey);
      }
    }.runBinary(2, oldkey, newkey);
  }

  @Override
  public Long renamenx(final byte[] oldkey, final byte[] newkey) {
    return new JedisClusterCommand<Long>(connectionHandler, maxAttempts) {
      @Override
      public Long execute(Jedis connection) {
        return connection.renamenx(oldkey, newkey);
      }
    }.runBinary(2, oldkey, newkey);
  }

  @Override
  public byte[] rpoplpush(final byte[] srckey, final byte[] dstkey) {
    return new JedisClusterCommand<byte[]>(connectionHandler, maxAttempts) {
      @Override
      public byte[] execute(Jedis connection) {
        return connection.rpoplpush(srckey, dstkey);
      }
    }.runBinary(2, srckey, dstkey);
  }

  @Override
  public Set<byte[]> sdiff(final byte[]... keys) {
    return new JedisClusterCommand<Set<byte[]>>(connectionHandler, maxAttempts) {
      @Override
      public Set<byte[]> execute(Jedis connection) {
        return connection.sdiff(keys);
      }
    }.runBinary(keys.length, keys);
  }

  @Override
  public Long sdiffstore(final byte[] dstkey, final byte[]... keys) {
    byte[][] wholeKeys = KeyMergeUtil.merge(dstkey, keys);

    return new JedisClusterCommand<Long>(connectionHandler, maxAttempts) {
      @Override
      public Long execute(Jedis connection) {
        return connection.sdiffstore(dstkey, keys);
      }
    }.runBinary(wholeKeys.length, wholeKeys);
  }

  @Override
  public Set<byte[]> sinter(final byte[]... keys) {
    return new JedisClusterCommand<Set<byte[]>>(connectionHandler, maxAttempts) {
      @Override
      public Set<byte[]> execute(Jedis connection) {
        return connection.sinter(keys);
      }
    }.runBinary(keys.length, keys);
  }

  @Override
  public Long sinterstore(final byte[] dstkey, final byte[]... keys) {
    byte[][] wholeKeys = KeyMergeUtil.merge(dstkey, keys);

    return new JedisClusterCommand<Long>(connectionHandler, maxAttempts) {
      @Override
      public Long execute(Jedis connection) {
        return connection.sinterstore(dstkey, keys);
      }
    }.runBinary(wholeKeys.length, wholeKeys);
  }

  @Override
  public Long smove(final byte[] srckey, final byte[] dstkey, final byte[] member) {
    return new JedisClusterCommand<Long>(connectionHandler, maxAttempts) {
      @Override
      public Long execute(Jedis connection) {
        return connection.smove(srckey, dstkey, member);
      }
    }.runBinary(2, srckey, dstkey);
  }

  @Override
  public Long sort(final byte[] key, final SortingParams sortingParameters, final byte[] dstkey) {
    return new JedisClusterCommand<Long>(connectionHandler, maxAttempts) {
      @Override
      public Long execute(Jedis connection) {
        return connection.sort(key, sortingParameters, dstkey);
      }
    }.runBinary(2, key, dstkey);
  }

  @Override
  public Long sort(final byte[] key, final byte[] dstkey) {
    return new JedisClusterCommand<Long>(connectionHandler, maxAttempts) {
      @Override
      public Long execute(Jedis connection) {
        return connection.sort(key, dstkey);
      }
    }.runBinary(2, key, dstkey);
  }

  @Override
  public Set<byte[]> sunion(final byte[]... keys) {
    return new JedisClusterCommand<Set<byte[]>>(connectionHandler, maxAttempts) {
      @Override
      public Set<byte[]> execute(Jedis connection) {
        return connection.sunion(keys);
      }
    }.runBinary(keys.length, keys);
  }

  @Override
  public Long sunionstore(final byte[] dstkey, final byte[]... keys) {
    byte[][] wholeKeys = KeyMergeUtil.merge(dstkey, keys);

    return new JedisClusterCommand<Long>(connectionHandler, maxAttempts) {
      @Override
      public Long execute(Jedis connection) {
        return connection.sunionstore(dstkey, keys);
      }
    }.runBinary(wholeKeys.length, wholeKeys);
  }

  @Override
  public Long zinterstore(final byte[] dstkey, final byte[]... sets) {
    byte[][] wholeKeys = KeyMergeUtil.merge(dstkey, sets);

    return new JedisClusterCommand<Long>(connectionHandler, maxAttempts) {
      @Override
      public Long execute(Jedis connection) {
        return connection.zinterstore(dstkey, sets);
      }
    }.runBinary(wholeKeys.length, wholeKeys);
  }

  @Override
  public Long zinterstore(final byte[] dstkey, final ZParams params, final byte[]... sets) {
    byte[][] wholeKeys = KeyMergeUtil.merge(dstkey, sets);

    return new JedisClusterCommand<Long>(connectionHandler, maxAttempts) {
      @Override
      public Long execute(Jedis connection) {
        return connection.zinterstore(dstkey, params, sets);
      }
    }.runBinary(wholeKeys.length, wholeKeys);
  }

  @Override
  public Long zunionstore(final byte[] dstkey, final byte[]... sets) {
    byte[][] wholeKeys = KeyMergeUtil.merge(dstkey, sets);

    return new JedisClusterCommand<Long>(connectionHandler, maxAttempts) {
      @Override
      public Long execute(Jedis connection) {
        return connection.zunionstore(dstkey, sets);
      }
    }.runBinary(wholeKeys.length, wholeKeys);
  }

  @Override
  public Long zunionstore(final byte[] dstkey, final ZParams params, final byte[]... sets) {
    byte[][] wholeKeys = KeyMergeUtil.merge(dstkey, sets);

    return new JedisClusterCommand<Long>(connectionHandler, maxAttempts) {
      @Override
      public Long execute(Jedis connection) {
        return connection.zunionstore(dstkey, params, sets);
      }
    }.runBinary(wholeKeys.length, wholeKeys);
  }

  @Override
  public byte[] brpoplpush(final byte[] source, final byte[] destination, final int timeout) {
    return new JedisClusterCommand<byte[]>(connectionHandler, maxAttempts) {
      @Override
      public byte[] execute(Jedis connection) {
        return connection.brpoplpush(source, destination, timeout);
      }
    }.runBinary(2, source, destination);
  }

  @Override
  public Long publish(final byte[] channel, final byte[] message) {
    return new JedisClusterCommand<Long>(connectionHandler, maxAttempts) {
      @Override
      public Long execute(Jedis connection) {
        return connection.publish(channel, message);
      }
    }.runWithAnyNode();
  }

  @Override
  public void subscribe(final BinaryJedisPubSub jedisPubSub, final byte[]... channels) {
    new JedisClusterCommand<Integer>(connectionHandler, maxAttempts) {
      @Override
      public Integer execute(Jedis connection) {
        connection.subscribe(jedisPubSub, channels);
        return 0;
      }
    }.runWithAnyNode();
  }

  @Override
  public void psubscribe(final BinaryJedisPubSub jedisPubSub, final byte[]... patterns) {
    new JedisClusterCommand<Integer>(connectionHandler, maxAttempts) {
      @Override
      public Integer execute(Jedis connection) {
        connection.psubscribe(jedisPubSub, patterns);
        return 0;
      }
    }.runWithAnyNode();
  }

  @Override
  public Long bitop(final BitOP op, final byte[] destKey, final byte[]... srcKeys) {
    byte[][] wholeKeys = KeyMergeUtil.merge(destKey, srcKeys);

    return new JedisClusterCommand<Long>(connectionHandler, maxAttempts) {
      @Override
      public Long execute(Jedis connection) {
        return connection.bitop(op, destKey, srcKeys);
      }
    }.runBinary(wholeKeys.length, wholeKeys);
  }

  @Override
  public String pfmerge(final byte[] destkey, final byte[]... sourcekeys) {
    byte[][] wholeKeys = KeyMergeUtil.merge(destkey, sourcekeys);

    return new JedisClusterCommand<String>(connectionHandler, maxAttempts) {
      @Override
      public String execute(Jedis connection) {
        return connection.pfmerge(destkey, sourcekeys);
      }
    }.runBinary(wholeKeys.length, wholeKeys);
  }

  @Override
  public Long pfcount(final byte[]... keys) {
    return new JedisClusterCommand<Long>(connectionHandler, maxAttempts) {
      @Override
      public Long execute(Jedis connection) {
        return connection.pfcount(keys);
      }
    }.runBinary(keys.length, keys);
  }

  @Override
  public Long geoadd(final byte[] key, final double longitude, final double latitude,
      final byte[] member) {
    return new JedisClusterCommand<Long>(connectionHandler, maxAttempts) {
      @Override
      public Long execute(Jedis connection) {
        return connection.geoadd(key, longitude, latitude, member);
      }
    }.runBinary(key);
  }

  @Override
  public Long geoadd(final byte[] key, final Map<byte[], GeoCoordinate> memberCoordinateMap) {
    return new JedisClusterCommand<Long>(connectionHandler, maxAttempts) {
      @Override
      public Long execute(Jedis connection) {
        return connection.geoadd(key, memberCoordinateMap);
      }
    }.runBinary(key);
  }

  @Override
  public Long geoadd(byte[] key, GeoAddParams params, Map<byte[], GeoCoordinate> memberCoordinateMap) {
    return new JedisClusterCommand<Long>(connectionHandler, maxAttempts) {
      @Override
      public Long execute(Jedis connection) {
        return connection.geoadd(key, params, memberCoordinateMap);
      }
    }.runBinary(key);
  }

  @Override
  public Double geodist(final byte[] key, final byte[] member1, final byte[] member2) {
    return new JedisClusterCommand<Double>(connectionHandler, maxAttempts) {
      @Override
      public Double execute(Jedis connection) {
        return connection.geodist(key, member1, member2);
      }
    }.runBinary(key);
  }

  @Override
  public Double geodist(final byte[] key, final byte[] member1, final byte[] member2,
      final GeoUnit unit) {
    return new JedisClusterCommand<Double>(connectionHandler, maxAttempts) {
      @Override
      public Double execute(Jedis connection) {
        return connection.geodist(key, member1, member2, unit);
      }
    }.runBinary(key);
  }

  @Override
  public List<byte[]> geohash(final byte[] key, final byte[]... members) {
    return new JedisClusterCommand<List<byte[]>>(connectionHandler, maxAttempts) {
      @Override
      public List<byte[]> execute(Jedis connection) {
        return connection.geohash(key, members);
      }
    }.runBinary(key);
  }

  @Override
  public List<GeoCoordinate> geopos(final byte[] key, final byte[]... members) {
    return new JedisClusterCommand<List<GeoCoordinate>>(connectionHandler, maxAttempts) {
      @Override
      public List<GeoCoordinate> execute(Jedis connection) {
        return connection.geopos(key, members);
      }
    }.runBinary(key);
  }

  @Override
  public List<GeoRadiusResponse> georadius(final byte[] key, final double longitude,
      final double latitude, final double radius, final GeoUnit unit) {
    return new JedisClusterCommand<List<GeoRadiusResponse>>(connectionHandler, maxAttempts) {
      @Override
      public List<GeoRadiusResponse> execute(Jedis connection) {
        return connection.georadius(key, longitude, latitude, radius, unit);
      }
    }.runBinary(key);
  }

  @Override
  public List<GeoRadiusResponse> georadiusReadonly(final byte[] key, final double longitude,
      final double latitude, final double radius, final GeoUnit unit) {
    return new JedisClusterCommand<List<GeoRadiusResponse>>(connectionHandler, maxAttempts) {
      @Override
      public List<GeoRadiusResponse> execute(Jedis connection) {
        return connection.georadiusReadonly(key, longitude, latitude, radius, unit);
      }
    }.runBinary(key);
  }

  @Override
  public List<GeoRadiusResponse> georadius(final byte[] key, final double longitude,
      final double latitude, final double radius, final GeoUnit unit, final GeoRadiusParam param) {
    return new JedisClusterCommand<List<GeoRadiusResponse>>(connectionHandler, maxAttempts) {
      @Override
      public List<GeoRadiusResponse> execute(Jedis connection) {
        return connection.georadius(key, longitude, latitude, radius, unit, param);
      }
    }.runBinary(key);
  }

  @Override
  public Long georadiusStore(final byte[] key, final double longitude, final double latitude,
      final double radius, final GeoUnit unit, final GeoRadiusParam param,
      final GeoRadiusStoreParam storeParam) {
    byte[][] keys = storeParam.getByteKeys(key);
    return new JedisClusterCommand<Long>(connectionHandler, maxAttempts) {
      @Override
      public Long execute(Jedis connection) {
        return connection.georadiusStore(key, longitude, latitude, radius, unit, param, storeParam);
      }
    }.runBinary(keys.length, keys);
  }

  @Override
  public List<GeoRadiusResponse> georadiusReadonly(final byte[] key, final double longitude,
      final double latitude, final double radius, final GeoUnit unit, final GeoRadiusParam param) {
    return new JedisClusterCommand<List<GeoRadiusResponse>>(connectionHandler, maxAttempts) {
      @Override
      public List<GeoRadiusResponse> execute(Jedis connection) {
        return connection.georadiusReadonly(key, longitude, latitude, radius, unit, param);
      }
    }.runBinary(key);
  }

  @Override
  public List<GeoRadiusResponse> georadiusByMember(final byte[] key, final byte[] member,
      final double radius, final GeoUnit unit) {
    return new JedisClusterCommand<List<GeoRadiusResponse>>(connectionHandler, maxAttempts) {
      @Override
      public List<GeoRadiusResponse> execute(Jedis connection) {
        return connection.georadiusByMember(key, member, radius, unit);
      }
    }.runBinary(key);
  }

  @Override
  public List<GeoRadiusResponse> georadiusByMemberReadonly(final byte[] key, final byte[] member,
      final double radius, final GeoUnit unit) {
    return new JedisClusterCommand<List<GeoRadiusResponse>>(connectionHandler, maxAttempts) {
      @Override
      public List<GeoRadiusResponse> execute(Jedis connection) {
        return connection.georadiusByMemberReadonly(key, member, radius, unit);
      }
    }.runBinary(key);
  }

  @Override
  public List<GeoRadiusResponse> georadiusByMember(final byte[] key, final byte[] member,
      final double radius, final GeoUnit unit, final GeoRadiusParam param) {
    return new JedisClusterCommand<List<GeoRadiusResponse>>(connectionHandler, maxAttempts) {
      @Override
      public List<GeoRadiusResponse> execute(Jedis connection) {
        return connection.georadiusByMember(key, member, radius, unit, param);
      }
    }.runBinary(key);
  }

  @Override
  public Long georadiusByMemberStore(final byte[] key, final byte[] member, final double radius,
      final GeoUnit unit, final GeoRadiusParam param, final GeoRadiusStoreParam storeParam) {
    byte[][] keys = storeParam.getByteKeys(key);
    return new JedisClusterCommand<Long>(connectionHandler, maxAttempts) {
      @Override
      public Long execute(Jedis connection) {
        return connection.georadiusByMemberStore(key, member, radius, unit, param, storeParam);
      }
    }.runBinary(keys.length, keys);
  }

  @Override
  public List<GeoRadiusResponse> georadiusByMemberReadonly(final byte[] key, final byte[] member,
      final double radius, final GeoUnit unit, final GeoRadiusParam param) {
    return new JedisClusterCommand<List<GeoRadiusResponse>>(connectionHandler, maxAttempts) {
      @Override
      public List<GeoRadiusResponse> execute(Jedis connection) {
        return connection.georadiusByMemberReadonly(key, member, radius, unit, param);
      }
    }.runBinary(key);
  }

  @Override
  public Set<byte[]> keys(final byte[] pattern) {
    if (pattern == null || pattern.length == 0) {
      throw new IllegalArgumentException(this.getClass().getSimpleName()
          + " only supports KEYS commands with non-empty patterns");
    }
    if (!JedisClusterHashTagUtil.isClusterCompliantMatchPattern(pattern)) {
      throw new IllegalArgumentException(
          this.getClass().getSimpleName()
          + " only supports KEYS commands with patterns containing hash-tags "
          + "( curly-brackets enclosed strings )");
    }
    return new JedisClusterCommand<Set<byte[]>>(connectionHandler, maxAttempts) {
      @Override
      public Set<byte[]> execute(Jedis connection) {
        return connection.keys(pattern);
      }
    }.runBinary(pattern);
  }

  @Override
  public ScanResult<byte[]> scan(final byte[] cursor, final ScanParams params) {

    byte[] matchPattern = null;

    if (params == null || (matchPattern = params.binaryMatch()) == null || matchPattern.length == 0) {
      throw new IllegalArgumentException(BinaryJedisCluster.class.getSimpleName()
          + " only supports SCAN commands with non-empty MATCH patterns");
    }

    if (!JedisClusterHashTagUtil.isClusterCompliantMatchPattern(matchPattern)) {
      throw new IllegalArgumentException(
          BinaryJedisCluster.class.getSimpleName()
          + " only supports SCAN commands with MATCH patterns containing hash-tags"
          + " ( curly-brackets enclosed strings )");
    }

    return new JedisClusterCommand<ScanResult<byte[]>>(connectionHandler, maxAttempts) {
      @Override
      public ScanResult<byte[]> execute(Jedis connection) {
        return connection.scan(cursor, params);
      }
    }.runBinary(matchPattern);
  }

  @Override
  public ScanResult<Map.Entry<byte[], byte[]>> hscan(final byte[] key, final byte[] cursor) {
    return new JedisClusterCommand<ScanResult<Map.Entry<byte[], byte[]>>>(connectionHandler,
        maxAttempts) {
      @Override
      public ScanResult<Map.Entry<byte[], byte[]>> execute(Jedis connection) {
        return connection.hscan(key, cursor);
      }
    }.runBinary(key);
  }

  @Override
  public ScanResult<Map.Entry<byte[], byte[]>> hscan(final byte[] key, final byte[] cursor,
      final ScanParams params) {
    return new JedisClusterCommand<ScanResult<Map.Entry<byte[], byte[]>>>(connectionHandler,
        maxAttempts) {
      @Override
      public ScanResult<Map.Entry<byte[], byte[]>> execute(Jedis connection) {
        return connection.hscan(key, cursor, params);
      }
    }.runBinary(key);
  }

  @Override
  public ScanResult<byte[]> sscan(final byte[] key, final byte[] cursor) {
    return new JedisClusterCommand<ScanResult<byte[]>>(connectionHandler, maxAttempts) {
      @Override
      public ScanResult<byte[]> execute(Jedis connection) {
        return connection.sscan(key, cursor);
      }
    }.runBinary(key);
  }

  @Override
  public ScanResult<byte[]> sscan(final byte[] key, final byte[] cursor, final ScanParams params) {
    return new JedisClusterCommand<ScanResult<byte[]>>(connectionHandler, maxAttempts) {
      @Override
      public ScanResult<byte[]> execute(Jedis connection) {
        return connection.sscan(key, cursor, params);
      }
    }.runBinary(key);
  }

  @Override
  public ScanResult<Tuple> zscan(final byte[] key, final byte[] cursor) {
    return new JedisClusterCommand<ScanResult<Tuple>>(connectionHandler, maxAttempts) {
      @Override
      public ScanResult<Tuple> execute(Jedis connection) {
        return connection.zscan(key, cursor);
      }
    }.runBinary(key);
  }

  @Override
  public ScanResult<Tuple> zscan(final byte[] key, final byte[] cursor, final ScanParams params) {
    return new JedisClusterCommand<ScanResult<Tuple>>(connectionHandler, maxAttempts) {
      @Override
      public ScanResult<Tuple> execute(Jedis connection) {
        return connection.zscan(key, cursor, params);
      }
    }.runBinary(key);
  }

  @Override
  public List<Long> bitfield(final byte[] key, final byte[]... arguments) {
    return new JedisClusterCommand<List<Long>>(connectionHandler, maxAttempts) {
      @Override
      public List<Long> execute(Jedis connection) {
        return connection.bitfield(key, arguments);
      }
    }.runBinary(key);
  }

  @Override
  public List<Long> bitfieldReadonly(final byte[] key, final byte[]... arguments) {
    return new JedisClusterCommand<List<Long>>(connectionHandler, maxAttempts) {
      @Override
      public List<Long> execute(Jedis connection) {
        return connection.bitfieldReadonly(key, arguments);
      }
    }.runBinary(key);
  }

  @Override
  public Long hstrlen(final byte[] key, final byte[] field) {
    return new JedisClusterCommand<Long>(connectionHandler, maxAttempts) {
      @Override
      public Long execute(Jedis connection) {
        return connection.hstrlen(key, field);
      }
    }.runBinary(key);
  }

  @Override
  public Long memoryUsage(final byte[] key) {
    return new JedisClusterCommand<Long>(connectionHandler, maxAttempts) {
      @Override
      public Long execute(Jedis connection) {
        return connection.memoryUsage(key);
      }
    }.runBinary(key);
  }

  @Override
  public Long memoryUsage(final byte[] key, final int samples) {
    return new JedisClusterCommand<Long>(connectionHandler, maxAttempts) {
      @Override
      public Long execute(Jedis connection) {
        return connection.memoryUsage(key, samples);
      }
    }.runBinary(key);
  }

  @Override
  public byte[] xadd(final byte[] key, final byte[] id, final Map<byte[], byte[]> hash,
      final long maxLen, final boolean approximateLength) {
    return new JedisClusterCommand<byte[]>(connectionHandler, maxAttempts) {
      @Override
      public byte[] execute(Jedis connection) {
        return connection.xadd(key, id, hash, maxLen, approximateLength);
      }
    }.runBinary(key);
  }

  @Override
  public Long xlen(final byte[] key) {
    return new JedisClusterCommand<Long>(connectionHandler, maxAttempts) {
      @Override
      public Long execute(Jedis connection) {
        return connection.xlen(key);
      }
    }.runBinary(key);
  }

  @Override
  public List<byte[]> xrange(final byte[] key, final byte[] start, final byte[] end) {
    return new JedisClusterCommand<List<byte[]>>(connectionHandler, maxAttempts) {
      @Override
      public List<byte[]> execute(Jedis connection) {
        return connection.xrange(key, start, end);
      }
    }.runBinary(key);
  }

  @Override
  public List<byte[]> xrange(final byte[] key, final byte[] start, final byte[] end,
      final long count) {
    return new JedisClusterCommand<List<byte[]>>(connectionHandler, maxAttempts) {
      @Override
      public List<byte[]> execute(Jedis connection) {
        return connection.xrange(key, start, end, count);
      }
    }.runBinary(key);
  }

  @Override
  public List<byte[]> xrange(final byte[] key, final byte[] start, final byte[] end, final int count) {
    return new JedisClusterCommand<List<byte[]>>(connectionHandler, maxAttempts) {
      @Override
      public List<byte[]> execute(Jedis connection) {
        return connection.xrange(key, start, end, count);
      }
    }.runBinary(key);
  }

  @Override
  public List<byte[]> xrevrange(final byte[] key, final byte[] end, final byte[] start) {
    return new JedisClusterCommand<List<byte[]>>(connectionHandler, maxAttempts) {
      @Override
      public List<byte[]> execute(Jedis connection) {
        return connection.xrevrange(key, end, start);
      }
    }.runBinary(key);
  }

  @Override
  public List<byte[]> xrevrange(final byte[] key, final byte[] end, final byte[] start,
      final int count) {
    return new JedisClusterCommand<List<byte[]>>(connectionHandler, maxAttempts) {
      @Override
      public List<byte[]> execute(Jedis connection) {
        return connection.xrevrange(key, end, start, count);
      }
    }.runBinary(key);
  }

  @Override
  public List<byte[]> xread(final int count, final long block, final Map<byte[], byte[]> streams) {
    byte[][] keys = streams.keySet().toArray(new byte[streams.size()][]);

    return new JedisClusterCommand<List<byte[]>>(connectionHandler, maxAttempts) {
      @Override
      public List<byte[]> execute(Jedis connection) {
        return connection.xread(count, block, streams);
      }
    }.runBinary(keys.length, keys);
  }

  @Override
  public List<byte[]> xread(final XReadParams xReadParams, final Entry<byte[], byte[]>... streams) {
    return new JedisClusterCommand<List<byte[]>>(connectionHandler, maxAttempts) {
      @Override
      public List<byte[]> execute(Jedis connection) {
        return connection.xread(xReadParams, streams);
      }
    }.runBinary(streams.length, getKeys(streams));
  }

  @Override
  public Long xack(final byte[] key, final byte[] group, final byte[]... ids) {
    return new JedisClusterCommand<Long>(connectionHandler, maxAttempts) {
      @Override
      public Long execute(Jedis connection) {
        return connection.xack(key, group, ids);
      }
    }.runBinary(key);
  }

  @Override
  public String xgroupCreate(final byte[] key, final byte[] consumer, final byte[] id,
      final boolean makeStream) {
    return new JedisClusterCommand<String>(connectionHandler, maxAttempts) {
      @Override
      public String execute(Jedis connection) {
        return connection.xgroupCreate(key, consumer, id, makeStream);
      }
    }.runBinary(key);
  }

  @Override
  public String xgroupSetID(final byte[] key, final byte[] consumer, final byte[] id) {
    return new JedisClusterCommand<String>(connectionHandler, maxAttempts) {
      @Override
      public String execute(Jedis connection) {
        return connection.xgroupSetID(key, consumer, id);
      }
    }.runBinary(key);
  }

  @Override
  public Long xgroupDestroy(final byte[] key, final byte[] consumer) {
    return new JedisClusterCommand<Long>(connectionHandler, maxAttempts) {
      @Override
      public Long execute(Jedis connection) {
        return connection.xgroupDestroy(key, consumer);
      }
    }.runBinary(key);
  }

  @Override
  public Long xgroupDelConsumer(final byte[] key, final byte[] consumer, final byte[] consumerName) {
    return new JedisClusterCommand<Long>(connectionHandler, maxAttempts) {
      @Override
      public Long execute(Jedis connection) {
        return connection.xgroupDelConsumer(key, consumer, consumerName);
      }
    }.runBinary(key);
  }

  @Override
  public List<byte[]> xreadGroup(final byte[] groupname, final byte[] consumer, final int count,
      final long block, final boolean noAck, final Map<byte[], byte[]> streams) {

    byte[][] keys = streams.keySet().toArray(new byte[streams.size()][]);

    return new JedisClusterCommand<List<byte[]>>(connectionHandler, maxAttempts) {
      @Override
      public List<byte[]> execute(Jedis connection) {
        return connection.xreadGroup(groupname, consumer, count, block, noAck, streams);
      }
    }.runBinary(keys.length, keys);
  }

  @Override
  public List<byte[]> xreadGroup(final byte[] groupname, final byte[] consumer, final XReadGroupParams xReadGroupParams,
      final Entry<byte[], byte[]>... streams) {
    return new JedisClusterCommand<List<byte[]>>(connectionHandler, maxAttempts) {
      @Override
      public List<byte[]> execute(Jedis connection) {
        return connection.xreadGroup(groupname, consumer, xReadGroupParams, streams);
      }
    }.runBinary(streams.length, getKeys(streams));
  }

  @Override
  public Long xdel(final byte[] key, final byte[]... ids) {
    return new JedisClusterCommand<Long>(connectionHandler, maxAttempts) {
      @Override
      public Long execute(Jedis connection) {
        return connection.xdel(key, ids);
      }
    }.runBinary(key);
  }

  @Override
  public Long xtrim(final byte[] key, final long maxLen, final boolean approximateLength) {
    return new JedisClusterCommand<Long>(connectionHandler, maxAttempts) {
      @Override
      public Long execute(Jedis connection) {
        return connection.xtrim(key, maxLen, approximateLength);
      }
    }.runBinary(key);
  }

  @Override
  public List<Object> xpending(final byte[] key, final byte[] groupname, final byte[] start,
      final byte[] end, final int count, final byte[] consumername) {
    return new JedisClusterCommand<List<Object>>(connectionHandler, maxAttempts) {
      @Override
      public List<Object> execute(Jedis connection) {
        return connection.xpending(key, groupname, start, end, count, consumername);
      }
    }.runBinary(key);
  }

  @Override
  public Object xpending(final byte[] key, final byte[] groupname) {
    return new JedisClusterCommand<Object>(connectionHandler, maxAttempts) {
      @Override
      public Object execute(Jedis connection) {
        return connection.xpending(key, groupname);
      }
    }.runBinary(key);
  }

  @Override
  public List<byte[]> xclaim(final byte[] key, final byte[] groupname, final byte[] consumername,
      final long minIdleTime, final long newIdleTime, final int retries, final boolean force,
      final byte[][] ids) {
    return new JedisClusterCommand<List<byte[]>>(connectionHandler, maxAttempts) {
      @Override
      public List<byte[]> execute(Jedis connection) {
        return connection.xclaim(key, groupname, consumername, minIdleTime, newIdleTime, retries,
          force, ids);
      }
    }.runBinary(key);
  }

  @Override
  public List<byte[]> xclaim(byte[] key, byte[] group, byte[] consumername, long minIdleTime,
      XClaimParams params, byte[]... ids) {
    return new JedisClusterCommand<List<byte[]>>(connectionHandler, maxAttempts) {
      @Override
      public List<byte[]> execute(Jedis connection) {
        return connection.xclaim(key, group, consumername, minIdleTime, params, ids);
      }
    }.runBinary(key);
  }

  @Override
  public List<byte[]> xclaimJustId(byte[] key, byte[] group, byte[] consumername, long minIdleTime,
      XClaimParams params, byte[]... ids) {
    return new JedisClusterCommand<List<byte[]>>(connectionHandler, maxAttempts) {
      @Override
      public List<byte[]> execute(Jedis connection) {
        return connection.xclaimJustId(key, group, consumername, minIdleTime, params, ids);
      }
    }.runBinary(key);
  }

  @Override
  public Long waitReplicas(final byte[] key, final int replicas, final long timeout) {
    return new JedisClusterCommand<Long>(connectionHandler, maxAttempts) {
      @Override
      public Long execute(Jedis connection) {
        return connection.waitReplicas(replicas, timeout);
      }
    }.runBinary(key);
  }

  public Object sendCommand(final byte[] sampleKey, final ProtocolCommand cmd, final byte[]... args) {
    return new JedisClusterCommand<Object>(connectionHandler, maxAttempts) {
      @Override
      public Object execute(Jedis connection) {
        return connection.sendCommand(cmd, args);
      }
    }.runBinary(sampleKey);
  }

  public Object sendBlockingCommand(final byte[] sampleKey, final ProtocolCommand cmd,
      final byte[]... args) {
    return new JedisClusterCommand<Object>(connectionHandler, maxAttempts) {
      @Override
      public Object execute(Jedis connection) {
        return connection.sendBlockingCommand(cmd, args);
      }
    }.runBinary(sampleKey);
  }

  private static byte[][] getKeys(final Entry<byte[], ?>... entries) {
    byte[][] keys = new byte[entries.length][];
    for (int i = 0; i < entries.length; i++) {
      keys[i] = entries[i].getKey();
    }
    return keys;
  }
}<|MERGE_RESOLUTION|>--- conflicted
+++ resolved
@@ -979,7 +979,26 @@
   }
 
   @Override
-<<<<<<< HEAD
+  public Set<byte[]> zdiff(final byte[]... keys) {
+    return new JedisClusterCommand<Set<byte[]>>(connectionHandler, maxAttempts) {
+      @Override
+      public Set<byte[]> execute(Jedis connection) {
+        return connection.zdiff(keys);
+      }
+    }.runBinary(keys.length, keys);
+  }
+
+  @Override
+  public Set<Tuple> zdiffWithScores(final byte[]... keys) {
+    return new JedisClusterCommand<Set<Tuple>>(connectionHandler, maxAttempts) {
+      @Override
+      public Set<Tuple> execute(Jedis connection) {
+        return connection.zdiffWithScores(keys);
+      }
+    }.runBinary(keys.length, keys);
+  }
+
+  @Override
   public Long zdiffstore(final byte[] dstkey, final byte[]... keys) {
     byte[][] wholeKeys = KeyMergeUtil.merge(dstkey, keys);
     return new JedisClusterCommand<Long>(connectionHandler, maxAttempts) {
@@ -988,25 +1007,6 @@
         return connection.zdiffstore(dstkey, keys);
       }
     }.runBinary(wholeKeys.length, wholeKeys);
-=======
-  public Set<byte[]> zdiff(final byte[]... keys) {
-    return new JedisClusterCommand<Set<byte[]>>(connectionHandler, maxAttempts) {
-      @Override
-      public Set<byte[]> execute(Jedis connection) {
-        return connection.zdiff(keys);
-      }
-    }.runBinary(keys.length, keys);
-  }
-
-  @Override
-  public Set<Tuple> zdiffWithScores(final byte[]... keys) {
-    return new JedisClusterCommand<Set<Tuple>>(connectionHandler, maxAttempts) {
-      @Override
-      public Set<Tuple> execute(Jedis connection) {
-        return connection.zdiffWithScores(keys);
-      }
-    }.runBinary(keys.length, keys);
->>>>>>> 308451bd
   }
 
   @Override
