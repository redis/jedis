package redis.clients.jedis;

import org.apache.commons.pool2.impl.GenericObjectPoolConfig;

import java.util.HashMap;
import java.util.Map;
import java.util.Random;
import java.util.Set;

import redis.clients.jedis.exceptions.JedisConnectionException;

public abstract class JedisClusterConnectionHandler {

    protected Map<String, JedisPool> nodes = new HashMap<String, JedisPool>();
    protected Map<Integer, JedisPool> slots = new HashMap<Integer, JedisPool>();
    final protected GenericObjectPoolConfig poolConfig;

    abstract Jedis getConnection();

    protected void returnConnection(Jedis connection) {
	nodes.get(getNodeKey(connection.getClient()))
		.returnResource(connection);
    }

    public void returnBrokenConnection(Jedis connection) {
	nodes.get(getNodeKey(connection.getClient())).returnBrokenResource(
		connection);
    }

    abstract Jedis getConnectionFromSlot(int slot);

    public JedisClusterConnectionHandler(Set<HostAndPort> nodes, final GenericObjectPoolConfig poolConfig) {
    this.poolConfig = poolConfig;
	initializeSlotsCache(nodes);
    }

    public Map<String, JedisPool> getNodes() {
	return nodes;
    }

<<<<<<< HEAD
    private void initializeSlotsCache(Set<HostAndPort> nodes) {
	for (HostAndPort hostAndPort : nodes) {
	    JedisPool jp = new JedisPool(poolConfig, hostAndPort.getHost(),
=======
    private void initializeSlotsCache(Set<HostAndPort> startNodes) {
	for (HostAndPort hostAndPort : startNodes) {
	    JedisPool jp = new JedisPool(hostAndPort.getHost(),
>>>>>>> e7bc4f5d
		    hostAndPort.getPort());

	    this.nodes.clear();
	    this.slots.clear();

	    Jedis jedis = null;
	    try {
		jedis = jp.getResource();
		discoverClusterNodesAndSlots(jedis);
		break;
	    } catch (JedisConnectionException e) {
		if (jedis != null) {
		    jp.returnBrokenResource(jedis);
		    jedis = null;
		}

		// try next nodes
	    } finally {
		if (jedis != null) {
		    jp.returnResource(jedis);
		}
	    }
	}

	for (HostAndPort node : startNodes) {
	    setNodeIfNotExist(node);
	}
    }
    
    private void discoverClusterNodesAndSlots(Jedis jedis) {
	String localNodes = jedis.clusterNodes();
	for (String nodeInfo : localNodes.split("\n")) {
	    HostAndPort node = getHostAndPortFromNodeLine(nodeInfo, jedis);
<<<<<<< HEAD
	    JedisPool nodePool = new JedisPool(poolConfig, node.getHost(), node.getPort());
	    this.nodes.put(node.getHost() + node.getPort(), nodePool);
=======
	    setNodeIfNotExist(node);
	    
	    JedisPool nodePool = nodes.get(getNodeKey(node));
>>>>>>> e7bc4f5d
	    populateNodeSlots(nodeInfo, nodePool);
	}
    }
    
    private void setNodeIfNotExist(HostAndPort node) {
	String nodeKey = getNodeKey(node);
	if (nodes.containsKey(nodeKey))
	    return;
	
	JedisPool nodePool = new JedisPool(node.getHost(), node.getPort());
	nodes.put(nodeKey, nodePool);
    }

    private void populateNodeSlots(String nodeInfo, JedisPool nodePool) {
	String[] nodeInfoArray = nodeInfo.split(" ");
	if (nodeInfoArray.length > 7) {
	    for (int i = 8; i < nodeInfoArray.length; i++) {
		processSlot(nodeInfoArray[i], nodePool);
	    }
	}
    }

    private void processSlot(String slot, JedisPool nodePool) {
	if (slot.contains("-")) {
	    String[] slotRange = slot.split("-");
	    for (int i = Integer.valueOf(slotRange[0]); i <= Integer
		    .valueOf(slotRange[1]); i++) {
		slots.put(i, nodePool);
	    }
	} else {
	    slots.put(Integer.valueOf(slot), nodePool);
	}
    }

    private HostAndPort getHostAndPortFromNodeLine(String nodeInfo,
	    Jedis currentConnection) {
	String stringHostAndPort = nodeInfo.split(" ", 3)[1];
	if (":0".equals(stringHostAndPort)) {
	    return new HostAndPort(currentConnection.getClient().getHost(),
		    currentConnection.getClient().getPort());
	}
	String[] arrayHostAndPort = stringHostAndPort.split(":");
	return new HostAndPort(arrayHostAndPort[0],
		Integer.valueOf(arrayHostAndPort[1]));
    }

    public void assignSlotToNode(int slot, HostAndPort targetNode) {
	JedisPool targetPool = nodes.get(getNodeKey(targetNode));

	if (targetPool != null) {
	    slots.put(slot, targetPool);
	} else {
	    setNodeIfNotExist(targetNode);
	    
	    targetPool = nodes.get(getNodeKey(targetNode));
	    slots.put(slot, targetPool);
	}
    }

    protected JedisPool getRandomConnection() {
	Object[] nodeArray = nodes.values().toArray();
	return (JedisPool) (nodeArray[new Random().nextInt(nodeArray.length)]);
    }

    protected String getNodeKey(HostAndPort hnp) {
	return hnp.getHost() + ":" + hnp.getPort();
    }

    protected String getNodeKey(Client client) {
	return client.getHost() + ":" + client.getPort();
    }
}<|MERGE_RESOLUTION|>--- conflicted
+++ resolved
@@ -38,15 +38,9 @@
 	return nodes;
     }
 
-<<<<<<< HEAD
-    private void initializeSlotsCache(Set<HostAndPort> nodes) {
-	for (HostAndPort hostAndPort : nodes) {
-	    JedisPool jp = new JedisPool(poolConfig, hostAndPort.getHost(),
-=======
     private void initializeSlotsCache(Set<HostAndPort> startNodes) {
 	for (HostAndPort hostAndPort : startNodes) {
-	    JedisPool jp = new JedisPool(hostAndPort.getHost(),
->>>>>>> e7bc4f5d
+	    JedisPool jp = new JedisPool(poolConfig, hostAndPort.getHost(),
 		    hostAndPort.getPort());
 
 	    this.nodes.clear();
@@ -80,14 +74,9 @@
 	String localNodes = jedis.clusterNodes();
 	for (String nodeInfo : localNodes.split("\n")) {
 	    HostAndPort node = getHostAndPortFromNodeLine(nodeInfo, jedis);
-<<<<<<< HEAD
-	    JedisPool nodePool = new JedisPool(poolConfig, node.getHost(), node.getPort());
-	    this.nodes.put(node.getHost() + node.getPort(), nodePool);
-=======
-	    setNodeIfNotExist(node);
-	    
+        setNodeIfNotExist(node);
+
 	    JedisPool nodePool = nodes.get(getNodeKey(node));
->>>>>>> e7bc4f5d
 	    populateNodeSlots(nodeInfo, nodePool);
 	}
     }
@@ -97,7 +86,7 @@
 	if (nodes.containsKey(nodeKey))
 	    return;
 	
-	JedisPool nodePool = new JedisPool(node.getHost(), node.getPort());
+	JedisPool nodePool = new JedisPool(poolConfig, node.getHost(), node.getPort());
 	nodes.put(nodeKey, nodePool);
     }
 
