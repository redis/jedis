--- conflicted
+++ resolved
@@ -760,7 +760,6 @@
         }
         subscribe(cs);
     }
-<<<<<<< HEAD
     
 	public void subscribe(final Set<String> channels) {
         final byte[][] cs = new byte[channels.size()][];
@@ -769,7 +768,6 @@
             cs[i++] = SafeEncoder.encode(item);
         }
         subscribe(cs);
-=======
 
     public void configSet(String parameter, String value) {
         configSet(SafeEncoder.encode(parameter), SafeEncoder.encode(value));
@@ -777,6 +775,5 @@
 
     public void configGet(String pattern) {
         configGet(SafeEncoder.encode(pattern));
->>>>>>> 72ca4943
     }
 }