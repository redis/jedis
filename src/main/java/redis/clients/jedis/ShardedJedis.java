--- conflicted
+++ resolved
@@ -1140,19 +1140,14 @@
   }
 
   @Override
-<<<<<<< HEAD
   public StreamPendingSummary xpendingSummary(String key, String groupname) {
     Jedis j = getShard(key);
     return j.xpendingSummary(key, groupname);
   }
 
   @Override
-  public List<StreamEntry> xclaim(String key, String group, String consumername, long minIdleTime, long newIdleTime,
-      int retries, boolean force, StreamEntryID... ids) {
-=======
   public List<StreamEntry> xclaim(String key, String group, String consumername, long minIdleTime,
       long newIdleTime, int retries, boolean force, StreamEntryID... ids) {
->>>>>>> 844477cb
     Jedis j = getShard(key);
     return j.xclaim(key, group, consumername, minIdleTime, newIdleTime, retries, force, ids);
   }
