package redis.clients.jedis;

import java.util.AbstractMap;
import java.util.ArrayList;
import java.util.HashMap;
import java.util.HashSet;
import java.util.Iterator;
import java.util.LinkedHashSet;
import java.util.List;
import java.util.Map;
import java.util.Set;

import redis.clients.jedis.util.JedisByteHashMap;
import redis.clients.jedis.util.SafeEncoder;

public final class BuilderFactory {

  /**
   * @deprecated Use {@link #RAW_OBJECT}.
   */
  @Deprecated
  public static final Builder<Object> OBJECT = new Builder<Object>() {
    @Override
    public Object build(Object data) {
      return data;
    }

    @Override
    public String toString() {
      return "Object";
    }
  };

  public static final Builder<Object> RAW_OBJECT = new Builder<Object>() {
    @Override
    public Object build(Object data) {
      return data;
    }

    @Override
    public String toString() {
      return "Object";
    }
  };

  public static final Builder<List<Object>> RAW_OBJECT_LIST = new Builder<List<Object>>() {
    @Override
    public List<Object> build(Object data) {
      return (List<Object>) data;
    }

    @Override
    public String toString() {
      return "List<Object>";
    }
  };

  public static final Builder<Object> ENCODED_OBJECT = new Builder<Object>() {
    @Override
    public Object build(Object data) {
      return SafeEncoder.encodeObject(data);
    }

    @Override
    public String toString() {
      return "Object";
    }
  };

  public static final Builder<Long> LONG = new Builder<Long>() {
    @Override
    public Long build(Object data) {
      return (Long) data;
    }

    @Override
    public String toString() {
      return "long"; // TODO: Long
    }

  };

  public static final Builder<List<Long>> LONG_LIST = new Builder<List<Long>>() {
    @Override
    @SuppressWarnings("unchecked")
    public List<Long> build(Object data) {
      if (null == data) {
        return null;
      }
      return (List<Long>) data;
    }

    @Override
    public String toString() {
      return "List<Long>";
    }

  };

  public static final Builder<Double> DOUBLE = new Builder<Double>() {
    @Override
    public Double build(Object data) {
      String string = STRING.build(data);
      if (string == null) return null;
      try {
        return Double.valueOf(string);
      } catch (NumberFormatException e) {
        if (string.equals("inf") || string.equals("+inf")) return Double.POSITIVE_INFINITY;
        if (string.equals("-inf")) return Double.NEGATIVE_INFINITY;
        throw e;
      }
    }

    @Override
    public String toString() {
      return "double"; // TODO: Double
    }
  };

  public static final Builder<List<Double>> DOUBLE_LIST = new Builder<List<Double>>() {
    @Override
    @SuppressWarnings("unchecked")
    public List<Double> build(Object data) {
      if (null == data) {
        return null;
      }
      List<byte[]> values = (List<byte[]>) data;
      List<Double> doubles = new ArrayList<>(values.size());
      for (byte[] value : values) {
        doubles.add(DOUBLE.build(value));
      }
      return doubles;
    }

    @Override
    public String toString() {
      return "List<Double>";
    }
  };

  public static final Builder<Boolean> BOOLEAN = new Builder<Boolean>() {
    @Override
    public Boolean build(Object data) {
      return ((Long) data) == 1L;
    }

    @Override
    public String toString() {
      return "boolean"; // Boolean?
    }
  };

  public static final Builder<List<Boolean>> BOOLEAN_LIST = new Builder<List<Boolean>>() {
    @Override
    @SuppressWarnings("unchecked")
    public List<Boolean> build(Object data) {
      if (null == data) {
        return null;
      }
      List<Long> longs = (List<Long>) data;
      List<Boolean> booleans = new ArrayList<>(longs.size());
      for (Long value : longs) {
        booleans.add(value == 1L);
      }
      return booleans;
    }

    @Override
    public String toString() {
      return "List<Boolean>";
    }
  };

  public static final Builder<byte[]> BYTE_ARRAY = new Builder<byte[]>() {
    @Override
    public byte[] build(Object data) {
      return ((byte[]) data);
    }

    @Override
    public String toString() {
      return "byte[]";
    }
  };

  public static final Builder<List<byte[]>> BYTE_ARRAY_LIST = new Builder<List<byte[]>>() {
    @Override
    @SuppressWarnings("unchecked")
    public List<byte[]> build(Object data) {
      if (null == data) {
        return null;
      }
      return (List<byte[]>) data;
    }

    @Override
    public String toString() {
      return "List<byte[]>";
    }
  };

  public static final Builder<Set<byte[]>> BYTE_ARRAY_ZSET = new Builder<Set<byte[]>>() {
    @Override
    @SuppressWarnings("unchecked")
    public Set<byte[]> build(Object data) {
      if (null == data) {
        return null;
      }
      List<byte[]> l = (List<byte[]>) data;
      final Set<byte[]> result = new LinkedHashSet<>(l);
      for (final byte[] barray : l) {
        if (barray == null) {
          result.add(null);
        } else {
          result.add(barray);
        }
      }
      return result;
    }

    @Override
    public String toString() {
      return "ZSet<byte[]>";
    }
  };
  public static final Builder<Map<byte[], byte[]>> BYTE_ARRAY_MAP = new Builder<Map<byte[], byte[]>>() {
    @Override
    @SuppressWarnings("unchecked")
    public Map<byte[], byte[]> build(Object data) {
      final List<byte[]> flatHash = (List<byte[]>) data;
      final Map<byte[], byte[]> hash = new JedisByteHashMap();
      final Iterator<byte[]> iterator = flatHash.iterator();
      while (iterator.hasNext()) {
        hash.put(iterator.next(), iterator.next());
      }

      return hash;
    }

    @Override
    public String toString() {
      return "Map<byte[], byte[]>";
    }

  };

  public static final Builder<String> STRING = new Builder<String>() {
    @Override
    public String build(Object data) {
      return data == null ? null : SafeEncoder.encode((byte[]) data);
    }

    @Override
    public String toString() {
      return "string"; // TODO: String
    }

  };

  public static final Builder<List<String>> STRING_LIST = new Builder<List<String>>() {
    @Override
    @SuppressWarnings("unchecked")
    public List<String> build(Object data) {
      if (null == data) {
        return null;
      }
      List<byte[]> l = (List<byte[]>) data;
      final ArrayList<String> result = new ArrayList<>(l.size());
      for (final byte[] barray : l) {
        if (barray == null) {
          result.add(null);
        } else {
          result.add(SafeEncoder.encode(barray));
        }
      }
      return result;
    }

    @Override
    public String toString() {
      return "List<String>";
    }

  };

  public static final Builder<Set<String>> STRING_SET = new Builder<Set<String>>() {
    @Override
    @SuppressWarnings("unchecked")
    public Set<String> build(Object data) {
      if (null == data) {
        return null;
      }
      List<byte[]> l = (List<byte[]>) data;
      final Set<String> result = new HashSet<>(l.size(), 1);
      for (final byte[] barray : l) {
        if (barray == null) {
          result.add(null);
        } else {
          result.add(SafeEncoder.encode(barray));
        }
      }
      return result;
    }

    @Override
    public String toString() {
      return "Set<String>";
    }

  };

  public static final Builder<Set<String>> STRING_ZSET = new Builder<Set<String>>() {
    @Override
    @SuppressWarnings("unchecked")
    public Set<String> build(Object data) {
      if (null == data) {
        return null;
      }
      List<byte[]> l = (List<byte[]>) data;
      final Set<String> result = new LinkedHashSet<>(l.size(), 1);
      for (final byte[] barray : l) {
        if (barray == null) {
          result.add(null);
        } else {
          result.add(SafeEncoder.encode(barray));
        }
      }
      return result;
    }

    @Override
    public String toString() {
      return "ZSet<String>";
    }

  };

  public static final Builder<Map<String, String>> STRING_MAP = new Builder<Map<String, String>>() {
    @Override
    @SuppressWarnings("unchecked")
    public Map<String, String> build(Object data) {
      final List<byte[]> flatHash = (List<byte[]>) data;
      final Map<String, String> hash = new HashMap<>(flatHash.size() / 2, 1);
      final Iterator<byte[]> iterator = flatHash.iterator();
      while (iterator.hasNext()) {
        hash.put(SafeEncoder.encode(iterator.next()), SafeEncoder.encode(iterator.next()));
      }

      return hash;
    }

    @Override
    public String toString() {
      return "Map<String, String>";
    }

  };

  public static final Builder<Tuple> TUPLE = new Builder<Tuple>() {
    @Override
    @SuppressWarnings("unchecked")
    public Tuple build(Object data) {
      List<byte[]> l = (List<byte[]>) data; // never null
      if (l.isEmpty()) {
        return null;
      }
      return new Tuple(l.get(0), DOUBLE.build(l.get(1)));
    }

    @Override
    public String toString() {
      return "Tuple";
    }

  };

  public static final Builder<KeyedTuple> KEYED_TUPLE = new Builder<KeyedTuple>() {
    @Override
    @SuppressWarnings("unchecked")
    public KeyedTuple build(Object data) {
      List<byte[]> l = (List<byte[]>) data; // never null
      if (l.isEmpty()) {
        return null;
      }
      return new KeyedTuple(l.get(0), l.get(1), DOUBLE.build(l.get(2)));
    }

    @Override
    public String toString() {
      return "KeyedTuple";
    }

  };

  public static final Builder<Set<Tuple>> TUPLE_ZSET = new Builder<Set<Tuple>>() {
    @Override
    @SuppressWarnings("unchecked")
    public Set<Tuple> build(Object data) {
      if (null == data) {
        return null;
      }
      List<byte[]> l = (List<byte[]>) data;
      final Set<Tuple> result = new LinkedHashSet<>(l.size() / 2, 1);
      Iterator<byte[]> iterator = l.iterator();
      while (iterator.hasNext()) {
        result.add(new Tuple(iterator.next(), DOUBLE.build(iterator.next())));
      }
      return result;
    }

    @Override
    public String toString() {
      return "ZSet<Tuple>";
    }

  };

  /**
   * @deprecated Use {@link #ENCODED_OBJECT}.
   */
  @Deprecated
  public static final Builder<Object> EVAL_RESULT = new Builder<Object>() {

    @Override
    public Object build(Object data) {
      return SafeEncoder.encodeObject(data);
    }

    @Override
    public String toString() {
      return "Eval<Object>";
    }
  };

  /**
   * @deprecated Use {@link #RAW_OBJECT}.
   */
  @Deprecated
  public static final Builder<Object> EVAL_BINARY_RESULT = new Builder<Object>() {

    @Override
    public Object build(Object data) {
      return data;
    }

    @Override
    public String toString() {
      return "Eval<Object>";
    }
  };

  public static final Builder<Map<String, String>> PUBSUB_NUMSUB_MAP = new Builder<Map<String, String>>() {
    @Override
    @SuppressWarnings("unchecked")
    public Map<String, String> build(Object data) {
      final List<Object> flatHash = (List<Object>) data;
      final Map<String, String> hash = new HashMap<>(flatHash.size() / 2, 1);
      final Iterator<Object> iterator = flatHash.iterator();
      while (iterator.hasNext()) {
        hash.put(SafeEncoder.encode((byte[]) iterator.next()),
          String.valueOf((Long) iterator.next()));
      }

      return hash;
    }

    @Override
    public String toString() {
      return "PUBSUB_NUMSUB_MAP<String, String>";
    }
  };

  public static final Builder<List<GeoCoordinate>> GEO_COORDINATE_LIST = new Builder<List<GeoCoordinate>>() {
    @Override
    public List<GeoCoordinate> build(Object data) {
      if (null == data) {
        return null;
      }
      return interpretGeoposResult((List<Object>) data);
    }

    @Override
    public String toString() {
      return "List<GeoCoordinate>";
    }

    private List<GeoCoordinate> interpretGeoposResult(List<Object> responses) {
      List<GeoCoordinate> responseCoordinate = new ArrayList<>(responses.size());
      for (Object response : responses) {
        if (response == null) {
          responseCoordinate.add(null);
        } else {
          List<Object> respList = (List<Object>) response;
          GeoCoordinate coord = new GeoCoordinate(DOUBLE.build(respList.get(0)),
              DOUBLE.build(respList.get(1)));
          responseCoordinate.add(coord);
        }
      }
      return responseCoordinate;
    }
  };

  public static final Builder<List<GeoRadiusResponse>> GEORADIUS_WITH_PARAMS_RESULT = new Builder<List<GeoRadiusResponse>>() {
    @Override
    public List<GeoRadiusResponse> build(Object data) {
      if (data == null) {
        return null;
      }

      List<Object> objectList = (List<Object>) data;

      List<GeoRadiusResponse> responses = new ArrayList<>(objectList.size());
      if (objectList.isEmpty()) {
        return responses;
      }

      if (objectList.get(0) instanceof List<?>) {
        // list of members with additional informations
        GeoRadiusResponse resp;
        for (Object obj : objectList) {
          List<Object> informations = (List<Object>) obj;

          resp = new GeoRadiusResponse((byte[]) informations.get(0));

          int size = informations.size();
          for (int idx = 1; idx < size; idx++) {
            Object info = informations.get(idx);
            if (info instanceof List<?>) {
              // coordinate
              List<Object> coord = (List<Object>) info;

              resp.setCoordinate(new GeoCoordinate(DOUBLE.build(coord.get(0)),
                  DOUBLE.build(coord.get(1))));
            } else if (info instanceof Long) {
              // score
              resp.setRawScore(LONG.build(info));
            } else {
              // distance
              resp.setDistance(DOUBLE.build(info));
            }
          }

          responses.add(resp);
        }
      } else {
        // list of members
        for (Object obj : objectList) {
          responses.add(new GeoRadiusResponse((byte[]) obj));
        }
      }

      return responses;
    }

    @Override
    public String toString() {
      return "GeoRadiusWithParamsResult";
    }
  };

  public static final Builder<List<Module>> MODULE_LIST = new Builder<List<Module>>() {
    @Override
    public List<Module> build(Object data) {
      if (data == null) {
        return null;
      }

      List<List<Object>> objectList = (List<List<Object>>) data;

      List<Module> responses = new ArrayList<>(objectList.size());
      if (objectList.isEmpty()) {
        return responses;
      }

      for (List<Object> moduleResp : objectList) {
        Module m = new Module(SafeEncoder.encode((byte[]) moduleResp.get(1)),
            ((Long) moduleResp.get(3)).intValue());
        responses.add(m);
      }

      return responses;
    }

    @Override
    public String toString() {
      return "List<Module>";
    }
  };

  /**
   * Create a AccessControlUser object from the ACL GETUSER < > result
   */
  public static final Builder<AccessControlUser> ACCESS_CONTROL_USER = new Builder<AccessControlUser>() {
    @Override
    public AccessControlUser build(Object data) {
      if (data == null) {
        return null;
      }

      List<List<Object>> objectList = (List<List<Object>>) data;
      if (objectList.isEmpty()) {
        return null;
      }

      AccessControlUser accessControlUser = new AccessControlUser();

      // flags
      List<Object> flags = objectList.get(1);
      for (Object f : flags) {
        accessControlUser.addFlag(SafeEncoder.encode((byte[]) f));
      }

      // passwords
      List<Object> passwords = objectList.get(3);
      for (Object p : passwords) {
        accessControlUser.addPassword(SafeEncoder.encode((byte[]) p));
      }

      // commands
      accessControlUser.setCommands(SafeEncoder.encode((byte[]) (Object) objectList.get(5)));

      // keys
      List<Object> keys = objectList.get(7);
      for (Object k : keys) {
        accessControlUser.addKey(SafeEncoder.encode((byte[]) k));
      }

      return accessControlUser;
    }

    @Override
    public String toString() {
      return "AccessControlUser";
    }

  };

  /**
   * Create an Access Control Log Entry Result of ACL LOG command
   */
  public static final Builder<List<AccessControlLogEntry>> ACCESS_CONTROL_LOG_ENTRY_LIST = new Builder<List<AccessControlLogEntry>>() {

    private final Map<String, Builder> mappingFunctions = createDecoderMap();

    private Map<String, Builder> createDecoderMap() {

      Map<String, Builder> tempMappingFunctions = new HashMap<>();
      tempMappingFunctions.put(AccessControlLogEntry.COUNT, LONG);
      tempMappingFunctions.put(AccessControlLogEntry.REASON, STRING);
      tempMappingFunctions.put(AccessControlLogEntry.CONTEXT, STRING);
      tempMappingFunctions.put(AccessControlLogEntry.OBJECT, STRING);
      tempMappingFunctions.put(AccessControlLogEntry.USERNAME, STRING);
      tempMappingFunctions.put(AccessControlLogEntry.AGE_SECONDS, STRING);
      tempMappingFunctions.put(AccessControlLogEntry.CLIENT_INFO, STRING);

      return tempMappingFunctions;
    }

    @Override
    public List<AccessControlLogEntry> build(Object data) {

      if (null == data) {
        return null;
      }

      List<AccessControlLogEntry> list = new ArrayList<>();
      List<List<Object>> logEntries = (List<List<Object>>) data;
      for (List<Object> logEntryData : logEntries) {
        Iterator<Object> logEntryDataIterator = logEntryData.iterator();
        AccessControlLogEntry accessControlLogEntry = new AccessControlLogEntry(
            createMapFromDecodingFunctions(logEntryDataIterator, mappingFunctions));
        list.add(accessControlLogEntry);
      }
      return list;
    }

    @Override
    public String toString() {
      return "List<AccessControlLogEntry>";
    }
  };

  // Stream Builders -->

  public static final Builder<StreamEntryID> STREAM_ENTRY_ID = new Builder<StreamEntryID>() {
    @Override
    public StreamEntryID build(Object data) {
      if (null == data) {
        return null;
      }
      String id = SafeEncoder.encode((byte[]) data);
      return new StreamEntryID(id);
    }

    @Override
    public String toString() {
      return "StreamEntryID";
    }
  };

  public static final Builder<List<StreamEntryID>> STREAM_ENTRY_ID_LIST = new Builder<List<StreamEntryID>>() {
    @Override
    @SuppressWarnings("unchecked")
    public List<StreamEntryID> build(Object data) {
      if (null == data) {
        return null;
      }
      List<Object> objectList = (List<Object>) data;
      List<StreamEntryID> responses = new ArrayList<>(objectList.size());
      if (!objectList.isEmpty()) {
        for(Object object : objectList) {
          responses.add(STREAM_ENTRY_ID.build(object));
        }
      }
      return responses;
    }
  };

  public static final Builder<StreamEntry> STREAM_ENTRY = new Builder<StreamEntry>() {
    @Override
<<<<<<< HEAD
    @SuppressWarnings("unchecked")
    public StreamEntry build(Object data) {
      if (null == data) {
=======
    public List<Map.Entry<String, List<StreamEntry>>> build(Object data) {
      List<Object> streamsEntries = (List<Object>) data;
      if (streamsEntries == null) {
>>>>>>> abe60a82
        return null;
      }
      List<Object> objectList = (List<Object>) data;

      if (objectList.isEmpty()) {
        return null;
      }

      String entryIdString = SafeEncoder.encode((byte[]) objectList.get(0));
      StreamEntryID entryID = new StreamEntryID(entryIdString);
      List<byte[]> hash = (List<byte[]>) objectList.get(1);

      Iterator<byte[]> hashIterator = hash.iterator();
      Map<String, String> map = new HashMap<>(hash.size() / 2);
      while (hashIterator.hasNext()) {
        map.put(SafeEncoder.encode(hashIterator.next()), SafeEncoder.encode(hashIterator.next()));
      }
      return new StreamEntry(entryID, map);
    }

    @Override
    public String toString() {
      return "StreamEntry";
    }
  };

  public static final Builder<List<StreamEntry>> STREAM_ENTRY_LIST = new Builder<List<StreamEntry>>() {
    @Override
    @SuppressWarnings("unchecked")
    public List<StreamEntry> build(Object data) {
      if (null == data) {
        return null;
      }
      List<ArrayList<Object>> objectList = (List<ArrayList<Object>>) data;

      List<StreamEntry> responses = new ArrayList<>(objectList.size() / 2);
      if (objectList.isEmpty()) {
        return responses;
      }

      for (ArrayList<Object> res : objectList) {
        if (res == null) {
          responses.add(null);
          continue;
        }
        String entryIdString = SafeEncoder.encode((byte[]) res.get(0));
        StreamEntryID entryID = new StreamEntryID(entryIdString);
        List<byte[]> hash = (List<byte[]>) res.get(1);

        Iterator<byte[]> hashIterator = hash.iterator();
        Map<String, String> map = new HashMap<>(hash.size() / 2);
        while (hashIterator.hasNext()) {
          map.put(SafeEncoder.encode(hashIterator.next()), SafeEncoder.encode(hashIterator.next()));
        }
        responses.add(new StreamEntry(entryID, map));
      }

      return responses;
    }

    @Override
    public String toString() {
      return "List<StreamEntry>";
    }
  };

  public static final Builder<List<Map.Entry<String, List<StreamEntry>>>> STREAM_READ_RESPONSE
      = new Builder<List<Map.Entry<String, List<StreamEntry>>>>() {
    @Override
    public List<Map.Entry<String, List<StreamEntry>>> build(Object data) {
      if (data == null) {
        return null;
      }
      List<Object> streams = (List<Object>) data;

      List<Map.Entry<String, List<StreamEntry>>> result = new ArrayList<>(streams.size());
      for (Object streamObj : streams) {
        List<Object> stream = (List<Object>) streamObj;
        String streamId = SafeEncoder.encode((byte[]) stream.get(0));
        List<StreamEntry> streamEntries = BuilderFactory.STREAM_ENTRY_LIST.build(stream.get(1));
        result.add(new AbstractMap.SimpleEntry<>(streamId, streamEntries));
      }

      return result;
    }

    @Override
    public String toString() {
      return "List<Entry<String, List<StreamEntry>>>";
    }
  };

  public static final Builder<List<StreamPendingEntry>> STREAM_PENDING_ENTRY_LIST = new Builder<List<StreamPendingEntry>>() {
    @Override
    @SuppressWarnings("unchecked")
    public List<StreamPendingEntry> build(Object data) {
      if (null == data) {
        return null;
      }

      List<Object> streamsEntries = (List<Object>) data;
      List<StreamPendingEntry> result = new ArrayList<>(streamsEntries.size());
      for (Object streamObj : streamsEntries) {
        List<Object> stream = (List<Object>) streamObj;
        String id = SafeEncoder.encode((byte[]) stream.get(0));
        String consumerName = SafeEncoder.encode((byte[]) stream.get(1));
        long idleTime = BuilderFactory.LONG.build(stream.get(2));
        long deliveredTimes = BuilderFactory.LONG.build(stream.get(3));
        result.add(new StreamPendingEntry(new StreamEntryID(id), consumerName, idleTime,
            deliveredTimes));
      }
      return result;
    }

    @Override
    public String toString() {
      return "List<StreamPendingEntry>";
    }
  };

  public static final Builder<StreamInfo> STREAM_INFO = new Builder<StreamInfo>() {

    Map<String, Builder> mappingFunctions = createDecoderMap();

    private Map<String, Builder> createDecoderMap() {

      Map<String, Builder> tempMappingFunctions = new HashMap<>();
      tempMappingFunctions.put(StreamInfo.LAST_GENERATED_ID, STREAM_ENTRY_ID);
      tempMappingFunctions.put(StreamInfo.FIRST_ENTRY, STREAM_ENTRY);
      tempMappingFunctions.put(StreamInfo.LENGTH, LONG);
      tempMappingFunctions.put(StreamInfo.RADIX_TREE_KEYS, LONG);
      tempMappingFunctions.put(StreamInfo.RADIX_TREE_NODES, LONG);
      tempMappingFunctions.put(StreamInfo.LAST_ENTRY, STREAM_ENTRY);
      tempMappingFunctions.put(StreamInfo.GROUPS, LONG);

      return tempMappingFunctions;
    }

    @Override
    @SuppressWarnings("unchecked")
    public StreamInfo build(Object data) {
      if (null == data) {
        return null;
      }

      List<Object> streamsEntries = (List<Object>) data;
      Iterator<Object> iterator = streamsEntries.iterator();

      return new StreamInfo(createMapFromDecodingFunctions(iterator, mappingFunctions));
    }

    @Override
    public String toString() {
      return "StreamInfo";
    }
  };

  public static final Builder<List<StreamGroupInfo>> STREAM_GROUP_INFO_LIST = new Builder<List<StreamGroupInfo>>() {

    Map<String, Builder> mappingFunctions = createDecoderMap();

    private Map<String, Builder> createDecoderMap() {

      Map<String, Builder> tempMappingFunctions = new HashMap<>();
      tempMappingFunctions.put(StreamGroupInfo.NAME, STRING);
      tempMappingFunctions.put(StreamGroupInfo.CONSUMERS, LONG);
      tempMappingFunctions.put(StreamGroupInfo.PENDING, LONG);
      tempMappingFunctions.put(StreamGroupInfo.LAST_DELIVERED, STREAM_ENTRY_ID);

      return tempMappingFunctions;
    }

    @Override
    @SuppressWarnings("unchecked")
    public List<StreamGroupInfo> build(Object data) {
      if (null == data) {
        return null;
      }

      List<StreamGroupInfo> list = new ArrayList<>();
      List<Object> streamsEntries = (List<Object>) data;
      Iterator<Object> groupsArray = streamsEntries.iterator();

      while (groupsArray.hasNext()) {

        List<Object> groupInfo = (List<Object>) groupsArray.next();

        Iterator<Object> groupInfoIterator = groupInfo.iterator();

        StreamGroupInfo streamGroupInfo = new StreamGroupInfo(createMapFromDecodingFunctions(
          groupInfoIterator, mappingFunctions));
        list.add(streamGroupInfo);

      }
      return list;

    }

    @Override
    public String toString() {
      return "List<StreamGroupInfo>";
    }
  };

  public static final Builder<List<StreamConsumersInfo>> STREAM_CONSUMERS_INFO_LIST = new Builder<List<StreamConsumersInfo>>() {

    Map<String, Builder> mappingFunctions = createDecoderMap();

    private Map<String, Builder> createDecoderMap() {
      Map<String, Builder> tempMappingFunctions = new HashMap<>();
      tempMappingFunctions.put(StreamConsumersInfo.NAME, STRING);
      tempMappingFunctions.put(StreamConsumersInfo.IDLE, LONG);
      tempMappingFunctions.put(StreamGroupInfo.PENDING, LONG);
      tempMappingFunctions.put(StreamGroupInfo.LAST_DELIVERED, STRING);
      return tempMappingFunctions;

    }

    @Override
    @SuppressWarnings("unchecked")
    public List<StreamConsumersInfo> build(Object data) {
      if (null == data) {
        return null;
      }

      List<StreamConsumersInfo> list = new ArrayList<>();
      List<Object> streamsEntries = (List<Object>) data;
      Iterator<Object> groupsArray = streamsEntries.iterator();

      while (groupsArray.hasNext()) {

        List<Object> groupInfo = (List<Object>) groupsArray.next();

        Iterator<Object> consumerInfoIterator = groupInfo.iterator();

        StreamConsumersInfo streamGroupInfo = new StreamConsumersInfo(
            createMapFromDecodingFunctions(consumerInfoIterator, mappingFunctions));
        list.add(streamGroupInfo);

      }
      return list;

    }

    @Override
    public String toString() {
      return "List<StreamConsumersInfo>";
    }
  };

  public static final Builder<StreamPendingSummary> STREAM_PENDING_SUMMARY = new Builder<StreamPendingSummary>() {
    @Override
    @SuppressWarnings("unchecked")
    public StreamPendingSummary build(Object data) {
      if (null == data) {
        return null;
      }

      List<Object> objectList = (List<Object>) data;
      long total = BuilderFactory.LONG.build(objectList.get(0));
      String minId = SafeEncoder.encode((byte[]) objectList.get(1));
      String maxId = SafeEncoder.encode((byte[]) objectList.get(2));
      List<List<Object>> consumerObjList = (List<List<Object>>) objectList.get(3);
      Map<String, Long> map = new HashMap<>(consumerObjList.size());
      for (List<Object> consumerObj : consumerObjList) {
        map.put(SafeEncoder.encode((byte[]) consumerObj.get(0)), Long.parseLong(SafeEncoder.encode((byte[]) consumerObj.get(1))));
      }
      return new StreamPendingSummary(total, new StreamEntryID(minId), new StreamEntryID(maxId), map);
    }

    @Override
    public String toString() {
      return "StreamPendingSummary";
    }
  };

  private static Map<String, Object> createMapFromDecodingFunctions(Iterator<Object> iterator,
      Map<String, Builder> mappingFunctions) {

    Map<String, Object> resultMap = new HashMap<>();
    while (iterator.hasNext()) {

      String mapKey = STRING.build(iterator.next());
      if (mappingFunctions.containsKey(mapKey)) {
        resultMap.put(mapKey, mappingFunctions.get(mapKey).build(iterator.next()));
      } else { // For future - if we don't find an element in our builder map
        Object unknownData = iterator.next();
        for (Builder b : mappingFunctions.values()) {
          try {
            resultMap.put(mapKey, b.build(unknownData));
            break;
          } catch (ClassCastException e) {
            // We continue with next builder

          }
        }
      }
    }
    return resultMap;
  }

  // <-- Stream Builders

  private BuilderFactory() {
    throw new InstantiationError("Must not instantiate this class");
  }

}<|MERGE_RESOLUTION|>--- conflicted
+++ resolved
@@ -15,10 +15,6 @@
 
 public final class BuilderFactory {
 
-  /**
-   * @deprecated Use {@link #RAW_OBJECT}.
-   */
-  @Deprecated
   public static final Builder<Object> OBJECT = new Builder<Object>() {
     @Override
     public Object build(Object data) {
@@ -31,19 +27,7 @@
     }
   };
 
-  public static final Builder<Object> RAW_OBJECT = new Builder<Object>() {
-    @Override
-    public Object build(Object data) {
-      return data;
-    }
-
-    @Override
-    public String toString() {
-      return "Object";
-    }
-  };
-
-  public static final Builder<List<Object>> RAW_OBJECT_LIST = new Builder<List<Object>>() {
+  public static final Builder<List<Object>> OBJECT_LIST = new Builder<List<Object>>() {
     @Override
     public List<Object> build(Object data) {
       return (List<Object>) data;
@@ -53,48 +37,6 @@
     public String toString() {
       return "List<Object>";
     }
-  };
-
-  public static final Builder<Object> ENCODED_OBJECT = new Builder<Object>() {
-    @Override
-    public Object build(Object data) {
-      return SafeEncoder.encodeObject(data);
-    }
-
-    @Override
-    public String toString() {
-      return "Object";
-    }
-  };
-
-  public static final Builder<Long> LONG = new Builder<Long>() {
-    @Override
-    public Long build(Object data) {
-      return (Long) data;
-    }
-
-    @Override
-    public String toString() {
-      return "long"; // TODO: Long
-    }
-
-  };
-
-  public static final Builder<List<Long>> LONG_LIST = new Builder<List<Long>>() {
-    @Override
-    @SuppressWarnings("unchecked")
-    public List<Long> build(Object data) {
-      if (null == data) {
-        return null;
-      }
-      return (List<Long>) data;
-    }
-
-    @Override
-    public String toString() {
-      return "List<Long>";
-    }
-
   };
 
   public static final Builder<Double> DOUBLE = new Builder<Double>() {
@@ -113,74 +55,148 @@
 
     @Override
     public String toString() {
-      return "double"; // TODO: Double
-    }
-  };
-
-  public static final Builder<List<Double>> DOUBLE_LIST = new Builder<List<Double>>() {
-    @Override
-    @SuppressWarnings("unchecked")
-    public List<Double> build(Object data) {
-      if (null == data) {
-        return null;
-      }
-      List<byte[]> values = (List<byte[]>) data;
-      List<Double> doubles = new ArrayList<>(values.size());
-      for (byte[] value : values) {
-        doubles.add(DOUBLE.build(value));
-      }
-      return doubles;
-    }
-
-    @Override
-    public String toString() {
-      return "List<Double>";
-    }
-  };
-
+      return "double";
+    }
+  };
   public static final Builder<Boolean> BOOLEAN = new Builder<Boolean>() {
     @Override
     public Boolean build(Object data) {
-      return ((Long) data) == 1L;
-    }
-
-    @Override
-    public String toString() {
-      return "boolean"; // Boolean?
-    }
-  };
-
-  public static final Builder<List<Boolean>> BOOLEAN_LIST = new Builder<List<Boolean>>() {
-    @Override
-    @SuppressWarnings("unchecked")
-    public List<Boolean> build(Object data) {
-      if (null == data) {
-        return null;
-      }
-      List<Long> longs = (List<Long>) data;
-      List<Boolean> booleans = new ArrayList<>(longs.size());
-      for (Long value : longs) {
-        booleans.add(value == 1L);
-      }
-      return booleans;
-    }
-
-    @Override
-    public String toString() {
-      return "List<Boolean>";
-    }
-  };
-
+      return ((Long) data) == 1;
+    }
+
+    @Override
+    public String toString() {
+      return "boolean";
+    }
+  };
   public static final Builder<byte[]> BYTE_ARRAY = new Builder<byte[]>() {
     @Override
     public byte[] build(Object data) {
-      return ((byte[]) data);
+      return ((byte[]) data); // deleted == 1
     }
 
     @Override
     public String toString() {
       return "byte[]";
     }
+  };
+
+  public static final Builder<Long> LONG = new Builder<Long>() {
+    @Override
+    public Long build(Object data) {
+      return (Long) data;
+    }
+
+    @Override
+    public String toString() {
+      return "long";
+    }
+
+  };
+  public static final Builder<String> STRING = new Builder<String>() {
+    @Override
+    public String build(Object data) {
+      return data == null ? null : SafeEncoder.encode((byte[]) data);
+    }
+
+    @Override
+    public String toString() {
+      return "string";
+    }
+
+  };
+  public static final Builder<List<String>> STRING_LIST = new Builder<List<String>>() {
+    @Override
+    @SuppressWarnings("unchecked")
+    public List<String> build(Object data) {
+      if (null == data) {
+        return null;
+      }
+      List<byte[]> l = (List<byte[]>) data;
+      final ArrayList<String> result = new ArrayList<>(l.size());
+      for (final byte[] barray : l) {
+        if (barray == null) {
+          result.add(null);
+        } else {
+          result.add(SafeEncoder.encode(barray));
+        }
+      }
+      return result;
+    }
+
+    @Override
+    public String toString() {
+      return "List<String>";
+    }
+
+  };
+  public static final Builder<Map<String, String>> STRING_MAP = new Builder<Map<String, String>>() {
+    @Override
+    @SuppressWarnings("unchecked")
+    public Map<String, String> build(Object data) {
+      final List<byte[]> flatHash = (List<byte[]>) data;
+      final Map<String, String> hash = new HashMap<>(flatHash.size() / 2, 1);
+      final Iterator<byte[]> iterator = flatHash.iterator();
+      while (iterator.hasNext()) {
+        hash.put(SafeEncoder.encode(iterator.next()), SafeEncoder.encode(iterator.next()));
+      }
+
+      return hash;
+    }
+
+    @Override
+    public String toString() {
+      return "Map<String, String>";
+    }
+
+  };
+
+  public static final Builder<Map<String, String>> PUBSUB_NUMSUB_MAP = new Builder<Map<String, String>>() {
+    @Override
+    @SuppressWarnings("unchecked")
+    public Map<String, String> build(Object data) {
+      final List<Object> flatHash = (List<Object>) data;
+      final Map<String, String> hash = new HashMap<>(flatHash.size() / 2, 1);
+      final Iterator<Object> iterator = flatHash.iterator();
+      while (iterator.hasNext()) {
+        hash.put(SafeEncoder.encode((byte[]) iterator.next()),
+          String.valueOf((Long) iterator.next()));
+      }
+
+      return hash;
+    }
+
+    @Override
+    public String toString() {
+      return "PUBSUB_NUMSUB_MAP<String, String>";
+    }
+
+  };
+
+  public static final Builder<Set<String>> STRING_SET = new Builder<Set<String>>() {
+    @Override
+    @SuppressWarnings("unchecked")
+    public Set<String> build(Object data) {
+      if (null == data) {
+        return null;
+      }
+      List<byte[]> l = (List<byte[]>) data;
+      final Set<String> result = new HashSet<>(l.size(), 1);
+      for (final byte[] barray : l) {
+        if (barray == null) {
+          result.add(null);
+        } else {
+          result.add(SafeEncoder.encode(barray));
+        }
+      }
+      return result;
+    }
+
+    @Override
+    public String toString() {
+      return "Set<String>";
+    }
+
   };
 
   public static final Builder<List<byte[]>> BYTE_ARRAY_LIST = new Builder<List<byte[]>>() {
@@ -244,71 +260,6 @@
 
   };
 
-  public static final Builder<String> STRING = new Builder<String>() {
-    @Override
-    public String build(Object data) {
-      return data == null ? null : SafeEncoder.encode((byte[]) data);
-    }
-
-    @Override
-    public String toString() {
-      return "string"; // TODO: String
-    }
-
-  };
-
-  public static final Builder<List<String>> STRING_LIST = new Builder<List<String>>() {
-    @Override
-    @SuppressWarnings("unchecked")
-    public List<String> build(Object data) {
-      if (null == data) {
-        return null;
-      }
-      List<byte[]> l = (List<byte[]>) data;
-      final ArrayList<String> result = new ArrayList<>(l.size());
-      for (final byte[] barray : l) {
-        if (barray == null) {
-          result.add(null);
-        } else {
-          result.add(SafeEncoder.encode(barray));
-        }
-      }
-      return result;
-    }
-
-    @Override
-    public String toString() {
-      return "List<String>";
-    }
-
-  };
-
-  public static final Builder<Set<String>> STRING_SET = new Builder<Set<String>>() {
-    @Override
-    @SuppressWarnings("unchecked")
-    public Set<String> build(Object data) {
-      if (null == data) {
-        return null;
-      }
-      List<byte[]> l = (List<byte[]>) data;
-      final Set<String> result = new HashSet<>(l.size(), 1);
-      for (final byte[] barray : l) {
-        if (barray == null) {
-          result.add(null);
-        } else {
-          result.add(SafeEncoder.encode(barray));
-        }
-      }
-      return result;
-    }
-
-    @Override
-    public String toString() {
-      return "Set<String>";
-    }
-
-  };
-
   public static final Builder<Set<String>> STRING_ZSET = new Builder<Set<String>>() {
     @Override
     @SuppressWarnings("unchecked")
@@ -335,63 +286,6 @@
 
   };
 
-  public static final Builder<Map<String, String>> STRING_MAP = new Builder<Map<String, String>>() {
-    @Override
-    @SuppressWarnings("unchecked")
-    public Map<String, String> build(Object data) {
-      final List<byte[]> flatHash = (List<byte[]>) data;
-      final Map<String, String> hash = new HashMap<>(flatHash.size() / 2, 1);
-      final Iterator<byte[]> iterator = flatHash.iterator();
-      while (iterator.hasNext()) {
-        hash.put(SafeEncoder.encode(iterator.next()), SafeEncoder.encode(iterator.next()));
-      }
-
-      return hash;
-    }
-
-    @Override
-    public String toString() {
-      return "Map<String, String>";
-    }
-
-  };
-
-  public static final Builder<Tuple> TUPLE = new Builder<Tuple>() {
-    @Override
-    @SuppressWarnings("unchecked")
-    public Tuple build(Object data) {
-      List<byte[]> l = (List<byte[]>) data; // never null
-      if (l.isEmpty()) {
-        return null;
-      }
-      return new Tuple(l.get(0), DOUBLE.build(l.get(1)));
-    }
-
-    @Override
-    public String toString() {
-      return "Tuple";
-    }
-
-  };
-
-  public static final Builder<KeyedTuple> KEYED_TUPLE = new Builder<KeyedTuple>() {
-    @Override
-    @SuppressWarnings("unchecked")
-    public KeyedTuple build(Object data) {
-      List<byte[]> l = (List<byte[]>) data; // never null
-      if (l.isEmpty()) {
-        return null;
-      }
-      return new KeyedTuple(l.get(0), l.get(1), DOUBLE.build(l.get(2)));
-    }
-
-    @Override
-    public String toString() {
-      return "KeyedTuple";
-    }
-
-  };
-
   public static final Builder<Set<Tuple>> TUPLE_ZSET = new Builder<Set<Tuple>>() {
     @Override
     @SuppressWarnings("unchecked")
@@ -415,59 +309,98 @@
 
   };
 
-  /**
-   * @deprecated Use {@link #ENCODED_OBJECT}.
-   */
-  @Deprecated
+  public static final Builder<Tuple> TUPLE = new Builder<Tuple>() {
+    @Override
+    @SuppressWarnings("unchecked")
+    public Tuple build(Object data) {
+      List<byte[]> l = (List<byte[]>) data; // never null
+      if (l.isEmpty()) {
+        return null;
+      }
+      return new Tuple(l.get(0), DOUBLE.build(l.get(1)));
+    }
+
+    @Override
+    public String toString() {
+      return "Tuple";
+    }
+
+  };
+
+  public static final Builder<KeyedTuple> KEYED_TUPLE = new Builder<KeyedTuple>() {
+    @Override
+    @SuppressWarnings("unchecked")
+    public KeyedTuple build(Object data) {
+      List<byte[]> l = (List<byte[]>) data; // never null
+      if (l.isEmpty()) {
+        return null;
+      }
+      return new KeyedTuple(l.get(0), l.get(1), DOUBLE.build(l.get(2)));
+    }
+
+    @Override
+    public String toString() {
+      return "KeyedTuple";
+    }
+
+  };
+
   public static final Builder<Object> EVAL_RESULT = new Builder<Object>() {
 
     @Override
     public Object build(Object data) {
-      return SafeEncoder.encodeObject(data);
+      return evalResult(data);
     }
 
     @Override
     public String toString() {
       return "Eval<Object>";
     }
-  };
-
-  /**
-   * @deprecated Use {@link #RAW_OBJECT}.
-   */
-  @Deprecated
+
+    private Object evalResult(Object result) {
+      if (result instanceof byte[]) return SafeEncoder.encode((byte[]) result);
+
+      if (result instanceof List<?>) {
+        List<?> list = (List<?>) result;
+        List<Object> listResult = new ArrayList<>(list.size());
+        for (Object bin : list) {
+          listResult.add(evalResult(bin));
+        }
+
+        return listResult;
+      }
+
+      return result;
+    }
+
+  };
+
   public static final Builder<Object> EVAL_BINARY_RESULT = new Builder<Object>() {
 
     @Override
     public Object build(Object data) {
-      return data;
+      return evalResult(data);
     }
 
     @Override
     public String toString() {
       return "Eval<Object>";
     }
-  };
-
-  public static final Builder<Map<String, String>> PUBSUB_NUMSUB_MAP = new Builder<Map<String, String>>() {
-    @Override
-    @SuppressWarnings("unchecked")
-    public Map<String, String> build(Object data) {
-      final List<Object> flatHash = (List<Object>) data;
-      final Map<String, String> hash = new HashMap<>(flatHash.size() / 2, 1);
-      final Iterator<Object> iterator = flatHash.iterator();
-      while (iterator.hasNext()) {
-        hash.put(SafeEncoder.encode((byte[]) iterator.next()),
-          String.valueOf((Long) iterator.next()));
-      }
-
-      return hash;
-    }
-
-    @Override
-    public String toString() {
-      return "PUBSUB_NUMSUB_MAP<String, String>";
-    }
+
+    private Object evalResult(Object result) {
+      if (result instanceof List<?>) {
+        List<?> list = (List<?>) result;
+        List<Object> listResult = new ArrayList<>(list.size());
+        for (Object bin : list) {
+          listResult.add(evalResult(bin));
+        }
+
+        return listResult;
+      }
+
+      return result;
+    }
+
   };
 
   public static final Builder<List<GeoCoordinate>> GEO_COORDINATE_LIST = new Builder<List<GeoCoordinate>>() {
@@ -680,7 +613,64 @@
     }
   };
 
-  // Stream Builders -->
+  public static final Builder<List<Long>> LONG_LIST = new Builder<List<Long>>() {
+    @Override
+    @SuppressWarnings("unchecked")
+    public List<Long> build(Object data) {
+      if (null == data) {
+        return null;
+      }
+      return (List<Long>) data;
+    }
+
+    @Override
+    public String toString() {
+      return "List<Long>";
+    }
+
+  };
+
+  public static final Builder<List<Boolean>> BOOLEAN_LIST = new Builder<List<Boolean>>() {
+    @Override
+    @SuppressWarnings("unchecked")
+    public List<Boolean> build(Object data) {
+      if (null == data) {
+        return null;
+      }
+      List<Long> longs = (List<Long>) data;
+      List<Boolean> booleans = new ArrayList<>(longs.size());
+      for (Long value : longs) {
+        booleans.add(value == 1L);
+      }
+      return booleans;
+    }
+
+    @Override
+    public String toString() {
+      return "List<Boolean>";
+    }
+  };
+
+  public static final Builder<List<Double>> DOUBLE_LIST = new Builder<List<Double>>() {
+    @Override
+    @SuppressWarnings("unchecked")
+    public List<Double> build(Object data) {
+      if (null == data) {
+        return null;
+      }
+      List<byte[]> values = (List<byte[]>) data;
+      List<Double> doubles = new ArrayList<>(values.size());
+      for (byte[] value : values) {
+        doubles.add(DOUBLE.build(value));
+      }
+      return doubles;
+    }
+
+    @Override
+    public String toString() {
+      return "List<Double>";
+    }
+  };
 
   public static final Builder<StreamEntryID> STREAM_ENTRY_ID = new Builder<StreamEntryID>() {
     @Override
@@ -714,19 +704,78 @@
       }
       return responses;
     }
-  };
-
-  public static final Builder<StreamEntry> STREAM_ENTRY = new Builder<StreamEntry>() {
-    @Override
-<<<<<<< HEAD
-    @SuppressWarnings("unchecked")
-    public StreamEntry build(Object data) {
-      if (null == data) {
-=======
+
+    @Override
+    public String toString() {
+      return "List<StreamEntryID>";
+    }
+  };
+
+  public static final Builder<List<Map.Entry<String, List<StreamEntry>>>> STREAM_MAP_ENTRY_LIST = new Builder<List<Map.Entry<String, List<StreamEntry>>>>() {
+
+    @Override
     public List<Map.Entry<String, List<StreamEntry>>> build(Object data) {
       List<Object> streamsEntries = (List<Object>) data;
       if (streamsEntries == null) {
->>>>>>> abe60a82
+        return null;
+      }
+
+      List<Map.Entry<String, List<StreamEntry>>> result = new ArrayList<>(streamsEntries.size());
+      for (Object streamObj : streamsEntries) {
+        List<Object> stream = (List<Object>) streamObj;
+        String streamId = SafeEncoder.encode((byte[]) stream.get(0));
+        List<StreamEntry> streamEntries = BuilderFactory.STREAM_ENTRY_LIST.build(stream.get(1));
+        result.add(new AbstractMap.SimpleEntry<>(streamId, streamEntries));
+      }
+      return result;
+    }
+  };
+
+  public static final Builder<List<StreamEntry>> STREAM_ENTRY_LIST = new Builder<List<StreamEntry>>() {
+    @Override
+    @SuppressWarnings("unchecked")
+    public List<StreamEntry> build(Object data) {
+      if (null == data) {
+        return null;
+      }
+      List<ArrayList<Object>> objectList = (List<ArrayList<Object>>) data;
+
+      List<StreamEntry> responses = new ArrayList<>(objectList.size() / 2);
+      if (objectList.isEmpty()) {
+        return responses;
+      }
+
+      for (ArrayList<Object> res : objectList) {
+        if (res == null) {
+          responses.add(null);
+          continue;
+        }
+        String entryIdString = SafeEncoder.encode((byte[]) res.get(0));
+        StreamEntryID entryID = new StreamEntryID(entryIdString);
+        List<byte[]> hash = (List<byte[]>) res.get(1);
+
+        Iterator<byte[]> hashIterator = hash.iterator();
+        Map<String, String> map = new HashMap<>(hash.size() / 2);
+        while (hashIterator.hasNext()) {
+          map.put(SafeEncoder.encode(hashIterator.next()), SafeEncoder.encode(hashIterator.next()));
+        }
+        responses.add(new StreamEntry(entryID, map));
+      }
+
+      return responses;
+    }
+
+    @Override
+    public String toString() {
+      return "List<StreamEntry>";
+    }
+  };
+
+  public static final Builder<StreamEntry> STREAM_ENTRY = new Builder<StreamEntry>() {
+    @Override
+    @SuppressWarnings("unchecked")
+    public StreamEntry build(Object data) {
+      if (null == data) {
         return null;
       }
       List<Object> objectList = (List<Object>) data;
@@ -750,72 +799,6 @@
     @Override
     public String toString() {
       return "StreamEntry";
-    }
-  };
-
-  public static final Builder<List<StreamEntry>> STREAM_ENTRY_LIST = new Builder<List<StreamEntry>>() {
-    @Override
-    @SuppressWarnings("unchecked")
-    public List<StreamEntry> build(Object data) {
-      if (null == data) {
-        return null;
-      }
-      List<ArrayList<Object>> objectList = (List<ArrayList<Object>>) data;
-
-      List<StreamEntry> responses = new ArrayList<>(objectList.size() / 2);
-      if (objectList.isEmpty()) {
-        return responses;
-      }
-
-      for (ArrayList<Object> res : objectList) {
-        if (res == null) {
-          responses.add(null);
-          continue;
-        }
-        String entryIdString = SafeEncoder.encode((byte[]) res.get(0));
-        StreamEntryID entryID = new StreamEntryID(entryIdString);
-        List<byte[]> hash = (List<byte[]>) res.get(1);
-
-        Iterator<byte[]> hashIterator = hash.iterator();
-        Map<String, String> map = new HashMap<>(hash.size() / 2);
-        while (hashIterator.hasNext()) {
-          map.put(SafeEncoder.encode(hashIterator.next()), SafeEncoder.encode(hashIterator.next()));
-        }
-        responses.add(new StreamEntry(entryID, map));
-      }
-
-      return responses;
-    }
-
-    @Override
-    public String toString() {
-      return "List<StreamEntry>";
-    }
-  };
-
-  public static final Builder<List<Map.Entry<String, List<StreamEntry>>>> STREAM_READ_RESPONSE
-      = new Builder<List<Map.Entry<String, List<StreamEntry>>>>() {
-    @Override
-    public List<Map.Entry<String, List<StreamEntry>>> build(Object data) {
-      if (data == null) {
-        return null;
-      }
-      List<Object> streams = (List<Object>) data;
-
-      List<Map.Entry<String, List<StreamEntry>>> result = new ArrayList<>(streams.size());
-      for (Object streamObj : streams) {
-        List<Object> stream = (List<Object>) streamObj;
-        String streamId = SafeEncoder.encode((byte[]) stream.get(0));
-        List<StreamEntry> streamEntries = BuilderFactory.STREAM_ENTRY_LIST.build(stream.get(1));
-        result.add(new AbstractMap.SimpleEntry<>(streamId, streamEntries));
-      }
-
-      return result;
-    }
-
-    @Override
-    public String toString() {
-      return "List<Entry<String, List<StreamEntry>>>";
     }
   };
 
@@ -1028,8 +1011,6 @@
     return resultMap;
   }
 
-  // <-- Stream Builders
-
   private BuilderFactory() {
     throw new InstantiationError("Must not instantiate this class");
   }
