--- conflicted
+++ resolved
@@ -330,15 +330,7 @@
       running.set(true);
 
       while (running.get()) {
-<<<<<<< HEAD
-
-        j = new Jedis(host, port);
-        if (null != sentinelPassword) {
-          j.auth(sentinelPassword);
-        }
-
-=======
->>>>>>> e9949b35
+
         try {
           // double check that it is not being shutdown
           if (!running.get()) {
