--- conflicted
+++ resolved
@@ -258,11 +258,7 @@
     RETRYCOUNT, USAGE, SAMPLES, STREAM, GROUPS, CONSUMERS, SETUSER, GETUSER, DELUSER, WHOAMI, USERS,
     CAT, GENPASS, LOG, INCR, SAVE, JUSTID, WITHVALUES, UNBLOCK, NOMKSTREAM, MINID, DB, ABSTTL, TO,
     TIMEOUT, ABORT, NX, XX, EX, PX, EXAT, PXAT, CH, WITHCOORD, WITHDIST, WITHHASH, STOREDIST, COPY,
-<<<<<<< HEAD
-    KEEPTTL, AUTH, AUTH2, INFO, CHANNELS, NUMPAT, NUMSUB, LCS, KEYS, STRINGS, FULL;
-=======
-    KEEPTTL, AUTH, AUTH2, INFO, CHANNELS, NUMPAT, NUMSUB, LCS, KEYS, STRINGS, ANY;
->>>>>>> cfc3418a
+    KEEPTTL, AUTH, AUTH2, INFO, CHANNELS, NUMPAT, NUMSUB, LCS, KEYS, STRINGS, ANY, FULL;
 
     private final byte[] raw;
 
