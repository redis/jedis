package redis.clients.jedis.tests;

import org.junit.*;
import redis.clients.jedis.*;
import redis.clients.jedis.exceptions.JedisClusterOperationException;
import redis.clients.jedis.exceptions.JedisConnectionException;
import redis.clients.jedis.tests.SSLJedisTest.BasicHostnameVerifier;
import redis.clients.jedis.tests.utils.RedisVersionUtil;

import javax.net.ssl.*;
import java.util.HashSet;
import java.util.Map;
import java.util.Set;

import static org.junit.Assert.*;

public class SSLJedisClusterWithCompleteCredentialsTest extends JedisClusterTest {
  private static final int DEFAULT_TIMEOUT = 2000;
  private static final int DEFAULT_REDIRECTIONS = 5;
  private static final JedisPoolConfig DEFAULT_POOL_CONFIG = new JedisPoolConfig();

  private JedisClusterHostAndPortMap hostAndPortMap = new JedisClusterHostAndPortMap() {
    public HostAndPort getSSLHostAndPort(String host, int port) {
      host = host.equalsIgnoreCase("127.0.0.1") ? "localhost" : host;
      return new HostAndPort(host, port + 1000);
    }
  };

  // don't map IP addresses so that we try to connect with host 127.0.0.1
  private JedisClusterHostAndPortMap portMap = new JedisClusterHostAndPortMap() {
    public HostAndPort getSSLHostAndPort(String host, int port) {
      return new HostAndPort(host, port + 1000);
    }
  };

  @BeforeClass
  public static void prepare() {
    org.junit.Assume.assumeTrue("Not running ACL test on this version of Redis",
        RedisVersionUtil.checkRedisMajorVersionNumber(6));

    SSLJedisTest.setupTrustStore();
  }

  @Test
  public void testSSLDiscoverNodesAutomatically() {
    Set<HostAndPort> jedisClusterNode = new HashSet<HostAndPort>();
    jedisClusterNode.add(new HostAndPort("localhost", 8379));
    JedisCluster jc = new JedisCluster(jedisClusterNode, DEFAULT_TIMEOUT, DEFAULT_TIMEOUT,
        DEFAULT_REDIRECTIONS, "default", "cluster", null, DEFAULT_POOL_CONFIG, true, null, null,
        null, hostAndPortMap);
    Map<String, JedisPool> clusterNodes = jc.getClusterNodes();
    assertEquals(3, clusterNodes.size());
    assertTrue(clusterNodes.containsKey("127.0.0.1:7379"));
    assertTrue(clusterNodes.containsKey("127.0.0.1:7380"));
    assertTrue(clusterNodes.containsKey("127.0.0.1:7381"));

    jc.get("foo");
    jc.close();

    JedisCluster jc2 = new JedisCluster(new HostAndPort("localhost", 8379), DEFAULT_TIMEOUT,
        DEFAULT_TIMEOUT, DEFAULT_REDIRECTIONS, "default", "cluster", null, DEFAULT_POOL_CONFIG,
        true, null, null, null, hostAndPortMap);
    clusterNodes = jc2.getClusterNodes();
    assertEquals(3, clusterNodes.size());
    assertTrue(clusterNodes.containsKey("127.0.0.1:7379"));
    assertTrue(clusterNodes.containsKey("127.0.0.1:7380"));
    assertTrue(clusterNodes.containsKey("127.0.0.1:7381"));
    jc2.get("foo");
    jc2.close();
  }

  @Test
  public void testSSLWithoutPortMap() {
    Set<HostAndPort> jedisClusterNode = new HashSet<HostAndPort>();
    jedisClusterNode.add(new HostAndPort("localhost", 8379));
    try (JedisCluster jc = new JedisCluster(jedisClusterNode, DEFAULT_TIMEOUT, DEFAULT_TIMEOUT,
        DEFAULT_REDIRECTIONS, "default", "cluster", null, DEFAULT_POOL_CONFIG, true, null, null,
        null, null)) {

      Map<String, JedisPool> clusterNodes = jc.getClusterNodes();
      assertEquals(3, clusterNodes.size());
      assertTrue(clusterNodes.containsKey("127.0.0.1:7379"));
      assertTrue(clusterNodes.containsKey("127.0.0.1:7380"));
      assertTrue(clusterNodes.containsKey("127.0.0.1:7381"));
    }
  }

  @Test
  public void connectByIpAddress() {
    try (JedisCluster jc = new JedisCluster(new HostAndPort("127.0.0.1", 8379), DEFAULT_TIMEOUT,
        DEFAULT_TIMEOUT, DEFAULT_REDIRECTIONS, "default", "cluster", null, DEFAULT_POOL_CONFIG,
        true, null, null, null, hostAndPortMap)) {
      jc.get("foo");
    }
  }

  @Test
  public void connectToNodesFailsWithSSLParametersAndNoHostMapping() {
    final SSLParameters sslParameters = new SSLParameters();
    sslParameters.setEndpointIdentificationAlgorithm("HTTPS");

    try (JedisCluster jc = new JedisCluster(new HostAndPort("localhost", 8379), DEFAULT_TIMEOUT,
        DEFAULT_TIMEOUT, DEFAULT_REDIRECTIONS, "default", "cluster", null, DEFAULT_POOL_CONFIG,
        true, null, sslParameters, null, portMap)) {
      jc.get("foo");
      Assert.fail("It should fail after all cluster attempts.");
    } catch (JedisClusterOperationException e) {
      // initial connection to localhost works, but subsequent connections to nodes use 127.0.0.1
      // and fail hostname verification
      assertEquals("No more cluster attempts left.", e.getMessage());
    }
  }

  @Test
  public void connectToNodesSucceedsWithSSLParametersAndHostMapping() {
    final SSLParameters sslParameters = new SSLParameters();
    sslParameters.setEndpointIdentificationAlgorithm("HTTPS");

    try (JedisCluster jc = new JedisCluster(new HostAndPort("localhost", 8379), DEFAULT_TIMEOUT,
        DEFAULT_TIMEOUT, DEFAULT_REDIRECTIONS, "default", "cluster", null, DEFAULT_POOL_CONFIG,
        true, null, sslParameters, null, hostAndPortMap)) {
      jc.get("foo");
    }
  }

  @Test
  public void connectByIpAddressFailsWithSSLParameters() {
    final SSLParameters sslParameters = new SSLParameters();
    sslParameters.setEndpointIdentificationAlgorithm("HTTPS");

    try (JedisCluster jc = new JedisCluster(new HostAndPort("127.0.0.1", 8379), DEFAULT_TIMEOUT,
        DEFAULT_TIMEOUT, DEFAULT_REDIRECTIONS, "user", "cluster", null, DEFAULT_POOL_CONFIG, true,
        null, sslParameters, null, hostAndPortMap)) {
      jc.get("key");
      Assert.fail("There should be no reachable node in cluster.");
    } catch (JedisClusterOperationException e) {
      assertEquals("No reachable node in cluster.", e.getMessage());
    }
  }

  @Test
  public void connectWithCustomHostNameVerifier() {
    HostnameVerifier hostnameVerifier = new BasicHostnameVerifier();
    HostnameVerifier localhostVerifier = new LocalhostVerifier();

    try (JedisCluster jc = new JedisCluster(new HostAndPort("localhost", 8379), DEFAULT_TIMEOUT,
        DEFAULT_TIMEOUT, DEFAULT_REDIRECTIONS, "default", "cluster", null, DEFAULT_POOL_CONFIG,
        true, null, null, hostnameVerifier, portMap)) {
      jc.get("foo");
      Assert.fail("It should fail after all cluster attempts.");
    } catch (JedisClusterOperationException e) {
      // initial connection made with 'localhost' but subsequent connections to nodes use 127.0.0.1
      // which causes custom hostname verification to fail
      assertEquals("No more cluster attempts left.", e.getMessage());
    }

    try (JedisCluster jc2 = new JedisCluster(new HostAndPort("127.0.0.1", 8379), DEFAULT_TIMEOUT,
        DEFAULT_TIMEOUT, DEFAULT_REDIRECTIONS, "default", "cluster", null, DEFAULT_POOL_CONFIG,
        true, null, null, hostnameVerifier, portMap)) {
      jc2.get("key");
<<<<<<< HEAD
      Assert.fail("There should be no reachable node in cluster.");
    } catch (JedisClusterOperationException e) {
      // JedisClusterOperationException exception occurs from not being able to connect since
      // the socket factory fails the hostname verification
      assertEquals("No reachable node in cluster.", e.getMessage());
    }
    
    JedisCluster jc3 = new JedisCluster(new HostAndPort("localhost", 8379), DEFAULT_TIMEOUT, DEFAULT_TIMEOUT,
        DEFAULT_REDIRECTIONS, "default", "cluster", null, DEFAULT_POOL_CONFIG, true,
        null, null, localhostVerifier, portMap);
=======
      Assert.fail("The code did not throw the expected NullPointerException.");
    } catch (JedisConnectionException e) {
    }

    JedisCluster jc3 = new JedisCluster(new HostAndPort("localhost", 8379), DEFAULT_TIMEOUT,
        DEFAULT_TIMEOUT, DEFAULT_REDIRECTIONS, "default", "cluster", null, DEFAULT_POOL_CONFIG,
        true, null, null, localhostVerifier, portMap);
>>>>>>> 1288b4be
    jc3.get("foo");
    jc3.close();
  }

  @Test
  public void connectWithCustomSocketFactory() throws Exception {
    final SSLSocketFactory sslSocketFactory = SSLJedisTest.createTrustStoreSslSocketFactory();

    try (JedisCluster jc = new JedisCluster(new HostAndPort("localhost", 8379), DEFAULT_TIMEOUT,
        DEFAULT_TIMEOUT, DEFAULT_REDIRECTIONS, "default", "cluster", null, DEFAULT_POOL_CONFIG,
        true, sslSocketFactory, null, null, portMap)) {
      assertEquals(3, jc.getClusterNodes().size());
    }
  }

  @Test
  public void connectWithEmptyTrustStore() throws Exception {
    final SSLSocketFactory sslSocketFactory = SSLJedisTest.createTrustNoOneSslSocketFactory();

    try (JedisCluster jc = new JedisCluster(new HostAndPort("localhost", 8379), DEFAULT_TIMEOUT,
        DEFAULT_TIMEOUT, DEFAULT_REDIRECTIONS, "default", "cluster", null, DEFAULT_POOL_CONFIG,
        true, sslSocketFactory, null, null, null)) {
      jc.get("key");
<<<<<<< HEAD
      Assert.fail("There should be no reachable node in cluster.");
    } catch (JedisClusterOperationException e) {
      assertEquals("No reachable node in cluster.", e.getMessage());
=======
      Assert.fail("The code did not throw the expected JedisConnectionException.");
    } catch (JedisConnectionException e) {
//      Assert.assertEquals("Unexpected first inner exception.",
//          SSLException.class, e.getCause().getClass());
//      Assert.assertEquals("Unexpected third inner exception",
//          RuntimeException.class, e.getCause().getCause().getClass());
//      Assert.assertEquals("Unexpected fourth inner exception.",
//          InvalidAlgorithmParameterException.class, e.getCause().getCause().getCause().getClass());
>>>>>>> 1288b4be
    }
  }

  @Test
  public void hostAndPortMapIgnoredIfSSLFalse() {
    JedisClusterHostAndPortMap hostAndPortMap = new JedisClusterHostAndPortMap() {
      public HostAndPort getSSLHostAndPort(String host, int port) {
        return new HostAndPort(host, port + 2000);
      }
    };

    try (JedisCluster jc = new JedisCluster(new HostAndPort("localhost", 7379), DEFAULT_TIMEOUT,
        DEFAULT_TIMEOUT, DEFAULT_REDIRECTIONS, "default", "cluster", null, DEFAULT_POOL_CONFIG,
        false, null, null, null, hostAndPortMap)) {

      Map<String, JedisPool> nodes = jc.getClusterNodes();
      assertTrue(nodes.containsKey("127.0.0.1:7379"));
      assertFalse(nodes.containsKey("127.0.0.1:9739"));
    }
  }

  @Test
  public void defaultHostAndPortUsedIfMapReturnsNull() {
    JedisClusterHostAndPortMap hostAndPortMap = new JedisClusterHostAndPortMap() {
      public HostAndPort getSSLHostAndPort(String host, int port) {
        return null;
      }
    };

    try (JedisCluster jc = new JedisCluster(new HostAndPort("localhost", 7379), DEFAULT_TIMEOUT,
        DEFAULT_TIMEOUT, DEFAULT_REDIRECTIONS, "default", "cluster", null, DEFAULT_POOL_CONFIG,
        false, null, null, null, hostAndPortMap)) {

      Map<String, JedisPool> clusterNodes = jc.getClusterNodes();
      assertEquals(3, clusterNodes.size());
      assertTrue(clusterNodes.containsKey("127.0.0.1:7379"));
      assertTrue(clusterNodes.containsKey("127.0.0.1:7380"));
      assertTrue(clusterNodes.containsKey("127.0.0.1:7381"));
    }
  }

  public class LocalhostVerifier extends BasicHostnameVerifier {
    @Override
    public boolean verify(String hostname, SSLSession session) {
      if (hostname.equals("127.0.0.1")) {
        hostname = "localhost";
      }
      return super.verify(hostname, session);
    }
  }
}<|MERGE_RESOLUTION|>--- conflicted
+++ resolved
@@ -158,26 +158,16 @@
         DEFAULT_TIMEOUT, DEFAULT_REDIRECTIONS, "default", "cluster", null, DEFAULT_POOL_CONFIG,
         true, null, null, hostnameVerifier, portMap)) {
       jc2.get("key");
-<<<<<<< HEAD
       Assert.fail("There should be no reachable node in cluster.");
     } catch (JedisClusterOperationException e) {
       // JedisClusterOperationException exception occurs from not being able to connect since
       // the socket factory fails the hostname verification
       assertEquals("No reachable node in cluster.", e.getMessage());
     }
-    
-    JedisCluster jc3 = new JedisCluster(new HostAndPort("localhost", 8379), DEFAULT_TIMEOUT, DEFAULT_TIMEOUT,
-        DEFAULT_REDIRECTIONS, "default", "cluster", null, DEFAULT_POOL_CONFIG, true,
-        null, null, localhostVerifier, portMap);
-=======
-      Assert.fail("The code did not throw the expected NullPointerException.");
-    } catch (JedisConnectionException e) {
-    }
 
     JedisCluster jc3 = new JedisCluster(new HostAndPort("localhost", 8379), DEFAULT_TIMEOUT,
         DEFAULT_TIMEOUT, DEFAULT_REDIRECTIONS, "default", "cluster", null, DEFAULT_POOL_CONFIG,
         true, null, null, localhostVerifier, portMap);
->>>>>>> 1288b4be
     jc3.get("foo");
     jc3.close();
   }
@@ -201,20 +191,9 @@
         DEFAULT_TIMEOUT, DEFAULT_REDIRECTIONS, "default", "cluster", null, DEFAULT_POOL_CONFIG,
         true, sslSocketFactory, null, null, null)) {
       jc.get("key");
-<<<<<<< HEAD
       Assert.fail("There should be no reachable node in cluster.");
     } catch (JedisClusterOperationException e) {
       assertEquals("No reachable node in cluster.", e.getMessage());
-=======
-      Assert.fail("The code did not throw the expected JedisConnectionException.");
-    } catch (JedisConnectionException e) {
-//      Assert.assertEquals("Unexpected first inner exception.",
-//          SSLException.class, e.getCause().getClass());
-//      Assert.assertEquals("Unexpected third inner exception",
-//          RuntimeException.class, e.getCause().getCause().getClass());
-//      Assert.assertEquals("Unexpected fourth inner exception.",
-//          InvalidAlgorithmParameterException.class, e.getCause().getCause().getCause().getClass());
->>>>>>> 1288b4be
     }
   }
 
