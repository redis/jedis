package redis.clients.jedis;

import redis.clients.jedis.commands.ProtocolCommand;
import redis.clients.jedis.params.GeoRadiusParam;
import redis.clients.jedis.params.SetParams;
import redis.clients.jedis.params.ZAddParams;
import redis.clients.jedis.params.ZIncrByParams;
import redis.clients.jedis.commands.JedisClusterCommands;
import redis.clients.jedis.commands.JedisClusterScriptingCommands;
import redis.clients.jedis.commands.MultiKeyJedisClusterCommands;
import redis.clients.jedis.util.JedisClusterHashTagUtil;
import redis.clients.jedis.util.KeyMergeUtil;

import java.util.Collections;
import java.util.List;
import java.util.Map;
import java.util.Map.Entry;
import java.util.Set;
import javax.net.ssl.HostnameVerifier;
import javax.net.ssl.SSLParameters;
import javax.net.ssl.SSLSocketFactory;

import org.apache.commons.pool2.impl.GenericObjectPoolConfig;

public class JedisCluster extends BinaryJedisCluster implements JedisClusterCommands,
    MultiKeyJedisClusterCommands, JedisClusterScriptingCommands {

  public JedisCluster(HostAndPort node) {
    this(Collections.singleton(node));
  }

  public JedisCluster(HostAndPort node, int timeout) {
    this(Collections.singleton(node), timeout);
  }

  public JedisCluster(HostAndPort node, int timeout, int maxAttempts) {
    this(Collections.singleton(node), timeout, maxAttempts);
  }

  public JedisCluster(HostAndPort node, final GenericObjectPoolConfig poolConfig) {
    this(Collections.singleton(node), poolConfig);
  }

  public JedisCluster(HostAndPort node, int timeout, final GenericObjectPoolConfig poolConfig) {
    this(Collections.singleton(node), timeout, poolConfig);
  }

  public JedisCluster(HostAndPort node, int timeout, int maxAttempts,
      final GenericObjectPoolConfig poolConfig) {
    this(Collections.singleton(node), timeout, maxAttempts, poolConfig);
  }

  public JedisCluster(HostAndPort node, int connectionTimeout, int soTimeout,
      int maxAttempts, final GenericObjectPoolConfig poolConfig) {
    this(Collections.singleton(node), connectionTimeout, soTimeout, maxAttempts, poolConfig);
  }

  public JedisCluster(HostAndPort node, int connectionTimeout, int soTimeout,
      int maxAttempts, String password, final GenericObjectPoolConfig poolConfig) {
    this(Collections.singleton(node), connectionTimeout, soTimeout, maxAttempts, password, poolConfig);
  }

  public JedisCluster(HostAndPort node, int connectionTimeout, int soTimeout,
      int maxAttempts, String password, String clientName, final GenericObjectPoolConfig poolConfig) {
    this(Collections.singleton(node), connectionTimeout, soTimeout, maxAttempts, password, clientName, poolConfig);
  }

  public JedisCluster(HostAndPort node, int connectionTimeout, int soTimeout,
      int maxAttempts, String password, String clientName, final GenericObjectPoolConfig poolConfig,
      boolean ssl) {
    this(Collections.singleton(node), connectionTimeout, soTimeout, maxAttempts, password, clientName, poolConfig, ssl);
  }

  public JedisCluster(HostAndPort node, int connectionTimeout, int soTimeout,
      int maxAttempts, String password, String clientName, final GenericObjectPoolConfig poolConfig,
      boolean ssl, SSLSocketFactory sslSocketFactory, SSLParameters sslParameters,
      HostnameVerifier hostnameVerifier, JedisClusterHostAndPortMap hostAndPortMap) {
    this(Collections.singleton(node), connectionTimeout, soTimeout, maxAttempts, password, clientName, poolConfig,
        ssl, sslSocketFactory, sslParameters, hostnameVerifier, hostAndPortMap);
  }

  public JedisCluster(Set<HostAndPort> nodes) {
    this(nodes, DEFAULT_TIMEOUT);
  }

  public JedisCluster(Set<HostAndPort> nodes, int timeout) {
    this(nodes, timeout, DEFAULT_MAX_ATTEMPTS);
  }

  public JedisCluster(Set<HostAndPort> nodes, int timeout, int maxAttempts) {
    this(nodes, timeout, maxAttempts, new GenericObjectPoolConfig());
  }

  public JedisCluster(Set<HostAndPort> nodes, final GenericObjectPoolConfig poolConfig) {
    this(nodes, DEFAULT_TIMEOUT, DEFAULT_MAX_ATTEMPTS, poolConfig);
  }

  public JedisCluster(Set<HostAndPort> nodes, int timeout, final GenericObjectPoolConfig poolConfig) {
    this(nodes, timeout, DEFAULT_MAX_ATTEMPTS, poolConfig);
  }

  public JedisCluster(Set<HostAndPort> jedisClusterNode, int timeout, int maxAttempts,
      final GenericObjectPoolConfig poolConfig) {
    super(jedisClusterNode, timeout, maxAttempts, poolConfig);
  }

  public JedisCluster(Set<HostAndPort> jedisClusterNode, int connectionTimeout, int soTimeout,
      int maxAttempts, final GenericObjectPoolConfig poolConfig) {
    super(jedisClusterNode, connectionTimeout, soTimeout, maxAttempts, poolConfig);
  }

  public JedisCluster(Set<HostAndPort> jedisClusterNode, int connectionTimeout, int soTimeout,
                      int maxAttempts, String password, final GenericObjectPoolConfig poolConfig) {
    super(jedisClusterNode, connectionTimeout, soTimeout, maxAttempts, password, poolConfig);
  }

  public JedisCluster(Set<HostAndPort> jedisClusterNode, int connectionTimeout, int soTimeout,
          int maxAttempts, String password, String clientName, final GenericObjectPoolConfig poolConfig) {
    super(jedisClusterNode, connectionTimeout, soTimeout, maxAttempts, password, clientName, poolConfig);
  }

<<<<<<< HEAD
  public JedisCluster(Set<HostAndPort> jedisClusterNode, int connectionTimeout, int soTimeout,
      int maxAttempts, String password, String clientName, final GenericObjectPoolConfig poolConfig,
      boolean ssl) {
    super(jedisClusterNode, connectionTimeout, soTimeout, maxAttempts, password, clientName, poolConfig, ssl);
  }

  public JedisCluster(Set<HostAndPort> jedisClusterNode, int connectionTimeout, int soTimeout,
      int maxAttempts, String password, String clientName, final GenericObjectPoolConfig poolConfig,
      boolean ssl, SSLSocketFactory sslSocketFactory, SSLParameters sslParameters,
      HostnameVerifier hostnameVerifier, JedisClusterHostAndPortMap hostAndPortMap) {
    super(jedisClusterNode, connectionTimeout, soTimeout, maxAttempts, password, clientName, poolConfig,
        ssl, sslSocketFactory, sslParameters, hostnameVerifier, hostAndPortMap);
=======
  public JedisClusterPipeline pipelined() {
    return new JedisClusterPipeline(connectionHandler);
>>>>>>> 32eb30d5
  }

  @Override
  public String set(final String key, final String value) {
    return new JedisClusterCommand<String>(connectionHandler, maxAttempts) {
      @Override
      public String execute(Jedis connection) {
        return connection.set(key, value);
      }
    }.run(key);
  }

  @Override
  public String set(final String key, final String value, final SetParams params) {
    return new JedisClusterCommand<String>(connectionHandler, maxAttempts) {
      @Override
      public String execute(Jedis connection) {
        return connection.set(key, value, params);
      }
    }.run(key);
  }

  @Override
  public String get(final String key) {
    return new JedisClusterCommand<String>(connectionHandler, maxAttempts) {
      @Override
      public String execute(Jedis connection) {
        return connection.get(key);
      }
    }.run(key);
  }

  @Override
  public Boolean exists(final String key) {
    return new JedisClusterCommand<Boolean>(connectionHandler, maxAttempts) {
      @Override
      public Boolean execute(Jedis connection) {
        return connection.exists(key);
      }
    }.run(key);
  }

  @Override
  public Long exists(final String... keys) {
    return new JedisClusterCommand<Long>(connectionHandler, maxAttempts) {
      @Override
      public Long execute(Jedis connection) {
        return connection.exists(keys);
      }
    }.run(keys.length, keys);
  }

  @Override
  public Long persist(final String key) {
    return new JedisClusterCommand<Long>(connectionHandler, maxAttempts) {
      @Override
      public Long execute(Jedis connection) {
        return connection.persist(key);
      }
    }.run(key);
  }

  @Override
  public String type(final String key) {
    return new JedisClusterCommand<String>(connectionHandler, maxAttempts) {
      @Override
      public String execute(Jedis connection) {
        return connection.type(key);
      }
    }.run(key);
  }

  @Override
  public byte[] dump(final String key) {
    return new JedisClusterCommand<byte[]>(connectionHandler, maxAttempts) {
      @Override
      public byte[] execute(Jedis connection) {
        return connection.dump(key);
      }
    }.run(key);
  }

  @Override
  public String restore(final String key, final int ttl, final byte[] serializedValue) {
    return new JedisClusterCommand<String>(connectionHandler, maxAttempts) {
      @Override
      public String execute(Jedis connection) {
        return connection.restore(key, ttl, serializedValue);
      }
    }.run(key);
  }

  @Override
  public Long expire(final String key, final int seconds) {
    return new JedisClusterCommand<Long>(connectionHandler, maxAttempts) {
      @Override
      public Long execute(Jedis connection) {
        return connection.expire(key, seconds);
      }
    }.run(key);
  }

  @Override
  public Long pexpire(final String key, final long milliseconds) {
    return new JedisClusterCommand<Long>(connectionHandler, maxAttempts) {
      @Override
      public Long execute(Jedis connection) {
        return connection.pexpire(key, milliseconds);
      }
    }.run(key);
  }

  @Override
  public Long expireAt(final String key, final long unixTime) {
    return new JedisClusterCommand<Long>(connectionHandler, maxAttempts) {
      @Override
      public Long execute(Jedis connection) {
        return connection.expireAt(key, unixTime);
      }
    }.run(key);
  }

  @Override
  public Long pexpireAt(final String key, final long millisecondsTimestamp) {
    return new JedisClusterCommand<Long>(connectionHandler, maxAttempts) {
      @Override
      public Long execute(Jedis connection) {
        return connection.pexpireAt(key, millisecondsTimestamp);
      }
    }.run(key);
  }

  @Override
  public Long ttl(final String key) {
    return new JedisClusterCommand<Long>(connectionHandler, maxAttempts) {
      @Override
      public Long execute(Jedis connection) {
        return connection.ttl(key);
      }
    }.run(key);
  }

  @Override
  public Long pttl(final String key) {
    return new JedisClusterCommand<Long>(connectionHandler, maxAttempts) {
      @Override
      public Long execute(Jedis connection) {
        return connection.pttl(key);
      }
    }.run(key);
  }

  @Override
  public Long touch(final String key) {
    return new JedisClusterCommand<Long>(connectionHandler, maxAttempts) {
      @Override
      public Long execute(Jedis connection) {
        return connection.touch(key);
      }
    }.run(key);
  }

  @Override
  public Long touch(final String... keys) {
    return new JedisClusterCommand<Long>(connectionHandler, maxAttempts) {
      @Override
      public Long execute(Jedis connection) {
        return connection.touch(keys);
      }
    }.run(keys.length, keys);
  }

  @Override
  public Boolean setbit(final String key, final long offset, final boolean value) {
    return new JedisClusterCommand<Boolean>(connectionHandler, maxAttempts) {
      @Override
      public Boolean execute(Jedis connection) {
        return connection.setbit(key, offset, value);
      }
    }.run(key);
  }

  @Override
  public Boolean setbit(final String key, final long offset, final String value) {
    return new JedisClusterCommand<Boolean>(connectionHandler, maxAttempts) {
      @Override
      public Boolean execute(Jedis connection) {
        return connection.setbit(key, offset, value);
      }
    }.run(key);
  }

  @Override
  public Boolean getbit(final String key, final long offset) {
    return new JedisClusterCommand<Boolean>(connectionHandler, maxAttempts) {
      @Override
      public Boolean execute(Jedis connection) {
        return connection.getbit(key, offset);
      }
    }.run(key);
  }

  @Override
  public Long setrange(final String key, final long offset, final String value) {
    return new JedisClusterCommand<Long>(connectionHandler, maxAttempts) {
      @Override
      public Long execute(Jedis connection) {
        return connection.setrange(key, offset, value);
      }
    }.run(key);
  }

  @Override
  public String getrange(final String key, final long startOffset, final long endOffset) {
    return new JedisClusterCommand<String>(connectionHandler, maxAttempts) {
      @Override
      public String execute(Jedis connection) {
        return connection.getrange(key, startOffset, endOffset);
      }
    }.run(key);
  }

  @Override
  public String getSet(final String key, final String value) {
    return new JedisClusterCommand<String>(connectionHandler, maxAttempts) {
      @Override
      public String execute(Jedis connection) {
        return connection.getSet(key, value);
      }
    }.run(key);
  }

  @Override
  public Long setnx(final String key, final String value) {
    return new JedisClusterCommand<Long>(connectionHandler, maxAttempts) {
      @Override
      public Long execute(Jedis connection) {
        return connection.setnx(key, value);
      }
    }.run(key);
  }

  @Override
  public String setex(final String key, final int seconds, final String value) {
    return new JedisClusterCommand<String>(connectionHandler, maxAttempts) {
      @Override
      public String execute(Jedis connection) {
        return connection.setex(key, seconds, value);
      }
    }.run(key);
  }

  @Override
  public String psetex(final String key, final long milliseconds, final String value) {
    return new JedisClusterCommand<String>(connectionHandler, maxAttempts) {
      @Override
      public String execute(Jedis connection) {
        return connection.psetex(key, milliseconds, value);
      }
    }.run(key);
  }

  @Override
  public Long decrBy(final String key, final long decrement) {
    return new JedisClusterCommand<Long>(connectionHandler, maxAttempts) {
      @Override
      public Long execute(Jedis connection) {
        return connection.decrBy(key, decrement);
      }
    }.run(key);
  }

  @Override
  public Long decr(final String key) {
    return new JedisClusterCommand<Long>(connectionHandler, maxAttempts) {
      @Override
      public Long execute(Jedis connection) {
        return connection.decr(key);
      }
    }.run(key);
  }

  @Override
  public Long incrBy(final String key, final long increment) {
    return new JedisClusterCommand<Long>(connectionHandler, maxAttempts) {
      @Override
      public Long execute(Jedis connection) {
        return connection.incrBy(key, increment);
      }
    }.run(key);
  }

  @Override
  public Double incrByFloat(final String key, final double increment) {
    return new JedisClusterCommand<Double>(connectionHandler, maxAttempts) {
      @Override
      public Double execute(Jedis connection) {
        return connection.incrByFloat(key, increment);
      }
    }.run(key);
  }

  @Override
  public Long incr(final String key) {
    return new JedisClusterCommand<Long>(connectionHandler, maxAttempts) {
      @Override
      public Long execute(Jedis connection) {
        return connection.incr(key);
      }
    }.run(key);
  }

  @Override
  public Long append(final String key, final String value) {
    return new JedisClusterCommand<Long>(connectionHandler, maxAttempts) {
      @Override
      public Long execute(Jedis connection) {
        return connection.append(key, value);
      }
    }.run(key);
  }

  @Override
  public String substr(final String key, final int start, final int end) {
    return new JedisClusterCommand<String>(connectionHandler, maxAttempts) {
      @Override
      public String execute(Jedis connection) {
        return connection.substr(key, start, end);
      }
    }.run(key);
  }

  @Override
  public Long hset(final String key, final String field, final String value) {
    return new JedisClusterCommand<Long>(connectionHandler, maxAttempts) {
      @Override
      public Long execute(Jedis connection) {
        return connection.hset(key, field, value);
      }
    }.run(key);
  }

  @Override
  public Long hset(final String key, final Map<String, String> hash) {
    return new JedisClusterCommand<Long>(connectionHandler, maxAttempts) {
      @Override
      public Long execute(Jedis connection) {
        return connection.hset(key, hash);
      }
    }.run(key);
  }

  @Override
  public String hget(final String key, final String field) {
    return new JedisClusterCommand<String>(connectionHandler, maxAttempts) {
      @Override
      public String execute(Jedis connection) {
        return connection.hget(key, field);
      }
    }.run(key);
  }

  @Override
  public Long hsetnx(final String key, final String field, final String value) {
    return new JedisClusterCommand<Long>(connectionHandler, maxAttempts) {
      @Override
      public Long execute(Jedis connection) {
        return connection.hsetnx(key, field, value);
      }
    }.run(key);
  }

  @Override
  public String hmset(final String key, final Map<String, String> hash) {
    return new JedisClusterCommand<String>(connectionHandler, maxAttempts) {
      @Override
      public String execute(Jedis connection) {
        return connection.hmset(key, hash);
      }
    }.run(key);
  }

  @Override
  public List<String> hmget(final String key, final String... fields) {
    return new JedisClusterCommand<List<String>>(connectionHandler, maxAttempts) {
      @Override
      public List<String> execute(Jedis connection) {
        return connection.hmget(key, fields);
      }
    }.run(key);
  }

  @Override
  public Long hincrBy(final String key, final String field, final long value) {
    return new JedisClusterCommand<Long>(connectionHandler, maxAttempts) {
      @Override
      public Long execute(Jedis connection) {
        return connection.hincrBy(key, field, value);
      }
    }.run(key);
  }

  @Override
  public Boolean hexists(final String key, final String field) {
    return new JedisClusterCommand<Boolean>(connectionHandler, maxAttempts) {
      @Override
      public Boolean execute(Jedis connection) {
        return connection.hexists(key, field);
      }
    }.run(key);
  }

  @Override
  public Long hdel(final String key, final String... field) {
    return new JedisClusterCommand<Long>(connectionHandler, maxAttempts) {
      @Override
      public Long execute(Jedis connection) {
        return connection.hdel(key, field);
      }
    }.run(key);
  }

  @Override
  public Long hlen(final String key) {
    return new JedisClusterCommand<Long>(connectionHandler, maxAttempts) {
      @Override
      public Long execute(Jedis connection) {
        return connection.hlen(key);
      }
    }.run(key);
  }

  @Override
  public Set<String> hkeys(final String key) {
    return new JedisClusterCommand<Set<String>>(connectionHandler, maxAttempts) {
      @Override
      public Set<String> execute(Jedis connection) {
        return connection.hkeys(key);
      }
    }.run(key);
  }

  @Override
  public List<String> hvals(final String key) {
    return new JedisClusterCommand<List<String>>(connectionHandler, maxAttempts) {
      @Override
      public List<String> execute(Jedis connection) {
        return connection.hvals(key);
      }
    }.run(key);
  }

  @Override
  public Map<String, String> hgetAll(final String key) {
    return new JedisClusterCommand<Map<String, String>>(connectionHandler, maxAttempts) {
      @Override
      public Map<String, String> execute(Jedis connection) {
        return connection.hgetAll(key);
      }
    }.run(key);
  }

  @Override
  public Long rpush(final String key, final String... string) {
    return new JedisClusterCommand<Long>(connectionHandler, maxAttempts) {
      @Override
      public Long execute(Jedis connection) {
        return connection.rpush(key, string);
      }
    }.run(key);
  }

  @Override
  public Long lpush(final String key, final String... string) {
    return new JedisClusterCommand<Long>(connectionHandler, maxAttempts) {
      @Override
      public Long execute(Jedis connection) {
        return connection.lpush(key, string);
      }
    }.run(key);
  }

  @Override
  public Long llen(final String key) {
    return new JedisClusterCommand<Long>(connectionHandler, maxAttempts) {
      @Override
      public Long execute(Jedis connection) {
        return connection.llen(key);
      }
    }.run(key);
  }

  @Override
  public List<String> lrange(final String key, final long start, final long stop) {
    return new JedisClusterCommand<List<String>>(connectionHandler, maxAttempts) {
      @Override
      public List<String> execute(Jedis connection) {
        return connection.lrange(key, start, stop);
      }
    }.run(key);
  }

  @Override
  public String ltrim(final String key, final long start, final long stop) {
    return new JedisClusterCommand<String>(connectionHandler, maxAttempts) {
      @Override
      public String execute(Jedis connection) {
        return connection.ltrim(key, start, stop);
      }
    }.run(key);
  }

  @Override
  public String lindex(final String key, final long index) {
    return new JedisClusterCommand<String>(connectionHandler, maxAttempts) {
      @Override
      public String execute(Jedis connection) {
        return connection.lindex(key, index);
      }
    }.run(key);
  }

  @Override
  public String lset(final String key, final long index, final String value) {
    return new JedisClusterCommand<String>(connectionHandler, maxAttempts) {
      @Override
      public String execute(Jedis connection) {
        return connection.lset(key, index, value);
      }
    }.run(key);
  }

  @Override
  public Long lrem(final String key, final long count, final String value) {
    return new JedisClusterCommand<Long>(connectionHandler, maxAttempts) {
      @Override
      public Long execute(Jedis connection) {
        return connection.lrem(key, count, value);
      }
    }.run(key);
  }

  @Override
  public String lpop(final String key) {
    return new JedisClusterCommand<String>(connectionHandler, maxAttempts) {
      @Override
      public String execute(Jedis connection) {
        return connection.lpop(key);
      }
    }.run(key);
  }

  @Override
  public String rpop(final String key) {
    return new JedisClusterCommand<String>(connectionHandler, maxAttempts) {
      @Override
      public String execute(Jedis connection) {
        return connection.rpop(key);
      }
    }.run(key);
  }

  @Override
  public Long sadd(final String key, final String... member) {
    return new JedisClusterCommand<Long>(connectionHandler, maxAttempts) {
      @Override
      public Long execute(Jedis connection) {
        return connection.sadd(key, member);
      }
    }.run(key);
  }

  @Override
  public Set<String> smembers(final String key) {
    return new JedisClusterCommand<Set<String>>(connectionHandler, maxAttempts) {
      @Override
      public Set<String> execute(Jedis connection) {
        return connection.smembers(key);
      }
    }.run(key);
  }

  @Override
  public Long srem(final String key, final String... member) {
    return new JedisClusterCommand<Long>(connectionHandler, maxAttempts) {
      @Override
      public Long execute(Jedis connection) {
        return connection.srem(key, member);
      }
    }.run(key);
  }

  @Override
  public String spop(final String key) {
    return new JedisClusterCommand<String>(connectionHandler, maxAttempts) {
      @Override
      public String execute(Jedis connection) {
        return connection.spop(key);
      }
    }.run(key);
  }

  @Override
  public Set<String> spop(final String key, final long count) {
    return new JedisClusterCommand<Set<String>>(connectionHandler, maxAttempts) {
      @Override
      public Set<String> execute(Jedis connection) {
        return connection.spop(key, count);
      }
    }.run(key);
  }

  @Override
  public Long scard(final String key) {
    return new JedisClusterCommand<Long>(connectionHandler, maxAttempts) {
      @Override
      public Long execute(Jedis connection) {
        return connection.scard(key);
      }
    }.run(key);
  }

  @Override
  public Boolean sismember(final String key, final String member) {
    return new JedisClusterCommand<Boolean>(connectionHandler, maxAttempts) {
      @Override
      public Boolean execute(Jedis connection) {
        return connection.sismember(key, member);
      }
    }.run(key);
  }

  @Override
  public String srandmember(final String key) {
    return new JedisClusterCommand<String>(connectionHandler, maxAttempts) {
      @Override
      public String execute(Jedis connection) {
        return connection.srandmember(key);
      }
    }.run(key);
  }

  @Override
  public List<String> srandmember(final String key, final int count) {
    return new JedisClusterCommand<List<String>>(connectionHandler, maxAttempts) {
      @Override
      public List<String> execute(Jedis connection) {
        return connection.srandmember(key, count);
      }
    }.run(key);
  }

  @Override
  public Long strlen(final String key) {
    return new JedisClusterCommand<Long>(connectionHandler, maxAttempts) {
      @Override
      public Long execute(Jedis connection) {
        return connection.strlen(key);
      }
    }.run(key);
  }

  @Override
  public Long zadd(final String key, final double score, final String member) {
    return new JedisClusterCommand<Long>(connectionHandler, maxAttempts) {
      @Override
      public Long execute(Jedis connection) {
        return connection.zadd(key, score, member);
      }
    }.run(key);
  }

  @Override
  public Long zadd(final String key, final double score, final String member,
      final ZAddParams params) {
    return new JedisClusterCommand<Long>(connectionHandler, maxAttempts) {
      @Override
      public Long execute(Jedis connection) {
        return connection.zadd(key, score, member, params);
      }
    }.run(key);
  }

  @Override
  public Long zadd(final String key, final Map<String, Double> scoreMembers) {
    return new JedisClusterCommand<Long>(connectionHandler, maxAttempts) {
      @Override
      public Long execute(Jedis connection) {
        return connection.zadd(key, scoreMembers);
      }
    }.run(key);
  }

  @Override
  public Long zadd(final String key, final Map<String, Double> scoreMembers, final ZAddParams params) {
    return new JedisClusterCommand<Long>(connectionHandler, maxAttempts) {
      @Override
      public Long execute(Jedis connection) {
        return connection.zadd(key, scoreMembers, params);
      }
    }.run(key);
  }

  @Override
  public Set<String> zrange(final String key, final long start, final long stop) {
    return new JedisClusterCommand<Set<String>>(connectionHandler, maxAttempts) {
      @Override
      public Set<String> execute(Jedis connection) {
        return connection.zrange(key, start, stop);
      }
    }.run(key);
  }

  @Override
  public Long zrem(final String key, final String... members) {
    return new JedisClusterCommand<Long>(connectionHandler, maxAttempts) {
      @Override
      public Long execute(Jedis connection) {
        return connection.zrem(key, members);
      }
    }.run(key);
  }

  @Override
  public Double zincrby(final String key, final double increment, final String member) {
    return new JedisClusterCommand<Double>(connectionHandler, maxAttempts) {
      @Override
      public Double execute(Jedis connection) {
        return connection.zincrby(key, increment, member);
      }
    }.run(key);
  }

  @Override
  public Double zincrby(final String key, final double increment, final String member,
      final ZIncrByParams params) {
    return new JedisClusterCommand<Double>(connectionHandler, maxAttempts) {
      @Override
      public Double execute(Jedis connection) {
        return connection.zincrby(key, increment, member, params);
      }
    }.run(key);
  }

  @Override
  public Long zrank(final String key, final String member) {
    return new JedisClusterCommand<Long>(connectionHandler, maxAttempts) {
      @Override
      public Long execute(Jedis connection) {
        return connection.zrank(key, member);
      }
    }.run(key);
  }

  @Override
  public Long zrevrank(final String key, final String member) {
    return new JedisClusterCommand<Long>(connectionHandler, maxAttempts) {
      @Override
      public Long execute(Jedis connection) {
        return connection.zrevrank(key, member);
      }
    }.run(key);
  }

  @Override
  public Set<String> zrevrange(final String key, final long start, final long stop) {
    return new JedisClusterCommand<Set<String>>(connectionHandler, maxAttempts) {
      @Override
      public Set<String> execute(Jedis connection) {
        return connection.zrevrange(key, start, stop);
      }
    }.run(key);
  }

  @Override
  public Set<Tuple> zrangeWithScores(final String key, final long start, final long stop) {
    return new JedisClusterCommand<Set<Tuple>>(connectionHandler, maxAttempts) {
      @Override
      public Set<Tuple> execute(Jedis connection) {
        return connection.zrangeWithScores(key, start, stop);
      }
    }.run(key);
  }

  @Override
  public Set<Tuple> zrevrangeWithScores(final String key, final long start, final long stop) {
    return new JedisClusterCommand<Set<Tuple>>(connectionHandler, maxAttempts) {
      @Override
      public Set<Tuple> execute(Jedis connection) {
        return connection.zrevrangeWithScores(key, start, stop);
      }
    }.run(key);
  }

  @Override
  public Long zcard(final String key) {
    return new JedisClusterCommand<Long>(connectionHandler, maxAttempts) {
      @Override
      public Long execute(Jedis connection) {
        return connection.zcard(key);
      }
    }.run(key);
  }

  @Override
  public Double zscore(final String key, final String member) {
    return new JedisClusterCommand<Double>(connectionHandler, maxAttempts) {
      @Override
      public Double execute(Jedis connection) {
        return connection.zscore(key, member);
      }
    }.run(key);
  }

  @Override
  public List<String> sort(final String key) {
    return new JedisClusterCommand<List<String>>(connectionHandler, maxAttempts) {
      @Override
      public List<String> execute(Jedis connection) {
        return connection.sort(key);
      }
    }.run(key);
  }

  @Override
  public List<String> sort(final String key, final SortingParams sortingParameters) {
    return new JedisClusterCommand<List<String>>(connectionHandler, maxAttempts) {
      @Override
      public List<String> execute(Jedis connection) {
        return connection.sort(key, sortingParameters);
      }
    }.run(key);
  }

  @Override
  public Long zcount(final String key, final double min, final double max) {
    return new JedisClusterCommand<Long>(connectionHandler, maxAttempts) {
      @Override
      public Long execute(Jedis connection) {
        return connection.zcount(key, min, max);
      }
    }.run(key);
  }

  @Override
  public Long zcount(final String key, final String min, final String max) {
    return new JedisClusterCommand<Long>(connectionHandler, maxAttempts) {
      @Override
      public Long execute(Jedis connection) {
        return connection.zcount(key, min, max);
      }
    }.run(key);
  }

  @Override
  public Set<String> zrangeByScore(final String key, final double min, final double max) {
    return new JedisClusterCommand<Set<String>>(connectionHandler, maxAttempts) {
      @Override
      public Set<String> execute(Jedis connection) {
        return connection.zrangeByScore(key, min, max);
      }
    }.run(key);
  }

  @Override
  public Set<String> zrangeByScore(final String key, final String min, final String max) {
    return new JedisClusterCommand<Set<String>>(connectionHandler, maxAttempts) {
      @Override
      public Set<String> execute(Jedis connection) {
        return connection.zrangeByScore(key, min, max);
      }
    }.run(key);
  }

  @Override
  public Set<String> zrevrangeByScore(final String key, final double max, final double min) {
    return new JedisClusterCommand<Set<String>>(connectionHandler, maxAttempts) {
      @Override
      public Set<String> execute(Jedis connection) {
        return connection.zrevrangeByScore(key, max, min);
      }
    }.run(key);
  }

  @Override
  public Set<String> zrangeByScore(final String key, final double min, final double max,
      final int offset, final int count) {
    return new JedisClusterCommand<Set<String>>(connectionHandler, maxAttempts) {
      @Override
      public Set<String> execute(Jedis connection) {
        return connection.zrangeByScore(key, min, max, offset, count);
      }
    }.run(key);
  }

  @Override
  public Set<String> zrevrangeByScore(final String key, final String max, final String min) {
    return new JedisClusterCommand<Set<String>>(connectionHandler, maxAttempts) {
      @Override
      public Set<String> execute(Jedis connection) {
        return connection.zrevrangeByScore(key, max, min);
      }
    }.run(key);
  }

  @Override
  public Set<String> zrangeByScore(final String key, final String min, final String max,
      final int offset, final int count) {
    return new JedisClusterCommand<Set<String>>(connectionHandler, maxAttempts) {
      @Override
      public Set<String> execute(Jedis connection) {
        return connection.zrangeByScore(key, min, max, offset, count);
      }
    }.run(key);
  }

  @Override
  public Set<String> zrevrangeByScore(final String key, final double max, final double min,
      final int offset, final int count) {
    return new JedisClusterCommand<Set<String>>(connectionHandler, maxAttempts) {
      @Override
      public Set<String> execute(Jedis connection) {
        return connection.zrevrangeByScore(key, max, min, offset, count);
      }
    }.run(key);
  }

  @Override
  public Set<Tuple> zrangeByScoreWithScores(final String key, final double min, final double max) {
    return new JedisClusterCommand<Set<Tuple>>(connectionHandler, maxAttempts) {
      @Override
      public Set<Tuple> execute(Jedis connection) {
        return connection.zrangeByScoreWithScores(key, min, max);
      }
    }.run(key);
  }

  @Override
  public Set<Tuple> zrevrangeByScoreWithScores(final String key, final double max, final double min) {
    return new JedisClusterCommand<Set<Tuple>>(connectionHandler, maxAttempts) {
      @Override
      public Set<Tuple> execute(Jedis connection) {
        return connection.zrevrangeByScoreWithScores(key, max, min);
      }
    }.run(key);
  }

  @Override
  public Set<Tuple> zrangeByScoreWithScores(final String key, final double min, final double max,
      final int offset, final int count) {
    return new JedisClusterCommand<Set<Tuple>>(connectionHandler, maxAttempts) {
      @Override
      public Set<Tuple> execute(Jedis connection) {
        return connection.zrangeByScoreWithScores(key, min, max, offset, count);
      }
    }.run(key);
  }

  @Override
  public Set<String> zrevrangeByScore(final String key, final String max, final String min,
      final int offset, final int count) {
    return new JedisClusterCommand<Set<String>>(connectionHandler, maxAttempts) {
      @Override
      public Set<String> execute(Jedis connection) {
        return connection.zrevrangeByScore(key, max, min, offset, count);
      }
    }.run(key);
  }

  @Override
  public Set<Tuple> zrangeByScoreWithScores(final String key, final String min, final String max) {
    return new JedisClusterCommand<Set<Tuple>>(connectionHandler, maxAttempts) {
      @Override
      public Set<Tuple> execute(Jedis connection) {
        return connection.zrangeByScoreWithScores(key, min, max);
      }
    }.run(key);
  }

  @Override
  public Set<Tuple> zrevrangeByScoreWithScores(final String key, final String max, final String min) {
    return new JedisClusterCommand<Set<Tuple>>(connectionHandler, maxAttempts) {
      @Override
      public Set<Tuple> execute(Jedis connection) {
        return connection.zrevrangeByScoreWithScores(key, max, min);
      }
    }.run(key);
  }

  @Override
  public Set<Tuple> zrangeByScoreWithScores(final String key, final String min, final String max,
      final int offset, final int count) {
    return new JedisClusterCommand<Set<Tuple>>(connectionHandler, maxAttempts) {
      @Override
      public Set<Tuple> execute(Jedis connection) {
        return connection.zrangeByScoreWithScores(key, min, max, offset, count);
      }
    }.run(key);
  }

  @Override
  public Set<Tuple> zrevrangeByScoreWithScores(final String key, final double max,
      final double min, final int offset, final int count) {
    return new JedisClusterCommand<Set<Tuple>>(connectionHandler, maxAttempts) {
      @Override
      public Set<Tuple> execute(Jedis connection) {
        return connection.zrevrangeByScoreWithScores(key, max, min, offset, count);
      }
    }.run(key);
  }

  @Override
  public Set<Tuple> zrevrangeByScoreWithScores(final String key, final String max,
      final String min, final int offset, final int count) {
    return new JedisClusterCommand<Set<Tuple>>(connectionHandler, maxAttempts) {
      @Override
      public Set<Tuple> execute(Jedis connection) {
        return connection.zrevrangeByScoreWithScores(key, max, min, offset, count);
      }
    }.run(key);
  }

  @Override
  public Long zremrangeByRank(final String key, final long start, final long stop) {
    return new JedisClusterCommand<Long>(connectionHandler, maxAttempts) {
      @Override
      public Long execute(Jedis connection) {
        return connection.zremrangeByRank(key, start, stop);
      }
    }.run(key);
  }

  @Override
  public Long zremrangeByScore(final String key, final double min, final double max) {
    return new JedisClusterCommand<Long>(connectionHandler, maxAttempts) {
      @Override
      public Long execute(Jedis connection) {
        return connection.zremrangeByScore(key, min, max);
      }
    }.run(key);
  }

  @Override
  public Long zremrangeByScore(final String key, final String min, final String max) {
    return new JedisClusterCommand<Long>(connectionHandler, maxAttempts) {
      @Override
      public Long execute(Jedis connection) {
        return connection.zremrangeByScore(key, min, max);
      }
    }.run(key);
  }

  @Override
  public Long zlexcount(final String key, final String min, final String max) {
    return new JedisClusterCommand<Long>(connectionHandler, maxAttempts) {
      @Override
      public Long execute(Jedis connection) {
        return connection.zlexcount(key, min, max);
      }
    }.run(key);
  }

  @Override
  public Set<String> zrangeByLex(final String key, final String min, final String max) {
    return new JedisClusterCommand<Set<String>>(connectionHandler, maxAttempts) {
      @Override
      public Set<String> execute(Jedis connection) {
        return connection.zrangeByLex(key, min, max);
      }
    }.run(key);
  }

  @Override
  public Set<String> zrangeByLex(final String key, final String min, final String max,
      final int offset, final int count) {
    return new JedisClusterCommand<Set<String>>(connectionHandler, maxAttempts) {
      @Override
      public Set<String> execute(Jedis connection) {
        return connection.zrangeByLex(key, min, max, offset, count);
      }
    }.run(key);
  }

  @Override
  public Set<String> zrevrangeByLex(final String key, final String max, final String min) {
    return new JedisClusterCommand<Set<String>>(connectionHandler, maxAttempts) {
      @Override
      public Set<String> execute(Jedis connection) {
        return connection.zrevrangeByLex(key, max, min);
      }
    }.run(key);
  }

  @Override
  public Set<String> zrevrangeByLex(final String key, final String max, final String min,
      final int offset, final int count) {
    return new JedisClusterCommand<Set<String>>(connectionHandler, maxAttempts) {
      @Override
      public Set<String> execute(Jedis connection) {
        return connection.zrevrangeByLex(key, max, min, offset, count);
      }
    }.run(key);
  }

  @Override
  public Long zremrangeByLex(final String key, final String min, final String max) {
    return new JedisClusterCommand<Long>(connectionHandler, maxAttempts) {
      @Override
      public Long execute(Jedis connection) {
        return connection.zremrangeByLex(key, min, max);
      }
    }.run(key);
  }

  @Override
  public Long linsert(final String key, final ListPosition where, final String pivot,
      final String value) {
    return new JedisClusterCommand<Long>(connectionHandler, maxAttempts) {
      @Override
      public Long execute(Jedis connection) {
        return connection.linsert(key, where, pivot, value);
      }
    }.run(key);
  }

  @Override
  public Long lpushx(final String key, final String... string) {
    return new JedisClusterCommand<Long>(connectionHandler, maxAttempts) {
      @Override
      public Long execute(Jedis connection) {
        return connection.lpushx(key, string);
      }
    }.run(key);
  }

  @Override
  public Long rpushx(final String key, final String... string) {
    return new JedisClusterCommand<Long>(connectionHandler, maxAttempts) {
      @Override
      public Long execute(Jedis connection) {
        return connection.rpushx(key, string);
      }
    }.run(key);
  }

  @Override
  public Long del(final String key) {
    return new JedisClusterCommand<Long>(connectionHandler, maxAttempts) {
      @Override
      public Long execute(Jedis connection) {
        return connection.del(key);
      }
    }.run(key);
  }

  @Override
  public Long unlink(final String key) {
    return new JedisClusterCommand<Long>(connectionHandler, maxAttempts) {
      @Override
      public Long execute(Jedis connection) {
        return connection.unlink(key);
      }
    }.run(key);
  }

  @Override
  public Long unlink(final String... keys) {
    return new JedisClusterCommand<Long>(connectionHandler, maxAttempts) {
      @Override
      public Long execute(Jedis connection) {
        return connection.unlink(keys);
      }
    }.run(keys.length, keys);
  }

  @Override
  public String echo(final String string) {
    // note that it'll be run from arbitrary node
    return new JedisClusterCommand<String>(connectionHandler, maxAttempts) {
      @Override
      public String execute(Jedis connection) {
        return connection.echo(string);
      }
    }.run(string);
  }

  @Override
  public Long bitcount(final String key) {
    return new JedisClusterCommand<Long>(connectionHandler, maxAttempts) {
      @Override
      public Long execute(Jedis connection) {
        return connection.bitcount(key);
      }
    }.run(key);
  }

  @Override
  public Long bitcount(final String key, final long start, final long end) {
    return new JedisClusterCommand<Long>(connectionHandler, maxAttempts) {
      @Override
      public Long execute(Jedis connection) {
        return connection.bitcount(key, start, end);
      }
    }.run(key);
  }

  @Override
  public Set<String> keys(final String pattern) {
    if (pattern == null || pattern.isEmpty()) {
      throw new IllegalArgumentException(this.getClass().getSimpleName()
          + " only supports KEYS commands with non-empty patterns");
    }
    if (!JedisClusterHashTagUtil.isClusterCompliantMatchPattern(pattern)) {
      throw new IllegalArgumentException(this.getClass().getSimpleName()
          + " only supports KEYS commands with patterns containing hash-tags ( curly-brackets enclosed strings )");
    }
    return new JedisClusterCommand<Set<String>>(connectionHandler, maxAttempts) {
      @Override
      public Set<String> execute(Jedis connection) {
        return connection.keys(pattern);
      }
    }.run(pattern);
  }

  @Override
  public ScanResult<String> scan(final String cursor, final ScanParams params) {

    String matchPattern = null;

    if (params == null || (matchPattern = params.match()) == null || matchPattern.isEmpty()) {
      throw new IllegalArgumentException(JedisCluster.class.getSimpleName()
          + " only supports SCAN commands with non-empty MATCH patterns");
    }

    if (!JedisClusterHashTagUtil.isClusterCompliantMatchPattern(matchPattern)) {
      throw new IllegalArgumentException(JedisCluster.class.getSimpleName()
          + " only supports SCAN commands with MATCH patterns containing hash-tags ( curly-brackets enclosed strings )");
    }

    return new JedisClusterCommand< ScanResult<String>>(connectionHandler, maxAttempts) {
      @Override
      public ScanResult<String> execute(Jedis connection) {
        return connection.scan(cursor, params);
      }
    }.run(matchPattern);
  }
  
  @Override
  public ScanResult<Entry<String, String>> hscan(final String key, final String cursor) {
    return new JedisClusterCommand<ScanResult<Entry<String, String>>>(connectionHandler,
                                                                      maxAttempts) {
      @Override
      public ScanResult<Entry<String, String>> execute(Jedis connection) {
        return connection.hscan(key, cursor);
      }
    }.run(key);
  }

  @Override
  public ScanResult<String> sscan(final String key, final String cursor) {
    return new JedisClusterCommand<ScanResult<String>>(connectionHandler, maxAttempts) {
      @Override
      public ScanResult<String> execute(Jedis connection) {
        return connection.sscan(key, cursor);
      }
    }.run(key);
  }

  @Override
  public ScanResult<Tuple> zscan(final String key, final String cursor) {
    return new JedisClusterCommand<ScanResult<Tuple>>(connectionHandler, maxAttempts) {
      @Override
      public ScanResult<Tuple> execute(Jedis connection) {
        return connection.zscan(key, cursor);
      }
    }.run(key);
  }

  @Override
  public Long pfadd(final String key, final String... elements) {
    return new JedisClusterCommand<Long>(connectionHandler, maxAttempts) {
      @Override
      public Long execute(Jedis connection) {
        return connection.pfadd(key, elements);
      }
    }.run(key);
  }

  @Override
  public long pfcount(final String key) {
    return new JedisClusterCommand<Long>(connectionHandler, maxAttempts) {
      @Override
      public Long execute(Jedis connection) {
        return connection.pfcount(key);
      }
    }.run(key);
  }

  @Override
  public List<String> blpop(final int timeout, final String key) {
    return new JedisClusterCommand<List<String>>(connectionHandler, maxAttempts) {
      @Override
      public List<String> execute(Jedis connection) {
        return connection.blpop(timeout, key);
      }
    }.run(key);
  }

  @Override
  public List<String> brpop(final int timeout, final String key) {
    return new JedisClusterCommand<List<String>>(connectionHandler, maxAttempts) {
      @Override
      public List<String> execute(Jedis connection) {
        return connection.brpop(timeout, key);
      }
    }.run(key);
  }

  @Override
  public Long del(final String... keys) {
    return new JedisClusterCommand<Long>(connectionHandler, maxAttempts) {
      @Override
      public Long execute(Jedis connection) {
        return connection.del(keys);
      }
    }.run(keys.length, keys);
  }

  @Override
  public List<String> blpop(final int timeout, final String... keys) {
    return new JedisClusterCommand<List<String>>(connectionHandler, maxAttempts) {
      @Override
      public List<String> execute(Jedis connection) {
        return connection.blpop(timeout, keys);
      }
    }.run(keys.length, keys);

  }

  @Override
  public List<String> brpop(final int timeout, final String... keys) {
    return new JedisClusterCommand<List<String>>(connectionHandler, maxAttempts) {
      @Override
      public List<String> execute(Jedis connection) {
        return connection.brpop(timeout, keys);
      }
    }.run(keys.length, keys);
  }

  @Override
  public List<String> mget(final String... keys) {
    return new JedisClusterCommand<List<String>>(connectionHandler, maxAttempts) {
      @Override
      public List<String> execute(Jedis connection) {
        return connection.mget(keys);
      }
    }.run(keys.length, keys);
  }

  @Override
  public String mset(final String... keysvalues) {
    String[] keys = new String[keysvalues.length / 2];

    for (int keyIdx = 0; keyIdx < keys.length; keyIdx++) {
      keys[keyIdx] = keysvalues[keyIdx * 2];
    }

    return new JedisClusterCommand<String>(connectionHandler, maxAttempts) {
      @Override
      public String execute(Jedis connection) {
        return connection.mset(keysvalues);
      }
    }.run(keys.length, keys);
  }

  @Override
  public Long msetnx(final String... keysvalues) {
    String[] keys = new String[keysvalues.length / 2];

    for (int keyIdx = 0; keyIdx < keys.length; keyIdx++) {
      keys[keyIdx] = keysvalues[keyIdx * 2];
    }

    return new JedisClusterCommand<Long>(connectionHandler, maxAttempts) {
      @Override
      public Long execute(Jedis connection) {
        return connection.msetnx(keysvalues);
      }
    }.run(keys.length, keys);
  }

  @Override
  public String rename(final String oldkey, final String newkey) {
    return new JedisClusterCommand<String>(connectionHandler, maxAttempts) {
      @Override
      public String execute(Jedis connection) {
        return connection.rename(oldkey, newkey);
      }
    }.run(2, oldkey, newkey);
  }

  @Override
  public Long renamenx(final String oldkey, final String newkey) {
    return new JedisClusterCommand<Long>(connectionHandler, maxAttempts) {
      @Override
      public Long execute(Jedis connection) {
        return connection.renamenx(oldkey, newkey);
      }
    }.run(2, oldkey, newkey);
  }

  @Override
  public String rpoplpush(final String srckey, final String dstkey) {
    return new JedisClusterCommand<String>(connectionHandler, maxAttempts) {
      @Override
      public String execute(Jedis connection) {
        return connection.rpoplpush(srckey, dstkey);
      }
    }.run(2, srckey, dstkey);
  }

  @Override
  public Set<String> sdiff(final String... keys) {
    return new JedisClusterCommand<Set<String>>(connectionHandler, maxAttempts) {
      @Override
      public Set<String> execute(Jedis connection) {
        return connection.sdiff(keys);
      }
    }.run(keys.length, keys);
  }

  @Override
  public Long sdiffstore(final String dstkey, final String... keys) {
    String[] mergedKeys = KeyMergeUtil.merge(dstkey, keys);

    return new JedisClusterCommand<Long>(connectionHandler, maxAttempts) {
      @Override
      public Long execute(Jedis connection) {
        return connection.sdiffstore(dstkey, keys);
      }
    }.run(mergedKeys.length, mergedKeys);
  }

  @Override
  public Set<String> sinter(final String... keys) {
    return new JedisClusterCommand<Set<String>>(connectionHandler, maxAttempts) {
      @Override
      public Set<String> execute(Jedis connection) {
        return connection.sinter(keys);
      }
    }.run(keys.length, keys);
  }

  @Override
  public Long sinterstore(final String dstkey, final String... keys) {
    String[] mergedKeys = KeyMergeUtil.merge(dstkey, keys);

    return new JedisClusterCommand<Long>(connectionHandler, maxAttempts) {
      @Override
      public Long execute(Jedis connection) {
        return connection.sinterstore(dstkey, keys);
      }
    }.run(mergedKeys.length, mergedKeys);
  }

  @Override
  public Long smove(final String srckey, final String dstkey, final String member) {
    return new JedisClusterCommand<Long>(connectionHandler, maxAttempts) {
      @Override
      public Long execute(Jedis connection) {
        return connection.smove(srckey, dstkey, member);
      }
    }.run(2, srckey, dstkey);
  }

  @Override
  public Long sort(final String key, final SortingParams sortingParameters, final String dstkey) {
    return new JedisClusterCommand<Long>(connectionHandler, maxAttempts) {
      @Override
      public Long execute(Jedis connection) {
        return connection.sort(key, sortingParameters, dstkey);
      }
    }.run(2, key, dstkey);
  }

  @Override
  public Long sort(final String key, final String dstkey) {
    return new JedisClusterCommand<Long>(connectionHandler, maxAttempts) {
      @Override
      public Long execute(Jedis connection) {
        return connection.sort(key, dstkey);
      }
    }.run(2, key, dstkey);
  }

  @Override
  public Set<String> sunion(final String... keys) {
    return new JedisClusterCommand<Set<String>>(connectionHandler, maxAttempts) {
      @Override
      public Set<String> execute(Jedis connection) {
        return connection.sunion(keys);
      }
    }.run(keys.length, keys);
  }

  @Override
  public Long sunionstore(final String dstkey, final String... keys) {
    String[] wholeKeys = KeyMergeUtil.merge(dstkey, keys);

    return new JedisClusterCommand<Long>(connectionHandler, maxAttempts) {
      @Override
      public Long execute(Jedis connection) {
        return connection.sunionstore(dstkey, keys);
      }
    }.run(wholeKeys.length, wholeKeys);
  }

  @Override
  public Long zinterstore(final String dstkey, final String... sets) {
    String[] wholeKeys = KeyMergeUtil.merge(dstkey, sets);

    return new JedisClusterCommand<Long>(connectionHandler, maxAttempts) {
      @Override
      public Long execute(Jedis connection) {
        return connection.zinterstore(dstkey, sets);
      }
    }.run(wholeKeys.length, wholeKeys);
  }

  @Override
  public Long zinterstore(final String dstkey, final ZParams params, final String... sets) {
    String[] mergedKeys = KeyMergeUtil.merge(dstkey, sets);

    return new JedisClusterCommand<Long>(connectionHandler, maxAttempts) {
      @Override
      public Long execute(Jedis connection) {
        return connection.zinterstore(dstkey, params, sets);
      }
    }.run(mergedKeys.length, mergedKeys);
  }

  @Override
  public Long zunionstore(final String dstkey, final String... sets) {
    String[] mergedKeys = KeyMergeUtil.merge(dstkey, sets);

    return new JedisClusterCommand<Long>(connectionHandler, maxAttempts) {
      @Override
      public Long execute(Jedis connection) {
        return connection.zunionstore(dstkey, sets);
      }
    }.run(mergedKeys.length, mergedKeys);
  }

  @Override
  public Long zunionstore(final String dstkey, final ZParams params, final String... sets) {
    String[] mergedKeys = KeyMergeUtil.merge(dstkey, sets);

    return new JedisClusterCommand<Long>(connectionHandler, maxAttempts) {
      @Override
      public Long execute(Jedis connection) {
        return connection.zunionstore(dstkey, params, sets);
      }
    }.run(mergedKeys.length, mergedKeys);
  }

  @Override
  public String brpoplpush(final String source, final String destination, final int timeout) {
    return new JedisClusterCommand<String>(connectionHandler, maxAttempts) {
      @Override
      public String execute(Jedis connection) {
        return connection.brpoplpush(source, destination, timeout);
      }
    }.run(2, source, destination);
  }

  @Override
  public Long publish(final String channel, final String message) {
    return new JedisClusterCommand<Long>(connectionHandler, maxAttempts) {
      @Override
      public Long execute(Jedis connection) {
        return connection.publish(channel, message);
      }
    }.runWithAnyNode();
  }

  @Override
  public void subscribe(final JedisPubSub jedisPubSub, final String... channels) {
    new JedisClusterCommand<Integer>(connectionHandler, maxAttempts) {
      @Override
      public Integer execute(Jedis connection) {
        connection.subscribe(jedisPubSub, channels);
        return 0;
      }
    }.runWithAnyNode();
  }

  @Override
  public void psubscribe(final JedisPubSub jedisPubSub, final String... patterns) {
    new JedisClusterCommand<Integer>(connectionHandler, maxAttempts) {
      @Override
      public Integer execute(Jedis connection) {
        connection.psubscribe(jedisPubSub, patterns);
        return 0;
      }
    }.runWithAnyNode();
  }

  @Override
  public Long bitop(final BitOP op, final String destKey, final String... srcKeys) {
    String[] mergedKeys = KeyMergeUtil.merge(destKey, srcKeys);

    return new JedisClusterCommand<Long>(connectionHandler, maxAttempts) {
      @Override
      public Long execute(Jedis connection) {
        return connection.bitop(op, destKey, srcKeys);
      }
    }.run(mergedKeys.length, mergedKeys);
  }

  @Override
  public String pfmerge(final String destkey, final String... sourcekeys) {
    String[] mergedKeys = KeyMergeUtil.merge(destkey, sourcekeys);

    return new JedisClusterCommand<String>(connectionHandler, maxAttempts) {
      @Override
      public String execute(Jedis connection) {
        return connection.pfmerge(destkey, sourcekeys);
      }
    }.run(mergedKeys.length, mergedKeys);
  }

  @Override
  public long pfcount(final String... keys) {
    return new JedisClusterCommand<Long>(connectionHandler, maxAttempts) {
      @Override
      public Long execute(Jedis connection) {
        return connection.pfcount(keys);
      }
    }.run(keys.length, keys);
  }

  @Override
  public Object eval(final String script, final int keyCount, final String... params) {
    return new JedisClusterCommand<Object>(connectionHandler, maxAttempts) {
      @Override
      public Object execute(Jedis connection) {
        return connection.eval(script, keyCount, params);
      }
    }.run(keyCount, params);
  }

  @Override
  public Object eval(final String script, final String sampleKey) {
    return new JedisClusterCommand<Object>(connectionHandler, maxAttempts) {
      @Override
      public Object execute(Jedis connection) {
        return connection.eval(script);
      }
    }.run(sampleKey);
  }

  @Override
  public Object eval(final String script, final List<String> keys, final List<String> args) {
    return new JedisClusterCommand<Object>(connectionHandler, maxAttempts) {
      @Override
      public Object execute(Jedis connection) {
        return connection.eval(script, keys, args);
      }
    }.run(keys.size(), keys.toArray(new String[keys.size()]));
  }

  @Override
  public Object evalsha(final String sha1, final int keyCount, final String... params) {
    return new JedisClusterCommand<Object>(connectionHandler, maxAttempts) {
      @Override
      public Object execute(Jedis connection) {
        return connection.evalsha(sha1, keyCount, params);
      }
    }.run(keyCount, params);
  }

  @Override
  public Object evalsha(final String sha1, final List<String> keys, final List<String> args) {
    return new JedisClusterCommand<Object>(connectionHandler, maxAttempts) {
      @Override
      public Object execute(Jedis connection) {
        return connection.evalsha(sha1, keys, args);
      }
    }.run(keys.size(), keys.toArray(new String[keys.size()]));
  }

  @Override
  public Object evalsha(final String sha1, final String sampleKey) {
    return new JedisClusterCommand<Object>(connectionHandler, maxAttempts) {
      @Override
      public Object execute(Jedis connection) {
        return connection.evalsha(sha1);
      }
    }.run(sampleKey);
  }

  @Override
  public Boolean scriptExists(final String sha1, final String sampleKey) {
    return new JedisClusterCommand<Boolean>(connectionHandler, maxAttempts) {
      @Override
      public Boolean execute(Jedis connection) {
        return connection.scriptExists(sha1);
      }
    }.run(sampleKey);
  }

  @Override
  public List<Boolean> scriptExists(final String sampleKey, final String... sha1) {
    return new JedisClusterCommand<List<Boolean>>(connectionHandler, maxAttempts) {
      @Override
      public List<Boolean> execute(Jedis connection) {
        return connection.scriptExists(sha1);
      }
    }.run(sampleKey);
  }

  @Override
  public String scriptLoad(final String script, final String sampleKey) {
    return new JedisClusterCommand<String>(connectionHandler, maxAttempts) {
      @Override
      public String execute(Jedis connection) {
        return connection.scriptLoad(script);
      }
    }.run(sampleKey);
  }

  @Override
  public String scriptFlush(final String sampleKey) {
    return new JedisClusterCommand<String>(connectionHandler, maxAttempts) {
      @Override
      public String execute(Jedis connection) {
        return connection.scriptFlush();
      }
    }.run(sampleKey);
  }

  @Override
  public String scriptKill(final String sampleKey) {
    return new JedisClusterCommand<String>(connectionHandler, maxAttempts) {
      @Override
      public String execute(Jedis connection) {
        return connection.scriptKill();
      }
    }.run(sampleKey);
  }

  @Override
  public Long geoadd(final String key, final double longitude, final double latitude,
      final String member) {
    return new JedisClusterCommand<Long>(connectionHandler, maxAttempts) {
      @Override
      public Long execute(Jedis connection) {
        return connection.geoadd(key, longitude, latitude, member);
      }
    }.run(key);
  }

  @Override
  public Long geoadd(final String key, final Map<String, GeoCoordinate> memberCoordinateMap) {
    return new JedisClusterCommand<Long>(connectionHandler, maxAttempts) {
      @Override
      public Long execute(Jedis connection) {
        return connection.geoadd(key, memberCoordinateMap);
      }
    }.run(key);
  }

  @Override
  public Double geodist(final String key, final String member1, final String member2) {
    return new JedisClusterCommand<Double>(connectionHandler, maxAttempts) {
      @Override
      public Double execute(Jedis connection) {
        return connection.geodist(key, member1, member2);
      }
    }.run(key);
  }

  @Override
  public Double geodist(final String key, final String member1, final String member2,
      final GeoUnit unit) {
    return new JedisClusterCommand<Double>(connectionHandler, maxAttempts) {
      @Override
      public Double execute(Jedis connection) {
        return connection.geodist(key, member1, member2, unit);
      }
    }.run(key);
  }

  @Override
  public List<String> geohash(final String key, final String... members) {
    return new JedisClusterCommand<List<String>>(connectionHandler, maxAttempts) {
      @Override
      public List<String> execute(Jedis connection) {
        return connection.geohash(key, members);
      }
    }.run(key);
  }

  @Override
  public List<GeoCoordinate> geopos(final String key, final String... members) {
    return new JedisClusterCommand<List<GeoCoordinate>>(connectionHandler, maxAttempts) {
      @Override
      public List<GeoCoordinate> execute(Jedis connection) {
        return connection.geopos(key, members);
      }
    }.run(key);
  }

  @Override
  public List<GeoRadiusResponse> georadius(final String key, final double longitude,
      final double latitude, final double radius, final GeoUnit unit) {
    return new JedisClusterCommand<List<GeoRadiusResponse>>(connectionHandler, maxAttempts) {
      @Override
      public List<GeoRadiusResponse> execute(Jedis connection) {
        return connection.georadius(key, longitude, latitude, radius, unit);
      }
    }.run(key);
  }

  @Override
  public List<GeoRadiusResponse> georadiusReadonly(final String key, final double longitude,
      final double latitude, final double radius, final GeoUnit unit) {
    return new JedisClusterCommand<List<GeoRadiusResponse>>(connectionHandler, maxAttempts) {
      @Override
      public List<GeoRadiusResponse> execute(Jedis connection) {
        return connection.georadiusReadonly(key, longitude, latitude, radius, unit);
      }
    }.run(key);
  }

  @Override
  public List<GeoRadiusResponse> georadius(final String key, final double longitude,
      final double latitude, final double radius, final GeoUnit unit, final GeoRadiusParam param) {
    return new JedisClusterCommand<List<GeoRadiusResponse>>(connectionHandler, maxAttempts) {
      @Override
      public List<GeoRadiusResponse> execute(Jedis connection) {
        return connection.georadius(key, longitude, latitude, radius, unit, param);
      }
    }.run(key);
  }

  @Override
  public List<GeoRadiusResponse> georadiusReadonly(final String key, final double longitude,
      final double latitude, final double radius, final GeoUnit unit, final GeoRadiusParam param) {
    return new JedisClusterCommand<List<GeoRadiusResponse>>(connectionHandler, maxAttempts) {
      @Override
      public List<GeoRadiusResponse> execute(Jedis connection) {
        return connection.georadiusReadonly(key, longitude, latitude, radius, unit, param);
      }
    }.run(key);
  }

  @Override
  public List<GeoRadiusResponse> georadiusByMember(final String key, final String member,
      final double radius, final GeoUnit unit) {
    return new JedisClusterCommand<List<GeoRadiusResponse>>(connectionHandler, maxAttempts) {
      @Override
      public List<GeoRadiusResponse> execute(Jedis connection) {
        return connection.georadiusByMember(key, member, radius, unit);
      }
    }.run(key);
  }

  @Override
  public List<GeoRadiusResponse> georadiusByMemberReadonly(final String key, final String member,
      final double radius, final GeoUnit unit) {
    return new JedisClusterCommand<List<GeoRadiusResponse>>(connectionHandler, maxAttempts) {
      @Override
      public List<GeoRadiusResponse> execute(Jedis connection) {
        return connection.georadiusByMemberReadonly(key, member, radius, unit);
      }
    }.run(key);
  }

  @Override
  public List<GeoRadiusResponse> georadiusByMember(final String key, final String member,
      final double radius, final GeoUnit unit, final GeoRadiusParam param) {
    return new JedisClusterCommand<List<GeoRadiusResponse>>(connectionHandler, maxAttempts) {
      @Override
      public List<GeoRadiusResponse> execute(Jedis connection) {
        return connection.georadiusByMember(key, member, radius, unit, param);
      }
    }.run(key);
  }

  @Override
  public List<GeoRadiusResponse> georadiusByMemberReadonly(final String key, final String member,
      final double radius, final GeoUnit unit, final GeoRadiusParam param) {
    return new JedisClusterCommand<List<GeoRadiusResponse>>(connectionHandler, maxAttempts) {
      @Override
      public List<GeoRadiusResponse> execute(Jedis connection) {
        return connection.georadiusByMemberReadonly(key, member, radius, unit, param);
      }
    }.run(key);
  }

  @Override
  public List<Long> bitfield(final String key, final String... arguments) {
    return new JedisClusterCommand<List<Long>>(connectionHandler, maxAttempts) {
      @Override
      public List<Long> execute(Jedis connection) {
        return connection.bitfield(key, arguments);
      }
    }.run(key);
  }

  @Override
  public Long hstrlen(final String key, final String field) {
    return new JedisClusterCommand<Long>(connectionHandler, maxAttempts) {
      @Override
      public Long execute(Jedis connection) {
        return connection.hstrlen(key, field);
      }
    }.run(key);
  }

  @Override
  public StreamEntryID xadd(final String key, final StreamEntryID id, final Map<String, String> hash) {
    return new JedisClusterCommand<StreamEntryID>(connectionHandler, maxAttempts) {
      @Override
      public StreamEntryID execute(Jedis connection) {
        return connection.xadd(key, id, hash);
      }
    }.run(key);
  }

  @Override
  public StreamEntryID xadd(final String key, final StreamEntryID id, final Map<String, String> hash, final long maxLen, final boolean approximateLength) {
    return new JedisClusterCommand<StreamEntryID>(connectionHandler, maxAttempts) {
      @Override
      public StreamEntryID execute(Jedis connection) {
        return connection.xadd(key, id, hash, maxLen, approximateLength);
      }
    }.run(key);
  }

  @Override
  public Long xlen(final String key) {
    return new JedisClusterCommand<Long>(connectionHandler, maxAttempts) {
      @Override
      public Long execute(Jedis connection) {
        return connection.xlen(key);
      }
    }.run(key);
  }

  @Override
  public List<StreamEntry> xrange(final String key, final StreamEntryID start, final StreamEntryID end, final int count) {
    return new JedisClusterCommand<List<StreamEntry>>(connectionHandler, maxAttempts) {
      @Override
      public List<StreamEntry> execute(Jedis connection) {
        return connection.xrange(key, start, end, count);
      }
    }.run(key);
  }

  @Override
  public List<StreamEntry> xrevrange(final String key, final StreamEntryID end, final StreamEntryID start, final int count) {
    return new JedisClusterCommand<List<StreamEntry>>(connectionHandler, maxAttempts) {
      @Override
      public List<StreamEntry> execute(Jedis connection) {
        return connection.xrevrange(key, end, start, count);
      }
    }.run(key);  
  }

  @Override
  public List<Entry<String, List<StreamEntry>>> xread(final int count, final long block, final Entry<String, StreamEntryID>... streams) {
    String[] keys = new String[streams.length];
    for(int i=0; i<streams.length; ++i) {
      keys[i] = streams[i].getKey();
    }
    
    return new JedisClusterCommand<List<Entry<String, List<StreamEntry>>>>(connectionHandler, maxAttempts) {
      @Override
      public List<Entry<String, List<StreamEntry>>> execute(Jedis connection) {
        return connection.xread(count, block, streams);
      }
    }.run(keys.length, keys);  
  }

  @Override
  public Long xack(final String key, final String group, final StreamEntryID... ids) {
    return new JedisClusterCommand<Long>(connectionHandler, maxAttempts) {
      @Override
      public Long execute(Jedis connection) {
        return connection.xack(key, group, ids);
      }
    }.run(key);   
  }

  @Override
  public String xgroupCreate(final String key, final String groupname, final StreamEntryID id, final boolean makeStream) {
    return new JedisClusterCommand<String>(connectionHandler, maxAttempts) {
      @Override
      public String execute(Jedis connection) {
        return connection.xgroupCreate(key, groupname, id, makeStream);
      }
    }.run(key);  
  }

  @Override
  public String xgroupSetID(final String key, final String groupname, final StreamEntryID id) {
    return new JedisClusterCommand<String>(connectionHandler, maxAttempts) {
      @Override
      public String execute(Jedis connection) {
        return connection.xgroupSetID(key, groupname, id);
      }
    }.run(key);
  }

  @Override
  public Long xgroupDestroy(final String key, final String groupname) {
    return new JedisClusterCommand<Long>(connectionHandler, maxAttempts) {
      @Override
      public Long execute(Jedis connection) {
        return connection.xgroupDestroy(key, groupname);
      }
    }.run(key);
  }

  @Override
  public String xgroupDelConsumer(final String key, final String groupname, final String consumername) {
    return new JedisClusterCommand<String>(connectionHandler, maxAttempts) {
      @Override
      public String execute(Jedis connection) {
        return connection.xgroupDelConsumer(key, groupname, consumername);
      }
    }.run(key);
  }

  @Override
  public List<Entry<String, List<StreamEntry>>> xreadGroup(final String groupname, final String consumer, final int count, final long block,
      final boolean noAck, final Entry<String, StreamEntryID>... streams) {
    
    String[] keys = new String[streams.length];
    for(int i=0; i<streams.length; ++i) {
      keys[i] = streams[i].getKey();
    }
    
    return new JedisClusterCommand<List<Entry<String, List<StreamEntry>>>>(connectionHandler, maxAttempts) {
      @Override
      public List<Entry<String, List<StreamEntry>>> execute(Jedis connection) {
        return connection.xreadGroup(groupname, consumer, count, block, noAck, streams);
      }
    }.run(keys.length, keys);
  }

  @Override
  public List<StreamPendingEntry> xpending(final String key, final String groupname, final StreamEntryID start, final StreamEntryID end, final int count,
      final String consumername) {
    return new JedisClusterCommand<List<StreamPendingEntry>>(connectionHandler, maxAttempts) {
      @Override
      public List<StreamPendingEntry> execute(Jedis connection) {
        return connection.xpending(key, groupname, start, end, count, consumername);
      }
    }.run(key);
  }

  @Override
  public Long xdel(final String key, final StreamEntryID... ids) {
    return new JedisClusterCommand<Long>(connectionHandler, maxAttempts) {
      @Override
      public Long execute(Jedis connection) {
        return connection.xdel(key, ids);
      }
    }.run(key);
  }

  @Override
  public Long xtrim(final  String key, final long maxLen, final boolean approximateLength) {
    return new JedisClusterCommand<Long>(connectionHandler, maxAttempts) {
      @Override
      public Long execute(Jedis connection) {
        return connection.xtrim(key, maxLen, approximateLength);
      }
    }.run(key);
  }

  @Override
  public List<StreamEntry> xclaim(final String key, final String group, final String consumername, final long minIdleTime, final long newIdleTime,
      final int retries, final boolean force, final StreamEntryID... ids) {
    return new JedisClusterCommand<List<StreamEntry>>(connectionHandler, maxAttempts) {
      @Override
      public List<StreamEntry> execute(Jedis connection) {
        return connection.xclaim(key, group, consumername, minIdleTime, newIdleTime, retries, force, ids);
      }
    }.run(key);
  }

  public Long waitReplicas(final String key, final int replicas, final long timeout) {
    return new JedisClusterCommand<Long>(connectionHandler, maxAttempts) {
      @Override
      public Long execute(Jedis connection) {
        return connection.waitReplicas(replicas, timeout);
      }
    }.run(key);
  }

  public Object sendCommand(final String sampleKey, final ProtocolCommand cmd, final String... args) {
    return new JedisClusterCommand<Object>(connectionHandler, maxAttempts) {
      @Override
      public Object execute(Jedis connection){
        return connection.sendCommand(cmd, args);
      }
    }.run(sampleKey);
  }


}<|MERGE_RESOLUTION|>--- conflicted
+++ resolved
@@ -119,7 +119,6 @@
     super(jedisClusterNode, connectionTimeout, soTimeout, maxAttempts, password, clientName, poolConfig);
   }
 
-<<<<<<< HEAD
   public JedisCluster(Set<HostAndPort> jedisClusterNode, int connectionTimeout, int soTimeout,
       int maxAttempts, String password, String clientName, final GenericObjectPoolConfig poolConfig,
       boolean ssl) {
@@ -132,10 +131,10 @@
       HostnameVerifier hostnameVerifier, JedisClusterHostAndPortMap hostAndPortMap) {
     super(jedisClusterNode, connectionTimeout, soTimeout, maxAttempts, password, clientName, poolConfig,
         ssl, sslSocketFactory, sslParameters, hostnameVerifier, hostAndPortMap);
-=======
+  }
+
   public JedisClusterPipeline pipelined() {
     return new JedisClusterPipeline(connectionHandler);
->>>>>>> 32eb30d5
   }
 
   @Override
