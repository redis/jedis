--- conflicted
+++ resolved
@@ -69,16 +69,13 @@
     return j.set(key, value, nxxx, expx, time);
   }
 
-<<<<<<< HEAD
   public String set(byte[] key, byte[] value, byte[] expx, long time) {
     Jedis j = getShard(key);
     return j.set(key, value, expx, time);
   }
-  public byte[] get(byte[] key) {
-=======
+
   @Override
   public byte[] get(final byte[] key) {
->>>>>>> d9d237c1
     Jedis j = getShard(key);
     return j.get(key);
   }
