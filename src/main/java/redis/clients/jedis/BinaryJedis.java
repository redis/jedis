--- conflicted
+++ resolved
@@ -2642,12 +2642,6 @@
   }
 
   @Override
-<<<<<<< HEAD
-  public Long zdiffstore(final byte[] dstkey, final byte[]... keys) {
-    checkIsInMultiOrPipeline();
-    client.zdiffstore(dstkey, keys);
-    return client.getIntegerReply();
-=======
   public Set<byte[]> zdiff(final byte[]... keys) {
     checkIsInMultiOrPipeline();
     client.zdiff(keys);
@@ -2659,7 +2653,13 @@
     checkIsInMultiOrPipeline();
     client.zdiffWithScores(keys);
     return getTupledSet();
->>>>>>> 308451bd
+  }
+
+  @Override
+  public Long zdiffstore(final byte[] dstkey, final byte[]... keys) {
+    checkIsInMultiOrPipeline();
+    client.zdiffstore(dstkey, keys);
+    return client.getIntegerReply();
   }
 
   /**
