package redis.clients.jedis.commands;

import java.util.Map;

import redis.clients.jedis.BinaryClient.LIST_POSITION;
import redis.clients.jedis.BitOP;
import redis.clients.jedis.ScanParams;
import redis.clients.jedis.SortingParams;
import redis.clients.jedis.ZParams;
import redis.clients.jedis.params.set.SetParams;
import redis.clients.jedis.params.sortedset.ZAddParams;
import redis.clients.jedis.params.sortedset.ZIncrByParams;

public interface Commands {

  void set(String key, String value);

  void set(String key, String value, SetParams params);

  void get(String key);

  void exists(String... keys);

  void del(String... keys);

  void type(String key);

  void keys(String pattern);

  void rename(String oldkey, String newkey);

  void renamenx(String oldkey, String newkey);

  void expire(String key, int seconds);

  void expireAt(String key, long unixTime);

  void ttl(String key);
<<<<<<< HEAD
=======

  void pttl(final String key);
>>>>>>> ab3e1f47

  void touch(final String... keys);

  void setbit(String key, long offset, boolean value);

  void setbit(String key, long offset, String value);

  void getbit(String key, long offset);

  void setrange(String key, long offset, String value);

  void getrange(String key, long startOffset, long endOffset);

  void move(String key, int dbIndex);

  void getSet(String key, String value);

  void mget(String... keys);

  void setnx(String key, String value);

  void setex(String key, int seconds, String value);

  void mset(String... keysvalues);

  void msetnx(String... keysvalues);

  void decrBy(String key, long integer);

  void decr(String key);

  void incrBy(String key, long integer);

  void incrByFloat(String key, double value);

  void incr(String key);

  void append(String key, String value);

  void substr(String key, int start, int end);

  void hset(String key, String field, String value);

  void hget(String key, String field);

  void hsetnx(String key, String field, String value);

  void hmset(String key, Map<String, String> hash);

  void hmget(String key, String... fields);

  void hincrBy(String key, String field, long value);

  void hincrByFloat(String key, String field, double value);

  void hexists(String key, String field);

  void hdel(String key, String... fields);

  void hlen(String key);

  void hkeys(String key);

  void hvals(String key);

  void hgetAll(String key);

  void rpush(String key, String... strings);

  void lpush(String key, String... strings);

  void llen(String key);

  void lrange(String key, long start, long end);

  void ltrim(String key, long start, long end);

  void lindex(String key, long index);

  void lset(String key, long index, String value);

  void lrem(String key, long count, String value);

  void lpop(String key);

  void rpop(String key);

  void rpoplpush(String srckey, String dstkey);

  void sadd(String key, String... members);

  void smembers(String key);

  void srem(String key, String... member);

  void spop(String key);

  void spop(String key, long count);

  void smove(String srckey, String dstkey, String member);

  void scard(String key);

  void sismember(String key, String member);

  void sinter(String... keys);

  void sinterstore(String dstkey, String... keys);

  void sunion(String... keys);

  void sunionstore(String dstkey, String... keys);

  void sdiff(String... keys);

  void sdiffstore(String dstkey, String... keys);

  void srandmember(String key);

  void zadd(String key, double score, String member);

  void zadd(String key, double score, String member, ZAddParams params);

  void zadd(String key, Map<String, Double> scoreMembers);

  void zadd(String key, Map<String, Double> scoreMembers, ZAddParams params);

  void zrange(String key, long start, long end);

  void zrem(String key, String... members);

  void zincrby(String key, double score, String member);

  void zincrby(String key, double score, String member, ZIncrByParams params);

  void zrank(String key, String member);

  void zrevrank(String key, String member);

  void zrevrange(String key, long start, long end);

  void zrangeWithScores(String key, long start, long end);

  void zrevrangeWithScores(String key, long start, long end);

  void zcard(String key);

  void zscore(String key, String member);

  void watch(String... keys);

  void sort(String key);

  void sort(String key, SortingParams sortingParameters);

  void blpop(String[] args);

  void sort(String key, SortingParams sortingParameters, String dstkey);

  void sort(String key, String dstkey);

  void brpop(String[] args);

  void brpoplpush(String source, String destination, int timeout);

  void zcount(String key, double min, double max);

  void zcount(String key, String min, String max);

  void zrangeByScore(String key, double min, double max);

  void zrangeByScore(String key, String min, String max);

  void zrangeByScore(String key, double min, double max, int offset,
      int count);

  void zrangeByScoreWithScores(String key, double min, double max);

  void zrangeByScoreWithScores(String key, double min, double max,
      int offset, int count);

  void zrangeByScoreWithScores(String key, String min, String max);

  void zrangeByScoreWithScores(String key, String min, String max,
      int offset, int count);

  void zrevrangeByScore(String key, double max, double min);

  void zrevrangeByScore(String key, String max, String min);

  void zrevrangeByScore(String key, double max, double min, int offset,
      int count);

  void zrevrangeByScoreWithScores(String key, double max, double min);

  void zrevrangeByScoreWithScores(String key, double max, double min,
      int offset, int count);

  void zrevrangeByScoreWithScores(String key, String max, String min);

  void zrevrangeByScoreWithScores(String key, String max, String min,
      int offset, int count);

  void zremrangeByRank(String key, long start, long end);

  void zremrangeByScore(String key, double start, double end);

  void zremrangeByScore(String key, String start, String end);

  void zunionstore(String dstkey, String... sets);

  void zunionstore(String dstkey, ZParams params, String... sets);

  void zinterstore(String dstkey, String... sets);

  void zinterstore(String dstkey, ZParams params, String... sets);

  void strlen(String key);

  void lpushx(String key, String... string);

  void persist(String key);

  void rpushx(String key, String... string);

  void echo(String string);

  void linsert(String key, LIST_POSITION where, String pivot, String value);

  void bgrewriteaof();

  void bgsave();

  void lastsave();

  void save();

  void configSet(String parameter, String value);

  void configGet(String pattern);

  void configResetStat();

  void multi();

  void exec();

  void discard();

  void objectRefcount(String key);

  void objectIdletime(String key);

  void objectEncoding(String key);

  void bitcount(String key);

  void bitcount(String key, long start, long end);

  void bitop(BitOP op, String destKey, String... srcKeys);

  void scan(String cursor, ScanParams params);

  void hscan(String key, String cursor, ScanParams params);

  void sscan(String key, String cursor, ScanParams params);

  void zscan(String key, String cursor, ScanParams params);

  void waitReplicas(int replicas, long timeout);
  
  /**
   * Used for BITFIELD Redis command
   * @param key 
   * @param args
   */
  void bitfield(String key, String...arguments);
  
  /**
   * Used for HSTRLEN Redis command
   * @param key 
   * @param field
   */
  void hstrlen(String key, String field);
}<|MERGE_RESOLUTION|>--- conflicted
+++ resolved
@@ -36,11 +36,8 @@
   void expireAt(String key, long unixTime);
 
   void ttl(String key);
-<<<<<<< HEAD
-=======
 
   void pttl(final String key);
->>>>>>> ab3e1f47
 
   void touch(final String... keys);
 
