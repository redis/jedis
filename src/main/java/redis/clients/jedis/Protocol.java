package redis.clients.jedis;

import java.io.IOException;
import java.util.ArrayList;
import java.util.List;
import java.util.Locale;

import redis.clients.jedis.commands.ProtocolCommand;
import redis.clients.jedis.exceptions.JedisAskDataException;
import redis.clients.jedis.exceptions.JedisBusyException;
import redis.clients.jedis.exceptions.JedisClusterException;
import redis.clients.jedis.exceptions.JedisConnectionException;
import redis.clients.jedis.exceptions.JedisDataException;
import redis.clients.jedis.exceptions.JedisMovedDataException;
import redis.clients.jedis.exceptions.JedisNoScriptException;
import redis.clients.jedis.util.RedisInputStream;
import redis.clients.jedis.util.RedisOutputStream;
import redis.clients.jedis.util.SafeEncoder;

public final class Protocol {

  private static final String ASK_PREFIX = "ASK ";
  private static final String MOVED_PREFIX = "MOVED ";
  private static final String CLUSTERDOWN_PREFIX = "CLUSTERDOWN ";
  private static final String BUSY_PREFIX = "BUSY ";
  private static final String NOSCRIPT_PREFIX = "NOSCRIPT ";

  public static final String DEFAULT_HOST = "localhost";
  public static final int DEFAULT_PORT = 6379;
  public static final int DEFAULT_SENTINEL_PORT = 26379;
  public static final int DEFAULT_TIMEOUT = 2000;
  public static final int DEFAULT_DATABASE = 0;

  public static final String CHARSET = "UTF-8";

  public static final byte DOLLAR_BYTE = '$';
  public static final byte ASTERISK_BYTE = '*';
  public static final byte PLUS_BYTE = '+';
  public static final byte MINUS_BYTE = '-';
  public static final byte COLON_BYTE = ':';

  public static final String SENTINEL_MASTERS = "masters";
  public static final String SENTINEL_GET_MASTER_ADDR_BY_NAME = "get-master-addr-by-name";
  public static final String SENTINEL_RESET = "reset";
  public static final String SENTINEL_SLAVES = "slaves";
  public static final String SENTINEL_FAILOVER = "failover";
  public static final String SENTINEL_MONITOR = "monitor";
  public static final String SENTINEL_REMOVE = "remove";
  public static final String SENTINEL_SET = "set";

  public static final String CLUSTER_NODES = "nodes";
  public static final String CLUSTER_MEET = "meet";
  public static final String CLUSTER_RESET = "reset";
  public static final String CLUSTER_ADDSLOTS = "addslots";
  public static final String CLUSTER_DELSLOTS = "delslots";
  public static final String CLUSTER_INFO = "info";
  public static final String CLUSTER_GETKEYSINSLOT = "getkeysinslot";
  public static final String CLUSTER_SETSLOT = "setslot";
  public static final String CLUSTER_SETSLOT_NODE = "node";
  public static final String CLUSTER_SETSLOT_MIGRATING = "migrating";
  public static final String CLUSTER_SETSLOT_IMPORTING = "importing";
  public static final String CLUSTER_SETSLOT_STABLE = "stable";
  public static final String CLUSTER_FORGET = "forget";
  public static final String CLUSTER_FLUSHSLOT = "flushslots";
  public static final String CLUSTER_KEYSLOT = "keyslot";
  public static final String CLUSTER_COUNTKEYINSLOT = "countkeysinslot";
  public static final String CLUSTER_SAVECONFIG = "saveconfig";
  public static final String CLUSTER_REPLICATE = "replicate";
  public static final String CLUSTER_SLAVES = "slaves";
  public static final String CLUSTER_FAILOVER = "failover";
  public static final String CLUSTER_SLOTS = "slots";
  public static final String PUBSUB_CHANNELS = "channels";
  public static final String PUBSUB_NUMSUB = "numsub";
  public static final String PUBSUB_NUM_PAT = "numpat";

  public static final byte[] BYTES_TRUE = toByteArray(1);
  public static final byte[] BYTES_FALSE = toByteArray(0);

  public static final byte[] POSITIVE_INFINITY_BYTES = "+inf".getBytes();
  public static final byte[] NEGATIVE_INFINITY_BYTES = "-inf".getBytes();

  private Protocol() {
    // this prevent the class from instantiation
  }

  public static void sendCommand(final RedisOutputStream os, final ProtocolCommand command,
      final byte[]... args) {
    sendCommand(os, command.getRaw(), args);
  }

  private static void sendCommand(final RedisOutputStream os, final byte[] command,
      final byte[]... args) {
    try {
      os.write(ASTERISK_BYTE);
      os.writeIntCrLf(args.length + 1);
      os.write(DOLLAR_BYTE);
      os.writeIntCrLf(command.length);
      os.write(command);
      os.writeCrLf();

      for (final byte[] arg : args) {
        os.write(DOLLAR_BYTE);
        os.writeIntCrLf(arg.length);
        os.write(arg);
        os.writeCrLf();
      }
    } catch (IOException e) {
      throw new JedisConnectionException(e);
    }
  }

  private static void processError(final RedisInputStream is) {
    String message = is.readLine();
    // TODO: I'm not sure if this is the best way to do this.
    // Maybe Read only first 5 bytes instead?
    if (message.startsWith(MOVED_PREFIX)) {
      String[] movedInfo = parseTargetHostAndSlot(message);
      throw new JedisMovedDataException(message, new HostAndPort(movedInfo[1],
          Integer.parseInt(movedInfo[2])), Integer.parseInt(movedInfo[0]));
    } else if (message.startsWith(ASK_PREFIX)) {
      String[] askInfo = parseTargetHostAndSlot(message);
      throw new JedisAskDataException(message, new HostAndPort(askInfo[1],
          Integer.parseInt(askInfo[2])), Integer.parseInt(askInfo[0]));
    } else if (message.startsWith(CLUSTERDOWN_PREFIX)) {
      throw new JedisClusterException(message);
    } else if (message.startsWith(BUSY_PREFIX)) {
      throw new JedisBusyException(message);
    } else if (message.startsWith(NOSCRIPT_PREFIX) ) {
      throw new JedisNoScriptException(message);
    }
    throw new JedisDataException(message);
  }

  public static String readErrorLineIfPossible(RedisInputStream is) {
    final byte b = is.readByte();
    // if buffer contains other type of response, just ignore.
    if (b != MINUS_BYTE) {
      return null;
    }
    return is.readLine();
  }

  private static String[] parseTargetHostAndSlot(String clusterRedirectResponse) {
    String[] response = new String[3];
    String[] messageInfo = clusterRedirectResponse.split(" ");
    String[] targetHostAndPort = HostAndPort.extractParts(messageInfo[2]);
    response[0] = messageInfo[1];
    response[1] = targetHostAndPort[0];
    response[2] = targetHostAndPort[1];
    return response;
  }

  private static Object process(final RedisInputStream is) {
    final byte b = is.readByte();
    switch(b) {
    case PLUS_BYTE:
      return processStatusCodeReply(is);
    case DOLLAR_BYTE:
      return processBulkReply(is);
    case ASTERISK_BYTE:
      return processMultiBulkReply(is);
    case COLON_BYTE:
      return processInteger(is);
    case MINUS_BYTE:
      processError(is);
      return null;
    default:
      throw new JedisConnectionException("Unknown reply: " + (char) b);
    }
  }

  private static byte[] processStatusCodeReply(final RedisInputStream is) {
    return is.readLineBytes();
  }

  private static byte[] processBulkReply(final RedisInputStream is) {
    final int len = is.readIntCrLf();
    if (len == -1) {
      return null;
    }

    final byte[] read = new byte[len];
    int offset = 0;
    while (offset < len) {
      final int size = is.read(read, offset, (len - offset));
      if (size == -1) throw new JedisConnectionException(
          "It seems like server has closed the connection.");
      offset += size;
    }

    // read 2 more bytes for the command delimiter
    is.readByte();
    is.readByte();

    return read;
  }

  private static Long processInteger(final RedisInputStream is) {
    return is.readLongCrLf();
  }

  private static List<Object> processMultiBulkReply(final RedisInputStream is) {
    final int num = is.readIntCrLf();
    if (num == -1) {
      return null;
    }
    final List<Object> ret = new ArrayList<Object>(num);
    for (int i = 0; i < num; i++) {
      try {
        ret.add(process(is));
      } catch (JedisDataException e) {
        ret.add(e);
      }
    }
    return ret;
  }

  public static Object read(final RedisInputStream is) {
    return process(is);
  }

  public static final byte[] toByteArray(final boolean value) {
    return value ? BYTES_TRUE : BYTES_FALSE;
  }

  public static final byte[] toByteArray(final int value) {
    return SafeEncoder.encode(String.valueOf(value));
  }

  public static final byte[] toByteArray(final long value) {
    return SafeEncoder.encode(String.valueOf(value));
  }

  public static final byte[] toByteArray(final double value) {
    if (value == Double.POSITIVE_INFINITY) {
      return POSITIVE_INFINITY_BYTES;
    } else if (value == Double.NEGATIVE_INFINITY) {
      return NEGATIVE_INFINITY_BYTES;
    } else {
      return SafeEncoder.encode(String.valueOf(value));
    }
  }

  public static enum Command implements ProtocolCommand {
    PING, SET, GET, QUIT, EXISTS, DEL, UNLINK, TYPE, FLUSHDB, KEYS, RANDOMKEY, RENAME, RENAMENX,
    RENAMEX, DBSIZE, EXPIRE, EXPIREAT, TTL, SELECT, MOVE, FLUSHALL, GETSET, MGET, SETNX, SETEX,
    MSET, MSETNX, DECRBY, DECR, INCRBY, INCR, APPEND, SUBSTR, HSET, HGET, HSETNX, HMSET, HMGET,
    HINCRBY, HEXISTS, HDEL, HLEN, HKEYS, HVALS, HGETALL, RPUSH, LPUSH, LLEN, LRANGE, LTRIM, LINDEX,
    LSET, LREM, LPOP, RPOP, RPOPLPUSH, SADD, SMEMBERS, SREM, SPOP, SMOVE, SCARD, SISMEMBER, SINTER,
    SINTERSTORE, SUNION, SUNIONSTORE, SDIFF, SDIFFSTORE, SRANDMEMBER, ZADD, ZRANGE, ZREM, ZINCRBY,
    ZRANK, ZREVRANK, ZREVRANGE, ZCARD, ZSCORE, MULTI, DISCARD, EXEC, WATCH, UNWATCH, SORT, BLPOP,
    BRPOP, AUTH, SUBSCRIBE, PUBLISH, UNSUBSCRIBE, PSUBSCRIBE, PUNSUBSCRIBE, PUBSUB, ZCOUNT,
    ZRANGEBYSCORE, ZREVRANGEBYSCORE, ZREMRANGEBYRANK, ZREMRANGEBYSCORE, ZUNIONSTORE, ZINTERSTORE,
    ZLEXCOUNT, ZRANGEBYLEX, ZREVRANGEBYLEX, ZREMRANGEBYLEX, SAVE, BGSAVE, BGREWRITEAOF, LASTSAVE,
    SHUTDOWN, INFO, MONITOR, SLAVEOF, CONFIG, STRLEN, SYNC, LPUSHX, PERSIST, RPUSHX, ECHO, LINSERT,
    DEBUG, BRPOPLPUSH, SETBIT, GETBIT, BITPOS, SETRANGE, GETRANGE, EVAL, EVALSHA, SCRIPT, SLOWLOG,
    OBJECT, BITCOUNT, BITOP, SENTINEL, DUMP, RESTORE, PEXPIRE, PEXPIREAT, PTTL, INCRBYFLOAT,
    PSETEX, CLIENT, TIME, MIGRATE, HINCRBYFLOAT, SCAN, HSCAN, SSCAN, ZSCAN, WAIT, CLUSTER, ASKING,
    PFADD, PFCOUNT, PFMERGE, READONLY, GEOADD, GEODIST, GEOHASH, GEOPOS, GEORADIUS,
    GEORADIUSBYMEMBER, MODULE, BITFIELD, HSTRLEN, TOUCH, SWAPDB;

    private final byte[] raw;

    Command() {
      raw = SafeEncoder.encode(this.name());
    }

    @Override
    public byte[] getRaw() {
      return raw;
    }
  }

  public static enum Keyword {
<<<<<<< HEAD
    AGGREGATE, ALPHA, ASC, BY, DESC, GET, LIMIT, MESSAGE, NO, NOSORT, PMESSAGE, PSUBSCRIBE, PUNSUBSCRIBE, OK, ONE, QUEUED, SET, STORE, SUBSCRIBE, UNSUBSCRIBE, WEIGHTS, WITHSCORES, RESETSTAT, RESET, FLUSH, EXISTS, LOAD, KILL, LEN, REFCOUNT, ENCODING, IDLETIME, GETNAME, SETNAME, LIST, MATCH, COUNT, PING, PONG, UNLOAD, KEYS;
=======
    AGGREGATE, ALPHA, ASC, BY, DESC, GET, LIMIT, MESSAGE, NO, NOSORT, PMESSAGE, PSUBSCRIBE,
    PUNSUBSCRIBE, OK, ONE, QUEUED, SET, STORE, SUBSCRIBE, UNSUBSCRIBE, WEIGHTS, WITHSCORES,
    RESETSTAT, REWRITE, RESET, FLUSH, EXISTS, LOAD, KILL, LEN, REFCOUNT, ENCODING, IDLETIME,
    GETNAME, SETNAME, LIST, MATCH, COUNT, PING, PONG, UNLOAD, REPLACE;

>>>>>>> cf31202f
    public final byte[] raw;

    Keyword() {
      raw = SafeEncoder.encode(this.name().toLowerCase(Locale.ENGLISH));
    }
  }
}<|MERGE_RESOLUTION|>--- conflicted
+++ resolved
@@ -272,15 +272,11 @@
   }
 
   public static enum Keyword {
-<<<<<<< HEAD
-    AGGREGATE, ALPHA, ASC, BY, DESC, GET, LIMIT, MESSAGE, NO, NOSORT, PMESSAGE, PSUBSCRIBE, PUNSUBSCRIBE, OK, ONE, QUEUED, SET, STORE, SUBSCRIBE, UNSUBSCRIBE, WEIGHTS, WITHSCORES, RESETSTAT, RESET, FLUSH, EXISTS, LOAD, KILL, LEN, REFCOUNT, ENCODING, IDLETIME, GETNAME, SETNAME, LIST, MATCH, COUNT, PING, PONG, UNLOAD, KEYS;
-=======
-    AGGREGATE, ALPHA, ASC, BY, DESC, GET, LIMIT, MESSAGE, NO, NOSORT, PMESSAGE, PSUBSCRIBE,
+    AGGREGATE, ALPHA, ASC, BY, DESC, GET, LIMIT, MESSAGE, NO, NOSORT, PMESSAGE, PSUBSCRIBE, PUNSUBSCRIBE, OK, ONE, QUEUED, SET, STORE, SUBSCRIBE, UNSUBSCRIBE, WEIGHTS, WITHSCORES, RESETSTAT, REWRITE, RESET, FLUSH, EXISTS, LOAD, KILL, LEN, REFCOUNT, ENCODING, IDLETIME, GETNAME, SETNAME, LIST, MATCH, COUNT, PING, PONG, UNLOAD, REPLACE;
     PUNSUBSCRIBE, OK, ONE, QUEUED, SET, STORE, SUBSCRIBE, UNSUBSCRIBE, WEIGHTS, WITHSCORES,
     RESETSTAT, REWRITE, RESET, FLUSH, EXISTS, LOAD, KILL, LEN, REFCOUNT, ENCODING, IDLETIME,
-    GETNAME, SETNAME, LIST, MATCH, COUNT, PING, PONG, UNLOAD, REPLACE;
-
->>>>>>> cf31202f
+    GETNAME, SETNAME, LIST, MATCH, COUNT, PING, PONG, UNLOAD, REPLACE, KEYS;
+
     public final byte[] raw;
 
     Keyword() {
