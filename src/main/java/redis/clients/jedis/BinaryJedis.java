package redis.clients.jedis;

import static redis.clients.jedis.Protocol.toByteArray;

import java.io.Closeable;
import java.io.Serializable;
import java.net.URI;
import java.util.AbstractMap;
import java.util.AbstractSet;
import java.util.ArrayList;
import java.util.Collection;
import java.util.Collections;
import java.util.Iterator;
import java.util.LinkedHashSet;
import java.util.List;
import java.util.Map;
import java.util.Map.Entry;
import java.util.Set;

import javax.net.ssl.HostnameVerifier;
import javax.net.ssl.SSLParameters;
import javax.net.ssl.SSLSocketFactory;

import redis.clients.jedis.args.ListDirection;
import redis.clients.jedis.args.FlushMode;
import redis.clients.jedis.args.UnblockType;
import redis.clients.jedis.commands.AdvancedBinaryJedisCommands;
import redis.clients.jedis.commands.BasicCommands;
import redis.clients.jedis.commands.BinaryJedisCommands;
import redis.clients.jedis.commands.BinaryScriptingCommands;
import redis.clients.jedis.commands.MultiKeyBinaryCommands;
import redis.clients.jedis.commands.ProtocolCommand;
import redis.clients.jedis.exceptions.InvalidURIException;
import redis.clients.jedis.exceptions.JedisDataException;
import redis.clients.jedis.exceptions.JedisException;
import redis.clients.jedis.params.*;
import redis.clients.jedis.util.JedisURIHelper;

public class BinaryJedis implements BasicCommands, BinaryJedisCommands, MultiKeyBinaryCommands,
    AdvancedBinaryJedisCommands, BinaryScriptingCommands, Closeable {

  protected final Client client;
  protected Transaction transaction = null;
  protected Pipeline pipeline = null;
  protected static final byte[][] DUMMY_ARRAY = new byte[0][];

  public BinaryJedis() {
    client = new Client();
  }

  /**
   * @deprecated This constructor will not support a host string in future. It will accept only a
   * uri string. {@link JedisURIHelper#isValid(java.net.URI)} can used before this. If this
   * constructor was being used with a host, it can be replaced with
   * {@link #BinaryJedis(java.lang.String, int)} with the host and {@link Protocol#DEFAULT_PORT}.
   * @param uriString
   */
  @Deprecated
  public BinaryJedis(final String uriString) {
    URI uri = URI.create(uriString);
    if (JedisURIHelper.isValid(uri)) {
      client = createClientFromURI(uri);
      initializeFromURI(uri);
    } else {
      client = new Client(uriString);
    }
  }

  public BinaryJedis(final HostAndPort hp) {
    this(hp, DefaultJedisClientConfig.builder().build());
  }

  public BinaryJedis(final String host, final int port) {
    client = new Client(host, port);
  }

  public BinaryJedis(final String host, final int port, final JedisClientConfig config) {
    this(new HostAndPort(host, port), config);
  }

  public BinaryJedis(final HostAndPort hostPort, final JedisClientConfig config) {
    client = new Client(hostPort, config);
    initializeFromClientConfig(config);
  }

  private void initializeFromClientConfig(JedisClientConfig config) {
    try {
      connect();
      String password = config.getPassword();
      if (password != null) {
        String user = config.getUser();
        if (user != null) {
          auth(user, password);
        } else {
          auth(password);
        }
      }
      int dbIndex = config.getDatabase();
      if (dbIndex > 0) {
        select(dbIndex);
      }
      String clientName = config.getClientName();
      if (clientName != null) {
        // TODO: need to figure out something without encoding
        clientSetname(redis.clients.jedis.util.SafeEncoder.encode(clientName));
      }
    } catch (JedisException je) {
      try {
        if (isConnected()) {
          quit();
        }
        disconnect();
      } catch (Exception e) {
        //
      }
      throw je;
    }
  }

  public BinaryJedis(final String host, final int port, final boolean ssl) {
    this(host, port, DefaultJedisClientConfig.builder().ssl(ssl).build());
  }

  public BinaryJedis(final String host, final int port, final boolean ssl,
      final SSLSocketFactory sslSocketFactory, final SSLParameters sslParameters,
      final HostnameVerifier hostnameVerifier) {
    this(host, port, DefaultJedisClientConfig.builder().ssl(ssl)
        .sslSocketFactory(sslSocketFactory).sslParameters(sslParameters)
        .hostnameVerifier(hostnameVerifier).build());
  }

  public BinaryJedis(final String host, final int port, final int timeout) {
    this(host, port, timeout, timeout);
  }

  public BinaryJedis(final String host, final int port, final int timeout, final boolean ssl) {
    this(host, port, timeout, timeout, ssl);
  }

  public BinaryJedis(final String host, final int port, final int timeout, final boolean ssl,
      final SSLSocketFactory sslSocketFactory, final SSLParameters sslParameters,
      final HostnameVerifier hostnameVerifier) {
    this(host, port, timeout, timeout, ssl, sslSocketFactory, sslParameters, hostnameVerifier);
  }

  public BinaryJedis(final String host, final int port, final int connectionTimeout,
      final int soTimeout) {
    this(host, port, DefaultJedisClientConfig.builder()
        .connectionTimeoutMillis(connectionTimeout).socketTimeoutMillis(soTimeout).build());
  }

  public BinaryJedis(final String host, final int port, final int connectionTimeout,
      final int soTimeout, final int infiniteSoTimeout) {
    this(host, port, DefaultJedisClientConfig.builder()
        .connectionTimeoutMillis(connectionTimeout).socketTimeoutMillis(soTimeout)
        .blockingSocketTimeoutMillis(infiniteSoTimeout).build());
  }

  public BinaryJedis(final String host, final int port, final int connectionTimeout,
      final int soTimeout, final boolean ssl) {
    this(host, port, DefaultJedisClientConfig.builder()
        .connectionTimeoutMillis(connectionTimeout).socketTimeoutMillis(soTimeout).ssl(ssl)
        .build());
  }

  public BinaryJedis(final String host, final int port, final int connectionTimeout,
      final int soTimeout, final boolean ssl, final SSLSocketFactory sslSocketFactory,
      final SSLParameters sslParameters, final HostnameVerifier hostnameVerifier) {
    this(host, port, DefaultJedisClientConfig.builder()
        .connectionTimeoutMillis(connectionTimeout).socketTimeoutMillis(soTimeout).ssl(ssl)
        .sslSocketFactory(sslSocketFactory).sslParameters(sslParameters)
        .hostnameVerifier(hostnameVerifier).build());
  }

  public BinaryJedis(final String host, final int port, final int connectionTimeout,
      final int soTimeout, final int infiniteSoTimeout, final boolean ssl,
      final SSLSocketFactory sslSocketFactory, final SSLParameters sslParameters,
      final HostnameVerifier hostnameVerifier) {
    this(host, port, DefaultJedisClientConfig.builder()
        .connectionTimeoutMillis(connectionTimeout).socketTimeoutMillis(soTimeout)
        .blockingSocketTimeoutMillis(infiniteSoTimeout).ssl(ssl)
        .sslSocketFactory(sslSocketFactory).sslParameters(sslParameters)
        .hostnameVerifier(hostnameVerifier).build());
  }

  public BinaryJedis(final JedisShardInfo shardInfo) {
    this(shardInfo.getHost(), shardInfo.getPort(), DefaultJedisClientConfig.builder()
        .connectionTimeoutMillis(shardInfo.getConnectionTimeout())
        .socketTimeoutMillis(shardInfo.getSoTimeout()).user(shardInfo.getUser())
        .password(shardInfo.getPassword()).database(shardInfo.getDb())
        .ssl(shardInfo.getSsl()).sslSocketFactory(shardInfo.getSslSocketFactory())
        .sslParameters(shardInfo.getSslParameters())
        .hostnameVerifier(shardInfo.getHostnameVerifier()).build());
  }

  public BinaryJedis(URI uri) {
    client = createClientFromURI(uri);
    initializeFromURI(uri);
  }

  public BinaryJedis(URI uri, final SSLSocketFactory sslSocketFactory,
      final SSLParameters sslParameters, final HostnameVerifier hostnameVerifier) {
    this(uri, DefaultJedisClientConfig.builder().sslSocketFactory(sslSocketFactory)
        .sslParameters(sslParameters).hostnameVerifier(hostnameVerifier).build());
  }

  public BinaryJedis(final URI uri, final int timeout) {
    this(uri, timeout, timeout);
  }

  public BinaryJedis(final URI uri, final int timeout, final SSLSocketFactory sslSocketFactory,
      final SSLParameters sslParameters, final HostnameVerifier hostnameVerifier) {
    this(uri, timeout, timeout, sslSocketFactory, sslParameters, hostnameVerifier);
  }

  public BinaryJedis(final URI uri, final int connectionTimeout, final int soTimeout) {
    this(uri, DefaultJedisClientConfig.builder().connectionTimeoutMillis(connectionTimeout)
        .socketTimeoutMillis(soTimeout).build());
  }

  public BinaryJedis(final URI uri, final int connectionTimeout, final int soTimeout,
      final SSLSocketFactory sslSocketFactory, final SSLParameters sslParameters,
      final HostnameVerifier hostnameVerifier) {
    this(uri, DefaultJedisClientConfig.builder().connectionTimeoutMillis(connectionTimeout)
        .socketTimeoutMillis(soTimeout).sslSocketFactory(sslSocketFactory)
        .sslParameters(sslParameters).hostnameVerifier(hostnameVerifier).build());
  }

  public BinaryJedis(final URI uri, final int connectionTimeout, final int soTimeout,
      final int infiniteSoTimeout, final SSLSocketFactory sslSocketFactory,
      final SSLParameters sslParameters, final HostnameVerifier hostnameVerifier) {
    this(uri, DefaultJedisClientConfig.builder().connectionTimeoutMillis(connectionTimeout)
        .socketTimeoutMillis(soTimeout).blockingSocketTimeoutMillis(infiniteSoTimeout)
        .sslSocketFactory(sslSocketFactory).sslParameters(sslParameters)
        .hostnameVerifier(hostnameVerifier).build());
  }

  public BinaryJedis(final URI uri, JedisClientConfig config) {
    if (!JedisURIHelper.isValid(uri)) {
      throw new InvalidURIException(String.format(
        "Cannot open Redis connection due invalid URI \"%s\".", uri.toString()));
    }
    client = new Client(new HostAndPort(uri.getHost(), uri.getPort()), DefaultJedisClientConfig
        .builder().connectionTimeoutMillis(config.getConnectionTimeoutMillis())
        .socketTimeoutMillis(config.getSocketTimeoutMillis())
        .blockingSocketTimeoutMillis(config.getBlockingSocketTimeoutMillis())
        .user(JedisURIHelper.getUser(uri)).password(JedisURIHelper.getPassword(uri))
        .database(JedisURIHelper.getDBIndex(uri)).clientName(config.getClientName())
        .ssl(JedisURIHelper.isRedisSSLScheme(uri))
        .sslSocketFactory(config.getSslSocketFactory())
        .sslParameters(config.getSslParameters())
        .hostnameVerifier(config.getHostnameVerifier()).build());
    initializeFromURI(uri);
  }

  private static Client createClientFromURI(URI uri) {
    if (!JedisURIHelper.isValid(uri)) {
      throw new InvalidURIException(String.format(
        "Cannot open Redis connection due invalid URI \"%s\".", uri.toString()));
    }
    return new Client(new HostAndPort(uri.getHost(), uri.getPort()), DefaultJedisClientConfig
        .builder().ssl(JedisURIHelper.isRedisSSLScheme(uri)).build());
  }

  private void initializeFromURI(URI uri) {
    String password = JedisURIHelper.getPassword(uri);
    if (password != null) {
      String user = JedisURIHelper.getUser(uri);
      if (user != null) {
        auth(user, password);
      } else {
        auth(password);
      }
    }
    int dbIndex = JedisURIHelper.getDBIndex(uri);
    if (dbIndex > 0) {
      select(dbIndex);
    }
  }

  /**
   * @deprecated This constructor will be removed in future major release.
   *
   * Use {@link BinaryJedis#BinaryJedis(redis.clients.jedis.JedisSocketFactory, redis.clients.jedis.JedisClientConfig)}.
   */
  @Deprecated
  public BinaryJedis(final JedisSocketFactory jedisSocketFactory) {
    client = new Client(jedisSocketFactory);
  }

<<<<<<< HEAD
  @Override
  public String toString() {
    return "BinaryJedis{" + client + '}';
=======
  public BinaryJedis(final JedisSocketFactory jedisSocketFactory, final JedisClientConfig clientConfig) {
    client = new Client(jedisSocketFactory);
    initializeFromClientConfig(clientConfig);
>>>>>>> d9c5e0ae
  }

  public boolean isConnected() {
    return client.isConnected();
  }

  public boolean isBroken() {
    return client.isBroken();
  }

  public void connect() {
    client.connect();
  }

  public void disconnect() {
    client.disconnect();
  }

  public void resetState() {
    if (isConnected()) {
      if (transaction != null) {
        transaction.close();
      }

      if (pipeline != null) {
        pipeline.close();
      }

      client.resetState();
    }

    transaction = null;
    pipeline = null;
  }

  @Override
  public void close() {
    client.close();
  }

  @Override
  public int getDB() {
    return client.getDB();
  }

  /**
   * COPY source destination [DB destination-db] [REPLACE]
   *
   * @param srcKey the source key.
   * @param dstKey the destination key.
   * @param db
   * @param replace
   * @return
   */
  @Override
  public Boolean copy(byte[] srcKey, byte[] dstKey, int db, boolean replace) {
    checkIsInMultiOrPipeline();
    client.copy(srcKey, dstKey, db, replace);
    return BuilderFactory.BOOLEAN.build(client.getIntegerReply());
  }

  /**
   * COPY source destination [DB destination-db] [REPLACE]
   *
   * @param srcKey the source key.
   * @param dstKey the destination key.
   * @param replace
   * @return
   */
  @Override
  public Boolean copy(byte[] srcKey, byte[] dstKey, boolean replace) {
    checkIsInMultiOrPipeline();
    client.copy(srcKey, dstKey, replace);
    return BuilderFactory.BOOLEAN.build(client.getIntegerReply());
  }

  /**
   * @return <code>PONG</code>
   */
  @Override
  public String ping() {
    checkIsInMultiOrPipeline();
    client.ping();
    return client.getStatusCodeReply();
  }

  /**
   * Works same as {@link #ping()} but returns argument message instead of <code>PONG</code>.
   * @param message
   * @return message
   */
  public byte[] ping(final byte[] message) {
    checkIsInMultiOrPipeline();
    client.ping(message);
    return client.getBinaryBulkReply();
  }

  /**
   * Set the string value as value of the key. The string can't be longer than 1073741824 bytes (1
   * GB).
   * <p>
   * Time complexity: O(1)
   * @param key
   * @param value
   * @return Status code reply
   */
  @Override
  public String set(final byte[] key, final byte[] value) {
    checkIsInMultiOrPipeline();
    client.set(key, value);
    return client.getStatusCodeReply();
  }

  /**
   * Set the string value as value of the key. The string can't be longer than 1073741824 bytes (1
   * GB).
   * @param key
   * @param value
   * @param params
   * @return Status code reply
   */
  @Override
  public String set(final byte[] key, final byte[] value, final SetParams params) {
    checkIsInMultiOrPipeline();
    client.set(key, value, params);
    return client.getStatusCodeReply();
  }

  /**
   * Get the value of the specified key. If the key does not exist the special value 'nil' is
   * returned. If the value stored at key is not a string an error is returned because GET can only
   * handle string values.
   * <p>
   * Time complexity: O(1)
   * @param key
   * @return Bulk reply
   */
  @Override
  public byte[] get(final byte[] key) {
    checkIsInMultiOrPipeline();
    client.get(key);
    return client.getBinaryBulkReply();
  }

  /**
   * Get the value of key and delete the key. This command is similar to GET, except for the fact
   * that it also deletes the key on success (if and only if the key's value type is a string).
   * <p>
   * Time complexity: O(1)
   * @param key
   * @return the value of key
   * @since Redis 6.2
   */
  @Override
  public byte[] getDel(final byte[] key) {
    checkIsInMultiOrPipeline();
    client.getDel(key);
    return client.getBinaryBulkReply();
  }

  @Override
  public byte[] getEx(final byte[] key, final GetExParams params) {
    checkIsInMultiOrPipeline();
    client.getEx(key, params);
    return client.getBinaryBulkReply();
  }

  /**
   * Ask the server to silently close the connection.
   */
  @Override
  public String quit() {
    checkIsInMultiOrPipeline();
    client.quit();
    String quitReturn = client.getStatusCodeReply();
    client.disconnect();
    return quitReturn;
  }

  /**
   * Test if the specified keys exist. The command returns the number of keys exist.
   * Time complexity: O(N)
   * @param keys
   * @return Integer reply, specifically: an integer greater than 0 if one or more keys exist,
   *         0 if none of the specified keys exist.
   */
  @Override
  public Long exists(final byte[]... keys) {
    checkIsInMultiOrPipeline();
    client.exists(keys);
    return client.getIntegerReply();
  }

  /**
   * Test if the specified key exists. The command returns true if the key exists, otherwise false is
   * returned. Note that even keys set with an empty string as value will return true. Time
   * complexity: O(1)
   * @param key
   * @return Boolean reply, true if the key exists, otherwise false
   */
  @Override
  public Boolean exists(final byte[] key) {
    checkIsInMultiOrPipeline();
    client.exists(key);
    return client.getIntegerReply() == 1;
  }

  /**
   * Remove the specified keys. If a given key does not exist no operation is performed for this
   * key. The command returns the number of keys removed. Time complexity: O(1)
   * @param keys
   * @return Integer reply, specifically: an integer greater than 0 if one or more keys were removed
   *         0 if none of the specified key existed
   */
  @Override
  public Long del(final byte[]... keys) {
    checkIsInMultiOrPipeline();
    client.del(keys);
    return client.getIntegerReply();
  }

  @Override
  public Long del(final byte[] key) {
    checkIsInMultiOrPipeline();
    client.del(key);
    return client.getIntegerReply();
  }

  /**
   * This command is very similar to DEL: it removes the specified keys. Just like DEL a key is
   * ignored if it does not exist. However the command performs the actual memory reclaiming in a
   * different thread, so it is not blocking, while DEL is. This is where the command name comes
   * from: the command just unlinks the keys from the keyspace. The actual removal will happen later
   * asynchronously.
   * <p>
   * Time complexity: O(1) for each key removed regardless of its size. Then the command does O(N)
   * work in a different thread in order to reclaim memory, where N is the number of allocations the
   * deleted objects where composed of.
   * @param keys
   * @return Integer reply: The number of keys that were unlinked
   */
  @Override
  public Long unlink(final byte[]... keys) {
    checkIsInMultiOrPipeline();
    client.unlink(keys);
    return client.getIntegerReply();
  }

  @Override
  public Long unlink(final byte[] key) {
    checkIsInMultiOrPipeline();
    client.unlink(key);
    return client.getIntegerReply();
  }

  /**
   * Return the type of the value stored at key in form of a string. The type can be one of "none",
   * "string", "list", "set". "none" is returned if the key does not exist. Time complexity: O(1)
   * @param key
   * @return Status code reply, specifically: "none" if the key does not exist "string" if the key
   *         contains a String value "list" if the key contains a List value "set" if the key
   *         contains a Set value "zset" if the key contains a Sorted Set value "hash" if the key
   *         contains a Hash value
   */
  @Override
  public String type(final byte[] key) {
    checkIsInMultiOrPipeline();
    client.type(key);
    return client.getStatusCodeReply();
  }

  /**
   * Delete all the keys of the currently selected DB. This command never fails.
   * @return Status code reply
   */
  @Override
  public String flushDB() {
    checkIsInMultiOrPipeline();
    client.flushDB();
    return client.getStatusCodeReply();
  }

  /**
   * Delete all the keys of the currently selected DB. This command never fails.
   * @param flushMode
   * @return Status code reply
   */
  @Override
  public String flushDB(FlushMode flushMode) {
    checkIsInMultiOrPipeline();
    client.flushDB(flushMode);
    return client.getStatusCodeReply();
  }

  /**
   * Returns all the keys matching the glob-style pattern as space separated strings. For example if
   * you have in the database the keys "foo" and "foobar" the command "KEYS foo*" will return
   * "foo foobar".
   * <p>
   * Note that while the time complexity for this operation is O(n) the constant times are pretty
   * low. For example Redis running on an entry level laptop can scan a 1 million keys database in
   * 40 milliseconds. <b>Still it's better to consider this one of the slow commands that may ruin
   * the DB performance if not used with care.</b>
   * <p>
   * In other words this command is intended only for debugging and special operations like creating
   * a script to change the DB schema. Don't use it in your normal code. Use Redis Sets in order to
   * group together a subset of objects.
   * <p>
   * Glob style patterns examples:
   * <ul>
   * <li>h?llo will match hello hallo hhllo
   * <li>h*llo will match hllo heeeello
   * <li>h[ae]llo will match hello and hallo, but not hillo
   * </ul>
   * <p>
   * Use \ to escape special chars if you want to match them verbatim.
   * <p>
   * Time complexity: O(n) (with n being the number of keys in the DB, and assuming keys and pattern
   * of limited length)
   * @param pattern
   * @return Multi bulk reply
   */
  @Override
  public Set<byte[]> keys(final byte[] pattern) {
    checkIsInMultiOrPipeline();
    client.keys(pattern);
    return SetFromList.of(client.getBinaryMultiBulkReply());
  }

  /**
   * Return a randomly selected key from the currently selected DB.
   * <p>
   * Time complexity: O(1)
   * @return Single line reply, specifically the randomly selected key or an empty string is the
   *         database is empty
   */
  @Override
  public byte[] randomBinaryKey() {
    checkIsInMultiOrPipeline();
    client.randomKey();
    return client.getBinaryBulkReply();
  }

  /**
   * Atomically renames the key oldkey to newkey. If the source and destination name are the same an
   * error is returned. If newkey already exists it is overwritten.
   * <p>
   * Time complexity: O(1)
   * @param oldkey
   * @param newkey
   * @return Status code reply
   */
  @Override
  public String rename(final byte[] oldkey, final byte[] newkey) {
    checkIsInMultiOrPipeline();
    client.rename(oldkey, newkey);
    return client.getStatusCodeReply();
  }

  /**
   * Rename oldkey into newkey but fails if the destination key newkey already exists.
   * <p>
   * Time complexity: O(1)
   * @param oldkey
   * @param newkey
   * @return Integer reply, specifically: 1 if the key was renamed 0 if the target key already exist
   */
  @Override
  public Long renamenx(final byte[] oldkey, final byte[] newkey) {
    checkIsInMultiOrPipeline();
    client.renamenx(oldkey, newkey);
    return client.getIntegerReply();
  }

  /**
   * Return the number of keys in the currently selected database.
   * @return Integer reply
   */
  @Override
  public Long dbSize() {
    checkIsInMultiOrPipeline();
    client.dbSize();
    return client.getIntegerReply();
  }

  /**
   * Set a timeout on the specified key. After the timeout the key will be automatically deleted by
   * the server. A key with an associated timeout is said to be volatile in Redis terminology.
   * <p>
   * Volatile keys are stored on disk like the other keys, the timeout is persistent too like all the
   * other aspects of the dataset. Saving a dataset containing expires and stopping the server does
   * not stop the flow of time as Redis stores on disk the time when the key will no longer be
   * available as Unix time, and not the remaining seconds.
   * <p>
   * Since Redis 2.1.3 you can update the value of the timeout of a key already having an expire
   * set. It is also possible to undo the expire at all turning the key into a normal key using the
   * {@link #persist(byte[]) PERSIST} command.
   * <p>
   * Time complexity: O(1)
   * @see <a href="http://redis.io/commands/expire">Expire Command</a>
   * @param key
   * @param seconds
   * @return Integer reply, specifically: 1: the timeout was set. 0: the timeout was not set since
   *         the key already has an associated timeout (this may happen only in Redis versions &lt;
   *         2.1.3, Redis &gt;= 2.1.3 will happily update the timeout), or the key does not exist.
   */
  @Override
  public Long expire(final byte[] key, final long seconds) {
    checkIsInMultiOrPipeline();
    client.expire(key, seconds);
    return client.getIntegerReply();
  }

  /**
   * EXPIREAT works exactly like {@link #expire(byte[], int) EXPIRE} but instead to get the number of
   * seconds representing the Time To Live of the key as a second argument (that is a relative way
   * of specifying the TTL), it takes an absolute one in the form of a UNIX timestamp (Number of
   * seconds elapsed since 1 Gen 1970).
   * <p>
   * EXPIREAT was introduced in order to implement the Append Only File persistence mode so that
   * EXPIRE commands are automatically translated into EXPIREAT commands for the append only file.
   * Of course EXPIREAT can also used by programmers that need a way to simply specify that a given
   * key should expire at a given time in the future.
   * <p>
   * Since Redis 2.1.3 you can update the value of the timeout of a key already having an expire
   * set. It is also possible to undo the expire at all turning the key into a normal key using the
   * {@link #persist(byte[]) PERSIST} command.
   * <p>
   * Time complexity: O(1)
   * @see <a href="http://redis.io/commands/expire">Expire Command</a>
   * @param key
   * @param unixTime
   * @return Integer reply, specifically: 1: the timeout was set. 0: the timeout was not set since
   *         the key already has an associated timeout (this may happen only in Redis versions &lt;
   *         2.1.3, Redis &gt;= 2.1.3 will happily update the timeout), or the key does not exist.
   */
  @Override
  public Long expireAt(final byte[] key, final long unixTime) {
    checkIsInMultiOrPipeline();
    client.expireAt(key, unixTime);
    return client.getIntegerReply();
  }

  /**
   * The TTL command returns the remaining time to live in seconds of a key that has an
   * {@link #expire(byte[], int) EXPIRE} set. This introspection capability allows a Redis client to
   * check how many seconds a given key will continue to be part of the dataset.
   * @param key
   * @return Integer reply, returns the remaining time to live in seconds of a key that has an
   *         EXPIRE. If the Key does not exists or does not have an associated expire, -1 is
   *         returned.
   */
  @Override
  public Long ttl(final byte[] key) {
    checkIsInMultiOrPipeline();
    client.ttl(key);
    return client.getIntegerReply();
  }

  /**
   * Alters the last access time of a key(s). A key is ignored if it does not exist.
   * Time complexity: O(N) where N is the number of keys that will be touched.
   * @param keys
   * @return Integer reply: The number of keys that were touched.
   */
  @Override
  public Long touch(final byte[]... keys) {
    checkIsInMultiOrPipeline();
    client.touch(keys);
    return client.getIntegerReply();
  }

  @Override
  public Long touch(final byte[] key) {
    checkIsInMultiOrPipeline();
    client.touch(key);
    return client.getIntegerReply();
  }

  /**
   * Select the DB with having the specified zero-based numeric index. For default every new client
   * connection is automatically selected to DB 0.
   * @param index
   * @return Status code reply
   */
  @Override
  public String select(final int index) {
    checkIsInMultiOrPipeline();
    client.select(index);
    String statusCodeReply = client.getStatusCodeReply();
    client.setDb(index);

    return statusCodeReply;
  }

  @Override
  public String swapDB(final int index1, final int index2) {
    checkIsInMultiOrPipeline();
    client.swapDB(index1, index2);
    return client.getStatusCodeReply();
  }

  /**
   * Move the specified key from the currently selected DB to the specified destination DB. Note
   * that this command returns 1 only if the key was successfully moved, and 0 if the target key was
   * already there or if the source key was not found at all, so it is possible to use MOVE as a
   * locking primitive.
   * @param key
   * @param dbIndex
   * @return Integer reply, specifically: 1 if the key was moved 0 if the key was not moved because
   *         already present on the target DB or was not found in the current DB.
   */
  @Override
  public Long move(final byte[] key, final int dbIndex) {
    checkIsInMultiOrPipeline();
    client.move(key, dbIndex);
    return client.getIntegerReply();
  }

  /**
   * Delete all the keys of all the existing databases, not just the currently selected one. This
   * command never fails.
   * @return Status code reply
   */
  @Override
  public String flushAll() {
    checkIsInMultiOrPipeline();
    client.flushAll();
    return client.getStatusCodeReply();
  }

  /**
   * Delete all the keys of all the existing databases, not just the currently selected one. This
   * command never fails.
   * @param flushMode
   * @return Status code reply
   */
  @Override
  public String flushAll(FlushMode flushMode) {
    checkIsInMultiOrPipeline();
    client.flushAll(flushMode);
    return client.getStatusCodeReply();
  }

  /**
   * GETSET is an atomic set this value and return the old value command. Set key to the string
   * value and return the old value stored at key. The string can't be longer than 1073741824 bytes
   * (1 GB).
   * <p>
   * Time complexity: O(1)
   * @param key
   * @param value
   * @return Bulk reply
   */
  @Override
  public byte[] getSet(final byte[] key, final byte[] value) {
    checkIsInMultiOrPipeline();
    client.getSet(key, value);
    return client.getBinaryBulkReply();
  }

  /**
   * Get the values of all the specified keys. If one or more keys don't exist or is not of type
   * String, a 'nil' value is returned instead of the value of the specified key, but the operation
   * never fails.
   * <p>
   * Time complexity: O(1) for every key
   * @param keys
   * @return Multi bulk reply
   */
  @Override
  public List<byte[]> mget(final byte[]... keys) {
    checkIsInMultiOrPipeline();
    client.mget(keys);
    return client.getBinaryMultiBulkReply();
  }

  /**
   * SETNX works exactly like {@link #set(byte[], byte[]) SET} with the only difference that if the
   * key already exists no operation is performed. SETNX actually means "SET if Not eXists".
   * <p>
   * Time complexity: O(1)
   * @param key
   * @param value
   * @return Integer reply, specifically: 1 if the key was set 0 if the key was not set
   */
  @Override
  public Long setnx(final byte[] key, final byte[] value) {
    checkIsInMultiOrPipeline();
    client.setnx(key, value);
    return client.getIntegerReply();
  }

  /**
   * The command is exactly equivalent to the following group of commands:
   * {@link #set(byte[], byte[]) SET} + {@link #expire(byte[], int) EXPIRE}. The operation is
   * atomic.
   * <p>
   * Time complexity: O(1)
   * @param key
   * @param seconds
   * @param value
   * @return Status code reply
   */
  @Override
  public String setex(final byte[] key, final long seconds, final byte[] value) {
    checkIsInMultiOrPipeline();
    client.setex(key, seconds, value);
    return client.getStatusCodeReply();
  }

  /**
   * Set the the respective keys to the respective values. MSET will replace old values with new
   * values, while {@link #msetnx(byte[]...) MSETNX} will not perform any operation at all even if
   * just a single key already exists.
   * <p>
   * Because of this semantic MSETNX can be used in order to set different keys representing
   * different fields of an unique logic object in a way that ensures that either all the fields or
   * none at all are set.
   * <p>
   * Both MSET and MSETNX are atomic operations. This means that for instance if the keys A and B
   * are modified, another client talking to Redis can either see the changes to both A and B at
   * once, or no modification at all.
   * @see #msetnx(byte[]...)
   * @param keysvalues
   * @return Status code reply Basically +OK as MSET can't fail
   */
  @Override
  public String mset(final byte[]... keysvalues) {
    checkIsInMultiOrPipeline();
    client.mset(keysvalues);
    return client.getStatusCodeReply();
  }

  /**
   * Set the the respective keys to the respective values. {@link #mset(byte[]...) MSET} will
   * replace old values with new values, while MSETNX will not perform any operation at all even if
   * just a single key already exists.
   * <p>
   * Because of this semantic MSETNX can be used in order to set different keys representing
   * different fields of an unique logic object in a way that ensures that either all the fields or
   * none at all are set.
   * <p>
   * Both MSET and MSETNX are atomic operations. This means that for instance if the keys A and B
   * are modified, another client talking to Redis can either see the changes to both A and B at
   * once, or no modification at all.
   * @see #mset(byte[]...)
   * @param keysvalues
   * @return Integer reply, specifically: 1 if the all the keys were set 0 if no key was set (at
   *         least one key already existed)
   */
  @Override
  public Long msetnx(final byte[]... keysvalues) {
    checkIsInMultiOrPipeline();
    client.msetnx(keysvalues);
    return client.getIntegerReply();
  }

  /**
   * DECRBY work just like {@link #decr(byte[]) INCR} but instead to decrement by 1 the decrement is
   * integer.
   * <p>
   * INCR commands are limited to 64 bit signed integers.
   * <p>
   * Note: this is actually a string operation, that is, in Redis there are not "integer" types.
   * Simply the string stored at the key is parsed as a base 10 64 bit signed integer, incremented,
   * and then converted back as a string.
   * <p>
   * Time complexity: O(1)
   * @see #incr(byte[])
   * @see #decr(byte[])
   * @see #incrBy(byte[], long)
   * @param key
   * @param decrement
   * @return Integer reply, this commands will reply with the new value of key after the increment.
   */
  @Override
  public Long decrBy(final byte[] key, final long decrement) {
    checkIsInMultiOrPipeline();
    client.decrBy(key, decrement);
    return client.getIntegerReply();
  }

  /**
   * Decrement the number stored at key by one. If the key does not exist or contains a value of a
   * wrong type, set the key to the value of "0" before to perform the decrement operation.
   * <p>
   * INCR commands are limited to 64 bit signed integers.
   * <p>
   * Note: this is actually a string operation, that is, in Redis there are not "integer" types.
   * Simply the string stored at the key is parsed as a base 10 64 bit signed integer, incremented,
   * and then converted back as a string.
   * <p>
   * Time complexity: O(1)
   * @see #incr(byte[])
   * @see #incrBy(byte[], long)
   * @see #decrBy(byte[], long)
   * @param key
   * @return Integer reply, this commands will reply with the new value of key after the increment.
   */
  @Override
  public Long decr(final byte[] key) {
    checkIsInMultiOrPipeline();
    client.decr(key);
    return client.getIntegerReply();
  }

  /**
   * INCRBY work just like {@link #incr(byte[]) INCR} but instead to increment by 1 the increment is
   * integer.
   * <p>
   * INCR commands are limited to 64 bit signed integers.
   * <p>
   * Note: this is actually a string operation, that is, in Redis there are not "integer" types.
   * Simply the string stored at the key is parsed as a base 10 64 bit signed integer, incremented,
   * and then converted back as a string.
   * <p>
   * Time complexity: O(1)
   * @see #incr(byte[])
   * @see #decr(byte[])
   * @see #decrBy(byte[], long)
   * @param key
   * @param increment
   * @return Integer reply, this commands will reply with the new value of key after the increment.
   */
  @Override
  public Long incrBy(final byte[] key, final long increment) {
    checkIsInMultiOrPipeline();
    client.incrBy(key, increment);
    return client.getIntegerReply();
  }

  /**
   * INCRBYFLOAT work just like {@link #incrBy(byte[], long)} INCRBY} but increments by floats
   * instead of integers.
   * <p>
   * INCRBYFLOAT commands are limited to double precision floating point values.
   * <p>
   * Note: this is actually a string operation, that is, in Redis there are not "double" types.
   * Simply the string stored at the key is parsed as a base double precision floating point value,
   * incremented, and then converted back as a string. There is no DECRYBYFLOAT but providing a
   * negative value will work as expected.
   * <p>
   * Time complexity: O(1)
   * @see #incr(byte[])
   * @see #decr(byte[])
   * @see #decrBy(byte[], long)
   * @param key the key to increment
   * @param increment the value to increment by
   * @return Integer reply, this commands will reply with the new value of key after the increment.
   */
  @Override
  public Double incrByFloat(final byte[] key, final double increment) {
    checkIsInMultiOrPipeline();
    client.incrByFloat(key, increment);
    return BuilderFactory.DOUBLE.build(client.getOne());
  }

  /**
   * Increment the number stored at key by one. If the key does not exist or contains a value of a
   * wrong type, set the key to the value of "0" before to perform the increment operation.
   * <p>
   * INCR commands are limited to 64 bit signed integers.
   * <p>
   * Note: this is actually a string operation, that is, in Redis there are not "integer" types.
   * Simply the string stored at the key is parsed as a base 10 64 bit signed integer, incremented,
   * and then converted back as a string.
   * <p>
   * Time complexity: O(1)
   * @see #incrBy(byte[], long)
   * @see #decr(byte[])
   * @see #decrBy(byte[], long)
   * @param key
   * @return Integer reply, this commands will reply with the new value of key after the increment.
   */
  @Override
  public Long incr(final byte[] key) {
    checkIsInMultiOrPipeline();
    client.incr(key);
    return client.getIntegerReply();
  }

  /**
   * If the key already exists and is a string, this command appends the provided value at the end
   * of the string. If the key does not exist it is created and set as an empty string, so APPEND
   * will be very similar to SET in this special case.
   * <p>
   * Time complexity: O(1). The amortized time complexity is O(1) assuming the appended value is
   * small and the already present value is of any size, since the dynamic string library used by
   * Redis will double the free space available on every reallocation.
   * @param key
   * @param value
   * @return Integer reply, specifically the total length of the string after the append operation.
   */
  @Override
  public Long append(final byte[] key, final byte[] value) {
    checkIsInMultiOrPipeline();
    client.append(key, value);
    return client.getIntegerReply();
  }

  /**
   * Return a subset of the string from offset start to offset end (both offsets are inclusive).
   * Negative offsets can be used in order to provide an offset starting from the end of the string.
   * So -1 means the last char, -2 the penultimate and so forth.
   * <p>
   * The function handles out of range requests without raising an error, but just limiting the
   * resulting range to the actual length of the string.
   * <p>
   * Time complexity: O(start+n) (with start being the start index and n the total length of the
   * requested range). Note that the lookup part of this command is O(1) so for small strings this
   * is actually an O(1) command.
   * @param key
   * @param start
   * @param end
   * @return Bulk reply
   */
  @Override
  public byte[] substr(final byte[] key, final int start, final int end) {
    checkIsInMultiOrPipeline();
    client.substr(key, start, end);
    return client.getBinaryBulkReply();
  }

  /**
   * Set the specified hash field to the specified value.
   * <p>
   * If key does not exist, a new key holding a hash is created.
   * <p>
   * <b>Time complexity:</b> O(1)
   * @param key
   * @param field
   * @param value
   * @return If the field already exists, and the HSET just produced an update of the value, 0 is
   *         returned, otherwise if a new field is created 1 is returned.
   */
  @Override
  public Long hset(final byte[] key, final byte[] field, final byte[] value) {
    checkIsInMultiOrPipeline();
    client.hset(key, field, value);
    return client.getIntegerReply();
  }

  @Override
  public Long hset(final byte[] key, final Map<byte[], byte[]> hash) {
    checkIsInMultiOrPipeline();
    client.hset(key, hash);
    return client.getIntegerReply();
  }

  /**
   * If key holds a hash, retrieve the value associated to the specified field.
   * <p>
   * If the field is not found or the key does not exist, a special 'nil' value is returned.
   * <p>
   * <b>Time complexity:</b> O(1)
   * @param key
   * @param field
   * @return Bulk reply
   */
  @Override
  public byte[] hget(final byte[] key, final byte[] field) {
    checkIsInMultiOrPipeline();
    client.hget(key, field);
    return client.getBinaryBulkReply();
  }

  /**
   * Set the specified hash field to the specified value if the field not exists. <b>Time
   * complexity:</b> O(1)
   * @param key
   * @param field
   * @param value
   * @return If the field already exists, 0 is returned, otherwise if a new field is created 1 is
   *         returned.
   */
  @Override
  public Long hsetnx(final byte[] key, final byte[] field, final byte[] value) {
    checkIsInMultiOrPipeline();
    client.hsetnx(key, field, value);
    return client.getIntegerReply();
  }

  /**
   * Set the respective fields to the respective values. HMSET replaces old values with new values.
   * <p>
   * If key does not exist, a new key holding a hash is created.
   * <p>
   * <b>Time complexity:</b> O(N) (with N being the number of fields)
   * @param key
   * @param hash
   * @return Always OK because HMSET can't fail
   */
  @Override
  public String hmset(final byte[] key, final Map<byte[], byte[]> hash) {
    checkIsInMultiOrPipeline();
    client.hmset(key, hash);
    return client.getStatusCodeReply();
  }

  /**
   * Retrieve the values associated to the specified fields.
   * <p>
   * If some of the specified fields do not exist, nil values are returned. Non existing keys are
   * considered like empty hashes.
   * <p>
   * <b>Time complexity:</b> O(N) (with N being the number of fields)
   * @param key
   * @param fields
   * @return Multi Bulk Reply specifically a list of all the values associated with the specified
   *         fields, in the same order of the request.
   */
  @Override
  public List<byte[]> hmget(final byte[] key, final byte[]... fields) {
    checkIsInMultiOrPipeline();
    client.hmget(key, fields);
    return client.getBinaryMultiBulkReply();
  }

  /**
   * Increment the number stored at field in the hash at key by value. If key does not exist, a new
   * key holding a hash is created. If field does not exist or holds a string, the value is set to 0
   * before applying the operation. Since the value argument is signed you can use this command to
   * perform both increments and decrements.
   * <p>
   * The range of values supported by HINCRBY is limited to 64 bit signed integers.
   * <p>
   * <b>Time complexity:</b> O(1)
   * @param key
   * @param field
   * @param value
   * @return Integer reply The new value at field after the increment operation.
   */
  @Override
  public Long hincrBy(final byte[] key, final byte[] field, final long value) {
    checkIsInMultiOrPipeline();
    client.hincrBy(key, field, value);
    return client.getIntegerReply();
  }

  /**
   * Increment the number stored at field in the hash at key by a double precision floating point
   * value. If key does not exist, a new key holding a hash is created. If field does not exist or
   * holds a string, the value is set to 0 before applying the operation. Since the value argument
   * is signed you can use this command to perform both increments and decrements.
   * <p>
   * The range of values supported by HINCRBYFLOAT is limited to double precision floating point
   * values.
   * <p>
   * <b>Time complexity:</b> O(1)
   * @param key
   * @param field
   * @param value
   * @return Double precision floating point reply The new value at field after the increment
   *         operation.
   */
  @Override
  public Double hincrByFloat(final byte[] key, final byte[] field, final double value) {
    checkIsInMultiOrPipeline();
    client.hincrByFloat(key, field, value);
    return BuilderFactory.DOUBLE.build(client.getOne());
  }

  /**
   * Test for existence of a specified field in a hash. <b>Time complexity:</b> O(1)
   * @param key
   * @param field
   * @return Return true if the hash stored at key contains the specified field. Return false if the key is
   *         not found or the field is not present.
   */
  @Override
  public Boolean hexists(final byte[] key, final byte[] field) {
    checkIsInMultiOrPipeline();
    client.hexists(key, field);
    return client.getIntegerReply() == 1;
  }

  /**
   * Remove the specified field from an hash stored at key.
   * <p>
   * <b>Time complexity:</b> O(1)
   * @param key
   * @param fields
   * @return If the field was present in the hash it is deleted and 1 is returned, otherwise 0 is
   *         returned and no operation is performed.
   */
  @Override
  public Long hdel(final byte[] key, final byte[]... fields) {
    checkIsInMultiOrPipeline();
    client.hdel(key, fields);
    return client.getIntegerReply();
  }

  /**
   * Return the number of items in a hash.
   * <p>
   * <b>Time complexity:</b> O(1)
   * @param key
   * @return The number of entries (fields) contained in the hash stored at key. If the specified
   *         key does not exist, 0 is returned assuming an empty hash.
   */
  @Override
  public Long hlen(final byte[] key) {
    checkIsInMultiOrPipeline();
    client.hlen(key);
    return client.getIntegerReply();
  }

  /**
   * Return all the fields in a hash.
   * <p>
   * <b>Time complexity:</b> O(N), where N is the total number of entries
   * @param key
   * @return All the fields names contained into a hash.
   */
  @Override
  public Set<byte[]> hkeys(final byte[] key) {
    checkIsInMultiOrPipeline();
    client.hkeys(key);
    return SetFromList.of(client.getBinaryMultiBulkReply());
  }

  /**
   * Return all the values in a hash.
   * <p>
   * <b>Time complexity:</b> O(N), where N is the total number of entries
   * @param key
   * @return All the fields values contained into a hash.
   */
  @Override
  public List<byte[]> hvals(final byte[] key) {
    checkIsInMultiOrPipeline();
    client.hvals(key);
    return client.getBinaryMultiBulkReply();
  }

  /**
   * Return all the fields and associated values in a hash.
   * <p>
   * <b>Time complexity:</b> O(N), where N is the total number of entries
   * @param key
   * @return All the fields and values contained into a hash.
   */
  @Override
  public Map<byte[], byte[]> hgetAll(final byte[] key) {
    checkIsInMultiOrPipeline();
    client.hgetAll(key);
    return BuilderFactory.BYTE_ARRAY_MAP.build(client.getBinaryMultiBulkReply());
  }

  /**
   * Get one random field from a hash.
   * <p>
   * <b>Time complexity:</b> O(N), where N is the number of fields returned
   * @param key
   * @return one random field from a hash.
   */
  @Override
  public byte[] hrandfield(final byte[] key) {
    checkIsInMultiOrPipeline();
    client.hrandfield(key);
    return client.getBinaryBulkReply();
  }

  /**
   * Get multiple random fields from a hash.
   * <p>
   * <b>Time complexity:</b> O(N), where N is the number of fields returned
   * @param key
   * @return multiple random fields from a hash.
   */
  @Override
  public List<byte[]> hrandfield(final byte[] key, final long count) {
    checkIsInMultiOrPipeline();
    client.hrandfield(key, count);
    return client.getBinaryMultiBulkReply();
  }

  /**
   * Get one or multiple random fields with values from a hash.
   * <p>
   * <b>Time complexity:</b> O(N), where N is the number of fields returned
   * @param key
   * @return one or multiple random fields with values from a hash.
   */
  @Override
  public Map<byte[], byte[]> hrandfieldWithValues(final byte[] key, final long count) {
    checkIsInMultiOrPipeline();
    client.hrandfieldWithValues(key, count);
    return BuilderFactory.BYTE_ARRAY_MAP.build(client.getBinaryMultiBulkReply());
  }

  /**
   * Add the string value to the head (LPUSH) or tail (RPUSH) of the list stored at key. If the key
   * does not exist an empty list is created just before the append operation. If the key exists but
   * is not a List an error is returned.
   * <p>
   * Time complexity: O(1)
   * @see BinaryJedis#rpush(byte[], byte[]...)
   * @param key
   * @param strings
   * @return Integer reply, specifically, the number of elements inside the list after the push
   *         operation.
   */
  @Override
  public Long rpush(final byte[] key, final byte[]... strings) {
    checkIsInMultiOrPipeline();
    client.rpush(key, strings);
    return client.getIntegerReply();
  }

  /**
   * Add the string value to the head (LPUSH) or tail (RPUSH) of the list stored at key. If the key
   * does not exist an empty list is created just before the append operation. If the key exists but
   * is not a List an error is returned.
   * <p>
   * Time complexity: O(1)
   * @see BinaryJedis#rpush(byte[], byte[]...)
   * @param key
   * @param strings
   * @return Integer reply, specifically, the number of elements inside the list after the push
   *         operation.
   */
  @Override
  public Long lpush(final byte[] key, final byte[]... strings) {
    checkIsInMultiOrPipeline();
    client.lpush(key, strings);
    return client.getIntegerReply();
  }

  /**
   * Return the length of the list stored at the specified key. If the key does not exist zero is
   * returned (the same behaviour as for empty lists). If the value stored at key is not a list an
   * error is returned.
   * <p>
   * Time complexity: O(1)
   * @param key
   * @return The length of the list.
   */
  @Override
  public Long llen(final byte[] key) {
    checkIsInMultiOrPipeline();
    client.llen(key);
    return client.getIntegerReply();
  }

  /**
   * Return the specified elements of the list stored at the specified key. Start and end are
   * zero-based indexes. 0 is the first element of the list (the list head), 1 the next element and
   * so on.
   * <p>
   * For example LRANGE foobar 0 2 will return the first three elements of the list.
   * <p>
   * start and end can also be negative numbers indicating offsets from the end of the list. For
   * example -1 is the last element of the list, -2 the penultimate element and so on.
   * <p>
   * <b>Consistency with range functions in various programming languages</b>
   * <p>
   * Note that if you have a list of numbers from 0 to 100, LRANGE 0 10 will return 11 elements,
   * that is, rightmost item is included. This may or may not be consistent with behavior of
   * range-related functions in your programming language of choice (think Ruby's Range.new,
   * Array#slice or Python's range() function).
   * <p>
   * LRANGE behavior is consistent with one of Tcl.
   * <p>
   * <b>Out-of-range indexes</b>
   * <p>
   * Indexes out of range will not produce an error: if start is over the end of the list, or start
   * &gt; end, an empty list is returned. If end is over the end of the list Redis will threat it
   * just like the last element of the list.
   * <p>
   * Time complexity: O(start+n) (with n being the length of the range and start being the start
   * offset)
   * @param key
   * @param start
   * @param stop
   * @return Multi bulk reply, specifically a list of elements in the specified range.
   */
  @Override
  public List<byte[]> lrange(final byte[] key, final long start, final long stop) {
    checkIsInMultiOrPipeline();
    client.lrange(key, start, stop);
    return client.getBinaryMultiBulkReply();
  }

  /**
   * Trim an existing list so that it will contain only the specified range of elements specified.
   * Start and end are zero-based indexes. 0 is the first element of the list (the list head), 1 the
   * next element and so on.
   * <p>
   * For example LTRIM foobar 0 2 will modify the list stored at foobar key so that only the first
   * three elements of the list will remain.
   * <p>
   * start and end can also be negative numbers indicating offsets from the end of the list. For
   * example -1 is the last element of the list, -2 the penultimate element and so on.
   * <p>
   * Indexes out of range will not produce an error: if start is over the end of the list, or start
   * &gt; end, an empty list is left as value. If end over the end of the list Redis will threat it
   * just like the last element of the list.
   * <p>
   * Hint: the obvious use of LTRIM is together with LPUSH/RPUSH. For example:
   * <p>
   * {@code lpush("mylist", "someelement"); ltrim("mylist", 0, 99); * }
   * <p>
   * The above two commands will push elements in the list taking care that the list will not grow
   * without limits. This is very useful when using Redis to store logs for example. It is important
   * to note that when used in this way LTRIM is an O(1) operation because in the average case just
   * one element is removed from the tail of the list.
   * <p>
   * Time complexity: O(n) (with n being len of list - len of range)
   * @param key
   * @param start
   * @param stop
   * @return Status code reply
   */
  @Override
  public String ltrim(final byte[] key, final long start, final long stop) {
    checkIsInMultiOrPipeline();
    client.ltrim(key, start, stop);
    return client.getStatusCodeReply();
  }

  /**
   * Return the specified element of the list stored at the specified key. 0 is the first element, 1
   * the second and so on. Negative indexes are supported, for example -1 is the last element, -2
   * the penultimate and so on.
   * <p>
   * If the value stored at key is not of list type an error is returned. If the index is out of
   * range a 'nil' reply is returned.
   * <p>
   * Note that even if the average time complexity is O(n) asking for the first or the last element
   * of the list is O(1).
   * <p>
   * Time complexity: O(n) (with n being the length of the list)
   * @param key
   * @param index
   * @return Bulk reply, specifically the requested element
   */
  @Override
  public byte[] lindex(final byte[] key, final long index) {
    checkIsInMultiOrPipeline();
    client.lindex(key, index);
    return client.getBinaryBulkReply();
  }

  /**
   * Set a new value as the element at index position of the List at key.
   * <p>
   * Out of range indexes will generate an error.
   * <p>
   * Similarly to other list commands accepting indexes, the index can be negative to access
   * elements starting from the end of the list. So -1 is the last element, -2 is the penultimate,
   * and so forth.
   * <p>
   * <b>Time complexity:</b>
   * <p>
   * O(N) (with N being the length of the list), setting the first or last elements of the list is
   * O(1).
   * @see #lindex(byte[], long)
   * @param key
   * @param index
   * @param value
   * @return Status code reply
   */
  @Override
  public String lset(final byte[] key, final long index, final byte[] value) {
    checkIsInMultiOrPipeline();
    client.lset(key, index, value);
    return client.getStatusCodeReply();
  }

  /**
   * Remove the first count occurrences of the value element from the list. If count is zero all the
   * elements are removed. If count is negative elements are removed from tail to head, instead to
   * go from head to tail that is the normal behaviour. So for example LREM with count -2 and hello
   * as value to remove against the list (a,b,c,hello,x,hello,hello) will leave the list
   * (a,b,c,hello,x). The number of removed elements is returned as an integer, see below for more
   * information about the returned value. Note that non existing keys are considered like empty
   * lists by LREM, so LREM against non existing keys will always return 0.
   * <p>
   * Time complexity: O(N) (with N being the length of the list)
   * @param key
   * @param count
   * @param value
   * @return Integer Reply, specifically: The number of removed elements if the operation succeeded
   */
  @Override
  public Long lrem(final byte[] key, final long count, final byte[] value) {
    checkIsInMultiOrPipeline();
    client.lrem(key, count, value);
    return client.getIntegerReply();
  }

  /**
   * Atomically return and remove the first (LPOP) or last (RPOP) element of the list. For example
   * if the list contains the elements "a","b","c" LPOP will return "a" and the list will become
   * "b","c".
   * <p>
   * If the key does not exist or the list is already empty the special value 'nil' is returned.
   * @see #rpop(byte[])
   * @param key
   * @return Bulk reply
   */
  @Override
  public byte[] lpop(final byte[] key) {
    checkIsInMultiOrPipeline();
    client.lpop(key);
    return client.getBinaryBulkReply();
  }

  @Override
  public List<byte[]> lpop(final byte[] key, final int count) {
    checkIsInMultiOrPipeline();
    client.lpop(key, count);
    return client.getBinaryMultiBulkReply();
  }

  /**
   * Returns the index of the first matching element inside a redis list. If the element is found,
   * its index (the zero-based position in the list) is returned. Otherwise, if no match is found,
   * 'nil' is returned.
   * <p>
   * Time complexity: O(N) where N is the number of elements in the list
   * @see #lpos(byte[], byte[])
   * @param key
   * @param element
   * @return Integer Reply, specifically: The index of first matching element in the list. Value will
   * be 'nil' when the element is not present in the list.
   */
  @Override
  public Long lpos(final byte[] key, final byte[] element) {
    checkIsInMultiOrPipeline();
    client.lpos(key, element);
    return client.getIntegerReply();
  }

  /**
   * In case there are multiple matches Rank option specifies the "rank" of the element to return.
   * A rank of 1 returns the first match, 2 to return the second match, and so forth.
   * If list `foo` has elements ("a","b","c","1","2","3","c","c"), The function call to get the
   * index of second occurrence of "c" will be as follows lpos("foo","c", LPosParams.lPosParams().rank(2)).
   * <p>
   * Maxlen option compares the element provided only with a given maximum number of list items.
   * A value of 1000 will make sure that the command performs only 1000 comparisons. The
   * comparison is made for the first part or the last part depending on the fact we use a positive or
   * negative rank.
   * Following is how we could use the Maxlen option lpos("foo", "b", LPosParams.lPosParams().rank(1).maxlen(2)).
   * @see   #lpos(byte[], byte[], LPosParams)
   * @param key
   * @param element
   * @param params
   * @return Integer Reply
   */
  @Override
  public Long lpos(final byte[] key, final byte[] element, final LPosParams params) {
    checkIsInMultiOrPipeline();
    client.lpos(key, element, params);
    return client.getIntegerReply();
  }

  /**
   * Count will return list of position of all the first N matching elements. It is possible to
   * specify 0 as the number of matches, as a way to tell the command we want all the matches
   * found returned as an array of indexes. When count is used and no match is found, an empty list
   * is returned.
   * <p>
   * Time complexity: O(N) where N is the number of elements in the list
   * @see #lpos(byte[], byte[], LPosParams, long)
   * @param key
   * @param element
   * @param params
   * @param count
   * @return Returns value will be a list containing position of the matching elements inside the list.
   */
  @Override
  public List<Long> lpos(final byte[] key, final byte[] element, final LPosParams params,
      final long count) {
    checkIsInMultiOrPipeline();
    client.lpos(key, element, params, count);
    return client.getIntegerMultiBulkReply();
  }

  /**
   * Atomically return and remove the first (LPOP) or last (RPOP) element of the list. For example
   * if the list contains the elements "a","b","c" LPOP will return "a" and the list will become
   * "b","c".
   * <p>
   * If the key does not exist or the list is already empty the special value 'nil' is returned.
   * @see #lpop(byte[])
   * @param key
   * @return Bulk reply
   */
  @Override
  public byte[] rpop(final byte[] key) {
    checkIsInMultiOrPipeline();
    client.rpop(key);
    return client.getBinaryBulkReply();
  }

  @Override
  public List<byte[]> rpop(final byte[] key, final int count) {
    checkIsInMultiOrPipeline();
    client.rpop(key, count);
    return client.getBinaryMultiBulkReply();
  }

  /**
   * Atomically return and remove the last (tail) element of the srckey list, and push the element
   * as the first (head) element of the dstkey list. For example if the source list contains the
   * elements "a","b","c" and the destination list contains the elements "foo","bar" after an
   * RPOPLPUSH command the content of the two lists will be "a","b" and "c","foo","bar".
   * <p>
   * If the key does not exist or the list is already empty the special value 'nil' is returned. If
   * the srckey and dstkey are the same the operation is equivalent to removing the last element
   * from the list and pushing it as first element of the list, so it's a "list rotation" command.
   * <p>
   * Time complexity: O(1)
   * @param srckey
   * @param dstkey
   * @return Bulk reply
   */
  @Override
  public byte[] rpoplpush(final byte[] srckey, final byte[] dstkey) {
    checkIsInMultiOrPipeline();
    client.rpoplpush(srckey, dstkey);
    return client.getBinaryBulkReply();
  }

  /**
   * Add the specified member to the set value stored at key. If member is already a member of the
   * set no operation is performed. If key does not exist a new set with the specified member as
   * sole member is created. If the key exists but does not hold a set value an error is returned.
   * <p>
   * Time complexity O(1)
   * @param key
   * @param members
   * @return Integer reply, specifically: 1 if the new element was added 0 if the element was
   *         already a member of the set
   */
  @Override
  public Long sadd(final byte[] key, final byte[]... members) {
    checkIsInMultiOrPipeline();
    client.sadd(key, members);
    return client.getIntegerReply();
  }

  /**
   * Return all the members (elements) of the set value stored at key. This is just syntax glue for
   * {@link #sinter(byte[]...)} SINTER}.
   * <p>
   * Time complexity O(N)
   * @param key the key of the set
   * @return Multi bulk reply
   */
  @Override
  public Set<byte[]> smembers(final byte[] key) {
    checkIsInMultiOrPipeline();
    client.smembers(key);
    return SetFromList.of(client.getBinaryMultiBulkReply());
  }

  /**
   * Remove the specified member from the set value stored at key. If member was not a member of the
   * set no operation is performed. If key does not hold a set value an error is returned.
   * <p>
   * Time complexity O(1)
   * @param key the key of the set
   * @param member the set member to remove
   * @return Integer reply, specifically: 1 if the new element was removed 0 if the new element was
   *         not a member of the set
   */
  @Override
  public Long srem(final byte[] key, final byte[]... member) {
    checkIsInMultiOrPipeline();
    client.srem(key, member);
    return client.getIntegerReply();
  }

  /**
   * Remove a random element from a Set returning it as return value. If the Set is empty or the key
   * does not exist, a nil object is returned.
   * <p>
   * The {@link #srandmember(byte[])} command does a similar work but the returned element is not
   * removed from the Set.
   * <p>
   * Time complexity O(1)
   * @param key
   * @return Bulk reply
   */
  @Override
  public byte[] spop(final byte[] key) {
    checkIsInMultiOrPipeline();
    client.spop(key);
    return client.getBinaryBulkReply();
  }

  @Override
  public Set<byte[]> spop(final byte[] key, final long count) {
    checkIsInMultiOrPipeline();
    client.spop(key, count);
    List<byte[]> members = client.getBinaryMultiBulkReply();
    if (members == null) return null;
    return SetFromList.of(members);
  }

  /**
   * Move the specified member from the set at srckey to the set at dstkey. This operation is
   * atomic, in every given moment the element will appear to be in the source or destination set
   * for accessing clients.
   * <p>
   * If the source set does not exist or does not contain the specified element no operation is
   * performed and zero is returned, otherwise the element is removed from the source set and added
   * to the destination set. On success one is returned, even if the element was already present in
   * the destination set.
   * <p>
   * An error is raised if the source or destination keys contain a non Set value.
   * <p>
   * Time complexity O(1)
   * @param srckey
   * @param dstkey
   * @param member
   * @return Integer reply, specifically: 1 if the element was moved 0 if the element was not found
   *         on the first set and no operation was performed
   */
  @Override
  public Long smove(final byte[] srckey, final byte[] dstkey, final byte[] member) {
    checkIsInMultiOrPipeline();
    client.smove(srckey, dstkey, member);
    return client.getIntegerReply();
  }

  /**
   * Return the set cardinality (number of elements). If the key does not exist 0 is returned, like
   * for empty sets.
   * @param key
   * @return Integer reply, specifically: the cardinality (number of elements) of the set as an
   *         integer.
   */
  @Override
  public Long scard(final byte[] key) {
    checkIsInMultiOrPipeline();
    client.scard(key);
    return client.getIntegerReply();
  }

  /**
   * Return true if member is a member of the set stored at key, otherwise false is returned.
   * <p>
   * Time complexity O(1)
   * @param key
   * @param member
   * @return Boolean reply, specifically: true if the element is a member of the set false if the element
   *         is not a member of the set OR if the key does not exist
   */
  @Override
  public Boolean sismember(final byte[] key, final byte[] member) {
    checkIsInMultiOrPipeline();
    client.sismember(key, member);
    return client.getIntegerReply() == 1;
  }

  /**
   * Returns whether each member is a member of the set stored at key.
   * <p>
   * Time complexity O(N) where N is the number of elements being checked for membership
   * @param key
   * @param members
   * @return List representing the membership of the given elements, in the same order as they are requested.
   */
  @Override
  public List<Boolean> smismember(final byte[] key, final byte[]... members) {
    checkIsInMultiOrPipeline();
    client.smismember(key, members);
    return BuilderFactory.BOOLEAN_LIST.build(client.getIntegerMultiBulkReply());
  }

  /**
   * Return the members of a set resulting from the intersection of all the sets hold at the
   * specified keys. Like in {@link #lrange(byte[], long, long)} LRANGE} the result is sent to the
   * client as a multi-bulk reply (see the protocol specification for more information). If just a
   * single key is specified, then this command produces the same result as
   * {@link #smembers(byte[]) SMEMBERS}. Actually SMEMBERS is just syntax sugar for SINTER.
   * <p>
   * Non existing keys are considered like empty sets, so if one of the keys is missing an empty set
   * is returned (since the intersection with an empty set always is an empty set).
   * <p>
   * Time complexity O(N*M) worst case where N is the cardinality of the smallest set and M the
   * number of sets
   * @param keys
   * @return Multi bulk reply, specifically the list of common elements.
   */
  @Override
  public Set<byte[]> sinter(final byte[]... keys) {
    checkIsInMultiOrPipeline();
    client.sinter(keys);
    return SetFromList.of(client.getBinaryMultiBulkReply());
  }

  /**
   * This commanad works exactly like {@link #sinter(byte[]...) SINTER} but instead of being returned
   * the resulting set is stored as dstkey.
   * <p>
   * Time complexity O(N*M) worst case where N is the cardinality of the smallest set and M the
   * number of sets
   * @param dstkey
   * @param keys
   * @return Status code reply
   */
  @Override
  public Long sinterstore(final byte[] dstkey, final byte[]... keys) {
    checkIsInMultiOrPipeline();
    client.sinterstore(dstkey, keys);
    return client.getIntegerReply();
  }

  /**
   * Return the members of a set resulting from the union of all the sets hold at the specified
   * keys. Like in {@link #lrange(byte[], long, long)} LRANGE} the result is sent to the client as a
   * multi-bulk reply (see the protocol specification for more information). If just a single key is
   * specified, then this command produces the same result as {@link #smembers(byte[]) SMEMBERS}.
   * <p>
   * Non existing keys are considered like empty sets.
   * <p>
   * Time complexity O(N) where N is the total number of elements in all the provided sets
   * @param keys
   * @return Multi bulk reply, specifically the list of common elements.
   */
  @Override
  public Set<byte[]> sunion(final byte[]... keys) {
    checkIsInMultiOrPipeline();
    client.sunion(keys);
    return SetFromList.of(client.getBinaryMultiBulkReply());
  }

  /**
   * This command works exactly like {@link #sunion(byte[]...) SUNION} but instead of being returned
   * the resulting set is stored as dstkey. Any existing value in dstkey will be over-written.
   * <p>
   * Time complexity O(N) where N is the total number of elements in all the provided sets
   * @param dstkey
   * @param keys
   * @return Status code reply
   */
  @Override
  public Long sunionstore(final byte[] dstkey, final byte[]... keys) {
    checkIsInMultiOrPipeline();
    client.sunionstore(dstkey, keys);
    return client.getIntegerReply();
  }

  /**
   * Return the difference between the Set stored at key1 and all the Sets key2, ..., keyN
   * <p>
   * <b>Example:</b>
   *
   * <pre>
   * key1 = [x, a, b, c]
   * key2 = [c]
   * key3 = [a, d]
   * SDIFF key1,key2,key3 =&gt; [x, b]
   * </pre>
   *
   * Non existing keys are considered like empty sets.
   * <p>
   * <b>Time complexity:</b>
   * <p>
   * O(N) with N being the total number of elements of all the sets
   * @param keys
   * @return Return the members of a set resulting from the difference between the first set
   *         provided and all the successive sets.
   */
  @Override
  public Set<byte[]> sdiff(final byte[]... keys) {
    checkIsInMultiOrPipeline();
    client.sdiff(keys);
    return SetFromList.of(client.getBinaryMultiBulkReply());
  }

  /**
   * This command works exactly like {@link #sdiff(byte[]...) SDIFF} but instead of being returned
   * the resulting set is stored in dstkey.
   * @param dstkey
   * @param keys
   * @return Status code reply
   */
  @Override
  public Long sdiffstore(final byte[] dstkey, final byte[]... keys) {
    checkIsInMultiOrPipeline();
    client.sdiffstore(dstkey, keys);
    return client.getIntegerReply();
  }

  /**
   * Return a random element from a Set, without removing the element. If the Set is empty or the
   * key does not exist, a nil object is returned.
   * <p>
   * The SPOP command does a similar work but the returned element is popped (removed) from the Set.
   * <p>
   * Time complexity O(1)
   * @param key
   * @return Bulk reply
   */
  @Override
  public byte[] srandmember(final byte[] key) {
    checkIsInMultiOrPipeline();
    client.srandmember(key);
    return client.getBinaryBulkReply();
  }

  @Override
  public List<byte[]> srandmember(final byte[] key, final int count) {
    checkIsInMultiOrPipeline();
    client.srandmember(key, count);
    return client.getBinaryMultiBulkReply();
  }

  /**
   * Add the specified member having the specified score to the sorted set stored at key. If member
   * is already a member of the sorted set the score is updated, and the element reinserted in the
   * right position to ensure sorting. If key does not exist a new sorted set with the specified
   * member as sole member is created. If the key exists but does not hold a sorted set value an
   * error is returned.
   * <p>
   * The score value can be the string representation of a double precision floating point number.
   * <p>
   * Time complexity O(log(N)) with N being the number of elements in the sorted set
   * @param key
   * @param score
   * @param member
   * @return Integer reply, specifically: 1 if the new element was added 0 if the element was
   *         already a member of the sorted set and the score was updated
   */
  @Override
  public Long zadd(final byte[] key, final double score, final byte[] member) {
    checkIsInMultiOrPipeline();
    client.zadd(key, score, member);
    return client.getIntegerReply();
  }

  @Override
  public Long zadd(final byte[] key, final double score, final byte[] member,
      final ZAddParams params) {
    checkIsInMultiOrPipeline();
    client.zadd(key, score, member, params);
    return client.getIntegerReply();
  }

  @Override
  public Long zadd(final byte[] key, final Map<byte[], Double> scoreMembers) {
    checkIsInMultiOrPipeline();
    client.zadd(key, scoreMembers);
    return client.getIntegerReply();
  }

  @Override
  public Long zadd(final byte[] key, final Map<byte[], Double> scoreMembers, final ZAddParams params) {
    checkIsInMultiOrPipeline();
    client.zadd(key, scoreMembers, params);
    return client.getIntegerReply();
  }

  @Override
  public Double zaddIncr(final byte[] key, final double score, final byte[] member, final ZAddParams params) {
    checkIsInMultiOrPipeline();
    client.zaddIncr(key, score, member, params);
    return BuilderFactory.DOUBLE.build(client.getOne());
  }

  @Override
  public Set<byte[]> zrange(final byte[] key, final long start, final long stop) {
    checkIsInMultiOrPipeline();
    client.zrange(key, start, stop);
    return SetFromList.of(client.getBinaryMultiBulkReply());
  }

  /**
   * Remove the specified member from the sorted set value stored at key. If member was not a member
   * of the set no operation is performed. If key does not not hold a set value an error is
   * returned.
   * <p>
   * Time complexity O(log(N)) with N being the number of elements in the sorted set
   * @param key
   * @param members
   * @return Integer reply, specifically: 1 if the new element was removed 0 if the new element was
   *         not a member of the set
   */
  @Override
  public Long zrem(final byte[] key, final byte[]... members) {
    checkIsInMultiOrPipeline();
    client.zrem(key, members);
    return client.getIntegerReply();
  }

  /**
   * If member already exists in the sorted set adds the increment to its score and updates the
   * position of the element in the sorted set accordingly. If member does not already exist in the
   * sorted set it is added with increment as score (that is, like if the previous score was
   * virtually zero). If key does not exist a new sorted set with the specified member as sole
   * member is created. If the key exists but does not hold a sorted set value an error is returned.
   * <p>
   * The score value can be the string representation of a double precision floating point number.
   * It's possible to provide a negative value to perform a decrement.
   * <p>
   * For an introduction to sorted sets check the Introduction to Redis data types page.
   * <p>
   * Time complexity O(log(N)) with N being the number of elements in the sorted set
   * @param key
   * @param increment
   * @param member
   * @return The new score
   */
  @Override
  public Double zincrby(final byte[] key, final double increment, final byte[] member) {
    checkIsInMultiOrPipeline();
    client.zincrby(key, increment, member);
    return BuilderFactory.DOUBLE.build(client.getOne());
  }

  @Override
  public Double zincrby(final byte[] key, final double increment, final byte[] member,
      final ZIncrByParams params) {
    checkIsInMultiOrPipeline();
    client.zincrby(key, increment, member, params);
    return BuilderFactory.DOUBLE.build(client.getOne());
  }

  /**
   * Return the rank (or index) or member in the sorted set at key, with scores being ordered from
   * low to high.
   * <p>
   * When the given member does not exist in the sorted set, the special value 'nil' is returned.
   * The returned rank (or index) of the member is 0-based for both commands.
   * <p>
   * <b>Time complexity:</b>
   * <p>
   * O(log(N))
   * @see #zrevrank(byte[], byte[])
   * @param key
   * @param member
   * @return Integer reply or a nil bulk reply, specifically: the rank of the element as an integer
   *         reply if the element exists. A nil bulk reply if there is no such element.
   */
  @Override
  public Long zrank(final byte[] key, final byte[] member) {
    checkIsInMultiOrPipeline();
    client.zrank(key, member);
    return client.getIntegerReply();
  }

  /**
   * Return the rank (or index) or member in the sorted set at key, with scores being ordered from
   * high to low.
   * <p>
   * When the given member does not exist in the sorted set, the special value 'nil' is returned.
   * The returned rank (or index) of the member is 0-based for both commands.
   * <p>
   * <b>Time complexity:</b>
   * <p>
   * O(log(N))
   * @see #zrank(byte[], byte[])
   * @param key
   * @param member
   * @return Integer reply or a nil bulk reply, specifically: the rank of the element as an integer
   *         reply if the element exists. A nil bulk reply if there is no such element.
   */
  @Override
  public Long zrevrank(final byte[] key, final byte[] member) {
    checkIsInMultiOrPipeline();
    client.zrevrank(key, member);
    return client.getIntegerReply();
  }

  @Override
  public Set<byte[]> zrevrange(final byte[] key, final long start, final long stop) {
    checkIsInMultiOrPipeline();
    client.zrevrange(key, start, stop);
    return SetFromList.of(client.getBinaryMultiBulkReply());
  }

  @Override
  public Set<Tuple> zrangeWithScores(final byte[] key, final long start, final long stop) {
    checkIsInMultiOrPipeline();
    client.zrangeWithScores(key, start, stop);
    return getTupledSet();
  }

  @Override
  public Set<Tuple> zrevrangeWithScores(final byte[] key, final long start, final long stop) {
    checkIsInMultiOrPipeline();
    client.zrevrangeWithScores(key, start, stop);
    return getTupledSet();
  }

  @Override
  public byte[] zrandmember(final byte[] key) {
    checkIsInMultiOrPipeline();
    client.zrandmember(key);
    return client.getBinaryBulkReply();
  }

  @Override
  public Set<byte[]> zrandmember(final byte[] key, final long count) {
    checkIsInMultiOrPipeline();
    client.zrandmember(key, count);
    return SetFromList.of(client.getBinaryMultiBulkReply());
  }

  @Override
  public Set<Tuple> zrandmemberWithScores(final byte[] key, final long count) {
    checkIsInMultiOrPipeline();
    client.zrandmemberWithScores(key, count);
    return getTupledSet();
  }

  /**
   * Return the sorted set cardinality (number of elements). If the key does not exist 0 is
   * returned, like for empty sorted sets.
   * <p>
   * Time complexity O(1)
   * @param key
   * @return the cardinality (number of elements) of the set as an integer.
   */
  @Override
  public Long zcard(final byte[] key) {
    checkIsInMultiOrPipeline();
    client.zcard(key);
    return client.getIntegerReply();
  }

  /**
   * Return the score of the specified element of the sorted set at key. If the specified element
   * does not exist in the sorted set, or the key does not exist at all, a special 'nil' value is
   * returned.
   * <p>
   * <b>Time complexity:</b> O(1)
   * @param key
   * @param member
   * @return the score
   */
  @Override
  public Double zscore(final byte[] key, final byte[] member) {
    checkIsInMultiOrPipeline();
    client.zscore(key, member);
    return BuilderFactory.DOUBLE.build(client.getOne());
  }

  /**
   * Returns the scores associated with the specified members in the sorted set stored at key.
   * For every member that does not exist in the sorted set, a nil value is returned.
   * <p>
   * <b>Time complexity:</b> O(N) where N is the number of members being requested.
   * @param key
   * @param members
   * @return the scores
   */
  @Override
  public List<Double> zmscore(final byte[] key, final byte[]... members) {
    checkIsInMultiOrPipeline();
    client.zmscore(key, members);
    return BuilderFactory.DOUBLE_LIST.build(client.getBinaryMultiBulkReply());
  }

  @Override
  public Tuple zpopmax(final byte[] key) {
    checkIsInMultiOrPipeline();
    client.zpopmax(key);
    return BuilderFactory.TUPLE.build(client.getBinaryMultiBulkReply());
  }

  @Override
  public Set<Tuple> zpopmax(final byte[] key, final int count) {
    checkIsInMultiOrPipeline();
    client.zpopmax(key, count);
    return getTupledSet();
  }

  @Override
  public Tuple zpopmin(final byte[] key) {
    checkIsInMultiOrPipeline();
    client.zpopmin(key);
    return BuilderFactory.TUPLE.build(client.getBinaryMultiBulkReply());
  }

  @Override
  public Set<Tuple> zpopmin(final byte[] key, final int count) {
    checkIsInMultiOrPipeline();
    client.zpopmin(key, count);
    return getTupledSet();
  }

  public Transaction multi() {
    client.multi();
    client.getOne(); // expected OK
    transaction = new Transaction(client);
    return transaction;
  }

  protected void checkIsInMultiOrPipeline() {
    if (client.isInMulti()) {
      throw new JedisDataException(
          "Cannot use Jedis when in Multi. Please use Transaction or reset jedis state.");
    } else if (pipeline != null && pipeline.hasPipelinedResponse()) {
      throw new JedisDataException(
          "Cannot use Jedis when in Pipeline. Please use Pipeline or reset jedis state .");
    }
  }

  @Override
  public String watch(final byte[]... keys) {
    checkIsInMultiOrPipeline();
    client.watch(keys);
    return client.getStatusCodeReply();
  }

  @Override
  public String unwatch() {
    checkIsInMultiOrPipeline();
    client.unwatch();
    return client.getStatusCodeReply();
  }

  /**
   * Sort a Set or a List.
   * <p>
   * Sort the elements contained in the List, Set, or Sorted Set value at key. By default sorting is
   * numeric with elements being compared as double precision floating point numbers. This is the
   * simplest form of SORT.
   * @see #sort(byte[], byte[])
   * @see #sort(byte[], SortingParams)
   * @see #sort(byte[], SortingParams, byte[])
   * @param key
   * @return Assuming the Set/List at key contains a list of numbers, the return value will be the
   *         list of numbers ordered from the smallest to the biggest number.
   */
  @Override
  public List<byte[]> sort(final byte[] key) {
    checkIsInMultiOrPipeline();
    client.sort(key);
    return client.getBinaryMultiBulkReply();
  }

  /**
   * Sort a Set or a List accordingly to the specified parameters.
   * <p>
   * <b>examples:</b>
   * <p>
   * Given are the following sets and key/values:
   *
   * <pre>
   * x = [1, 2, 3]
   * y = [a, b, c]
   *
   * k1 = z
   * k2 = y
   * k3 = x
   *
   * w1 = 9
   * w2 = 8
   * w3 = 7
   * </pre>
   *
   * Sort Order:
   *
   * <pre>
   * sort(x) or sort(x, sp.asc())
   * -&gt; [1, 2, 3]
   *
   * sort(x, sp.desc())
   * -&gt; [3, 2, 1]
   *
   * sort(y)
   * -&gt; [c, a, b]
   *
   * sort(y, sp.alpha())
   * -&gt; [a, b, c]
   *
   * sort(y, sp.alpha().desc())
   * -&gt; [c, a, b]
   * </pre>
   *
   * Limit (e.g. for Pagination):
   *
   * <pre>
   * sort(x, sp.limit(0, 2))
   * -&gt; [1, 2]
   *
   * sort(y, sp.alpha().desc().limit(1, 2))
   * -&gt; [b, a]
   * </pre>
   *
   * Sorting by external keys:
   *
   * <pre>
   * sort(x, sb.by(w*))
   * -&gt; [3, 2, 1]
   *
   * sort(x, sb.by(w*).desc())
   * -&gt; [1, 2, 3]
   * </pre>
   *
   * Getting external keys:
   *
   * <pre>
   * sort(x, sp.by(w*).get(k*))
   * -&gt; [x, y, z]
   *
   * sort(x, sp.by(w*).get(#).get(k*))
   * -&gt; [3, x, 2, y, 1, z]
   * </pre>
   * @see #sort(byte[])
   * @see #sort(byte[], SortingParams, byte[])
   * @param key
   * @param sortingParameters
   * @return a list of sorted elements.
   */
  @Override
  public List<byte[]> sort(final byte[] key, final SortingParams sortingParameters) {
    checkIsInMultiOrPipeline();
    client.sort(key, sortingParameters);
    return client.getBinaryMultiBulkReply();
  }

  /**
   * Sort a Set or a List accordingly to the specified parameters and store the result at dstkey.
   * @see #sort(byte[], SortingParams)
   * @see #sort(byte[])
   * @see #sort(byte[], byte[])
   * @param key
   * @param sortingParameters
   * @param dstkey
   * @return The number of elements of the list at dstkey.
   */
  @Override
  public Long sort(final byte[] key, final SortingParams sortingParameters, final byte[] dstkey) {
    checkIsInMultiOrPipeline();
    client.sort(key, sortingParameters, dstkey);
    return client.getIntegerReply();
  }

  /**
   * Sort a Set or a List and Store the Result at dstkey.
   * <p>
   * Sort the elements contained in the List, Set, or Sorted Set value at key and store the result
   * at dstkey. By default sorting is numeric with elements being compared as double precision
   * floating point numbers. This is the simplest form of SORT.
   * @see #sort(byte[])
   * @see #sort(byte[], SortingParams)
   * @see #sort(byte[], SortingParams, byte[])
   * @param key
   * @param dstkey
   * @return The number of elements of the list at dstkey.
   */
  @Override
  public Long sort(final byte[] key, final byte[] dstkey) {
    checkIsInMultiOrPipeline();
    client.sort(key, dstkey);
    return client.getIntegerReply();
  }

  /**
   * Pop an element from a list, push it to another list and return it
   * @param srcKey
   * @param dstKey
   * @param from
   * @param to
   * @return
   */
  @Override
  public byte[] lmove(byte[] srcKey, byte[] dstKey, ListDirection from, ListDirection to) {
    checkIsInMultiOrPipeline();
    client.lmove(srcKey, dstKey, from, to);
    return client.getBinaryBulkReply();
  }

  /**
   * Pop an element from a list, push it to another list and return it; or block until one is available
   * @param srcKey
   * @param dstKey
   * @param from
   * @param to
   * @param timeout
   * @return
   */
  @Override
  public byte[] blmove(byte[] srcKey, byte[] dstKey, ListDirection from, ListDirection to, int timeout) {
    checkIsInMultiOrPipeline();
    client.blmove(srcKey, dstKey, from, to, timeout);
    client.setTimeoutInfinite();
    try {
      return client.getBinaryBulkReply();
    } finally {
      client.rollbackTimeout();
    }
  }

  /**
   * BLPOP (and BRPOP) is a blocking list pop primitive. You can see this commands as blocking
   * versions of LPOP and RPOP able to block if the specified keys don't exist or contain empty
   * lists.
   * <p>
   * The following is a description of the exact semantic. We describe BLPOP but the two commands
   * are identical, the only difference is that BLPOP pops the element from the left (head) of the
   * list, and BRPOP pops from the right (tail).
   * <p>
   * <b>Non blocking behavior</b>
   * <p>
   * When BLPOP is called, if at least one of the specified keys contain a non empty list, an
   * element is popped from the head of the list and returned to the caller together with the name
   * of the key (BLPOP returns a two elements array, the first element is the key, the second the
   * popped value).
   * <p>
   * Keys are scanned from left to right, so for instance if you issue BLPOP list1 list2 list3 0
   * against a dataset where list1 does not exist but list2 and list3 contain non empty lists, BLPOP
   * guarantees to return an element from the list stored at list2 (since it is the first non empty
   * list starting from the left).
   * <p>
   * <b>Blocking behavior</b>
   * <p>
   * If none of the specified keys exist or contain non empty lists, BLPOP blocks until some other
   * client performs a LPUSH or an RPUSH operation against one of the lists.
   * <p>
   * Once new data is present on one of the lists, the client finally returns with the name of the
   * key unblocking it and the popped value.
   * <p>
   * When blocking, if a non-zero timeout is specified, the client will unblock returning a nil
   * special value if the specified amount of seconds passed without a push operation against at
   * least one of the specified keys.
   * <p>
   * The timeout argument is interpreted as an integer value. A timeout of zero means instead to
   * block forever.
   * <p>
   * <b>Multiple clients blocking for the same keys</b>
   * <p>
   * Multiple clients can block for the same key. They are put into a queue, so the first to be
   * served will be the one that started to wait earlier, in a first-blpopping first-served fashion.
   * <p>
   * <b>blocking POP inside a MULTI/EXEC transaction</b>
   * <p>
   * BLPOP and BRPOP can be used with pipelining (sending multiple commands and reading the replies
   * in batch), but it does not make sense to use BLPOP or BRPOP inside a MULTI/EXEC block (a Redis
   * transaction).
   * <p>
   * The behavior of BLPOP inside MULTI/EXEC when the list is empty is to return a multi-bulk nil
   * reply, exactly what happens when the timeout is reached. If you like science fiction, think at
   * it like if inside MULTI/EXEC the time will flow at infinite speed :)
   * <p>
   * Time complexity: O(1)
   * @see #brpop(int, byte[]...)
   * @param timeout
   * @param keys
   * @return BLPOP returns a two-elements array via a multi bulk reply in order to return both the
   *         unblocking key and the popped value.
   *         <p>
   *         When a non-zero timeout is specified, and the BLPOP operation timed out, the return
   *         value is a nil multi bulk reply. Most client values will return false or nil
   *         accordingly to the programming language used.
   */
  @Override
  public List<byte[]> blpop(final int timeout, final byte[]... keys) {
    return blpop(getKeysAndTimeout(timeout, keys));
  }

  /**
   * BLPOP (and BRPOP) is a blocking list pop primitive. You can see this commands as blocking
   * versions of LPOP and RPOP able to block if the specified keys don't exist or contain empty
   * lists.
   * <p>
   * The following is a description of the exact semantic. We describe BLPOP but the two commands
   * are identical, the only difference is that BLPOP pops the element from the left (head) of the
   * list, and BRPOP pops from the right (tail).
   * <p>
   * <b>Non blocking behavior</b>
   * <p>
   * When BLPOP is called, if at least one of the specified keys contain a non empty list, an
   * element is popped from the head of the list and returned to the caller together with the name
   * of the key (BLPOP returns a two elements array, the first element is the key, the second the
   * popped value).
   * <p>
   * Keys are scanned from left to right, so for instance if you issue BLPOP list1 list2 list3 0
   * against a dataset where list1 does not exist but list2 and list3 contain non empty lists, BLPOP
   * guarantees to return an element from the list stored at list2 (since it is the first non empty
   * list starting from the left).
   * <p>
   * <b>Blocking behavior</b>
   * <p>
   * If none of the specified keys exist or contain non empty lists, BLPOP blocks until some other
   * client performs a LPUSH or an RPUSH operation against one of the lists.
   * <p>
   * Once new data is present on one of the lists, the client finally returns with the name of the
   * key unblocking it and the popped value.
   * <p>
   * When blocking, if a non-zero timeout is specified, the client will unblock returning a nil
   * special value if the specified amount of seconds passed without a push operation against at
   * least one of the specified keys.
   * <p>
   * The timeout argument is interpreted as an integer value. A timeout of zero means instead to
   * block forever.
   * <p>
   * <b>Multiple clients blocking for the same keys</b>
   * <p>
   * Multiple clients can block for the same key. They are put into a queue, so the first to be
   * served will be the one that started to wait earlier, in a first-blpopping first-served fashion.
   * <p>
   * <b>blocking POP inside a MULTI/EXEC transaction</b>
   * <p>
   * BLPOP and BRPOP can be used with pipelining (sending multiple commands and reading the replies
   * in batch), but it does not make sense to use BLPOP or BRPOP inside a MULTI/EXEC block (a Redis
   * transaction).
   * <p>
   * The behavior of BLPOP inside MULTI/EXEC when the list is empty is to return a multi-bulk nil
   * reply, exactly what happens when the timeout is reached. If you like science fiction, think at
   * it like if inside MULTI/EXEC the time will flow at infinite speed :)
   * <p>
   * Time complexity: O(1)
   * @see #blpop(int, byte[]...)
   * @param timeout
   * @param keys
   * @return BLPOP returns a two-elements array via a multi bulk reply in order to return both the
   *         unblocking key and the popped value.
   *         <p>
   *         When a non-zero timeout is specified, and the BLPOP operation timed out, the return
   *         value is a nil multi bulk reply. Most client values will return false or nil
   *         accordingly to the programming language used.
   */
  @Override
  public List<byte[]> brpop(final int timeout, final byte[]... keys) {
    return brpop(getKeysAndTimeout(timeout, keys));
  }

  @Override
  public List<byte[]> blpop(final byte[]... args) {
    checkIsInMultiOrPipeline();
    client.blpop(args);
    client.setTimeoutInfinite();
    try {
      return client.getBinaryMultiBulkReply();
    } finally {
      client.rollbackTimeout();
    }
  }

  @Override
  public List<byte[]> brpop(final byte[]... args) {
    checkIsInMultiOrPipeline();
    client.brpop(args);
    client.setTimeoutInfinite();
    try {
      return client.getBinaryMultiBulkReply();
    } finally {
      client.rollbackTimeout();
    }
  }

  private byte[][] getKeysAndTimeout(int timeout, byte[][] keys) {
    int size = keys.length;
    final byte[][] args = new byte[size + 1][];
    System.arraycopy(keys, 0, args, 0, size);
    args[size] = Protocol.toByteArray(timeout);
    return args;
  }

  @Override
  public KeyedTuple bzpopmax(final int timeout, final byte[]... keys) {
    checkIsInMultiOrPipeline();
    client.bzpopmax(timeout, keys);
    client.setTimeoutInfinite();
    try {
      return BuilderFactory.KEYED_TUPLE.build(client.getBinaryMultiBulkReply());
    } finally {
      client.rollbackTimeout();
    }
  }

  @Override
  public KeyedTuple bzpopmin(final int timeout, final byte[]... keys) {
    checkIsInMultiOrPipeline();
    client.bzpopmin(timeout, keys);
    client.setTimeoutInfinite();
    try {
      return BuilderFactory.KEYED_TUPLE.build(client.getBinaryMultiBulkReply());
    } finally {
      client.rollbackTimeout();
    }
  }

  /**
   * Request for authentication in a password protected Redis server. A Redis server can be
   * instructed to require a password before to allow clients to issue commands. This is done using
   * the requirepass directive in the Redis configuration file. If the password given by the client
   * is correct the server replies with an OK status code reply and starts accepting commands from
   * the client. Otherwise an error is returned and the clients needs to try a new password. Note
   * that for the high performance nature of Redis it is possible to try a lot of passwords in
   * parallel in very short time, so make sure to generate a strong and very long password so that
   * this attack is infeasible.
   * @param password
   * @return Status code reply
   */
  @Override
  public String auth(final String password) {
    checkIsInMultiOrPipeline();
    client.auth(password);
    return client.getStatusCodeReply();
  }

  /**
   * Request for authentication with a Redis Server that is using ACL where user are authenticated with
   * username and password.
   * See https://redis.io/topics/acl
   * @param user
   * @param password
   * @return
   */
  @Override
  public String auth(final String user, final String password) {
    checkIsInMultiOrPipeline();
    client.auth(user, password);
    return client.getStatusCodeReply();
  }

  public Pipeline pipelined() {
    pipeline = new Pipeline();
    pipeline.setClient(client);
    return pipeline;
  }

  @Override
  public Long zcount(final byte[] key, final double min, final double max) {
    checkIsInMultiOrPipeline();
    client.zcount(key, min, max);
    return client.getIntegerReply();
  }

  @Override
  public Long zcount(final byte[] key, final byte[] min, final byte[] max) {
    checkIsInMultiOrPipeline();
    client.zcount(key, min, max);
    return client.getIntegerReply();
  }

  @Override
  public Set<byte[]> zdiff(final byte[]... keys) {
    checkIsInMultiOrPipeline();
    client.zdiff(keys);
    return BuilderFactory.BYTE_ARRAY_ZSET.build(client.getBinaryMultiBulkReply());
  }

  @Override
  public Set<Tuple> zdiffWithScores(final byte[]... keys) {
    checkIsInMultiOrPipeline();
    client.zdiffWithScores(keys);
    return getTupledSet();
  }

  @Override
  public Long zdiffStore(final byte[] dstkey, final byte[]... keys) {
    checkIsInMultiOrPipeline();
    client.zdiffStore(dstkey, keys);
    return client.getIntegerReply();
  }

  /**
   * Return the all the elements in the sorted set at key with a score between min and max
   * (including elements with score equal to min or max).
   * <p>
   * The elements having the same score are returned sorted lexicographically as ASCII strings (this
   * follows from a property of Redis sorted sets and does not involve further computation).
   * <p>
   * Using the optional {@link #zrangeByScore(byte[], double, double, int, int) LIMIT} it's possible
   * to get only a range of the matching elements in an SQL-alike way. Note that if offset is large
   * the commands needs to traverse the list for offset elements and this adds up to the O(M)
   * figure.
   * <p>
   * The {@link #zcount(byte[], double, double) ZCOUNT} command is similar to
   * {@link #zrangeByScore(byte[], double, double) ZRANGEBYSCORE} but instead of returning the
   * actual elements in the specified interval, it just returns the number of matching elements.
   * <p>
   * <b>Exclusive intervals and infinity</b>
   * <p>
   * min and max can be -inf and +inf, so that you are not required to know what's the greatest or
   * smallest element in order to take, for instance, elements "up to a given value".
   * <p>
   * Also while the interval is for default closed (inclusive) it's possible to specify open
   * intervals prefixing the score with a "(" character, so for instance:
   * <p>
   * {@code ZRANGEBYSCORE zset (1.3 5}
   * <p>
   * Will return all the values with score &gt; 1.3 and &lt;= 5, while for instance:
   * <p>
   * {@code ZRANGEBYSCORE zset (5 (10}
   * <p>
   * Will return all the values with score &gt; 5 and &lt; 10 (5 and 10 excluded).
   * <p>
   * <b>Time complexity:</b>
   * <p>
   * O(log(N))+O(M) with N being the number of elements in the sorted set and M the number of
   * elements returned by the command, so if M is constant (for instance you always ask for the
   * first ten elements with LIMIT) you can consider it O(log(N))
   * @see #zrangeByScore(byte[], double, double)
   * @see #zrangeByScore(byte[], double, double, int, int)
   * @see #zrangeByScoreWithScores(byte[], double, double)
   * @see #zrangeByScoreWithScores(byte[], double, double, int, int)
   * @see #zcount(byte[], double, double)
   * @param key
   * @param min
   * @param max
   * @return Multi bulk reply specifically a list of elements in the specified score range.
   */
  @Override
  public Set<byte[]> zrangeByScore(final byte[] key, final double min, final double max) {
    checkIsInMultiOrPipeline();
    client.zrangeByScore(key, min, max);
    return SetFromList.of(client.getBinaryMultiBulkReply());
  }

  @Override
  public Set<byte[]> zrangeByScore(final byte[] key, final byte[] min, final byte[] max) {
    checkIsInMultiOrPipeline();
    client.zrangeByScore(key, min, max);
    return SetFromList.of(client.getBinaryMultiBulkReply());
  }

  /**
   * Return the all the elements in the sorted set at key with a score between min and max
   * (including elements with score equal to min or max).
   * <p>
   * The elements having the same score are returned sorted lexicographically as ASCII strings (this
   * follows from a property of Redis sorted sets and does not involve further computation).
   * <p>
   * Using the optional {@link #zrangeByScore(byte[], double, double, int, int) LIMIT} it's possible
   * to get only a range of the matching elements in an SQL-alike way. Note that if offset is large
   * the commands needs to traverse the list for offset elements and this adds up to the O(M)
   * figure.
   * <p>
   * The {@link #zcount(byte[], double, double) ZCOUNT} command is similar to
   * {@link #zrangeByScore(byte[], double, double) ZRANGEBYSCORE} but instead of returning the
   * actual elements in the specified interval, it just returns the number of matching elements.
   * <p>
   * <b>Exclusive intervals and infinity</b>
   * <p>
   * min and max can be -inf and +inf, so that you are not required to know what's the greatest or
   * smallest element in order to take, for instance, elements "up to a given value".
   * <p>
   * Also while the interval is for default closed (inclusive) it's possible to specify open
   * intervals prefixing the score with a "(" character, so for instance:
   * <p>
   * {@code ZRANGEBYSCORE zset (1.3 5}
   * <p>
   * Will return all the values with score &gt; 1.3 and &lt;= 5, while for instance:
   * <p>
   * {@code ZRANGEBYSCORE zset (5 (10}
   * <p>
   * Will return all the values with score &gt; 5 and &lt; 10 (5 and 10 excluded).
   * <p>
   * <b>Time complexity:</b>
   * <p>
   * O(log(N))+O(M) with N being the number of elements in the sorted set and M the number of
   * elements returned by the command, so if M is constant (for instance you always ask for the
   * first ten elements with LIMIT) you can consider it O(log(N))
   * @see #zrangeByScore(byte[], double, double)
   * @see #zrangeByScore(byte[], double, double, int, int)
   * @see #zrangeByScoreWithScores(byte[], double, double)
   * @see #zrangeByScoreWithScores(byte[], double, double, int, int)
   * @see #zcount(byte[], double, double)
   * @param key
   * @param min
   * @param max
   * @param offset
   * @param count
   * @return Multi bulk reply specifically a list of elements in the specified score range.
   */
  @Override
  public Set<byte[]> zrangeByScore(final byte[] key, final double min, final double max,
      final int offset, final int count) {
    checkIsInMultiOrPipeline();
    client.zrangeByScore(key, min, max, offset, count);
    return SetFromList.of(client.getBinaryMultiBulkReply());
  }

  @Override
  public Set<byte[]> zrangeByScore(final byte[] key, final byte[] min, final byte[] max,
      final int offset, final int count) {
    checkIsInMultiOrPipeline();
    client.zrangeByScore(key, min, max, offset, count);
    return SetFromList.of(client.getBinaryMultiBulkReply());
  }

  /**
   * Return the all the elements in the sorted set at key with a score between min and max
   * (including elements with score equal to min or max).
   * <p>
   * The elements having the same score are returned sorted lexicographically as ASCII strings (this
   * follows from a property of Redis sorted sets and does not involve further computation).
   * <p>
   * Using the optional {@link #zrangeByScore(byte[], double, double, int, int) LIMIT} it's possible
   * to get only a range of the matching elements in an SQL-alike way. Note that if offset is large
   * the commands needs to traverse the list for offset elements and this adds up to the O(M)
   * figure.
   * <p>
   * The {@link #zcount(byte[], double, double) ZCOUNT} command is similar to
   * {@link #zrangeByScore(byte[], double, double) ZRANGEBYSCORE} but instead of returning the
   * actual elements in the specified interval, it just returns the number of matching elements.
   * <p>
   * <b>Exclusive intervals and infinity</b>
   * <p>
   * min and max can be -inf and +inf, so that you are not required to know what's the greatest or
   * smallest element in order to take, for instance, elements "up to a given value".
   * <p>
   * Also while the interval is for default closed (inclusive) it's possible to specify open
   * intervals prefixing the score with a "(" character, so for instance:
   * <p>
   * {@code ZRANGEBYSCORE zset (1.3 5}
   * <p>
   * Will return all the values with score &gt; 1.3 and &lt;= 5, while for instance:
   * <p>
   * {@code ZRANGEBYSCORE zset (5 (10}
   * <p>
   * Will return all the values with score &gt; 5 and &lt; 10 (5 and 10 excluded).
   * <p>
   * <b>Time complexity:</b>
   * <p>
   * O(log(N))+O(M) with N being the number of elements in the sorted set and M the number of
   * elements returned by the command, so if M is constant (for instance you always ask for the
   * first ten elements with LIMIT) you can consider it O(log(N))
   * @see #zrangeByScore(byte[], double, double)
   * @see #zrangeByScore(byte[], double, double, int, int)
   * @see #zrangeByScoreWithScores(byte[], double, double)
   * @see #zrangeByScoreWithScores(byte[], double, double, int, int)
   * @see #zcount(byte[], double, double)
   * @param key
   * @param min
   * @param max
   * @return Multi bulk reply specifically a list of elements in the specified score range.
   */
  @Override
  public Set<Tuple> zrangeByScoreWithScores(final byte[] key, final double min, final double max) {
    checkIsInMultiOrPipeline();
    client.zrangeByScoreWithScores(key, min, max);
    return getTupledSet();
  }

  @Override
  public Set<Tuple> zrangeByScoreWithScores(final byte[] key, final byte[] min, final byte[] max) {
    checkIsInMultiOrPipeline();
    client.zrangeByScoreWithScores(key, min, max);
    return getTupledSet();
  }

  /**
   * Return the all the elements in the sorted set at key with a score between min and max
   * (including elements with score equal to min or max).
   * <p>
   * The elements having the same score are returned sorted lexicographically as ASCII strings (this
   * follows from a property of Redis sorted sets and does not involve further computation).
   * <p>
   * Using the optional {@link #zrangeByScore(byte[], double, double, int, int) LIMIT} it's possible
   * to get only a range of the matching elements in an SQL-alike way. Note that if offset is large
   * the commands needs to traverse the list for offset elements and this adds up to the O(M)
   * figure.
   * <p>
   * The {@link #zcount(byte[], double, double) ZCOUNT} command is similar to
   * {@link #zrangeByScore(byte[], double, double) ZRANGEBYSCORE} but instead of returning the
   * actual elements in the specified interval, it just returns the number of matching elements.
   * <p>
   * <b>Exclusive intervals and infinity</b>
   * <p>
   * min and max can be -inf and +inf, so that you are not required to know what's the greatest or
   * smallest element in order to take, for instance, elements "up to a given value".
   * <p>
   * Also while the interval is for default closed (inclusive) it's possible to specify open
   * intervals prefixing the score with a "(" character, so for instance:
   * <p>
   * {@code ZRANGEBYSCORE zset (1.3 5}
   * <p>
   * Will return all the values with score &gt; 1.3 and &lt;= 5, while for instance:
   * <p>
   * {@code ZRANGEBYSCORE zset (5 (10}
   * <p>
   * Will return all the values with score &gt; 5 and &lt; 10 (5 and 10 excluded).
   * <p>
   * <b>Time complexity:</b>
   * <p>
   * O(log(N))+O(M) with N being the number of elements in the sorted set and M the number of
   * elements returned by the command, so if M is constant (for instance you always ask for the
   * first ten elements with LIMIT) you can consider it O(log(N))
   * @see #zrangeByScore(byte[], double, double)
   * @see #zrangeByScore(byte[], double, double, int, int)
   * @see #zrangeByScoreWithScores(byte[], double, double)
   * @see #zrangeByScoreWithScores(byte[], double, double, int, int)
   * @see #zcount(byte[], double, double)
   * @param key
   * @param min
   * @param max
   * @param offset
   * @param count
   * @return Multi bulk reply specifically a list of elements in the specified score range.
   */
  @Override
  public Set<Tuple> zrangeByScoreWithScores(final byte[] key, final double min, final double max,
      final int offset, final int count) {
    checkIsInMultiOrPipeline();
    client.zrangeByScoreWithScores(key, min, max, offset, count);
    return getTupledSet();
  }

  @Override
  public Set<Tuple> zrangeByScoreWithScores(final byte[] key, final byte[] min, final byte[] max,
      final int offset, final int count) {
    checkIsInMultiOrPipeline();
    client.zrangeByScoreWithScores(key, min, max, offset, count);
    return getTupledSet();
  }

  protected Set<Tuple> getTupledSet() {
    List<byte[]> membersWithScores = client.getBinaryMultiBulkReply();
    // If response from Redis nil, we should return null.
    if (membersWithScores == null) {
      return null;
    }
    if (membersWithScores.isEmpty()) {
      return Collections.emptySet();
    }
    Set<Tuple> set = new LinkedHashSet<>(membersWithScores.size() / 2, 1.0f);
    Iterator<byte[]> iterator = membersWithScores.iterator();
    while (iterator.hasNext()) {
      set.add(new Tuple(iterator.next(), BuilderFactory.DOUBLE.build(iterator.next())));
    }
    return set;
  }

  @Override
  public Set<byte[]> zrevrangeByScore(final byte[] key, final double max, final double min) {
    checkIsInMultiOrPipeline();
    client.zrevrangeByScore(key, max, min);
    return SetFromList.of(client.getBinaryMultiBulkReply());
  }

  @Override
  public Set<byte[]> zrevrangeByScore(final byte[] key, final byte[] max, final byte[] min) {
    checkIsInMultiOrPipeline();
    client.zrevrangeByScore(key, max, min);
    return SetFromList.of(client.getBinaryMultiBulkReply());
  }

  @Override
  public Set<byte[]> zrevrangeByScore(final byte[] key, final double max, final double min,
      final int offset, final int count) {
    checkIsInMultiOrPipeline();
    client.zrevrangeByScore(key, max, min, offset, count);
    return SetFromList.of(client.getBinaryMultiBulkReply());
  }

  @Override
  public Set<byte[]> zrevrangeByScore(final byte[] key, final byte[] max, final byte[] min,
      final int offset, final int count) {
    checkIsInMultiOrPipeline();
    client.zrevrangeByScore(key, max, min, offset, count);
    return SetFromList.of(client.getBinaryMultiBulkReply());
  }

  @Override
  public Set<Tuple> zrevrangeByScoreWithScores(final byte[] key, final double max, final double min) {
    checkIsInMultiOrPipeline();
    client.zrevrangeByScoreWithScores(key, max, min);
    return getTupledSet();
  }

  @Override
  public Set<Tuple> zrevrangeByScoreWithScores(final byte[] key, final double max,
      final double min, final int offset, final int count) {
    checkIsInMultiOrPipeline();
    client.zrevrangeByScoreWithScores(key, max, min, offset, count);
    return getTupledSet();
  }

  @Override
  public Set<Tuple> zrevrangeByScoreWithScores(final byte[] key, final byte[] max, final byte[] min) {
    checkIsInMultiOrPipeline();
    client.zrevrangeByScoreWithScores(key, max, min);
    return getTupledSet();
  }

  @Override
  public Set<Tuple> zrevrangeByScoreWithScores(final byte[] key, final byte[] max,
      final byte[] min, final int offset, final int count) {
    checkIsInMultiOrPipeline();
    client.zrevrangeByScoreWithScores(key, max, min, offset, count);
    return getTupledSet();
  }

  /**
   * Remove all elements in the sorted set at key with rank between start and end. Start and end are
   * 0-based with rank 0 being the element with the lowest score. Both start and end can be negative
   * numbers, where they indicate offsets starting at the element with the highest rank. For
   * example: -1 is the element with the highest score, -2 the element with the second highest score
   * and so forth.
   * <p>
   * <b>Time complexity:</b> O(log(N))+O(M) with N being the number of elements in the sorted set
   * and M the number of elements removed by the operation
   * @param key
   * @param start
   * @param stop
   * @return
   */
  @Override
  public Long zremrangeByRank(final byte[] key, final long start, final long stop) {
    checkIsInMultiOrPipeline();
    client.zremrangeByRank(key, start, stop);
    return client.getIntegerReply();
  }

  /**
   * Remove all the elements in the sorted set at key with a score between min and max (including
   * elements with score equal to min or max).
   * <p>
   * <b>Time complexity:</b>
   * <p>
   * O(log(N))+O(M) with N being the number of elements in the sorted set and M the number of
   * elements removed by the operation
   * @param key
   * @param min
   * @param max
   * @return Integer reply, specifically the number of elements removed.
   */
  @Override
  public Long zremrangeByScore(final byte[] key, final double min, final double max) {
    checkIsInMultiOrPipeline();
    client.zremrangeByScore(key, min, max);
    return client.getIntegerReply();
  }

  @Override
  public Long zremrangeByScore(final byte[] key, final byte[] min, final byte[] max) {
    checkIsInMultiOrPipeline();
    client.zremrangeByScore(key, min, max);
    return client.getIntegerReply();
  }

  /**
   * Add multiple sorted sets, This command is similar to ZUNIONSTORE, but instead of storing the
   * resulting sorted set, it is returned to the client.
   * @param params
   * @param keys
   * @return
   */
  @Override
  public Set<byte[]> zunion(final ZParams params, final byte[]... keys) {
    checkIsInMultiOrPipeline();
    client.zunion(params, keys);
    return BuilderFactory.BYTE_ARRAY_ZSET.build(client.getBinaryMultiBulkReply());
  }

  /**
   * Add multiple sorted sets with scores, This command is similar to ZUNIONSTORE, but instead of storing the
   * resulting sorted set, it is returned to the client.
   * @param params
   * @param keys
   * @return
   */
  @Override
  public Set<Tuple> zunionWithScores(final ZParams params, final byte[]... keys) {
    checkIsInMultiOrPipeline();
    client.zunionWithScores(params, keys);
    return BuilderFactory.TUPLE_ZSET.build(client.getBinaryMultiBulkReply());
  }

  /**
   * Creates a union or intersection of N sorted sets given by keys k1 through kN, and stores it at
   * dstkey. It is mandatory to provide the number of input keys N, before passing the input keys
   * and the other (optional) arguments.
   * <p>
   * As the terms imply, the {@link #zinterstore(byte[], byte[]...)} ZINTERSTORE} command requires
   * an element to be present in each of the given inputs to be inserted in the result. The {@link
   * #zunionstore(byte[], byte[]...)} command inserts all elements across all inputs.
   * <p>
   * Using the WEIGHTS option, it is possible to add weight to each input sorted set. This means
   * that the score of each element in the sorted set is first multiplied by this weight before
   * being passed to the aggregation. When this option is not given, all weights default to 1.
   * <p>
   * With the AGGREGATE option, it's possible to specify how the results of the union or
   * intersection are aggregated. This option defaults to SUM, where the score of an element is
   * summed across the inputs where it exists. When this option is set to be either MIN or MAX, the
   * resulting set will contain the minimum or maximum score of an element across the inputs where
   * it exists.
   * <p>
   * <b>Time complexity:</b> O(N) + O(M log(M)) with N being the sum of the sizes of the input
   * sorted sets, and M being the number of elements in the resulting sorted set
   * @see #zunionstore(byte[], byte[]...)
   * @see #zunionstore(byte[], ZParams, byte[]...)
   * @see #zinterstore(byte[], byte[]...)
   * @see #zinterstore(byte[], ZParams, byte[]...)
   * @param dstkey
   * @param sets
   * @return Integer reply, specifically the number of elements in the sorted set at dstkey
   */
  @Override
  public Long zunionstore(final byte[] dstkey, final byte[]... sets) {
    checkIsInMultiOrPipeline();
    client.zunionstore(dstkey, sets);
    return client.getIntegerReply();
  }

  /**
   * Creates a union or intersection of N sorted sets given by keys k1 through kN, and stores it at
   * dstkey. It is mandatory to provide the number of input keys N, before passing the input keys
   * and the other (optional) arguments.
   * <p>
   * As the terms imply, the {@link #zinterstore(byte[], byte[]...) ZINTERSTORE} command requires an
   * element to be present in each of the given inputs to be inserted in the result. The {@link
   * #zunionstore(byte[], byte[]...) ZUNIONSTORE} command inserts all elements across all inputs.
   * <p>
   * Using the WEIGHTS option, it is possible to add weight to each input sorted set. This means
   * that the score of each element in the sorted set is first multiplied by this weight before
   * being passed to the aggregation. When this option is not given, all weights default to 1.
   * <p>
   * With the AGGREGATE option, it's possible to specify how the results of the union or
   * intersection are aggregated. This option defaults to SUM, where the score of an element is
   * summed across the inputs where it exists. When this option is set to be either MIN or MAX, the
   * resulting set will contain the minimum or maximum score of an element across the inputs where
   * it exists.
   * <p>
   * <b>Time complexity:</b> O(N) + O(M log(M)) with N being the sum of the sizes of the input
   * sorted sets, and M being the number of elements in the resulting sorted set
   * @see #zunionstore(byte[], byte[]...)
   * @see #zunionstore(byte[], ZParams, byte[]...)
   * @see #zinterstore(byte[], byte[]...)
   * @see #zinterstore(byte[], ZParams, byte[]...)
   * @param dstkey
   * @param sets
   * @param params
   * @return Integer reply, specifically the number of elements in the sorted set at dstkey
   */
  @Override
  public Long zunionstore(final byte[] dstkey, final ZParams params, final byte[]... sets) {
    checkIsInMultiOrPipeline();
    client.zunionstore(dstkey, params, sets);
    return client.getIntegerReply();
  }

  /**
   * Intersect multiple sorted sets, This command is similar to ZINTERSTORE, but instead of storing
   * the resulting sorted set, it is returned to the client.
   * @param params
   * @param keys
   * @return
   */
  @Override
  public Set<byte[]> zinter(final ZParams params, final byte[]... keys) {
    checkIsInMultiOrPipeline();
    client.zinter(params, keys);
    return BuilderFactory.BYTE_ARRAY_ZSET.build(client.getBinaryMultiBulkReply());
  }

  /**
   * Intersect multiple sorted sets, This command is similar to ZINTERSTORE, but instead of storing
   * the resulting sorted set, it is returned to the client.
   * @param params
   * @param keys
   * @return
   */
  @Override
  public Set<Tuple> zinterWithScores(final ZParams params, final byte[]... keys) {
    checkIsInMultiOrPipeline();
    client.zinterWithScores(params, keys);
    return BuilderFactory.TUPLE_ZSET.build(client.getBinaryMultiBulkReply());
  }

  /**
   * Creates a union or intersection of N sorted sets given by keys k1 through kN, and stores it at
   * dstkey. It is mandatory to provide the number of input keys N, before passing the input keys
   * and the other (optional) arguments.
   * <p>
   * As the terms imply, the {@link #zinterstore(byte[], byte[]...) ZINTERSTORE} command requires an
   * element to be present in each of the given inputs to be inserted in the result. The {@link
   * #zunionstore(byte[], byte[]...) ZUNIONSTORE} command inserts all elements across all inputs.
   * <p>
   * Using the WEIGHTS option, it is possible to add weight to each input sorted set. This means
   * that the score of each element in the sorted set is first multiplied by this weight before
   * being passed to the aggregation. When this option is not given, all weights default to 1.
   * <p>
   * With the AGGREGATE option, it's possible to specify how the results of the union or
   * intersection are aggregated. This option defaults to SUM, where the score of an element is
   * summed across the inputs where it exists. When this option is set to be either MIN or MAX, the
   * resulting set will contain the minimum or maximum score of an element across the inputs where
   * it exists.
   * <p>
   * <b>Time complexity:</b> O(N) + O(M log(M)) with N being the sum of the sizes of the input
   * sorted sets, and M being the number of elements in the resulting sorted set
   * @see #zunionstore(byte[], byte[]...)
   * @see #zunionstore(byte[], ZParams, byte[]...)
   * @see #zinterstore(byte[], byte[]...)
   * @see #zinterstore(byte[], ZParams, byte[]...)
   * @param dstkey
   * @param sets
   * @return Integer reply, specifically the number of elements in the sorted set at dstkey
   */
  @Override
  public Long zinterstore(final byte[] dstkey, final byte[]... sets) {
    checkIsInMultiOrPipeline();
    client.zinterstore(dstkey, sets);
    return client.getIntegerReply();
  }

  /**
   * Creates a union or intersection of N sorted sets given by keys k1 through kN, and stores it at
   * dstkey. It is mandatory to provide the number of input keys N, before passing the input keys
   * and the other (optional) arguments.
   * <p>
   * As the terms imply, the {@link #zinterstore(byte[], byte[]...) ZINTERSTORE} command requires an
   * element to be present in each of the given inputs to be inserted in the result. The {@link
   * #zunionstore(byte[], byte[]...) ZUNIONSTORE} command inserts all elements across all inputs.
   * <p>
   * Using the WEIGHTS option, it is possible to add weight to each input sorted set. This means
   * that the score of each element in the sorted set is first multiplied by this weight before
   * being passed to the aggregation. When this option is not given, all weights default to 1.
   * <p>
   * With the AGGREGATE option, it's possible to specify how the results of the union or
   * intersection are aggregated. This option defaults to SUM, where the score of an element is
   * summed across the inputs where it exists. When this option is set to be either MIN or MAX, the
   * resulting set will contain the minimum or maximum score of an element across the inputs where
   * it exists.
   * <p>
   * <b>Time complexity:</b> O(N) + O(M log(M)) with N being the sum of the sizes of the input
   * sorted sets, and M being the number of elements in the resulting sorted set
   * @see #zunionstore(byte[], byte[]...)
   * @see #zunionstore(byte[], ZParams, byte[]...)
   * @see #zinterstore(byte[], byte[]...)
   * @see #zinterstore(byte[], ZParams, byte[]...)
   * @param dstkey
   * @param sets
   * @param params
   * @return Integer reply, specifically the number of elements in the sorted set at dstkey
   */
  @Override
  public Long zinterstore(final byte[] dstkey, final ZParams params, final byte[]... sets) {
    checkIsInMultiOrPipeline();
    client.zinterstore(dstkey, params, sets);
    return client.getIntegerReply();
  }

  @Override
  public Long zlexcount(final byte[] key, final byte[] min, final byte[] max) {
    checkIsInMultiOrPipeline();
    client.zlexcount(key, min, max);
    return client.getIntegerReply();
  }

  @Override
  public Set<byte[]> zrangeByLex(final byte[] key, final byte[] min, final byte[] max) {
    checkIsInMultiOrPipeline();
    client.zrangeByLex(key, min, max);
    return SetFromList.of(client.getBinaryMultiBulkReply());
  }

  @Override
  public Set<byte[]> zrangeByLex(final byte[] key, final byte[] min, final byte[] max,
      final int offset, final int count) {
    checkIsInMultiOrPipeline();
    client.zrangeByLex(key, min, max, offset, count);
    return SetFromList.of(client.getBinaryMultiBulkReply());
  }

  @Override
  public Set<byte[]> zrevrangeByLex(final byte[] key, final byte[] max, final byte[] min) {
    checkIsInMultiOrPipeline();
    client.zrevrangeByLex(key, max, min);
    return SetFromList.of(client.getBinaryMultiBulkReply());
  }

  @Override
  public Set<byte[]> zrevrangeByLex(final byte[] key, final byte[] max, final byte[] min,
      final int offset, final int count) {
    checkIsInMultiOrPipeline();
    client.zrevrangeByLex(key, max, min, offset, count);
    return SetFromList.of(client.getBinaryMultiBulkReply());
  }

  @Override
  public Long zremrangeByLex(final byte[] key, final byte[] min, final byte[] max) {
    checkIsInMultiOrPipeline();
    client.zremrangeByLex(key, min, max);
    return client.getIntegerReply();
  }

  /**
   * Synchronously save the DB on disk.
   * <p>
   * Save the whole dataset on disk (this means that all the databases are saved, as well as keys
   * with an EXPIRE set (the expire is preserved). The server hangs while the saving is not
   * completed, no connection is served in the meanwhile. An OK code is returned when the DB was
   * fully stored in disk.
   * <p>
   * The background variant of this command is {@link #bgsave() BGSAVE} that is able to perform the
   * saving in the background while the server continues serving other clients.
   * <p>
   * @return Status code reply
   */
  @Override
  public String save() {
    client.save();
    return client.getStatusCodeReply();
  }

  /**
   * Asynchronously save the DB on disk.
   * <p>
   * Save the DB in background. The OK code is immediately returned. Redis forks, the parent
   * continues to server the clients, the child saves the DB on disk then exit. A client my be able
   * to check if the operation succeeded using the LASTSAVE command.
   * @return Status code reply
   */
  @Override
  public String bgsave() {
    client.bgsave();
    return client.getStatusCodeReply();
  }

  /**
   * Rewrite the append only file in background when it gets too big. Please for detailed
   * information about the Redis Append Only File check the <a
   * href="http://redis.io/topics/persistence#append-only-file">Append Only File Howto</a>.
   * <p>
   * BGREWRITEAOF rewrites the Append Only File in background when it gets too big. The Redis Append
   * Only File is a Journal, so every operation modifying the dataset is logged in the Append Only
   * File (and replayed at startup). This means that the Append Only File always grows. In order to
   * rebuild its content the BGREWRITEAOF creates a new version of the append only file starting
   * directly form the dataset in memory in order to guarantee the generation of the minimal number
   * of commands needed to rebuild the database.
   * <p>
   * @return Status code reply
   */
  @Override
  public String bgrewriteaof() {
    client.bgrewriteaof();
    return client.getStatusCodeReply();
  }

  /**
   * Return the UNIX time stamp of the last successfully saving of the dataset on disk.
   * <p>
   * Return the UNIX TIME of the last DB save executed with success. A client may check if a
   * {@link #bgsave() BGSAVE} command succeeded reading the LASTSAVE value, then issuing a BGSAVE
   * command and checking at regular intervals every N seconds if LASTSAVE changed.
   * @return Integer reply, specifically an UNIX time stamp.
   */
  @Override
  public Long lastsave() {
    client.lastsave();
    return client.getIntegerReply();
  }

  /**
   * Synchronously save the DB on disk, then shutdown the server.
   * <p>
   * Stop all the clients, save the DB, then quit the server. This commands makes sure that the DB
   * is switched off without the lost of any data. This is not guaranteed if the client uses simply
   * {@link #save() SAVE} and then {@link #quit() QUIT} because other clients may alter the DB data
   * between the two commands.
   * @return Status code reply on error. On success nothing is returned since the server quits and
   *         the connection is closed.
   */
  @Override
  public String shutdown() {
    client.shutdown();
    String status;
    try {
      status = client.getStatusCodeReply();
    } catch (JedisException ex) {
      status = null;
    }
    return status;
  }

  /**
   * Provide information and statistics about the server.
   * <p>
   * The info command returns different information and statistics about the server in an format
   * that's simple to parse by computers and easy to read by humans.
   * <p>
   * <b>Format of the returned String:</b>
   * <p>
   * All the fields are in the form field:value
   *
   * <pre>
   * edis_version:0.07
   * connected_clients:1
   * connected_slaves:0
   * used_memory:3187
   * changes_since_last_save:0
   * last_save_time:1237655729
   * total_connections_received:1
   * total_commands_processed:1
   * uptime_in_seconds:25
   * uptime_in_days:0
   * </pre>
   *
   * <b>Notes</b>
   * <p>
   * used_memory is returned in bytes, and is the total number of bytes allocated by the program
   * using malloc.
   * <p>
   * uptime_in_days is redundant since the uptime in seconds contains already the full uptime
   * information, this field is only mainly present for humans.
   * <p>
   * changes_since_last_save does not refer to the number of key changes, but to the number of
   * operations that produced some kind of change in the dataset.
   * <p>
   * @return Bulk reply
   */
  @Override
  public String info() {
    client.info();
    return client.getBulkReply();
  }

  @Override
  public String info(final String section) {
    client.info(section);
    return client.getBulkReply();
  }

  /**
   * Dump all the received requests in real time.
   * <p>
   * MONITOR is a debugging command that outputs the whole sequence of commands received by the
   * Redis server. is very handy in order to understand what is happening into the database. This
   * command is used directly via telnet.
   * @param jedisMonitor
   */
  public void monitor(final JedisMonitor jedisMonitor) {
    client.monitor();
    client.getStatusCodeReply();
    jedisMonitor.proceed(client);
  }

  /**
   * Change the replication settings.
   * <p>
   * The SLAVEOF command can change the replication settings of a slave on the fly. If a Redis
   * server is already acting as slave, the command SLAVEOF NO ONE will turn off the replication
   * turning the Redis server into a MASTER. In the proper form SLAVEOF hostname port will make the
   * server a slave of the specific server listening at the specified hostname and port.
   * <p>
   * If a server is already a slave of some master, SLAVEOF hostname port will stop the replication
   * against the old server and start the synchronization against the new one discarding the old
   * dataset.
   * <p>
   * The form SLAVEOF no one will stop replication turning the server into a MASTER but will not
   * discard the replication. So if the old master stop working it is possible to turn the slave
   * into a master and set the application to use the new master in read/write. Later when the other
   * Redis server will be fixed it can be configured in order to work as slave.
   * <p>
   * @param host
   * @param port
   * @return Status code reply
   */
  @Override
  public String slaveof(final String host, final int port) {
    client.slaveof(host, port);
    return client.getStatusCodeReply();
  }

  @Override
  public String slaveofNoOne() {
    client.slaveofNoOne();
    return client.getStatusCodeReply();
  }

  /**
   * Retrieve the configuration of a running Redis server. Not all the configuration parameters are
   * supported.
   * <p>
   * CONFIG GET returns the current configuration parameters. This sub command only accepts a single
   * argument, that is glob style pattern. All the configuration parameters matching this parameter
   * are reported as a list of key-value pairs.
   * <p>
   * <b>Example:</b>
   *
   * <pre>
   * $ redis-cli config get '*'
   * 1. "dbfilename"
   * 2. "dump.rdb"
   * 3. "requirepass"
   * 4. (nil)
   * 5. "masterauth"
   * 6. (nil)
   * 7. "maxmemory"
   * 8. "0\n"
   * 9. "appendfsync"
   * 10. "everysec"
   * 11. "save"
   * 12. "3600 1 300 100 60 10000"
   *
   * $ redis-cli config get 'm*'
   * 1. "masterauth"
   * 2. (nil)
   * 3. "maxmemory"
   * 4. "0\n"
   * </pre>
   * @param pattern
   * @return Bulk reply.
   */
  @Override
  public List<byte[]> configGet(final byte[] pattern) {
    checkIsInMultiOrPipeline();
    client.configGet(pattern);
    return client.getBinaryMultiBulkReply();
  }

  /**
   * Reset the stats returned by INFO
   * @return
   */
  @Override
  public String configResetStat() {
    checkIsInMultiOrPipeline();
    client.configResetStat();
    return client.getStatusCodeReply();
  }

  /**
   * The CONFIG REWRITE command rewrites the redis.conf file the server was started with, applying
   * the minimal changes needed to make it reflect the configuration currently used by the server,
   * which may be different compared to the original one because of the use of the CONFIG SET
   * command.
   * <p>
   * The rewrite is performed in a very conservative way:
   * <ul>
   * <li>Comments and the overall structure of the original redis.conf are preserved as much as
   * possible.</li>
   * <li>If an option already exists in the old redis.conf file, it will be rewritten at the same
   * position (line number).</li>
   * <li>If an option was not already present, but it is set to its default value, it is not added
   * by the rewrite process.</li>
   * <li>If an option was not already present, but it is set to a non-default value, it is appended
   * at the end of the file.</li>
   * <li>Non used lines are blanked. For instance if you used to have multiple save directives, but
   * the current configuration has fewer or none as you disabled RDB persistence, all the lines will
   * be blanked.</li>
   * </ul>
   * <p>
   * CONFIG REWRITE is also able to rewrite the configuration file from scratch if the original one
   * no longer exists for some reason. However if the server was started without a configuration
   * file at all, the CONFIG REWRITE will just return an error.
   * @return OK when the configuration was rewritten properly. Otherwise an error is returned.
   */
  @Override
  public String configRewrite() {
    checkIsInMultiOrPipeline();
    client.configRewrite();
    return client.getStatusCodeReply();
  }

  /**
   * Alter the configuration of a running Redis server. Not all the configuration parameters are
   * supported.
   * <p>
   * The list of configuration parameters supported by CONFIG SET can be obtained issuing a
   * {@link #configGet(byte[]) CONFIG GET *} command.
   * <p>
   * The configuration set using CONFIG SET is immediately loaded by the Redis server that will
   * start acting as specified starting from the next command.
   * <p>
   * <b>Parameters value format</b>
   * <p>
   * The value of the configuration parameter is the same as the one of the same parameter in the
   * Redis configuration file, with the following exceptions:
   * <p>
   * <ul>
   * <li>The save parameter is a list of space-separated integers. Every pair of integers specify
   * the time and number of changes limit to trigger a save. For instance the command CONFIG SET
   * save "3600 10 60 10000" will configure the server to issue a background saving of the RDB file
   * every 3600 seconds if there are at least 10 changes in the dataset, and every 60 seconds if
   * there are at least 10000 changes. To completely disable automatic snapshots just set the
   * parameter as an empty string.
   * <li>All the integer parameters representing memory are returned and accepted only using bytes
   * as unit.
   * </ul>
   * @param parameter
   * @param value
   * @return Status code reply
   */
  @Override
  public byte[] configSet(final byte[] parameter, final byte[] value) {
    checkIsInMultiOrPipeline();
    client.configSet(parameter, value);
    return client.getBinaryBulkReply();
  }

  @Override
  public Long strlen(final byte[] key) {
    checkIsInMultiOrPipeline();
    client.strlen(key);
    return client.getIntegerReply();
  }

  public void sync() {
    client.sync();
  }

  @Override
  public Long lpushx(final byte[] key, final byte[]... string) {
    checkIsInMultiOrPipeline();
    client.lpushx(key, string);
    return client.getIntegerReply();
  }

  /**
   * Undo a {@link #expire(byte[], int) expire} at turning the expire key into a normal key.
   * <p>
   * Time complexity: O(1)
   * @param key
   * @return Integer reply, specifically: 1: the key is now persist. 0: the key is not persist (only
   *         happens when key not set).
   */
  @Override
  public Long persist(final byte[] key) {
    checkIsInMultiOrPipeline();
    client.persist(key);
    return client.getIntegerReply();
  }

  @Override
  public Long rpushx(final byte[] key, final byte[]... string) {
    checkIsInMultiOrPipeline();
    client.rpushx(key, string);
    return client.getIntegerReply();
  }

  @Override
  public byte[] echo(final byte[] string) {
    checkIsInMultiOrPipeline();
    client.echo(string);
    return client.getBinaryBulkReply();
  }

  @Override
  public Long linsert(final byte[] key, final ListPosition where, final byte[] pivot,
      final byte[] value) {
    checkIsInMultiOrPipeline();
    client.linsert(key, where, pivot, value);
    return client.getIntegerReply();
  }

  @Override
  public String debug(final DebugParams params) {
    client.debug(params);
    return client.getStatusCodeReply();
  }

  public Client getClient() {
    return client;
  }

  /**
   * Pop a value from a list, push it to another list and return it; or block until one is available
   * @param source
   * @param destination
   * @param timeout
   * @return the element
   */
  @Override
  public byte[] brpoplpush(final byte[] source, final byte[] destination, final int timeout) {
    checkIsInMultiOrPipeline();
    client.brpoplpush(source, destination, timeout);
    client.setTimeoutInfinite();
    try {
      return client.getBinaryBulkReply();
    } finally {
      client.rollbackTimeout();
    }
  }

  /**
   * Sets or clears the bit at offset in the string value stored at key
   * @param key
   * @param offset
   * @param value
   * @return
   */
  @Override
  public Boolean setbit(final byte[] key, final long offset, final boolean value) {
    checkIsInMultiOrPipeline();
    client.setbit(key, offset, value);
    return client.getIntegerReply() == 1;
  }

  @Override
  public Boolean setbit(final byte[] key, final long offset, final byte[] value) {
    checkIsInMultiOrPipeline();
    client.setbit(key, offset, value);
    return client.getIntegerReply() == 1;
  }

  /**
   * Returns the bit value at offset in the string value stored at key
   * @param key
   * @param offset
   * @return
   */
  @Override
  public Boolean getbit(final byte[] key, final long offset) {
    checkIsInMultiOrPipeline();
    client.getbit(key, offset);
    return client.getIntegerReply() == 1;
  }

  public Long bitpos(final byte[] key, final boolean value) {
    return bitpos(key, value, new BitPosParams());
  }

  public Long bitpos(final byte[] key, final boolean value, final BitPosParams params) {
    checkIsInMultiOrPipeline();
    client.bitpos(key, value, params);
    return client.getIntegerReply();
  }

  @Override
  public Long setrange(final byte[] key, final long offset, final byte[] value) {
    checkIsInMultiOrPipeline();
    client.setrange(key, offset, value);
    return client.getIntegerReply();
  }

  @Override
  public byte[] getrange(final byte[] key, final long startOffset, final long endOffset) {
    checkIsInMultiOrPipeline();
    client.getrange(key, startOffset, endOffset);
    return client.getBinaryBulkReply();
  }

  @Override
  public Long publish(final byte[] channel, final byte[] message) {
    checkIsInMultiOrPipeline();
    client.publish(channel, message);
    return client.getIntegerReply();
  }

  @Override
  public void subscribe(BinaryJedisPubSub jedisPubSub, final byte[]... channels) {
    client.setTimeoutInfinite();
    try {
      jedisPubSub.proceed(client, channels);
    } finally {
      client.rollbackTimeout();
    }
  }

  @Override
  public void psubscribe(BinaryJedisPubSub jedisPubSub, final byte[]... patterns) {
    client.setTimeoutInfinite();
    try {
      jedisPubSub.proceedWithPatterns(client, patterns);
    } finally {
      client.rollbackTimeout();
    }
  }

  /**
   * Evaluates scripts using the Lua interpreter built into Redis starting from version 2.6.0.
   * <p>
   * @param script
   * @param keys
   * @param args
   * @return Script result
   */
  @Override
  public Object eval(final byte[] script, final List<byte[]> keys, final List<byte[]> args) {
    return eval(script, toByteArray(keys.size()), getParamsWithBinary(keys, args));
  }

  protected static byte[][] getParamsWithBinary(List<byte[]> keys, List<byte[]> args) {
    final int keyCount = keys.size();
    final int argCount = args.size();
    byte[][] params = new byte[keyCount + argCount][];

    for (int i = 0; i < keyCount; i++)
      params[i] = keys.get(i);

    for (int i = 0; i < argCount; i++)
      params[keyCount + i] = args.get(i);

    return params;
  }

  @Override
  public Object eval(final byte[] script, final byte[] keyCount, final byte[]... params) {
    checkIsInMultiOrPipeline();
    client.eval(script, keyCount, params);
    client.setTimeoutInfinite();
    try {
      return client.getOne();
    } finally {
      client.rollbackTimeout();
    }
  }

  @Override
  public Object eval(final byte[] script, final int keyCount, final byte[]... params) {
    return eval(script, toByteArray(keyCount), params);
  }

  @Override
  public Object eval(final byte[] script) {
    return eval(script, 0);
  }

  @Override
  public Object evalsha(final byte[] sha1) {
    return evalsha(sha1, 0);
  }

  @Override
  public Object evalsha(final byte[] sha1, final List<byte[]> keys, final List<byte[]> args) {
    return evalsha(sha1, keys.size(), getParamsWithBinary(keys, args));
  }

  @Override
  public Object evalsha(final byte[] sha1, final int keyCount, final byte[]... params) {
    checkIsInMultiOrPipeline();
    client.evalsha(sha1, keyCount, params);
    client.setTimeoutInfinite();
    try {
      return client.getOne();
    } finally {
      client.rollbackTimeout();
    }
  }

  @Override
  public String scriptFlush() {
    client.scriptFlush();
    return client.getStatusCodeReply();
  }

  @Override
  public String scriptFlush(final FlushMode flushMode) {
    client.scriptFlush(flushMode);
    return client.getStatusCodeReply();
  }

  public Long scriptExists(final byte[] sha1) {
    byte[][] a = new byte[1][];
    a[0] = sha1;
    return scriptExists(a).get(0);
  }

  @Override
  public List<Long> scriptExists(final byte[]... sha1) {
    client.scriptExists(sha1);
    return client.getIntegerMultiBulkReply();
  }

  @Override
  public byte[] scriptLoad(final byte[] script) {
    client.scriptLoad(script);
    return client.getBinaryBulkReply();
  }

  @Override
  public String scriptKill() {
    client.scriptKill();
    return client.getStatusCodeReply();
  }

  @Override
  public String slowlogReset() {
    client.slowlogReset();
    return client.getBulkReply();
  }

  @Override
  public Long slowlogLen() {
    client.slowlogLen();
    return client.getIntegerReply();
  }

  @Override
  public List<Object> slowlogGetBinary() {
    client.slowlogGet();
    return client.getObjectMultiBulkReply();
  }

  @Override
  public List<Object> slowlogGetBinary(final long entries) {
    client.slowlogGet(entries);
    return client.getObjectMultiBulkReply();
  }

  @Override
  public Long objectRefcount(final byte[] key) {
    client.objectRefcount(key);
    return client.getIntegerReply();
  }

  @Override
  public byte[] objectEncoding(final byte[] key) {
    client.objectEncoding(key);
    return client.getBinaryBulkReply();
  }

  @Override
  public Long objectIdletime(final byte[] key) {
    client.objectIdletime(key);
    return client.getIntegerReply();
  }

  @Override
  public List<byte[]> objectHelpBinary() {
    client.objectHelp();
    return client.getBinaryMultiBulkReply();
  }

  @Override
  public Long objectFreq(final byte[] key) {
    client.objectFreq(key);
    return client.getIntegerReply();
  }

  @Override
  public Long bitcount(final byte[] key) {
    checkIsInMultiOrPipeline();
    client.bitcount(key);
    return client.getIntegerReply();
  }

  @Override
  public Long bitcount(final byte[] key, final long start, final long end) {
    checkIsInMultiOrPipeline();
    client.bitcount(key, start, end);
    return client.getIntegerReply();
  }

  @Override
  public Long bitop(final BitOP op, final byte[] destKey, final byte[]... srcKeys) {
    checkIsInMultiOrPipeline();
    client.bitop(op, destKey, srcKeys);
    return client.getIntegerReply();
  }

  @Override
  public byte[] dump(final byte[] key) {
    checkIsInMultiOrPipeline();
    client.dump(key);
    return client.getBinaryBulkReply();
  }

  @Override
  public String restore(final byte[] key, final long ttl, final byte[] serializedValue) {
    checkIsInMultiOrPipeline();
    client.restore(key, ttl, serializedValue);
    return client.getStatusCodeReply();
  }

  @Override
  public String restoreReplace(final byte[] key, final long ttl, final byte[] serializedValue) {
    checkIsInMultiOrPipeline();
    client.restoreReplace(key, ttl, serializedValue);
    return client.getStatusCodeReply();
  }

  @Override
  public String restore(final byte[] key, final long ttl, final byte[] serializedValue,
      final RestoreParams params) {
    checkIsInMultiOrPipeline();
    client.restore(key, ttl, serializedValue, params);
    return client.getStatusCodeReply();
  }

  /**
   * Set a timeout on the specified key. After the timeout the key will be automatically deleted by
   * the server. A key with an associated timeout is said to be volatile in Redis terminology.
   * <p>
   * Volatile keys are stored on disk like the other keys, the timeout is persistent too like all
   * the other aspects of the dataset. Saving a dataset containing expires and stopping the server
   * does not stop the flow of time as Redis stores on disk the time when the key will no longer be
   * available as Unix time, and not the remaining milliseconds.
   * <p>
   * Since Redis 2.1.3 you can update the value of the timeout of a key already having an expire
   * set. It is also possible to undo the expire at all turning the key into a normal key using the
   * {@link #persist(byte[]) PERSIST} command.
   * <p>
   * Time complexity: O(1)
   * @see <a href="http://redis.io/commands/pexpire">PEXPIRE Command</a>
   * @param key
   * @param milliseconds
   * @return Integer reply, specifically: 1: the timeout was set. 0: the timeout was not set since
   *         the key already has an associated timeout (this may happen only in Redis versions <
   *         2.1.3, Redis >= 2.1.3 will happily update the timeout), or the key does not exist.
   */
  @Override
  public Long pexpire(final byte[] key, final long milliseconds) {
    checkIsInMultiOrPipeline();
    client.pexpire(key, milliseconds);
    return client.getIntegerReply();
  }

  @Override
  public Long pexpireAt(final byte[] key, final long millisecondsTimestamp) {
    checkIsInMultiOrPipeline();
    client.pexpireAt(key, millisecondsTimestamp);
    return client.getIntegerReply();
  }

  @Override
  public Long pttl(final byte[] key) {
    checkIsInMultiOrPipeline();
    client.pttl(key);
    return client.getIntegerReply();
  }

  /**
   * PSETEX works exactly like {@link #setex(byte[], int, byte[])} with the sole difference that the
   * expire time is specified in milliseconds instead of seconds. Time complexity: O(1)
   * @param key
   * @param milliseconds
   * @param value
   * @return Status code reply
   */
  @Override
  public String psetex(final byte[] key, final long milliseconds, final byte[] value) {
    checkIsInMultiOrPipeline();
    client.psetex(key, milliseconds, value);
    return client.getStatusCodeReply();
  }

  @Override
  public byte[] memoryDoctorBinary() {
    checkIsInMultiOrPipeline();
    client.memoryDoctor();
    return client.getBinaryBulkReply();
  }

  @Override
  public Long memoryUsage(final byte[] key) {
    checkIsInMultiOrPipeline();
    client.memoryUsage(key);
    return client.getIntegerReply();
  }

  @Override
  public Long memoryUsage(final byte[] key, final int samples) {
    checkIsInMultiOrPipeline();
    client.memoryUsage(key, samples);
    return client.getIntegerReply();
  }

  @Override
  public byte[] aclWhoAmIBinary() {
    checkIsInMultiOrPipeline();
    client.aclWhoAmI();
    return client.getBinaryBulkReply();
  }

  @Override
  public byte[] aclGenPassBinary() {
    checkIsInMultiOrPipeline();
    client.aclGenPass();
    return client.getBinaryBulkReply();
  }

  @Override
  public List<byte[]> aclListBinary() {
    checkIsInMultiOrPipeline();
    client.aclList();
    return client.getBinaryMultiBulkReply();
  }

  @Override
  public List<byte[]> aclUsersBinary() {
    checkIsInMultiOrPipeline();
    client.aclUsers();
    return client.getBinaryMultiBulkReply();
  }

  @Override
  public AccessControlUser aclGetUser(byte[] name) {
    checkIsInMultiOrPipeline();
    client.aclGetUser(name);
    return BuilderFactory.ACCESS_CONTROL_USER.build(client.getObjectMultiBulkReply());
  }

  @Override
  public String aclSetUser(byte[] name) {
    checkIsInMultiOrPipeline();
    client.aclSetUser(name);
    return client.getStatusCodeReply();
  }

  @Override
  public String aclSetUser(byte[] name, byte[]... keys) {
    checkIsInMultiOrPipeline();
    client.aclSetUser(name, keys);
    return client.getStatusCodeReply();
  }

  @Override
  public Long aclDelUser(byte[] name) {
    checkIsInMultiOrPipeline();
    client.aclDelUser(name);
    return client.getIntegerReply();
  }

  @Override
  public List<byte[]> aclCatBinary() {
    checkIsInMultiOrPipeline();
    client.aclCat();
    return client.getBinaryMultiBulkReply();
  }

  @Override
  public List<byte[]> aclCat(byte[] category) {
    checkIsInMultiOrPipeline();
    client.aclCat(category);
    return client.getBinaryMultiBulkReply();
  }

  @Override
  public List<byte[]> aclLogBinary() {
    checkIsInMultiOrPipeline();
    client.aclLog();
    return client.getBinaryMultiBulkReply();
  }

  @Override
  public List<byte[]> aclLogBinary(int limit) {
    checkIsInMultiOrPipeline();
    client.aclLog(limit);
    return client.getBinaryMultiBulkReply();
  }

  @Override
  public byte[] aclLog(byte[] options) {
    checkIsInMultiOrPipeline();
    client.aclLog(options);
    return client.getBinaryBulkReply();
  }

  @Override
  public String aclLoad() {
    checkIsInMultiOrPipeline();
    client.aclLoad();
    return client.getStatusCodeReply();
  }

  @Override
  public String aclSave() {
    checkIsInMultiOrPipeline();
    client.aclSave();
    return client.getStatusCodeReply();
  }

  @Override
  public String clientKill(final byte[] ipPort) {
    checkIsInMultiOrPipeline();
    this.client.clientKill(ipPort);
    return this.client.getStatusCodeReply();
  }

  @Override
  public String clientKill(final String ip, final int port) {
    checkIsInMultiOrPipeline();
    this.client.clientKill(ip, port);
    return this.client.getStatusCodeReply();
  }

  @Override
  public Long clientKill(ClientKillParams params) {
    checkIsInMultiOrPipeline();
    this.client.clientKill(params);
    return this.client.getIntegerReply();
  }

  @Override
  public byte[] clientGetnameBinary() {
    checkIsInMultiOrPipeline();
    client.clientGetname();
    return client.getBinaryBulkReply();
  }

  @Override
  public byte[] clientListBinary() {
    checkIsInMultiOrPipeline();
    client.clientList();
    return client.getBinaryBulkReply();
  }

  @Override
  public byte[] clientListBinary(final long... clientIds) {
    checkIsInMultiOrPipeline();
    client.clientList(clientIds);
    return client.getBinaryBulkReply();
  }

  @Override
  public byte[] clientInfoBinary() {
    checkIsInMultiOrPipeline();
    client.clientInfo();
    return client.getBinaryBulkReply();
  }

  @Override
  public String clientSetname(final byte[] name) {
    checkIsInMultiOrPipeline();
    client.clientSetname(name);
    return client.getBulkReply();
  }

  @Override
  public Long clientId() {
    checkIsInMultiOrPipeline();
    client.clientId();
    return client.getIntegerReply();
  }

  /**
   * Unblock a client blocked in a blocking command from a different connection.
   * @param clientId
   * @param unblockType could be {@code null} by default the client is unblocked as if the timeout
   *          of the command was reached
   * @return
   */
  @Override
  public Long clientUnblock(final long clientId, final UnblockType unblockType) {
    checkIsInMultiOrPipeline();
    client.clientUnblock(clientId, unblockType);
    return client.getIntegerReply();
  }

  public String clientPause(final long timeout) {
    checkIsInMultiOrPipeline();
    client.clientPause(timeout);
    return client.getBulkReply();
  }

  public List<String> time() {
    checkIsInMultiOrPipeline();
    client.time();
    return client.getMultiBulkReply();
  }

  @Override
  public String migrate(final String host, final int port, final byte[] key,
      final int destinationDb, final int timeout) {
    checkIsInMultiOrPipeline();
    client.migrate(host, port, key, destinationDb, timeout);
    return client.getStatusCodeReply();
  }

  @Override
  public String migrate(final String host, final int port, final int destinationDB,
      final int timeout, final MigrateParams params, final byte[]... keys) {
    checkIsInMultiOrPipeline();
    client.migrate(host, port, destinationDB, timeout, params, keys);
    return client.getStatusCodeReply();
  }

  /**
   * Syncrhonous replication of Redis as described here: http://antirez.com/news/66 Since Java
   * Object class has implemented "wait" method, we cannot use it, so I had to change the name of
   * the method. Sorry :S
   */
  @Override
  public Long waitReplicas(final int replicas, final long timeout) {
    checkIsInMultiOrPipeline();
    client.waitReplicas(replicas, timeout);
    return client.getIntegerReply();
  }

  @Override
  public Long pfadd(final byte[] key, final byte[]... elements) {
    checkIsInMultiOrPipeline();
    client.pfadd(key, elements);
    return client.getIntegerReply();
  }

  @Override
  public long pfcount(final byte[] key) {
    checkIsInMultiOrPipeline();
    client.pfcount(key);
    return client.getIntegerReply();
  }

  @Override
  public String pfmerge(final byte[] destkey, final byte[]... sourcekeys) {
    checkIsInMultiOrPipeline();
    client.pfmerge(destkey, sourcekeys);
    return client.getStatusCodeReply();
  }

  @Override
  public Long pfcount(final byte[]... keys) {
    checkIsInMultiOrPipeline();
    client.pfcount(keys);
    return client.getIntegerReply();
  }

  public ScanResult<byte[]> scan(final byte[] cursor) {
    return scan(cursor, new ScanParams());
  }

  public ScanResult<byte[]> scan(final byte[] cursor, final ScanParams params) {
    checkIsInMultiOrPipeline();
    client.scan(cursor, params);
    List<Object> result = client.getObjectMultiBulkReply();
    byte[] newcursor = (byte[]) result.get(0);
    List<byte[]> rawResults = (List<byte[]>) result.get(1);
    return new ScanResult<>(newcursor, rawResults);
  }

  @Override
  public ScanResult<Map.Entry<byte[], byte[]>> hscan(final byte[] key, final byte[] cursor) {
    return hscan(key, cursor, new ScanParams());
  }

  @Override
  public ScanResult<Map.Entry<byte[], byte[]>> hscan(final byte[] key, final byte[] cursor,
      final ScanParams params) {
    checkIsInMultiOrPipeline();
    client.hscan(key, cursor, params);
    List<Object> result = client.getObjectMultiBulkReply();
    byte[] newcursor = (byte[]) result.get(0);
    List<Map.Entry<byte[], byte[]>> results = new ArrayList<>();
    List<byte[]> rawResults = (List<byte[]>) result.get(1);
    Iterator<byte[]> iterator = rawResults.iterator();
    while (iterator.hasNext()) {
      results.add(new AbstractMap.SimpleEntry<>(iterator.next(), iterator.next()));
    }
    return new ScanResult<>(newcursor, results);
  }

  @Override
  public ScanResult<byte[]> sscan(final byte[] key, final byte[] cursor) {
    return sscan(key, cursor, new ScanParams());
  }

  @Override
  public ScanResult<byte[]> sscan(final byte[] key, final byte[] cursor, final ScanParams params) {
    checkIsInMultiOrPipeline();
    client.sscan(key, cursor, params);
    List<Object> result = client.getObjectMultiBulkReply();
    byte[] newcursor = (byte[]) result.get(0);
    List<byte[]> rawResults = (List<byte[]>) result.get(1);
    return new ScanResult<>(newcursor, rawResults);
  }

  @Override
  public ScanResult<Tuple> zscan(final byte[] key, final byte[] cursor) {
    return zscan(key, cursor, new ScanParams());
  }

  @Override
  public ScanResult<Tuple> zscan(final byte[] key, final byte[] cursor, final ScanParams params) {
    checkIsInMultiOrPipeline();
    client.zscan(key, cursor, params);
    List<Object> result = client.getObjectMultiBulkReply();
    byte[] newcursor = (byte[]) result.get(0);
    List<Tuple> results = new ArrayList<>();
    List<byte[]> rawResults = (List<byte[]>) result.get(1);
    Iterator<byte[]> iterator = rawResults.iterator();
    while (iterator.hasNext()) {
      results.add(new Tuple(iterator.next(), BuilderFactory.DOUBLE.build(iterator.next())));
    }
    return new ScanResult<>(newcursor, results);
  }

  @Override
  public Long geoadd(final byte[] key, final double longitude, final double latitude,
      final byte[] member) {
    checkIsInMultiOrPipeline();
    client.geoadd(key, longitude, latitude, member);
    return client.getIntegerReply();
  }

  @Override
  public Long geoadd(final byte[] key, final Map<byte[], GeoCoordinate> memberCoordinateMap) {
    checkIsInMultiOrPipeline();
    client.geoadd(key, memberCoordinateMap);
    return client.getIntegerReply();
  }

  @Override
  public Long geoadd(final byte[] key, final GeoAddParams params, final Map<byte[], GeoCoordinate> memberCoordinateMap) {
    checkIsInMultiOrPipeline();
    client.geoadd(key, params, memberCoordinateMap);
    return client.getIntegerReply();
  }

  @Override
  public Double geodist(final byte[] key, final byte[] member1, final byte[] member2) {
    checkIsInMultiOrPipeline();
    client.geodist(key, member1, member2);
    return BuilderFactory.DOUBLE.build(client.getOne());
  }

  @Override
  public Double geodist(final byte[] key, final byte[] member1, final byte[] member2,
      final GeoUnit unit) {
    checkIsInMultiOrPipeline();
    client.geodist(key, member1, member2, unit);
    return BuilderFactory.DOUBLE.build(client.getOne());
  }

  @Override
  public List<byte[]> geohash(final byte[] key, final byte[]... members) {
    checkIsInMultiOrPipeline();
    client.geohash(key, members);
    return client.getBinaryMultiBulkReply();
  }

  @Override
  public List<GeoCoordinate> geopos(final byte[] key, final byte[]... members) {
    checkIsInMultiOrPipeline();
    client.geopos(key, members);
    return BuilderFactory.GEO_COORDINATE_LIST.build(client.getObjectMultiBulkReply());
  }

  @Override
  public List<GeoRadiusResponse> georadius(final byte[] key, final double longitude,
      final double latitude, final double radius, final GeoUnit unit) {
    checkIsInMultiOrPipeline();
    client.georadius(key, longitude, latitude, radius, unit);
    return BuilderFactory.GEORADIUS_WITH_PARAMS_RESULT.build(client.getObjectMultiBulkReply());
  }

  @Override
  public List<GeoRadiusResponse> georadiusReadonly(final byte[] key, final double longitude,
      final double latitude, final double radius, final GeoUnit unit) {
    checkIsInMultiOrPipeline();
    client.georadiusReadonly(key, longitude, latitude, radius, unit);
    return BuilderFactory.GEORADIUS_WITH_PARAMS_RESULT.build(client.getObjectMultiBulkReply());
  }

  @Override
  public List<GeoRadiusResponse> georadius(final byte[] key, final double longitude,
      final double latitude, final double radius, final GeoUnit unit, final GeoRadiusParam param) {
    checkIsInMultiOrPipeline();
    client.georadius(key, longitude, latitude, radius, unit, param);
    return BuilderFactory.GEORADIUS_WITH_PARAMS_RESULT.build(client.getObjectMultiBulkReply());
  }

  @Override
  public Long georadiusStore(final byte[] key, final double longitude, final double latitude,
      final double radius, final GeoUnit unit, final GeoRadiusParam param,
      final GeoRadiusStoreParam storeParam) {
    checkIsInMultiOrPipeline();
    client.georadiusStore(key, longitude, latitude, radius, unit, param, storeParam);
    return client.getIntegerReply();
  }

  @Override
  public List<GeoRadiusResponse> georadiusReadonly(final byte[] key, final double longitude,
      final double latitude, final double radius, final GeoUnit unit, final GeoRadiusParam param) {
    checkIsInMultiOrPipeline();
    client.georadiusReadonly(key, longitude, latitude, radius, unit, param);
    return BuilderFactory.GEORADIUS_WITH_PARAMS_RESULT.build(client.getObjectMultiBulkReply());
  }

  @Override
  public List<GeoRadiusResponse> georadiusByMember(final byte[] key, final byte[] member,
      final double radius, final GeoUnit unit) {
    checkIsInMultiOrPipeline();
    client.georadiusByMember(key, member, radius, unit);
    return BuilderFactory.GEORADIUS_WITH_PARAMS_RESULT.build(client.getObjectMultiBulkReply());
  }

  @Override
  public List<GeoRadiusResponse> georadiusByMemberReadonly(final byte[] key, final byte[] member,
      final double radius, final GeoUnit unit) {
    checkIsInMultiOrPipeline();
    client.georadiusByMemberReadonly(key, member, radius, unit);
    return BuilderFactory.GEORADIUS_WITH_PARAMS_RESULT.build(client.getObjectMultiBulkReply());
  }

  @Override
  public List<GeoRadiusResponse> georadiusByMember(final byte[] key, final byte[] member,
      final double radius, final GeoUnit unit, final GeoRadiusParam param) {
    checkIsInMultiOrPipeline();
    client.georadiusByMember(key, member, radius, unit, param);
    return BuilderFactory.GEORADIUS_WITH_PARAMS_RESULT.build(client.getObjectMultiBulkReply());
  }

  @Override
  public Long georadiusByMemberStore(final byte[] key, final byte[] member, final double radius,
      final GeoUnit unit, final GeoRadiusParam param, final GeoRadiusStoreParam storeParam) {
    checkIsInMultiOrPipeline();
    client.georadiusByMemberStore(key, member, radius, unit, param, storeParam);
    return client.getIntegerReply();
  }

  @Override
  public List<GeoRadiusResponse> georadiusByMemberReadonly(final byte[] key, final byte[] member,
      final double radius, final GeoUnit unit, final GeoRadiusParam param) {
    checkIsInMultiOrPipeline();
    client.georadiusByMemberReadonly(key, member, radius, unit, param);
    return BuilderFactory.GEORADIUS_WITH_PARAMS_RESULT.build(client.getObjectMultiBulkReply());
  }

  /**
   * A decorator to implement Set from List. Assume that given List do not contains duplicated
   * values. The resulting set displays the same ordering, concurrency, and performance
   * characteristics as the backing list. This class should be used only for Redis commands which
   * return Set result.
   * @param <E>
   */
  protected static class SetFromList<E> extends AbstractSet<E> implements Serializable {
    private static final long serialVersionUID = -2850347066962734052L;
    private final List<E> list;

    private SetFromList(List<E> list) {
      if (list == null) {
        throw new NullPointerException("list");
      }
      this.list = list;
    }

    @Override
    public void clear() {
      list.clear();
    }

    @Override
    public int size() {
      return list.size();
    }

    @Override
    public boolean isEmpty() {
      return list.isEmpty();
    }

    @Override
    public boolean contains(Object o) {
      return list.contains(o);
    }

    @Override
    public boolean remove(Object o) {
      return list.remove(o);
    }

    @Override
    public boolean add(E e) {
      return !contains(e) && list.add(e);
    }

    @Override
    public Iterator<E> iterator() {
      return list.iterator();
    }

    @Override
    public Object[] toArray() {
      return list.toArray();
    }

    @Override
    public <T> T[] toArray(T[] a) {
      return list.toArray(a);
    }

    @Override
    public String toString() {
      return list.toString();
    }

    @Override
    public int hashCode() {
      return list.hashCode();
    }

    @Override
    public boolean equals(Object o) {
      if (o == null) return false;
      if (o == this) return true;
      if (!(o instanceof Set)) return false;

      Collection<?> c = (Collection<?>) o;
      if (c.size() != size()) {
        return false;
      }

      return containsAll(c);
    }

    @Override
    public boolean containsAll(Collection<?> c) {
      return list.containsAll(c);
    }

    @Override
    public boolean removeAll(Collection<?> c) {
      return list.removeAll(c);
    }

    @Override
    public boolean retainAll(Collection<?> c) {
      return list.retainAll(c);
    }

    protected static <E> SetFromList<E> of(List<E> list) {
      return new SetFromList<>(list);
    }
  }

  @Override
  public List<Long> bitfield(final byte[] key, final byte[]... arguments) {
    checkIsInMultiOrPipeline();
    client.bitfield(key, arguments);
    return client.getIntegerMultiBulkReply();
  }

  @Override
  public List<Long> bitfieldReadonly(byte[] key, final byte[]... arguments) {
    checkIsInMultiOrPipeline();
    client.bitfieldReadonly(key, arguments);
    return client.getIntegerMultiBulkReply();
  }

  @Override
  public Long hstrlen(final byte[] key, final byte[] field) {
    checkIsInMultiOrPipeline();
    client.hstrlen(key, field);
    return client.getIntegerReply();
  }

  @Override
  public List<byte[]> xread(int count, long block, Map<byte[], byte[]> streams) {
    checkIsInMultiOrPipeline();
    client.xread(count, block, streams);
    client.setTimeoutInfinite();
    try {
      return client.getBinaryMultiBulkReply();
    } finally {
      client.rollbackTimeout();
    }
  }

  @Override
  public List<byte[]> xread(XReadParams xReadParams, Entry<byte[], byte[]>... streams) {
    checkIsInMultiOrPipeline();
    client.xread(xReadParams, streams);

    if (!xReadParams.hasBlock()) {
      return client.getBinaryMultiBulkReply();
    }

    client.setTimeoutInfinite();
    try {
      return client.getBinaryMultiBulkReply();
    } finally {
      client.rollbackTimeout();
    }
  }

  @Override
  public List<byte[]> xreadGroup(byte[] groupname, byte[] consumer, int count, long block,
      boolean noAck, Map<byte[], byte[]> streams) {
    checkIsInMultiOrPipeline();
    client.xreadGroup(groupname, consumer, count, block, noAck, streams);
    client.setTimeoutInfinite();
    try {
      return client.getBinaryMultiBulkReply();
    } finally {
      client.rollbackTimeout();
    }
  }

  @Override
  public List<byte[]> xreadGroup(byte[] groupname, byte[] consumer,
      XReadGroupParams xReadGroupParams, Entry<byte[], byte[]>... streams) {
    checkIsInMultiOrPipeline();
    client.xreadGroup(groupname, consumer, xReadGroupParams, streams);

    if (!xReadGroupParams.hasBlock()) {
      return client.getBinaryMultiBulkReply();
    }

    client.setTimeoutInfinite();
    try {
      return client.getBinaryMultiBulkReply();
    } finally {
      client.rollbackTimeout();
    }
  }

  @Override
  public byte[] xadd(byte[] key, byte[] id, Map<byte[], byte[]> hash, long maxLen,
      boolean approximateLength) {
    checkIsInMultiOrPipeline();
    client.xadd(key, id, hash, maxLen, approximateLength);
    return client.getBinaryBulkReply();
  }

  @Override
  public byte[] xadd(final byte[] key, final Map<byte[], byte[]> hash, final XAddParams params) {
    checkIsInMultiOrPipeline();
    client.xadd(key, hash, params);
    return client.getBinaryBulkReply();
  }

  @Override
  public Long xlen(byte[] key) {
    checkIsInMultiOrPipeline();
    client.xlen(key);
    return client.getIntegerReply();
  }

  @Override
  public List<byte[]> xrange(byte[] key, byte[] start, byte[] end) {
    checkIsInMultiOrPipeline();
    client.xrange(key, start, end);
    return client.getBinaryMultiBulkReply();
  }

  @Override
  public List<byte[]> xrange(byte[] key, byte[] start, byte[] end, int count) {
    checkIsInMultiOrPipeline();
    client.xrange(key, start, end, count);
    return client.getBinaryMultiBulkReply();
  }

  @Override
  public List<byte[]> xrevrange(byte[] key, byte[] end, byte[] start) {
    checkIsInMultiOrPipeline();
    client.xrevrange(key, end, start);
    return client.getBinaryMultiBulkReply();
  }

  @Override
  public List<byte[]> xrevrange(byte[] key, byte[] end, byte[] start, int count) {
    checkIsInMultiOrPipeline();
    client.xrevrange(key, end, start, count);
    return client.getBinaryMultiBulkReply();
  }

  @Override
  public Long xack(byte[] key, byte[] group, byte[]... ids) {
    checkIsInMultiOrPipeline();
    client.xack(key, group, ids);
    return client.getIntegerReply();
  }

  @Override
  public String xgroupCreate(byte[] key, byte[] consumer, byte[] id, boolean makeStream) {
    checkIsInMultiOrPipeline();
    client.xgroupCreate(key, consumer, id, makeStream);
    return client.getStatusCodeReply();
  }

  @Override
  public String xgroupSetID(byte[] key, byte[] consumer, byte[] id) {
    checkIsInMultiOrPipeline();
    client.xgroupSetID(key, consumer, id);
    return client.getStatusCodeReply();
  }

  @Override
  public Long xgroupDestroy(byte[] key, byte[] consumer) {
    checkIsInMultiOrPipeline();
    client.xgroupDestroy(key, consumer);
    return client.getIntegerReply();
  }

  @Override
  public Long xgroupDelConsumer(byte[] key, byte[] consumer, byte[] consumerName) {
    checkIsInMultiOrPipeline();
    client.xgroupDelConsumer(key, consumer, consumerName);
    return client.getIntegerReply();
  }

  @Override
  public Long xdel(byte[] key, byte[]... ids) {
    checkIsInMultiOrPipeline();
    client.xdel(key, ids);
    return client.getIntegerReply();
  }

  @Override
  public Long xtrim(byte[] key, long maxLen, boolean approximateLength) {
    checkIsInMultiOrPipeline();
    client.xtrim(key, maxLen, approximateLength);
    return client.getIntegerReply();
  }

  @Override
  public Long xtrim(byte[] key, XTrimParams params) {
    checkIsInMultiOrPipeline();
    client.xtrim(key, params);
    return client.getIntegerReply();
  }

  @Override
  public List<Object> xpending(byte[] key, byte[] groupname, byte[] start, byte[] end, int count,
      byte[] consumername) {
    checkIsInMultiOrPipeline();
    client.xpending(key, groupname, start, end, count, consumername);
    return client.getObjectMultiBulkReply();
  }

  @Override
  public Object xpending(final byte[] key, final byte[] groupname) {
    checkIsInMultiOrPipeline();
    client.xpending(key, groupname);
    return client.getOne();
  }

  @Override
  public List<Object> xpending(final byte[] key, final byte[] groupname, final XPendingParams params) {
    checkIsInMultiOrPipeline();
    client.xpending(key, groupname, params);
    return client.getObjectMultiBulkReply();
  }

  @Override
  public List<byte[]> xclaim(byte[] key, byte[] groupname, byte[] consumername, long minIdleTime,
      long newIdleTime, int retries, boolean force, byte[]... ids) {
    checkIsInMultiOrPipeline();
    client.xclaim(key, groupname, consumername, minIdleTime, newIdleTime, retries, force, ids);
    return client.getBinaryMultiBulkReply();
  }

  @Override
  public List<byte[]> xclaim(byte[] key, byte[] group, byte[] consumername, long minIdleTime,
      XClaimParams params, byte[]... ids) {
    checkIsInMultiOrPipeline();
    client.xclaim(key, group, consumername, minIdleTime, params, ids);
    return client.getBinaryMultiBulkReply();
  }

  @Override
  public List<byte[]> xclaimJustId(byte[] key, byte[] group, byte[] consumername, long minIdleTime,
      XClaimParams params, byte[]... ids) {
    checkIsInMultiOrPipeline();
    client.xclaimJustId(key, group, consumername, minIdleTime, params, ids);
    return client.getBinaryMultiBulkReply();
  }

  @Override
  public StreamInfo xinfoStream(byte[] key) {
    checkIsInMultiOrPipeline();
    client.xinfoStream(key);
    return BuilderFactory.STREAM_INFO.build(client.getOne());
  }

  @Override
  public Object xinfoStreamBinary(byte[] key) {
    checkIsInMultiOrPipeline();
    client.xinfoStream(key);
    return client.getOne();
  }

  @Override
  public List<StreamGroupInfo> xinfoGroup(byte[] key) {
    checkIsInMultiOrPipeline();
    client.xinfoGroup(key);
    return BuilderFactory.STREAM_GROUP_INFO_LIST.build(client.getBinaryMultiBulkReply());
  }

  @Override
  public List<Object> xinfoGroupBinary(byte[] key) {
    checkIsInMultiOrPipeline();
    client.xinfoGroup(key);
    return client.getObjectMultiBulkReply();
  }

  @Override
  public List<StreamConsumersInfo> xinfoConsumers(byte[] key, byte[] group) {
    checkIsInMultiOrPipeline();
    client.xinfoConsumers(key, group);
    return BuilderFactory.STREAM_CONSUMERS_INFO_LIST.build(client.getBinaryMultiBulkReply());
  }

  @Override
  public List<Object> xinfoConsumersBinary(byte[] key, byte[] group) {
    checkIsInMultiOrPipeline();
    client.xinfoConsumers(key, group);
    return client.getObjectMultiBulkReply();
  }

  public Object sendCommand(ProtocolCommand cmd, byte[]... args) {
    checkIsInMultiOrPipeline();
    client.sendCommand(cmd, args);
    return client.getOne();
  }

  public Object sendBlockingCommand(ProtocolCommand cmd, byte[]... args) {
    checkIsInMultiOrPipeline();
    client.sendCommand(cmd, args);
    client.setTimeoutInfinite();
    try {
      return client.getOne();
    } finally {
      client.rollbackTimeout();
    }
  }

  public Object sendCommand(ProtocolCommand cmd) {
    return sendCommand(cmd, DUMMY_ARRAY);
  }
}<|MERGE_RESOLUTION|>--- conflicted
+++ resolved
@@ -288,15 +288,14 @@
     client = new Client(jedisSocketFactory);
   }
 
-<<<<<<< HEAD
-  @Override
-  public String toString() {
-    return "BinaryJedis{" + client + '}';
-=======
   public BinaryJedis(final JedisSocketFactory jedisSocketFactory, final JedisClientConfig clientConfig) {
     client = new Client(jedisSocketFactory);
     initializeFromClientConfig(clientConfig);
->>>>>>> d9c5e0ae
+  }
+
+  @Override
+  public String toString() {
+    return "BinaryJedis{" + client + '}';
   }
 
   public boolean isConnected() {
