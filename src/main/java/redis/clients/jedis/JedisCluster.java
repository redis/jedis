package redis.clients.jedis;

import redis.clients.jedis.BinaryClient.LIST_POSITION;
<<<<<<< HEAD
import redis.clients.jedis.exceptions.JedisClusterException;
import redis.clients.util.KeyMergeUtil;
=======
import redis.clients.jedis.params.sortedset.ZAddParams;
import redis.clients.jedis.params.sortedset.ZIncrByParams;
>>>>>>> f6dbfb30

import java.util.List;
import java.util.Map;
import java.util.Map.Entry;
import java.util.Set;

import org.apache.commons.pool2.impl.GenericObjectPoolConfig;

public class JedisCluster extends BinaryJedisCluster implements JedisCommands,
    MultiKeyJedisClusterCommands, JedisClusterScriptingCommands {

  public static enum Reset {
    SOFT, HARD
  }

  public JedisCluster(Set<HostAndPort> nodes) {
    this(nodes, DEFAULT_TIMEOUT);
  }

  public JedisCluster(Set<HostAndPort> nodes, int timeout) {
    this(nodes, timeout, DEFAULT_MAX_REDIRECTIONS);
  }

  public JedisCluster(Set<HostAndPort> nodes, int timeout, int maxRedirections) {
    this(nodes, timeout, maxRedirections, new GenericObjectPoolConfig());
  }

  public JedisCluster(Set<HostAndPort> nodes, final GenericObjectPoolConfig poolConfig) {
    this(nodes, DEFAULT_TIMEOUT, DEFAULT_MAX_REDIRECTIONS, poolConfig);
  }

  public JedisCluster(Set<HostAndPort> nodes, int timeout, final GenericObjectPoolConfig poolConfig) {
    this(nodes, timeout, DEFAULT_MAX_REDIRECTIONS, poolConfig);
  }

  public JedisCluster(Set<HostAndPort> jedisClusterNode, int timeout, int maxRedirections,
      final GenericObjectPoolConfig poolConfig) {
    super(jedisClusterNode, timeout, maxRedirections, poolConfig);
  }

  public JedisCluster(Set<HostAndPort> jedisClusterNode, int connectionTimeout, int soTimeout,
      int maxRedirections, final GenericObjectPoolConfig poolConfig) {
    super(jedisClusterNode, connectionTimeout, soTimeout, maxRedirections, poolConfig);
  }

  @Override
  public String set(final String key, final String value) {
    return new JedisClusterCommand<String>(connectionHandler, maxRedirections) {
      @Override
      public String execute(Jedis connection) {
        return connection.set(key, value);
      }
    }.run(key);
  }

  @Override
  public String set(final String key, final String value, final String nxxx, final String expx,
      final long time) {
    return new JedisClusterCommand<String>(connectionHandler, maxRedirections) {
      @Override
      public String execute(Jedis connection) {
        return connection.set(key, value, nxxx, expx, time);
      }
    }.run(key);
  }

  @Override
  public String get(final String key) {
    return new JedisClusterCommand<String>(connectionHandler, maxRedirections) {
      @Override
      public String execute(Jedis connection) {
        return connection.get(key);
      }
    }.run(key);
  }

  @Override
  public Boolean exists(final String key) {
    return new JedisClusterCommand<Boolean>(connectionHandler, maxRedirections) {
      @Override
      public Boolean execute(Jedis connection) {
        return connection.exists(key);
      }
    }.run(key);
  }

  @Override
  public Long persist(final String key) {
    return new JedisClusterCommand<Long>(connectionHandler, maxRedirections) {
      @Override
      public Long execute(Jedis connection) {
        return connection.persist(key);
      }
    }.run(key);
  }

  @Override
  public String type(final String key) {
    return new JedisClusterCommand<String>(connectionHandler, maxRedirections) {
      @Override
      public String execute(Jedis connection) {
        return connection.type(key);
      }
    }.run(key);
  }

  @Override
  public Long expire(final String key, final int seconds) {
    return new JedisClusterCommand<Long>(connectionHandler, maxRedirections) {
      @Override
      public Long execute(Jedis connection) {
        return connection.expire(key, seconds);
      }
    }.run(key);
  }

  @Override
  public Long pexpire(final String key, final long milliseconds) {
    return new JedisClusterCommand<Long>(connectionHandler, maxRedirections) {
      @Override
      public Long execute(Jedis connection) {
        return connection.pexpire(key, milliseconds);
      }
    }.run(key);
  }

  @Override
  public Long expireAt(final String key, final long unixTime) {
    return new JedisClusterCommand<Long>(connectionHandler, maxRedirections) {
      @Override
      public Long execute(Jedis connection) {
        return connection.expireAt(key, unixTime);
      }
    }.run(key);
  }

  @Override
  public Long pexpireAt(final String key, final long millisecondsTimestamp) {
    return new JedisClusterCommand<Long>(connectionHandler, maxRedirections) {
      @Override
      public Long execute(Jedis connection) {
        return connection.pexpireAt(key, millisecondsTimestamp);
      }
    }.run(key);
  }

  @Override
  public Long ttl(final String key) {
    return new JedisClusterCommand<Long>(connectionHandler, maxRedirections) {
      @Override
      public Long execute(Jedis connection) {
        return connection.ttl(key);
      }
    }.run(key);
  }

  @Override
  public Long pttl(final String key) {
    return new JedisClusterCommand<Long>(connectionHandler, maxRedirections) {
      @Override
      public Long execute(Jedis connection) {
        return connection.pttl(key);
      }
    }.run(key);
  }

  @Override
  public Boolean setbit(final String key, final long offset, final boolean value) {
    return new JedisClusterCommand<Boolean>(connectionHandler, maxRedirections) {
      @Override
      public Boolean execute(Jedis connection) {
        return connection.setbit(key, offset, value);
      }
    }.run(key);
  }

  @Override
  public Boolean setbit(final String key, final long offset, final String value) {
    return new JedisClusterCommand<Boolean>(connectionHandler, maxRedirections) {
      @Override
      public Boolean execute(Jedis connection) {
        return connection.setbit(key, offset, value);
      }
    }.run(key);
  }

  @Override
  public Boolean getbit(final String key, final long offset) {
    return new JedisClusterCommand<Boolean>(connectionHandler, maxRedirections) {
      @Override
      public Boolean execute(Jedis connection) {
        return connection.getbit(key, offset);
      }
    }.run(key);
  }

  @Override
  public Long setrange(final String key, final long offset, final String value) {
    return new JedisClusterCommand<Long>(connectionHandler, maxRedirections) {
      @Override
      public Long execute(Jedis connection) {
        return connection.setrange(key, offset, value);
      }
    }.run(key);
  }

  @Override
  public String getrange(final String key, final long startOffset, final long endOffset) {
    return new JedisClusterCommand<String>(connectionHandler, maxRedirections) {
      @Override
      public String execute(Jedis connection) {
        return connection.getrange(key, startOffset, endOffset);
      }
    }.run(key);
  }

  @Override
  public String getSet(final String key, final String value) {
    return new JedisClusterCommand<String>(connectionHandler, maxRedirections) {
      @Override
      public String execute(Jedis connection) {
        return connection.getSet(key, value);
      }
    }.run(key);
  }

  @Override
  public Long setnx(final String key, final String value) {
    return new JedisClusterCommand<Long>(connectionHandler, maxRedirections) {
      @Override
      public Long execute(Jedis connection) {
        return connection.setnx(key, value);
      }
    }.run(key);
  }

  @Override
  public String setex(final String key, final int seconds, final String value) {
    return new JedisClusterCommand<String>(connectionHandler, maxRedirections) {
      @Override
      public String execute(Jedis connection) {
        return connection.setex(key, seconds, value);
      }
    }.run(key);
  }

  @Override
  public String psetex(final String key, final long milliseconds, final String value) {
    return new JedisClusterCommand<String>(connectionHandler, maxRedirections) {
      @Override
      public String execute(Jedis connection) {
        return connection.psetex(key, milliseconds, value);
      }
    }.run(key);
  }

  @Override
  public Long decrBy(final String key, final long integer) {
    return new JedisClusterCommand<Long>(connectionHandler, maxRedirections) {
      @Override
      public Long execute(Jedis connection) {
        return connection.decrBy(key, integer);
      }
    }.run(key);
  }

  @Override
  public Long decr(final String key) {
    return new JedisClusterCommand<Long>(connectionHandler, maxRedirections) {
      @Override
      public Long execute(Jedis connection) {
        return connection.decr(key);
      }
    }.run(key);
  }

  @Override
  public Long incrBy(final String key, final long integer) {
    return new JedisClusterCommand<Long>(connectionHandler, maxRedirections) {
      @Override
      public Long execute(Jedis connection) {
        return connection.incrBy(key, integer);
      }
    }.run(key);
  }

  @Override
  public Double incrByFloat(final String key, final double value) {
    return new JedisClusterCommand<Double>(connectionHandler, maxRedirections) {
      @Override
      public Double execute(Jedis connection) {
        return connection.incrByFloat(key, value);
      }
    }.run(key);
  }

  @Override
  public Long incr(final String key) {
    return new JedisClusterCommand<Long>(connectionHandler, maxRedirections) {
      @Override
      public Long execute(Jedis connection) {
        return connection.incr(key);
      }
    }.run(key);
  }

  @Override
  public Long append(final String key, final String value) {
    return new JedisClusterCommand<Long>(connectionHandler, maxRedirections) {
      @Override
      public Long execute(Jedis connection) {
        return connection.append(key, value);
      }
    }.run(key);
  }

  @Override
  public String substr(final String key, final int start, final int end) {
    return new JedisClusterCommand<String>(connectionHandler, maxRedirections) {
      @Override
      public String execute(Jedis connection) {
        return connection.substr(key, start, end);
      }
    }.run(key);
  }

  @Override
  public Long hset(final String key, final String field, final String value) {
    return new JedisClusterCommand<Long>(connectionHandler, maxRedirections) {
      @Override
      public Long execute(Jedis connection) {
        return connection.hset(key, field, value);
      }
    }.run(key);
  }

  @Override
  public String hget(final String key, final String field) {
    return new JedisClusterCommand<String>(connectionHandler, maxRedirections) {
      @Override
      public String execute(Jedis connection) {
        return connection.hget(key, field);
      }
    }.run(key);
  }

  @Override
  public Long hsetnx(final String key, final String field, final String value) {
    return new JedisClusterCommand<Long>(connectionHandler, maxRedirections) {
      @Override
      public Long execute(Jedis connection) {
        return connection.hsetnx(key, field, value);
      }
    }.run(key);
  }

  @Override
  public String hmset(final String key, final Map<String, String> hash) {
    return new JedisClusterCommand<String>(connectionHandler, maxRedirections) {
      @Override
      public String execute(Jedis connection) {
        return connection.hmset(key, hash);
      }
    }.run(key);
  }

  @Override
  public List<String> hmget(final String key, final String... fields) {
    return new JedisClusterCommand<List<String>>(connectionHandler, maxRedirections) {
      @Override
      public List<String> execute(Jedis connection) {
        return connection.hmget(key, fields);
      }
    }.run(key);
  }

  @Override
  public Long hincrBy(final String key, final String field, final long value) {
    return new JedisClusterCommand<Long>(connectionHandler, maxRedirections) {
      @Override
      public Long execute(Jedis connection) {
        return connection.hincrBy(key, field, value);
      }
    }.run(key);
  }

  @Override
  public Double hincrByFloat(final String key, final String field, final double value) {
    return new JedisClusterCommand<Double>(connectionHandler, maxRedirections) {
      @Override
      public Double execute(Jedis connection) {
        return connection.hincrByFloat(key, field, value);
      }
    }.run(key);
  }

  @Override
  public Boolean hexists(final String key, final String field) {
    return new JedisClusterCommand<Boolean>(connectionHandler, maxRedirections) {
      @Override
      public Boolean execute(Jedis connection) {
        return connection.hexists(key, field);
      }
    }.run(key);
  }

  @Override
  public Long hdel(final String key, final String... field) {
    return new JedisClusterCommand<Long>(connectionHandler, maxRedirections) {
      @Override
      public Long execute(Jedis connection) {
        return connection.hdel(key, field);
      }
    }.run(key);
  }

  @Override
  public Long hlen(final String key) {
    return new JedisClusterCommand<Long>(connectionHandler, maxRedirections) {
      @Override
      public Long execute(Jedis connection) {
        return connection.hlen(key);
      }
    }.run(key);
  }

  @Override
  public Set<String> hkeys(final String key) {
    return new JedisClusterCommand<Set<String>>(connectionHandler, maxRedirections) {
      @Override
      public Set<String> execute(Jedis connection) {
        return connection.hkeys(key);
      }
    }.run(key);
  }

  @Override
  public List<String> hvals(final String key) {
    return new JedisClusterCommand<List<String>>(connectionHandler, maxRedirections) {
      @Override
      public List<String> execute(Jedis connection) {
        return connection.hvals(key);
      }
    }.run(key);
  }

  @Override
  public Map<String, String> hgetAll(final String key) {
    return new JedisClusterCommand<Map<String, String>>(connectionHandler, maxRedirections) {
      @Override
      public Map<String, String> execute(Jedis connection) {
        return connection.hgetAll(key);
      }
    }.run(key);
  }

  @Override
  public Long rpush(final String key, final String... string) {
    return new JedisClusterCommand<Long>(connectionHandler, maxRedirections) {
      @Override
      public Long execute(Jedis connection) {
        return connection.rpush(key, string);
      }
    }.run(key);
  }

  @Override
  public Long lpush(final String key, final String... string) {
    return new JedisClusterCommand<Long>(connectionHandler, maxRedirections) {
      @Override
      public Long execute(Jedis connection) {
        return connection.lpush(key, string);
      }
    }.run(key);
  }

  @Override
  public Long llen(final String key) {
    return new JedisClusterCommand<Long>(connectionHandler, maxRedirections) {
      @Override
      public Long execute(Jedis connection) {
        return connection.llen(key);
      }
    }.run(key);
  }

  @Override
  public List<String> lrange(final String key, final long start, final long end) {
    return new JedisClusterCommand<List<String>>(connectionHandler, maxRedirections) {
      @Override
      public List<String> execute(Jedis connection) {
        return connection.lrange(key, start, end);
      }
    }.run(key);
  }

  @Override
  public String ltrim(final String key, final long start, final long end) {
    return new JedisClusterCommand<String>(connectionHandler, maxRedirections) {
      @Override
      public String execute(Jedis connection) {
        return connection.ltrim(key, start, end);
      }
    }.run(key);
  }

  @Override
  public String lindex(final String key, final long index) {
    return new JedisClusterCommand<String>(connectionHandler, maxRedirections) {
      @Override
      public String execute(Jedis connection) {
        return connection.lindex(key, index);
      }
    }.run(key);
  }

  @Override
  public String lset(final String key, final long index, final String value) {
    return new JedisClusterCommand<String>(connectionHandler, maxRedirections) {
      @Override
      public String execute(Jedis connection) {
        return connection.lset(key, index, value);
      }
    }.run(key);
  }

  @Override
  public Long lrem(final String key, final long count, final String value) {
    return new JedisClusterCommand<Long>(connectionHandler, maxRedirections) {
      @Override
      public Long execute(Jedis connection) {
        return connection.lrem(key, count, value);
      }
    }.run(key);
  }

  @Override
  public String lpop(final String key) {
    return new JedisClusterCommand<String>(connectionHandler, maxRedirections) {
      @Override
      public String execute(Jedis connection) {
        return connection.lpop(key);
      }
    }.run(key);
  }

  @Override
  public String rpop(final String key) {
    return new JedisClusterCommand<String>(connectionHandler, maxRedirections) {
      @Override
      public String execute(Jedis connection) {
        return connection.rpop(key);
      }
    }.run(key);
  }

  @Override
  public Long sadd(final String key, final String... member) {
    return new JedisClusterCommand<Long>(connectionHandler, maxRedirections) {
      @Override
      public Long execute(Jedis connection) {
        return connection.sadd(key, member);
      }
    }.run(key);
  }

  @Override
  public Set<String> smembers(final String key) {
    return new JedisClusterCommand<Set<String>>(connectionHandler, maxRedirections) {
      @Override
      public Set<String> execute(Jedis connection) {
        return connection.smembers(key);
      }
    }.run(key);
  }

  @Override
  public Long srem(final String key, final String... member) {
    return new JedisClusterCommand<Long>(connectionHandler, maxRedirections) {
      @Override
      public Long execute(Jedis connection) {
        return connection.srem(key, member);
      }
    }.run(key);
  }

  @Override
  public String spop(final String key) {
    return new JedisClusterCommand<String>(connectionHandler, maxRedirections) {
      @Override
      public String execute(Jedis connection) {
        return connection.spop(key);
      }
    }.run(key);
  }

  @Override
  public Set<String> spop(final String key, final long count) {
    return new JedisClusterCommand<Set<String>>(connectionHandler, maxRedirections) {
      @Override
      public Set<String> execute(Jedis connection) {
        return connection.spop(key, count);
      }
    }.run(key);
  }

  @Override
  public Long scard(final String key) {
    return new JedisClusterCommand<Long>(connectionHandler, maxRedirections) {
      @Override
      public Long execute(Jedis connection) {
        return connection.scard(key);
      }
    }.run(key);
  }

  @Override
  public Boolean sismember(final String key, final String member) {
    return new JedisClusterCommand<Boolean>(connectionHandler, maxRedirections) {
      @Override
      public Boolean execute(Jedis connection) {
        return connection.sismember(key, member);
      }
    }.run(key);
  }

  @Override
  public String srandmember(final String key) {
    return new JedisClusterCommand<String>(connectionHandler, maxRedirections) {
      @Override
      public String execute(Jedis connection) {
        return connection.srandmember(key);
      }
    }.run(key);
  }

  @Override
  public List<String> srandmember(final String key, final int count) {
    return new JedisClusterCommand<List<String>>(connectionHandler, maxRedirections) {
      @Override
      public List<String> execute(Jedis connection) {
        return connection.srandmember(key, count);
      }
    }.run(key);
  }

  @Override
  public Long strlen(final String key) {
    return new JedisClusterCommand<Long>(connectionHandler, maxRedirections) {
      @Override
      public Long execute(Jedis connection) {
        return connection.strlen(key);
      }
    }.run(key);
  }

  @Override
  public Long zadd(final String key, final double score, final String member) {
    return new JedisClusterCommand<Long>(connectionHandler, maxRedirections) {
      @Override
      public Long execute(Jedis connection) {
        return connection.zadd(key, score, member);
      }
    }.run(key);
  }

  @Override
  public Long zadd(final String key, final double score, final String member,
      final ZAddParams params) {
    return new JedisClusterCommand<Long>(connectionHandler, maxRedirections) {
      @Override
      public Long execute(Jedis connection) {
        return connection.zadd(key, score, member, params);
      }
    }.run(key);
  }

  @Override
  public Long zadd(final String key, final Map<String, Double> scoreMembers) {
    return new JedisClusterCommand<Long>(connectionHandler, maxRedirections) {
      @Override
      public Long execute(Jedis connection) {
        return connection.zadd(key, scoreMembers);
      }
    }.run(key);
  }

  @Override
  public Long zadd(final String key, final Map<String, Double> scoreMembers, final ZAddParams params) {
    return new JedisClusterCommand<Long>(connectionHandler, maxRedirections) {
      @Override
      public Long execute(Jedis connection) {
        return connection.zadd(key, scoreMembers, params);
      }
    }.run(key);
  }

  @Override
  public Set<String> zrange(final String key, final long start, final long end) {
    return new JedisClusterCommand<Set<String>>(connectionHandler, maxRedirections) {
      @Override
      public Set<String> execute(Jedis connection) {
        return connection.zrange(key, start, end);
      }
    }.run(key);
  }

  @Override
  public Long zrem(final String key, final String... member) {
    return new JedisClusterCommand<Long>(connectionHandler, maxRedirections) {
      @Override
      public Long execute(Jedis connection) {
        return connection.zrem(key, member);
      }
    }.run(key);
  }

  @Override
  public Double zincrby(final String key, final double score, final String member) {
    return new JedisClusterCommand<Double>(connectionHandler, maxRedirections) {
      @Override
      public Double execute(Jedis connection) {
        return connection.zincrby(key, score, member);
      }
    }.run(key);
  }

  @Override
  public Double zincrby(final String key, final double score, final String member,
      final ZIncrByParams params) {
    return new JedisClusterCommand<Double>(connectionHandler, maxRedirections) {
      @Override
      public Double execute(Jedis connection) {
        return connection.zincrby(key, score, member, params);
      }
    }.run(key);
  }

  @Override
  public Long zrank(final String key, final String member) {
    return new JedisClusterCommand<Long>(connectionHandler, maxRedirections) {
      @Override
      public Long execute(Jedis connection) {
        return connection.zrank(key, member);
      }
    }.run(key);
  }

  @Override
  public Long zrevrank(final String key, final String member) {
    return new JedisClusterCommand<Long>(connectionHandler, maxRedirections) {
      @Override
      public Long execute(Jedis connection) {
        return connection.zrevrank(key, member);
      }
    }.run(key);
  }

  @Override
  public Set<String> zrevrange(final String key, final long start, final long end) {
    return new JedisClusterCommand<Set<String>>(connectionHandler, maxRedirections) {
      @Override
      public Set<String> execute(Jedis connection) {
        return connection.zrevrange(key, start, end);
      }
    }.run(key);
  }

  @Override
  public Set<Tuple> zrangeWithScores(final String key, final long start, final long end) {
    return new JedisClusterCommand<Set<Tuple>>(connectionHandler, maxRedirections) {
      @Override
      public Set<Tuple> execute(Jedis connection) {
        return connection.zrangeWithScores(key, start, end);
      }
    }.run(key);
  }

  @Override
  public Set<Tuple> zrevrangeWithScores(final String key, final long start, final long end) {
    return new JedisClusterCommand<Set<Tuple>>(connectionHandler, maxRedirections) {
      @Override
      public Set<Tuple> execute(Jedis connection) {
        return connection.zrevrangeWithScores(key, start, end);
      }
    }.run(key);
  }

  @Override
  public Long zcard(final String key) {
    return new JedisClusterCommand<Long>(connectionHandler, maxRedirections) {
      @Override
      public Long execute(Jedis connection) {
        return connection.zcard(key);
      }
    }.run(key);
  }

  @Override
  public Double zscore(final String key, final String member) {
    return new JedisClusterCommand<Double>(connectionHandler, maxRedirections) {
      @Override
      public Double execute(Jedis connection) {
        return connection.zscore(key, member);
      }
    }.run(key);
  }

  @Override
  public List<String> sort(final String key) {
    return new JedisClusterCommand<List<String>>(connectionHandler, maxRedirections) {
      @Override
      public List<String> execute(Jedis connection) {
        return connection.sort(key);
      }
    }.run(key);
  }

  @Override
  public List<String> sort(final String key, final SortingParams sortingParameters) {
    return new JedisClusterCommand<List<String>>(connectionHandler, maxRedirections) {
      @Override
      public List<String> execute(Jedis connection) {
        return connection.sort(key, sortingParameters);
      }
    }.run(key);
  }

  @Override
  public Long zcount(final String key, final double min, final double max) {
    return new JedisClusterCommand<Long>(connectionHandler, maxRedirections) {
      @Override
      public Long execute(Jedis connection) {
        return connection.zcount(key, min, max);
      }
    }.run(key);
  }

  @Override
  public Long zcount(final String key, final String min, final String max) {
    return new JedisClusterCommand<Long>(connectionHandler, maxRedirections) {
      @Override
      public Long execute(Jedis connection) {
        return connection.zcount(key, min, max);
      }
    }.run(key);
  }

  @Override
  public Set<String> zrangeByScore(final String key, final double min, final double max) {
    return new JedisClusterCommand<Set<String>>(connectionHandler, maxRedirections) {
      @Override
      public Set<String> execute(Jedis connection) {
        return connection.zrangeByScore(key, min, max);
      }
    }.run(key);
  }

  @Override
  public Set<String> zrangeByScore(final String key, final String min, final String max) {
    return new JedisClusterCommand<Set<String>>(connectionHandler, maxRedirections) {
      @Override
      public Set<String> execute(Jedis connection) {
        return connection.zrangeByScore(key, min, max);
      }
    }.run(key);
  }

  @Override
  public Set<String> zrevrangeByScore(final String key, final double max, final double min) {
    return new JedisClusterCommand<Set<String>>(connectionHandler, maxRedirections) {
      @Override
      public Set<String> execute(Jedis connection) {
        return connection.zrevrangeByScore(key, max, min);
      }
    }.run(key);
  }

  @Override
  public Set<String> zrangeByScore(final String key, final double min, final double max,
      final int offset, final int count) {
    return new JedisClusterCommand<Set<String>>(connectionHandler, maxRedirections) {
      @Override
      public Set<String> execute(Jedis connection) {
        return connection.zrangeByScore(key, min, max, offset, count);
      }
    }.run(key);
  }

  @Override
  public Set<String> zrevrangeByScore(final String key, final String max, final String min) {
    return new JedisClusterCommand<Set<String>>(connectionHandler, maxRedirections) {
      @Override
      public Set<String> execute(Jedis connection) {
        return connection.zrevrangeByScore(key, max, min);
      }
    }.run(key);
  }

  @Override
  public Set<String> zrangeByScore(final String key, final String min, final String max,
      final int offset, final int count) {
    return new JedisClusterCommand<Set<String>>(connectionHandler, maxRedirections) {
      @Override
      public Set<String> execute(Jedis connection) {
        return connection.zrangeByScore(key, min, max, offset, count);
      }
    }.run(key);
  }

  @Override
  public Set<String> zrevrangeByScore(final String key, final double max, final double min,
      final int offset, final int count) {
    return new JedisClusterCommand<Set<String>>(connectionHandler, maxRedirections) {
      @Override
      public Set<String> execute(Jedis connection) {
        return connection.zrevrangeByScore(key, max, min, offset, count);
      }
    }.run(key);
  }

  @Override
  public Set<Tuple> zrangeByScoreWithScores(final String key, final double min, final double max) {
    return new JedisClusterCommand<Set<Tuple>>(connectionHandler, maxRedirections) {
      @Override
      public Set<Tuple> execute(Jedis connection) {
        return connection.zrangeByScoreWithScores(key, min, max);
      }
    }.run(key);
  }

  @Override
  public Set<Tuple> zrevrangeByScoreWithScores(final String key, final double max, final double min) {
    return new JedisClusterCommand<Set<Tuple>>(connectionHandler, maxRedirections) {
      @Override
      public Set<Tuple> execute(Jedis connection) {
        return connection.zrevrangeByScoreWithScores(key, max, min);
      }
    }.run(key);
  }

  @Override
  public Set<Tuple> zrangeByScoreWithScores(final String key, final double min, final double max,
      final int offset, final int count) {
    return new JedisClusterCommand<Set<Tuple>>(connectionHandler, maxRedirections) {
      @Override
      public Set<Tuple> execute(Jedis connection) {
        return connection.zrangeByScoreWithScores(key, min, max, offset, count);
      }
    }.run(key);
  }

  @Override
  public Set<String> zrevrangeByScore(final String key, final String max, final String min,
      final int offset, final int count) {
    return new JedisClusterCommand<Set<String>>(connectionHandler, maxRedirections) {
      @Override
      public Set<String> execute(Jedis connection) {
        return connection.zrevrangeByScore(key, max, min, offset, count);
      }
    }.run(key);
  }

  @Override
  public Set<Tuple> zrangeByScoreWithScores(final String key, final String min, final String max) {
    return new JedisClusterCommand<Set<Tuple>>(connectionHandler, maxRedirections) {
      @Override
      public Set<Tuple> execute(Jedis connection) {
        return connection.zrangeByScoreWithScores(key, min, max);
      }
    }.run(key);
  }

  @Override
  public Set<Tuple> zrevrangeByScoreWithScores(final String key, final String max, final String min) {
    return new JedisClusterCommand<Set<Tuple>>(connectionHandler, maxRedirections) {
      @Override
      public Set<Tuple> execute(Jedis connection) {
        return connection.zrevrangeByScoreWithScores(key, max, min);
      }
    }.run(key);
  }

  @Override
  public Set<Tuple> zrangeByScoreWithScores(final String key, final String min, final String max,
      final int offset, final int count) {
    return new JedisClusterCommand<Set<Tuple>>(connectionHandler, maxRedirections) {
      @Override
      public Set<Tuple> execute(Jedis connection) {
        return connection.zrangeByScoreWithScores(key, min, max, offset, count);
      }
    }.run(key);
  }

  @Override
  public Set<Tuple> zrevrangeByScoreWithScores(final String key, final double max,
      final double min, final int offset, final int count) {
    return new JedisClusterCommand<Set<Tuple>>(connectionHandler, maxRedirections) {
      @Override
      public Set<Tuple> execute(Jedis connection) {
        return connection.zrevrangeByScoreWithScores(key, max, min, offset, count);
      }
    }.run(key);
  }

  @Override
  public Set<Tuple> zrevrangeByScoreWithScores(final String key, final String max,
      final String min, final int offset, final int count) {
    return new JedisClusterCommand<Set<Tuple>>(connectionHandler, maxRedirections) {
      @Override
      public Set<Tuple> execute(Jedis connection) {
        return connection.zrevrangeByScoreWithScores(key, max, min, offset, count);
      }
    }.run(key);
  }

  @Override
  public Long zremrangeByRank(final String key, final long start, final long end) {
    return new JedisClusterCommand<Long>(connectionHandler, maxRedirections) {
      @Override
      public Long execute(Jedis connection) {
        return connection.zremrangeByRank(key, start, end);
      }
    }.run(key);
  }

  @Override
  public Long zremrangeByScore(final String key, final double start, final double end) {
    return new JedisClusterCommand<Long>(connectionHandler, maxRedirections) {
      @Override
      public Long execute(Jedis connection) {
        return connection.zremrangeByScore(key, start, end);
      }
    }.run(key);
  }

  @Override
  public Long zremrangeByScore(final String key, final String start, final String end) {
    return new JedisClusterCommand<Long>(connectionHandler, maxRedirections) {
      @Override
      public Long execute(Jedis connection) {
        return connection.zremrangeByScore(key, start, end);
      }
    }.run(key);
  }

  @Override
  public Long zlexcount(final String key, final String min, final String max) {
    return new JedisClusterCommand<Long>(connectionHandler, maxRedirections) {
      @Override
      public Long execute(Jedis connection) {
        return connection.zlexcount(key, min, max);
      }
    }.run(key);
  }

  @Override
  public Set<String> zrangeByLex(final String key, final String min, final String max) {
    return new JedisClusterCommand<Set<String>>(connectionHandler, maxRedirections) {
      @Override
      public Set<String> execute(Jedis connection) {
        return connection.zrangeByLex(key, min, max);
      }
    }.run(key);
  }

  @Override
  public Set<String> zrangeByLex(final String key, final String min, final String max,
      final int offset, final int count) {
    return new JedisClusterCommand<Set<String>>(connectionHandler, maxRedirections) {
      @Override
      public Set<String> execute(Jedis connection) {
        return connection.zrangeByLex(key, min, max, offset, count);
      }
    }.run(key);
  }

  @Override
  public Set<String> zrevrangeByLex(final String key, final String max, final String min) {
    return new JedisClusterCommand<Set<String>>(connectionHandler, maxRedirections) {
      @Override
      public Set<String> execute(Jedis connection) {
        return connection.zrevrangeByLex(key, max, min);
      }
    }.run(key);
  }

  @Override
  public Set<String> zrevrangeByLex(final String key, final String max, final String min,
      final int offset, final int count) {
    return new JedisClusterCommand<Set<String>>(connectionHandler, maxRedirections) {
      @Override
      public Set<String> execute(Jedis connection) {
        return connection.zrevrangeByLex(key, max, min, offset, count);
      }
    }.run(key);
  }

  @Override
  public Long zremrangeByLex(final String key, final String min, final String max) {
    return new JedisClusterCommand<Long>(connectionHandler, maxRedirections) {
      @Override
      public Long execute(Jedis connection) {
        return connection.zremrangeByLex(key, min, max);
      }
    }.run(key);
  }

  @Override
  public Long linsert(final String key, final LIST_POSITION where, final String pivot,
      final String value) {
    return new JedisClusterCommand<Long>(connectionHandler, maxRedirections) {
      @Override
      public Long execute(Jedis connection) {
        return connection.linsert(key, where, pivot, value);
      }
    }.run(key);
  }

  @Override
  public Long lpushx(final String key, final String... string) {
    return new JedisClusterCommand<Long>(connectionHandler, maxRedirections) {
      @Override
      public Long execute(Jedis connection) {
        return connection.lpushx(key, string);
      }
    }.run(key);
  }

  @Override
  public Long rpushx(final String key, final String... string) {
    return new JedisClusterCommand<Long>(connectionHandler, maxRedirections) {
      @Override
      public Long execute(Jedis connection) {
        return connection.rpushx(key, string);
      }
    }.run(key);
  }

  @Override
  public Long del(final String key) {
    return new JedisClusterCommand<Long>(connectionHandler, maxRedirections) {
      @Override
      public Long execute(Jedis connection) {
        return connection.del(key);
      }
    }.run(key);
  }

  @Override
  public String echo(final String string) {
    // note that it'll be run from arbitary node
    return new JedisClusterCommand<String>(connectionHandler, maxRedirections) {
      @Override
      public String execute(Jedis connection) {
        return connection.echo(string);
      }
    }.run(string);
  }

  @Override
  public Long bitcount(final String key) {
    return new JedisClusterCommand<Long>(connectionHandler, maxRedirections) {
      @Override
      public Long execute(Jedis connection) {
        return connection.bitcount(key);
      }
    }.run(key);
  }

  @Override
  public Long bitcount(final String key, final long start, final long end) {
    return new JedisClusterCommand<Long>(connectionHandler, maxRedirections) {
      @Override
      public Long execute(Jedis connection) {
        return connection.bitcount(key, start, end);
      }
    }.run(key);
  }

  @Override
  public ScanResult<Entry<String, String>> hscan(final String key, final String cursor) {
    return new JedisClusterCommand<ScanResult<Entry<String, String>>>(connectionHandler,
        maxRedirections) {
      @Override
      public ScanResult<Entry<String, String>> execute(Jedis connection) {
        return connection.hscan(key, cursor);
      }
    }.run(key);
  }

  @Override
  public ScanResult<String> sscan(final String key, final String cursor) {
    return new JedisClusterCommand<ScanResult<String>>(connectionHandler, maxRedirections) {
      @Override
      public ScanResult<String> execute(Jedis connection) {
        return connection.sscan(key, cursor);
      }
    }.run(key);
  }

  @Override
  public ScanResult<Tuple> zscan(final String key, final String cursor) {
    return new JedisClusterCommand<ScanResult<Tuple>>(connectionHandler, maxRedirections) {
      @Override
      public ScanResult<Tuple> execute(Jedis connection) {
        return connection.zscan(key, cursor);
      }
    }.run(key);
  }

  @Override
  public Long pfadd(final String key, final String... elements) {
    return new JedisClusterCommand<Long>(connectionHandler, maxRedirections) {
      @Override
      public Long execute(Jedis connection) {
        return connection.pfadd(key, elements);
      }
    }.run(key);
  }

  @Override
  public long pfcount(final String key) {
    return new JedisClusterCommand<Long>(connectionHandler, maxRedirections) {
      @Override
      public Long execute(Jedis connection) {
        return connection.pfcount(key);
      }
    }.run(key);
  }

  @Override
  public List<String> blpop(final int timeout, final String key) {
    return new JedisClusterCommand<List<String>>(connectionHandler, maxRedirections) {
      @Override
      public List<String> execute(Jedis connection) {
        return connection.blpop(timeout, key);
      }
    }.run(key);
  }

  @Override
  public List<String> brpop(final int timeout, final String key) {
    return new JedisClusterCommand<List<String>>(connectionHandler, maxRedirections) {
      @Override
      public List<String> execute(Jedis connection) {
        return connection.brpop(timeout, key);
      }
    }.run(key);
  }

  @Override
  public Long del(final String... keys) {
    return new JedisClusterCommand<Long>(connectionHandler, maxRedirections) {
      @Override
      public Long execute(Jedis connection) {
        return connection.del(keys);
      }
    }.run(keys.length, keys);
  }

<<<<<<< HEAD
=======
  @Override
  public Long bitpos(final String key, final boolean value) {
    return new JedisClusterCommand<Long>(connectionHandler, maxRedirections) {
      @Override
      public Long execute(Jedis connection) {
        return connection.bitpos(key, value);
      }
    }.run(key);
  }

  @Override
  public Long bitpos(final String key, final boolean value, final BitPosParams params) {
    return new JedisClusterCommand<Long>(connectionHandler, maxRedirections) {
      @Override
      public Long execute(Jedis connection) {
        return connection.bitpos(key, value, params);
      }
    }.run(key);
  }

  /**
   * Deprecated, BasicCommands is not fit to JedisCluster, so it'll be removed
   */
  @Deprecated
>>>>>>> f6dbfb30
  @Override
  public List<String> blpop(final int timeout, final String... keys) {
    return new JedisClusterCommand<List<String>>(connectionHandler, maxRedirections) {
      @Override
      public List<String> execute(Jedis connection) {
        return connection.blpop(timeout, keys);
      }
    }.run(keys.length, keys);

  }

  @Override
  public List<String> brpop(final int timeout, final String... keys) {
    return new JedisClusterCommand<List<String>>(connectionHandler, maxRedirections) {
      @Override
      public List<String> execute(Jedis connection) {
        return connection.brpop(timeout, keys);
      }
    }.run(keys.length, keys);
  }

  @Override
  public List<String> mget(final String... keys) {
    return new JedisClusterCommand<List<String>>(connectionHandler, maxRedirections) {
      @Override
      public List<String> execute(Jedis connection) {
        return connection.mget(keys);
      }
    }.run(keys.length, keys);
  }

  @Override
  public String mset(final String... keysvalues) {
    String[] keys = new String[keysvalues.length / 2];

    for (int keyIdx = 0; keyIdx < keys.length; keyIdx++) {
      keys[keyIdx] = keysvalues[keyIdx * 2];
    }

    return new JedisClusterCommand<String>(connectionHandler, maxRedirections) {
      @Override
      public String execute(Jedis connection) {
        return connection.mset(keysvalues);
      }
    }.run(keys.length, keys);
  }

  @Override
  public Long msetnx(final String... keysvalues) {
    String[] keys = new String[keysvalues.length / 2];

    for (int keyIdx = 0; keyIdx < keys.length; keyIdx++) {
      keys[keyIdx] = keysvalues[keyIdx * 2];
    }

    return new JedisClusterCommand<Long>(connectionHandler, maxRedirections) {
      @Override
      public Long execute(Jedis connection) {
        return connection.msetnx(keysvalues);
      }
    }.run(keys.length, keys);
  }

  @Override
  public String rename(final String oldkey, final String newkey) {
    return new JedisClusterCommand<String>(connectionHandler, maxRedirections) {
      @Override
      public String execute(Jedis connection) {
        return connection.rename(oldkey, newkey);
      }
    }.run(2, oldkey, newkey);
  }

  @Override
  public Long renamenx(final String oldkey, final String newkey) {
    return new JedisClusterCommand<Long>(connectionHandler, maxRedirections) {
      @Override
      public Long execute(Jedis connection) {
        return connection.renamenx(oldkey, newkey);
      }
    }.run(2, oldkey, newkey);
  }

  @Override
  public String rpoplpush(final String srckey, final String dstkey) {
    return new JedisClusterCommand<String>(connectionHandler, maxRedirections) {
      @Override
      public String execute(Jedis connection) {
        return connection.rpoplpush(srckey, dstkey);
      }
    }.run(2, srckey, dstkey);
  }

  @Override
  public Set<String> sdiff(final String... keys) {
    return new JedisClusterCommand<Set<String>>(connectionHandler, maxRedirections) {
      @Override
      public Set<String> execute(Jedis connection) {
        return connection.sdiff(keys);
      }
    }.run(keys.length, keys);
  }

  @Override
  public Long sdiffstore(final String dstkey, final String... keys) {
    String[] mergedKeys = KeyMergeUtil.merge(dstkey, keys);

    return new JedisClusterCommand<Long>(connectionHandler, maxRedirections) {
      @Override
      public Long execute(Jedis connection) {
        return connection.sdiffstore(dstkey, keys);
      }
    }.run(mergedKeys.length, mergedKeys);
  }

  @Override
  public Set<String> sinter(final String... keys) {
    return new JedisClusterCommand<Set<String>>(connectionHandler, maxRedirections) {
      @Override
      public Set<String> execute(Jedis connection) {
        return connection.sinter(keys);
      }
    }.run(keys.length, keys);
  }

  @Override
  public Long sinterstore(final String dstkey, final String... keys) {
    String[] mergedKeys = KeyMergeUtil.merge(dstkey, keys);

    return new JedisClusterCommand<Long>(connectionHandler, maxRedirections) {
      @Override
      public Long execute(Jedis connection) {
        return connection.sinterstore(dstkey, keys);
      }
    }.run(mergedKeys.length, mergedKeys);
  }

  @Override
  public Long smove(final String srckey, final String dstkey, final String member) {
    return new JedisClusterCommand<Long>(connectionHandler, maxRedirections) {
      @Override
      public Long execute(Jedis connection) {
        return connection.smove(srckey, dstkey, member);
      }
    }.run(2, srckey, dstkey);
  }

  @Override
  public Long sort(final String key, final SortingParams sortingParameters, final String dstkey) {
    return new JedisClusterCommand<Long>(connectionHandler, maxRedirections) {
      @Override
      public Long execute(Jedis connection) {
        return connection.sort(key, sortingParameters, dstkey);
      }
    }.run(2, key, dstkey);
  }

  @Override
  public Long sort(final String key, final String dstkey) {
    return new JedisClusterCommand<Long>(connectionHandler, maxRedirections) {
      @Override
      public Long execute(Jedis connection) {
        return connection.sort(key, dstkey);
      }
    }.run(2, key, dstkey);
  }

  @Override
  public Set<String> sunion(final String... keys) {
    return new JedisClusterCommand<Set<String>>(connectionHandler, maxRedirections) {
      @Override
      public Set<String> execute(Jedis connection) {
        return connection.sunion(keys);
      }
    }.run(keys.length, keys);
  }

  @Override
  public Long sunionstore(final String dstkey, final String... keys) {
    String[] wholeKeys = KeyMergeUtil.merge(dstkey, keys);

    return new JedisClusterCommand<Long>(connectionHandler, maxRedirections) {
      @Override
      public Long execute(Jedis connection) {
        return connection.sunionstore(dstkey, keys);
      }
    }.run(wholeKeys.length, wholeKeys);
  }

  @Override
  public Long zinterstore(final String dstkey, final String... sets) {
    String[] wholeKeys = KeyMergeUtil.merge(dstkey, sets);

    return new JedisClusterCommand<Long>(connectionHandler, maxRedirections) {
      @Override
      public Long execute(Jedis connection) {
        return connection.zinterstore(dstkey, sets);
      }
    }.run(wholeKeys.length, wholeKeys);
  }

  @Override
  public Long zinterstore(final String dstkey, final ZParams params, final String... sets) {
    String[] mergedKeys = KeyMergeUtil.merge(dstkey, sets);

    return new JedisClusterCommand<Long>(connectionHandler, maxRedirections) {
      @Override
      public Long execute(Jedis connection) {
        return connection.zinterstore(dstkey, params, sets);
      }
    }.run(mergedKeys.length, mergedKeys);
  }

  @Override
  public Long zunionstore(final String dstkey, final String... sets) {
    String[] mergedKeys = KeyMergeUtil.merge(dstkey, sets);

    return new JedisClusterCommand<Long>(connectionHandler, maxRedirections) {
      @Override
      public Long execute(Jedis connection) {
        return connection.zunionstore(dstkey, sets);
      }
    }.run(mergedKeys.length, mergedKeys);
  }

  @Override
  public Long zunionstore(final String dstkey, final ZParams params, final String... sets) {
    String[] mergedKeys = KeyMergeUtil.merge(dstkey, sets);

    return new JedisClusterCommand<Long>(connectionHandler, maxRedirections) {
      @Override
      public Long execute(Jedis connection) {
        return connection.zunionstore(dstkey, params, sets);
      }
    }.run(mergedKeys.length, mergedKeys);
  }

  @Override
  public String brpoplpush(final String source, final String destination, final int timeout) {
    return new JedisClusterCommand<String>(connectionHandler, maxRedirections) {
      @Override
      public String execute(Jedis connection) {
        return connection.brpoplpush(source, destination, timeout);
      }
    }.run(2, source, destination);
  }

  @Override
  public Long publish(final String channel, final String message) {
    return new JedisClusterCommand<Long>(connectionHandler, maxRedirections) {
      @Override
      public Long execute(Jedis connection) {
        return connection.publish(channel, message);
      }
    }.runWithAnyNode();
  }

  @Override
  public void subscribe(final JedisPubSub jedisPubSub, final String... channels) {
    new JedisClusterCommand<Integer>(connectionHandler, maxRedirections) {
      @Override
      public Integer execute(Jedis connection) {
        connection.subscribe(jedisPubSub, channels);
        return 0;
      }
    }.runWithAnyNode();
  }

  @Override
  public void psubscribe(final JedisPubSub jedisPubSub, final String... patterns) {
    new JedisClusterCommand<Integer>(connectionHandler, maxRedirections) {
      @Override
      public Integer execute(Jedis connection) {
        connection.subscribe(jedisPubSub, patterns);
        return 0;
      }
    }.runWithAnyNode();
  }

  @Override
  public Long bitop(final BitOP op, final String destKey, final String... srcKeys) {
    String[] mergedKeys = KeyMergeUtil.merge(destKey, srcKeys);

    return new JedisClusterCommand<Long>(connectionHandler, maxRedirections) {
      @Override
      public Long execute(Jedis connection) {
        return connection.bitop(op, destKey, srcKeys);
      }
    }.run(mergedKeys.length, mergedKeys);
  }

  @Override
  public String pfmerge(final String destkey, final String... sourcekeys) {
    String[] mergedKeys = KeyMergeUtil.merge(destkey, sourcekeys);

    return new JedisClusterCommand<String>(connectionHandler, maxRedirections) {
      @Override
      public String execute(Jedis connection) {
        return connection.pfmerge(destkey, sourcekeys);
      }
    }.run(mergedKeys.length, mergedKeys);
  }

  @Override
  public long pfcount(final String... keys) {
    return new JedisClusterCommand<Long>(connectionHandler, maxRedirections) {
      @Override
      public Long execute(Jedis connection) {
        return connection.pfcount(keys);
      }
    }.run(keys.length, keys);
  }

  @Override
  public Object eval(final String script, final int keyCount, final String... params) {
    return new JedisClusterCommand<Object>(connectionHandler, maxRedirections) {
      @Override
      public Object execute(Jedis connection) {
        return connection.eval(script, keyCount, params);
      }
    }.run(keyCount, params);
  }

  @Override
  public Object eval(final String script, final String key) {
    return new JedisClusterCommand<Object>(connectionHandler, maxRedirections) {
      @Override
      public Object execute(Jedis connection) {
        return connection.eval(script);
      }
    }.run(key);
  }

  @Override
  public Object eval(final String script, final List<String> keys, final List<String> args) {
    return new JedisClusterCommand<Object>(connectionHandler, maxRedirections) {
      @Override
      public Object execute(Jedis connection) {
        return connection.eval(script, keys, args);
      }
    }.run(keys.size(), keys.toArray(new String[keys.size()]));
  }

  @Override
  public Object evalsha(final String sha1, final int keyCount, final String... params) {
    return new JedisClusterCommand<Object>(connectionHandler, maxRedirections) {
      @Override
      public Object execute(Jedis connection) {
        return connection.evalsha(sha1, keyCount, params);
      }
    }.run(keyCount, params);
  }

  @Override
  public Object evalsha(final String sha1, final List<String> keys, final List<String> args) {
    return new JedisClusterCommand<Object>(connectionHandler, maxRedirections) {
      @Override
      public Object execute(Jedis connection) {
        return connection.evalsha(sha1, keys, args);
      }
    }.run(keys.size(), keys.toArray(new String[keys.size()]));
  }

  @Override
<<<<<<< HEAD
  public Object evalsha(final String script, final String key) {
    return new JedisClusterCommand<Object>(connectionHandler, maxRedirections) {
=======
  public ScanResult<Entry<String, String>> hscan(final String key, final String cursor, final ScanParams params) {
    return new JedisClusterCommand<ScanResult<Entry<String, String>>>(connectionHandler,
        maxRedirections) {
      @Override
      public ScanResult<Entry<String, String>> execute(Jedis connection) {
        return connection.hscan(key, cursor, params);
      }
    }.run(key);
  }

  @Override
  public ScanResult<String> sscan(final String key, final String cursor) {
    return new JedisClusterCommand<ScanResult<String>>(connectionHandler, maxRedirections) {
>>>>>>> f6dbfb30
      @Override
      public Object execute(Jedis connection) {
        return connection.evalsha(script);
      }
    }.run(key);
  }

  @Override
<<<<<<< HEAD
  public Boolean scriptExists(final String sha1, final String key) {
    return new JedisClusterCommand<Boolean>(connectionHandler, maxRedirections) {
=======
  public ScanResult<String> sscan(final String key, final String cursor, final ScanParams params) {
    return new JedisClusterCommand<ScanResult<String>>(connectionHandler, maxRedirections) {
      @Override
      public ScanResult<String> execute(Jedis connection) {
        return connection.sscan(key, cursor, params);
      }
    }.run(key);
  }

  @Override
  public ScanResult<Tuple> zscan(final String key, final String cursor) {
    return new JedisClusterCommand<ScanResult<Tuple>>(connectionHandler, maxRedirections) {
>>>>>>> f6dbfb30
      @Override
      public Boolean execute(Jedis connection) {
        return connection.scriptExists(sha1);
      }
    }.run(key);
  }

  @Override
<<<<<<< HEAD
  public List<Boolean> scriptExists(final String key, final String... sha1) {
    return new JedisClusterCommand<List<Boolean>>(connectionHandler, maxRedirections) {
=======
  public ScanResult<Tuple> zscan(final String key, final String cursor, final ScanParams params) {
    return new JedisClusterCommand<ScanResult<Tuple>>(connectionHandler, maxRedirections) {
      @Override
      public ScanResult<Tuple> execute(Jedis connection) {
        return connection.zscan(key, cursor, params);
      }
    }.run(key);
  }

  @Override
  public Long pfadd(final String key, final String... elements) {
    return new JedisClusterCommand<Long>(connectionHandler, maxRedirections) {
>>>>>>> f6dbfb30
      @Override
      public List<Boolean> execute(Jedis connection) {
        return connection.scriptExists(sha1);
      }
    }.run(key);
  }

  @Override
  public String scriptLoad(final String script, final String key) {
    return new JedisClusterCommand<String>(connectionHandler, maxRedirections) {
      @Override
      public String execute(Jedis connection) {
        return connection.scriptLoad(script);
      }
    }.run(key);
  }

  /*
   * below methods will be removed at 3.0
   */

  /**
   * @deprecated SetParams is scheduled to be introduced at next major release Please use setnx
   *             instead for now
   * @see https://github.com/xetorthio/jedis/pull/878
   */
  @Deprecated
  @Override
  public String set(String key, String value, String nxxx) {
    return setnx(key, value) == 1 ? "OK" : null;
  }

  /**
   * @deprecated unusable command, this will be removed at next major release.
   */
  @Deprecated
  @Override
  public List<String> blpop(final String arg) {
    return new JedisClusterCommand<List<String>>(connectionHandler, maxRedirections) {
      @Override
      public List<String> execute(Jedis connection) {
        return connection.blpop(arg);
      }
    }.run(arg);
  }

  /**
   * @deprecated unusable command, this will be removed at next major release.
   */
  @Deprecated
  @Override
  public List<String> brpop(final String arg) {
    return new JedisClusterCommand<List<String>>(connectionHandler, maxRedirections) {
      @Override
      public List<String> execute(Jedis connection) {
        return connection.brpop(arg);
      }
    }.run(arg);
  }

  /**
   * @deprecated Redis Cluster uses only db index 0, so it doesn't make sense. scheduled to be
   *             removed on next major release
   */
  @Deprecated
  @Override
  public Long move(final String key, final int dbIndex) {
    return new JedisClusterCommand<Long>(connectionHandler, maxRedirections) {
      @Override
      public Long execute(Jedis connection) {
        return connection.move(key, dbIndex);
      }
    }.run(key);
  }

  /**
   * This method is deprecated due to bug (scan cursor should be unsigned long) And will be removed
   * on next major release
   * @see https://github.com/xetorthio/jedis/issues/531
   */
  @Deprecated
  @Override
  public ScanResult<Entry<String, String>> hscan(final String key, final int cursor) {
    return new JedisClusterCommand<ScanResult<Entry<String, String>>>(connectionHandler,
        maxRedirections) {
      @Override
      public ScanResult<Entry<String, String>> execute(Jedis connection) {
        return connection.hscan(key, cursor);
      }
    }.run(key);
  }

  /**
   * This method is deprecated due to bug (scan cursor should be unsigned long) And will be removed
   * on next major release
   * @see https://github.com/xetorthio/jedis/issues/531
   */
  @Deprecated
  @Override
  public ScanResult<String> sscan(final String key, final int cursor) {
    return new JedisClusterCommand<ScanResult<String>>(connectionHandler, maxRedirections) {
      @Override
      public ScanResult<String> execute(Jedis connection) {
        return connection.sscan(key, cursor);
      }
    }.run(key);
  }

  /**
   * This method is deprecated due to bug (scan cursor should be unsigned long) And will be removed
   * on next major release
   * @see https://github.com/xetorthio/jedis/issues/531
   */
  @Deprecated
  @Override
  public ScanResult<Tuple> zscan(final String key, final int cursor) {
    return new JedisClusterCommand<ScanResult<Tuple>>(connectionHandler, maxRedirections) {
      @Override
      public ScanResult<Tuple> execute(Jedis connection) {
        return connection.zscan(key, cursor);
      }
    }.run(key);
  }

}<|MERGE_RESOLUTION|>--- conflicted
+++ resolved
@@ -1,13 +1,9 @@
 package redis.clients.jedis;
 
 import redis.clients.jedis.BinaryClient.LIST_POSITION;
-<<<<<<< HEAD
-import redis.clients.jedis.exceptions.JedisClusterException;
-import redis.clients.util.KeyMergeUtil;
-=======
 import redis.clients.jedis.params.sortedset.ZAddParams;
 import redis.clients.jedis.params.sortedset.ZIncrByParams;
->>>>>>> f6dbfb30
+import redis.clients.util.KeyMergeUtil;
 
 import java.util.List;
 import java.util.Map;
@@ -675,8 +671,7 @@
   }
 
   @Override
-  public Long zadd(final String key, final double score, final String member,
-      final ZAddParams params) {
+  public Long zadd(final String key, final double score, final String member, final ZAddParams params) {
     return new JedisClusterCommand<Long>(connectionHandler, maxRedirections) {
       @Override
       public Long execute(Jedis connection) {
@@ -736,8 +731,7 @@
   }
 
   @Override
-  public Double zincrby(final String key, final double score, final String member,
-      final ZIncrByParams params) {
+  public Double zincrby(final String key, final double score, final String member, final ZIncrByParams params) {
     return new JedisClusterCommand<Double>(connectionHandler, maxRedirections) {
       @Override
       public Double execute(Jedis connection) {
@@ -1189,6 +1183,26 @@
   }
 
   @Override
+  public Long bitpos(final String key, final boolean value) {
+    return new JedisClusterCommand<Long>(connectionHandler, maxRedirections) {
+      @Override
+      public Long execute(Jedis connection) {
+        return connection.bitpos(key, value);
+      }
+    }.run(key);
+  }
+
+  @Override
+  public Long bitpos(final String key, final boolean value, final BitPosParams params) {
+    return new JedisClusterCommand<Long>(connectionHandler, maxRedirections) {
+      @Override
+      public Long execute(Jedis connection) {
+        return connection.bitpos(key, value, params);
+      }
+    }.run(key);
+  }
+
+  @Override
   public ScanResult<Entry<String, String>> hscan(final String key, final String cursor) {
     return new JedisClusterCommand<ScanResult<Entry<String, String>>>(connectionHandler,
         maxRedirections) {
@@ -1200,6 +1214,17 @@
   }
 
   @Override
+  public ScanResult<Entry<String, String>> hscan(final String key, final String cursor, final ScanParams params) {
+    return new JedisClusterCommand<ScanResult<Entry<String, String>>>(connectionHandler,
+        maxRedirections) {
+      @Override
+      public ScanResult<Entry<String, String>> execute(Jedis connection) {
+        return connection.hscan(key, cursor, params);
+      }
+    }.run(key);
+  }
+
+  @Override
   public ScanResult<String> sscan(final String key, final String cursor) {
     return new JedisClusterCommand<ScanResult<String>>(connectionHandler, maxRedirections) {
       @Override
@@ -1210,6 +1235,16 @@
   }
 
   @Override
+  public ScanResult<String> sscan(final String key, final String cursor, final ScanParams params) {
+    return new JedisClusterCommand<ScanResult<String>>(connectionHandler, maxRedirections) {
+      @Override
+      public ScanResult<String> execute(Jedis connection) {
+        return connection.sscan(key, cursor, params);
+      }
+    }.run(key);
+  }
+
+  @Override
   public ScanResult<Tuple> zscan(final String key, final String cursor) {
     return new JedisClusterCommand<ScanResult<Tuple>>(connectionHandler, maxRedirections) {
       @Override
@@ -1220,6 +1255,16 @@
   }
 
   @Override
+  public ScanResult<Tuple> zscan(final String key, final String cursor, final ScanParams params) {
+    return new JedisClusterCommand<ScanResult<Tuple>>(connectionHandler, maxRedirections) {
+      @Override
+      public ScanResult<Tuple> execute(Jedis connection) {
+        return connection.zscan(key, cursor, params);
+      }
+    }.run(key);
+  }
+
+  @Override
   public Long pfadd(final String key, final String... elements) {
     return new JedisClusterCommand<Long>(connectionHandler, maxRedirections) {
       @Override
@@ -1269,33 +1314,6 @@
     }.run(keys.length, keys);
   }
 
-<<<<<<< HEAD
-=======
-  @Override
-  public Long bitpos(final String key, final boolean value) {
-    return new JedisClusterCommand<Long>(connectionHandler, maxRedirections) {
-      @Override
-      public Long execute(Jedis connection) {
-        return connection.bitpos(key, value);
-      }
-    }.run(key);
-  }
-
-  @Override
-  public Long bitpos(final String key, final boolean value, final BitPosParams params) {
-    return new JedisClusterCommand<Long>(connectionHandler, maxRedirections) {
-      @Override
-      public Long execute(Jedis connection) {
-        return connection.bitpos(key, value, params);
-      }
-    }.run(key);
-  }
-
-  /**
-   * Deprecated, BasicCommands is not fit to JedisCluster, so it'll be removed
-   */
-  @Deprecated
->>>>>>> f6dbfb30
   @Override
   public List<String> blpop(final int timeout, final String... keys) {
     return new JedisClusterCommand<List<String>>(connectionHandler, maxRedirections) {
@@ -1660,24 +1678,8 @@
   }
 
   @Override
-<<<<<<< HEAD
   public Object evalsha(final String script, final String key) {
     return new JedisClusterCommand<Object>(connectionHandler, maxRedirections) {
-=======
-  public ScanResult<Entry<String, String>> hscan(final String key, final String cursor, final ScanParams params) {
-    return new JedisClusterCommand<ScanResult<Entry<String, String>>>(connectionHandler,
-        maxRedirections) {
-      @Override
-      public ScanResult<Entry<String, String>> execute(Jedis connection) {
-        return connection.hscan(key, cursor, params);
-      }
-    }.run(key);
-  }
-
-  @Override
-  public ScanResult<String> sscan(final String key, final String cursor) {
-    return new JedisClusterCommand<ScanResult<String>>(connectionHandler, maxRedirections) {
->>>>>>> f6dbfb30
       @Override
       public Object execute(Jedis connection) {
         return connection.evalsha(script);
@@ -1686,23 +1688,8 @@
   }
 
   @Override
-<<<<<<< HEAD
   public Boolean scriptExists(final String sha1, final String key) {
     return new JedisClusterCommand<Boolean>(connectionHandler, maxRedirections) {
-=======
-  public ScanResult<String> sscan(final String key, final String cursor, final ScanParams params) {
-    return new JedisClusterCommand<ScanResult<String>>(connectionHandler, maxRedirections) {
-      @Override
-      public ScanResult<String> execute(Jedis connection) {
-        return connection.sscan(key, cursor, params);
-      }
-    }.run(key);
-  }
-
-  @Override
-  public ScanResult<Tuple> zscan(final String key, final String cursor) {
-    return new JedisClusterCommand<ScanResult<Tuple>>(connectionHandler, maxRedirections) {
->>>>>>> f6dbfb30
       @Override
       public Boolean execute(Jedis connection) {
         return connection.scriptExists(sha1);
@@ -1711,23 +1698,8 @@
   }
 
   @Override
-<<<<<<< HEAD
   public List<Boolean> scriptExists(final String key, final String... sha1) {
     return new JedisClusterCommand<List<Boolean>>(connectionHandler, maxRedirections) {
-=======
-  public ScanResult<Tuple> zscan(final String key, final String cursor, final ScanParams params) {
-    return new JedisClusterCommand<ScanResult<Tuple>>(connectionHandler, maxRedirections) {
-      @Override
-      public ScanResult<Tuple> execute(Jedis connection) {
-        return connection.zscan(key, cursor, params);
-      }
-    }.run(key);
-  }
-
-  @Override
-  public Long pfadd(final String key, final String... elements) {
-    return new JedisClusterCommand<Long>(connectionHandler, maxRedirections) {
->>>>>>> f6dbfb30
       @Override
       public List<Boolean> execute(Jedis connection) {
         return connection.scriptExists(sha1);
