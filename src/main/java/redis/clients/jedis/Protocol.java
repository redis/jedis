--- conflicted
+++ resolved
@@ -259,14 +259,9 @@
     RETRYCOUNT, USAGE, SAMPLES, STREAM, GROUPS, CONSUMERS, SETUSER, GETUSER, DELUSER, WHOAMI, USERS,
     CAT, GENPASS, LOG, INCR, SAVE, JUSTID, WITHVALUES, UNBLOCK, NOMKSTREAM, MINID, DB, ABSTTL, TO,
     TIMEOUT, ABORT, NX, XX, EX, PX, EXAT, PXAT, CH, WITHCOORD, WITHDIST, WITHHASH, STOREDIST, COPY,
-<<<<<<< HEAD
-    KEEPTTL, AUTH, AUTH2, INFO, CHANNELS, NUMPAT, NUMSUB, LCS, KEYS, STRINGS, FULL, NOW, VERSION,
-    ANY, FROMMEMBER, FROMLONLAT, BYRADIUS, BYBOX, BYLEX, BYSCORE, REV, EVICT, ON, OFF;
-=======
     KEEPTTL, AUTH, AUTH2, INFO, CHANNELS, NUMPAT, NUMSUB, @Deprecated LCS, KEYS, @Deprecated STRINGS,
     FULL, NOW, VERSION, ANY, FROMMEMBER, FROMLONLAT, BYRADIUS, BYBOX, BYLEX, BYSCORE, REV, IDX,
-    MINMATCHLEN, WITHMATCHLEN;
->>>>>>> 4207f52c
+    MINMATCHLEN, WITHMATCHLEN, EVICT, ON, OFF;
 
     private final byte[] raw;
 
