package redis.clients.jedis.util;

import java.io.Closeable;
import java.util.NoSuchElementException;

import org.apache.commons.pool2.PooledObjectFactory;
import org.apache.commons.pool2.impl.GenericObjectPool;
import org.apache.commons.pool2.impl.GenericObjectPoolConfig;

import redis.clients.jedis.exceptions.JedisConnectionException;
import redis.clients.jedis.exceptions.JedisException;
import redis.clients.jedis.exceptions.JedisExhaustedPoolException;

public abstract class Pool<T> implements Closeable {
<<<<<<< HEAD
  private GenericObjectPool<T> internalPool;
=======

  /**
   * @deprecated This will be private in future.
   */
  @Deprecated
  protected GenericObjectPool<T> internalPool;
>>>>>>> ec49cd73

  /**
   * Using this constructor means you have to set and initialize the internalPool yourself.
   *
   * @deprecated This constructor will be removed in future.
   */
  @Deprecated
  public Pool() {
  }

  public Pool(final GenericObjectPoolConfig<T> poolConfig, PooledObjectFactory<T> factory) {
    initPool(poolConfig, factory);
  }

  @Override
  public void close() {
    destroy();
  }

  public boolean isClosed() {
    return this.internalPool.isClosed();
  }

  /**
   * @param poolConfig
   * @param factory
   * @deprecated This method will be private in future.
   */
  @Deprecated
  public void initPool(final GenericObjectPoolConfig<T> poolConfig, PooledObjectFactory<T> factory) {

    if (this.internalPool != null) {
      try {
        closeInternalPool();
      } catch (Exception e) {
      }
    }

    this.internalPool = new GenericObjectPool<>(factory, poolConfig);
  }

<<<<<<< HEAD
  protected void clear() {
    if (internalPool != null) {
      internalPool.clear();
=======
  /**
   * This call only clears idle instances, not borrowed instances.
   */
  protected void clearInternalPool() {
    try {
      this.internalPool.clear();
    } catch (Exception e) {
      throw new JedisException("Could not clear the pool", e);
>>>>>>> ec49cd73
    }
  }

  public T getResource() {
    try {
      return internalPool.borrowObject();
    } catch (NoSuchElementException nse) {
      if (null == nse.getCause()) { // The exception was caused by an exhausted pool
        throw new JedisExhaustedPoolException(
            "Could not get a resource since the pool is exhausted", nse);
      }
      // Otherwise, the exception was caused by the implemented activateObject() or ValidateObject()
      throw new JedisException("Could not get a resource from the pool", nse);
    } catch (Exception e) {
      throw new JedisConnectionException("Could not get a resource from the pool", e);
    }
  }

  protected void returnResourceObject(final T resource) {
    try {
      internalPool.returnObject(resource);
    } catch (Exception e) {
      throw new JedisException("Could not return the resource to the pool", e);
    }
  }

  public void returnBrokenResource(final T resource) {
    if (resource != null) {
      returnBrokenResourceObject(resource);
    }
  }

  public void returnResource(final T resource) {
    if (resource != null) {
      returnResourceObject(resource);
    }
  }

  public void destroy() {
    closeInternalPool();
  }

  protected void returnBrokenResourceObject(final T resource) {
    try {
      internalPool.invalidateObject(resource);
    } catch (Exception e) {
      throw new JedisException("Could not return the broken resource to the pool", e);
    }
  }

  private void closeInternalPool() {
    try {
      internalPool.close();
    } catch (Exception e) {
      throw new JedisException("Could not destroy the pool", e);
    }
  }
  
  /**
   * Returns the number of instances currently borrowed from this pool.
   *
   * @return The number of instances currently borrowed from this pool, -1 if
   * the pool is inactive.
   */
  public int getNumActive() {
    if (poolInactive()) {
      return -1;
    }

    return this.internalPool.getNumActive();
  }
  
  /**
   * Returns the number of instances currently idle in this pool.
   *
   * @return The number of instances currently idle in this pool, -1 if the
   * pool is inactive.
   */
  public int getNumIdle() {
    if (poolInactive()) {
      return -1;
    }

    return this.internalPool.getNumIdle();
  }
  
  /**
   * Returns an estimate of the number of threads currently blocked waiting for
   * a resource from this pool.
   *
   * @return The number of threads waiting, -1 if the pool is inactive.
   */
  public int getNumWaiters() {
    if (poolInactive()) {
      return -1;
    }

    return this.internalPool.getNumWaiters();
  }
  
  /**
   * Returns the mean waiting time spent by threads to obtain a resource from
   * this pool.
   *
   * @return The mean waiting time, in milliseconds, -1 if the pool is
   * inactive.
   */
  public long getMeanBorrowWaitTimeMillis() {
    if (poolInactive()) {
      return -1;
    }

    return this.internalPool.getMeanBorrowWaitTimeMillis();
  }
  
  /**
   * Returns the maximum waiting time spent by threads to obtain a resource
   * from this pool.
   *
   * @return The maximum waiting time, in milliseconds, -1 if the pool is
   * inactive.
   */
  public long getMaxBorrowWaitTimeMillis() {
    if (poolInactive()) {
      return -1;
    }

    return this.internalPool.getMaxBorrowWaitTimeMillis();
  }

  private boolean poolInactive() {
    return this.internalPool == null || this.internalPool.isClosed();
  }

  public void addObjects(int count) {
    try {
      for (int i = 0; i < count; i++) {
        this.internalPool.addObject();
      }
    } catch (Exception e) {
      throw new JedisException("Error trying to add idle objects", e);
    }
  }
}<|MERGE_RESOLUTION|>--- conflicted
+++ resolved
@@ -12,28 +12,11 @@
 import redis.clients.jedis.exceptions.JedisExhaustedPoolException;
 
 public abstract class Pool<T> implements Closeable {
-<<<<<<< HEAD
-  private GenericObjectPool<T> internalPool;
-=======
 
-  /**
-   * @deprecated This will be private in future.
-   */
-  @Deprecated
-  protected GenericObjectPool<T> internalPool;
->>>>>>> ec49cd73
-
-  /**
-   * Using this constructor means you have to set and initialize the internalPool yourself.
-   *
-   * @deprecated This constructor will be removed in future.
-   */
-  @Deprecated
-  public Pool() {
-  }
+  private final GenericObjectPool<T> internalPool;
 
   public Pool(final GenericObjectPoolConfig<T> poolConfig, PooledObjectFactory<T> factory) {
-    initPool(poolConfig, factory);
+    this.internalPool = new GenericObjectPool<>(factory, poolConfig);
   }
 
   @Override
@@ -46,29 +29,6 @@
   }
 
   /**
-   * @param poolConfig
-   * @param factory
-   * @deprecated This method will be private in future.
-   */
-  @Deprecated
-  public void initPool(final GenericObjectPoolConfig<T> poolConfig, PooledObjectFactory<T> factory) {
-
-    if (this.internalPool != null) {
-      try {
-        closeInternalPool();
-      } catch (Exception e) {
-      }
-    }
-
-    this.internalPool = new GenericObjectPool<>(factory, poolConfig);
-  }
-
-<<<<<<< HEAD
-  protected void clear() {
-    if (internalPool != null) {
-      internalPool.clear();
-=======
-  /**
    * This call only clears idle instances, not borrowed instances.
    */
   protected void clearInternalPool() {
@@ -76,7 +36,6 @@
       this.internalPool.clear();
     } catch (Exception e) {
       throw new JedisException("Could not clear the pool", e);
->>>>>>> ec49cd73
     }
   }
 
@@ -127,7 +86,7 @@
     }
   }
 
-  private void closeInternalPool() {
+  protected void closeInternalPool() {
     try {
       internalPool.close();
     } catch (Exception e) {
