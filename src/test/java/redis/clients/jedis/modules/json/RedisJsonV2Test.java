package redis.clients.jedis.modules.json;

import static java.util.Collections.singletonList;
import static org.junit.Assert.*;
import static redis.clients.jedis.json.Path2.ROOT_PATH;
import static redis.clients.jedis.modules.json.JsonObjects.*;

import com.google.gson.Gson;
import java.util.Arrays;
import java.util.Collections;
import java.util.List;
import org.hamcrest.MatcherAssert;
import org.hamcrest.Matchers;
import org.json.JSONArray;
import org.json.JSONObject;
import org.junit.BeforeClass;
import org.junit.Test;

import redis.clients.jedis.exceptions.JedisDataException;
import redis.clients.jedis.json.JsonSetParams;
import redis.clients.jedis.json.Path2;
import redis.clients.jedis.modules.RedisModuleCommandsTestBase;

public class RedisJsonV2Test extends RedisModuleCommandsTestBase {

  @BeforeClass
  public static void prepare() {
    RedisModuleCommandsTestBase.prepare();
  }

  private static final Gson gson = new Gson();

  @Test
  public void basicSetGetShouldSucceed() {

    // naive set with a path
//    client.jsonSet("null", null, ROOT_PATH);
    client.jsonSetWithEscape("null", ROOT_PATH, (Object) null);
    assertJsonArrayEquals(jsonArray((Object) null), client.jsonGet("null", ROOT_PATH));

    // real scalar value and no path
    client.jsonSetWithEscape("str", "strong");
    assertEquals("strong", client.jsonGet("str"));

    // a slightly more complex object
    IRLObject obj = new IRLObject();
    client.jsonSetWithEscape("obj", obj);
    Object expected = gson.fromJson(gson.toJson(obj), Object.class);
    assertTrue(expected.equals(client.jsonGet("obj")));

    // check an update
    Path2 p = Path2.of(".str");
    client.jsonSet("obj", p, gson.toJson("strung"));
    assertJsonArrayEquals(jsonArray("strung"), client.jsonGet("obj", p));
  }

  @Test
  public void setExistingPathOnlyIfExistsShouldSucceed() {
    client.jsonSetWithEscape("obj", new IRLObject());
    Path2 p = Path2.of(".str");
    client.jsonSetWithEscape("obj", p, "strangle", JsonSetParams.jsonSetParams().xx());
    assertJsonArrayEquals(jsonArray("strangle"), client.jsonGet("obj", p));
  }

  @Test
  public void setNonExistingOnlyIfNotExistsShouldSucceed() {
    client.jsonSet("obj", gson.toJson(new IRLObject()));
    Path2 p = Path2.of(".none");
    client.jsonSet("obj", p, gson.toJson("strangle"), JsonSetParams.jsonSetParams().nx());
    assertJsonArrayEquals(jsonArray("strangle"), client.jsonGet("obj", p));
  }

  @Test
  public void setWithoutAPathDefaultsToRootPath() {
    String objStr = gson.toJson(new IRLObject());
    client.jsonSet("obj1", new JSONObject(objStr));
//    client.jsonSet("obj1", "strangle", JsonSetParams.jsonSetParams().xx());
    client.jsonSetWithEscape("obj1", (Object) "strangle", JsonSetParams.jsonSetParams().xx());
    assertJsonArrayEquals(jsonArray("strangle"), client.jsonGet("obj1", ROOT_PATH));
  }

  @Test
  public void setExistingPathOnlyIfNotExistsShouldFail() {
    client.jsonSetWithEscape("obj", new IRLObject());
    Path2 p = Path2.of(".str");
    assertNull(client.jsonSetWithEscape("obj", p, "strangle", JsonSetParams.jsonSetParams().nx()));
  }

  @Test
  public void setNonExistingPathOnlyIfExistsShouldFail() {
    client.jsonSetWithEscape("obj", new IRLObject());
    Path2 p = Path2.of(".none");
    assertNull(client.jsonSetWithEscape("obj", p, "strangle", JsonSetParams.jsonSetParams().xx()));
  }

  @Test(expected = JedisDataException.class)
  public void setException() {
    // should error on non root path for new key
    client.jsonSet("test", Path2.of(".foo"), "bar");
  }

  @Test
  public void getMultiplePathsShouldSucceed() {
    // check multiple paths
    IRLObject obj = new IRLObject();
    client.jsonSetWithEscape("obj", obj);
    JSONObject result = (JSONObject) client.jsonGet("obj", Path2.of("bool"), Path2.of("str"));
    assertJsonArrayEquals(jsonArray(true), result.get("$.bool"));
    assertJsonArrayEquals(jsonArray("string"), result.get("$.str"));
  }

  @Test
  public void getMultiLevels() {
    JSONObject obj = new JSONObject();
    obj.put("foo", "John");
    JSONObject inner = new JSONObject();
    inner.put("foo", "Jane");
    obj.put("bar", inner);
    client.jsonSet("multi", obj);
    assertJsonArrayEquals(jsonArray("John", "Jane"), client.jsonGet("multi", new Path2("..foo")));
  }

  @Test
  public void toggle() {

    IRLObject obj = new IRLObject();
    client.jsonSetWithEscape("obj", obj);

    Path2 pbool = Path2.of(".bool");
    // check initial value
    assertJsonArrayEquals(jsonArray(true), client.jsonGet("obj", pbool));

    // true -> false
    client.jsonToggle("obj", pbool);
    assertJsonArrayEquals(jsonArray(false), client.jsonGet("obj", pbool));

    // false -> true
    client.jsonToggle("obj", pbool);
    assertJsonArrayEquals(jsonArray(true), client.jsonGet("obj", pbool));

    // ignore non-boolean field
    Path2 pstr = Path2.of(".str");
    assertEquals(singletonList(null), client.jsonToggle("obj", pstr));
    assertJsonArrayEquals(jsonArray("string"), client.jsonGet("obj", pstr));
  }

  @Test
  public void getAbsent() {
    client.jsonSetWithEscape("test", ROOT_PATH, "foo");
    assertJsonArrayEquals(jsonArray(), client.jsonGet("test", Path2.of(".bar")));
  }

  @Test
  public void delValidShouldSucceed() {
    // check deletion of a single path
    client.jsonSetWithEscape("obj", ROOT_PATH, new IRLObject());
    assertEquals(1L, client.jsonDel("obj", Path2.of(".str")));
    assertTrue(client.exists("obj"));

    // check deletion root using default root -> key is removed
    assertEquals(1L, client.jsonDel("obj"));
    assertFalse(client.exists("obj"));
  }

  @Test
  public void delNonExistingPathsAreIgnored() {
    client.jsonSetWithEscape("foobar", ROOT_PATH, new FooBarObject());
    assertEquals(0L, client.jsonDel("foobar", Path2.of(".foo[1]")));
  }

  @Test
  public void typeChecksShouldSucceed() {
    client.jsonSet("foobar", ROOT_PATH, new JSONObject(gson.toJson(new FooBarObject())));
    assertSame(Object.class, client.jsonType("foobar"));
    assertEquals(singletonList(Object.class), client.jsonType("foobar", ROOT_PATH));
    assertEquals(singletonList(String.class), client.jsonType("foobar", Path2.of(".foo")));
    assertEquals(singletonList(int.class), client.jsonType("foobar", Path2.of(".fooI")));
    assertEquals(singletonList(float.class), client.jsonType("foobar", Path2.of(".fooF")));
    assertEquals(singletonList(List.class), client.jsonType("foobar", Path2.of(".fooArr")));
    assertEquals(singletonList(boolean.class), client.jsonType("foobar", Path2.of(".fooB")));
    assertEquals(Collections.emptyList(), client.jsonType("foobar", Path2.of(".fooErr")));
  }

  @Test
  public void testJsonMerge() {
    // Test with root path
    assertEquals("OK", client.jsonSet("test_merge", "{\"person\":{\"name\":\"John Doe\",\"age\":25,\"address\":{\"home\":\"123 Main Street\"},\"phone\":\"123-456-7890\"}}"));
    assertEquals("OK", client.jsonMerge("test_merge", new Path2("$"), "{\"person\":{\"age\":30}}"));
<<<<<<< HEAD
    assertEquals("{person={name=John Doe, age=30.0, address={home=123 Main Street}, phone=123-456-7890}}", client.jsonGet("test_merge"));

    // Test with root path path $.a.b
    assertEquals("OK", client.jsonMerge("test_merge", new Path2("$.person.address"), "{\"work\":\"Redis office\"}"));
    assertEquals("{person={name=John Doe, age=30.0, address={home=123 Main Street, work=Redis office}, phone=123-456-7890}}", client.jsonGet("test_merge"));

    // Test with null value to delete a value
    assertEquals("OK", client.jsonMerge("test_merge", new Path2("$.person"), "{\"age\":null}"));
    assertEquals("{person={name=John Doe, phone=123-456-7890, address={home=123 Main Street, work=Redis office}}}", client.jsonGet("test_merge"));
=======
    assertEquals("{person={name=John Doe, age=30.0, address={home=123 Main Street}, phone=123-456-7890}}", client.jsonGet("test_merge").toString());

    // Test with root path path $.a.b
    assertEquals("OK", client.jsonMerge("test_merge", new Path2("$.person.address"), "{\"work\":\"Redis office\"}"));
    assertEquals("{person={name=John Doe, age=30.0, address={home=123 Main Street, work=Redis office}, phone=123-456-7890}}", client.jsonGet("test_merge").toString());

    // Test with null value to delete a value
    assertEquals("OK", client.jsonMerge("test_merge", new Path2("$.person"), "{\"age\":null}"));
    assertEquals("{person={name=John Doe, phone=123-456-7890, address={home=123 Main Street, work=Redis office}}}", client.jsonGet("test_merge").toString());
>>>>>>> 6f862fe4

    // cleanup
    assertEquals(1L, client.del("test_merge"));
  }

  @Test
  public void mgetWithPathWithAllKeysExist() {
    Baz baz1 = new Baz("quuz1", "grault1", "waldo1");
    Baz baz2 = new Baz("quuz2", "grault2", "waldo2");
    Qux qux1 = new Qux("quux1", "corge1", "garply1", baz1);
    Qux qux2 = new Qux("quux2", "corge2", "garply2", baz2);

    client.jsonSet("qux1", new JSONObject(gson.toJson(qux1)));
    client.jsonSet("qux2", new JSONObject(gson.toJson(qux2)));

    List<JSONArray> list = client.jsonMGet(Path2.of("baz"), "qux1", "qux2");
    assertEquals(2, list.size());
    assertJsonArrayEquals(jsonArray(new JSONObject(gson.toJson(baz1))), list.get(0));
    assertJsonArrayEquals(jsonArray(new JSONObject(gson.toJson(baz2))), list.get(1));
  }

  @Test
  public void mgetAtRootPathWithMissingKeys() {
    Baz baz1 = new Baz("quuz1", "grault1", "waldo1");
    Baz baz2 = new Baz("quuz2", "grault2", "waldo2");
    Qux qux1 = new Qux("quux1", "corge1", "garply1", baz1);
    Qux qux2 = new Qux("quux2", "corge2", "garply2", baz2);

    client.jsonSetWithEscape("qux1", qux1);
    client.jsonSetWithEscape("qux2", qux2);

    List<JSONArray> list = client.jsonMGet("qux1", "qux2", "qux3");

    assertEquals(3, list.size());
    assertNull(list.get(2));
    list.removeAll(singletonList(null));
    assertEquals(2, list.size());
  }

  @Test
  public void arrLen() {
    client.jsonSet("arr", ROOT_PATH, new JSONArray(new int[]{0, 1, 2, 3, 4}));
    assertEquals(singletonList(5L), client.jsonArrLen("arr", ROOT_PATH));
  }

  @Test
  public void clearArray() {
    client.jsonSet("foobar", ROOT_PATH, gson.toJson(new FooBarObject()));

    Path2 arrPath = Path2.of(".fooArr");
    assertEquals(singletonList(3L), client.jsonArrLen("foobar", arrPath));

    assertEquals(1L, client.jsonClear("foobar", arrPath));
    assertEquals(singletonList(0L), client.jsonArrLen("foobar", arrPath));

    // ignore non-array
    Path2 strPath = Path2.of(".foo");
    assertEquals(0L, client.jsonClear("foobar", strPath));
    assertJsonArrayEquals(jsonArray("bar"), client.jsonGet("foobar", strPath));
  }

  @Test
  public void clearObject() {
    Baz baz = new Baz("quuz", "grault", "waldo");
    Qux qux = new Qux("quux", "corge", "garply", baz);

    client.jsonSet("qux", gson.toJson(qux));
    Path2 objPath = Path2.of(".baz");
//    assertEquals(baz, client.jsonGet("qux", objPath));

    assertEquals(1L, client.jsonClear("qux", objPath));
//    assertEquals(new Baz(null, null, null), client.jsonGet("qux", objPath));
    assertJsonArrayEquals(jsonArray(new JSONObject()), client.jsonGet("qux", objPath));
  }

  @Test
  public void arrAppendSameType() {
    String json = "{ a: 'hello', b: [1, 2, 3], c: { d: ['ello'] }}";
    client.jsonSet("test_arrappend", ROOT_PATH, new JSONObject(json));
    assertEquals(singletonList(6L), client.jsonArrAppend("test_arrappend", Path2.of(".b"), 4, 5, 6));

    assertJsonArrayEquals(jsonArray(jsonArray(1, 2, 3, 4, 5, 6)), client.jsonGet("test_arrappend", Path2.of(".b")));
  }

  @Test
  public void arrAppendMultipleTypes() {
    Object fooObject = gson.toJson("foo");
    Object trueObject = gson.toJson(true);
    Object nullObject = gson.toJson(null);
    String json = "{ a: 'hello', b: [1, 2, 3], c: { d: ['ello'] }}";
    client.jsonSet("test_arrappend", ROOT_PATH, new JSONObject(json));
    assertEquals(singletonList(6L), client.jsonArrAppend("test_arrappend", Path2.of(".b"), fooObject, trueObject, nullObject));

    assertJsonArrayEquals(jsonArray(jsonArray(1, 2, 3, "foo", true, null)), client.jsonGet("test_arrappend", Path2.of(".b")));
  }

  @Test
  public void arrAppendMultipleTypesWithDeepPath() {
    String json = "{ a: 'hello', b: [1, 2, 3], c: { d: ['ello'] }}";
    client.jsonSet("test_arrappend", ROOT_PATH, new JSONObject(json));
    assertEquals(singletonList(4L), client.jsonArrAppendWithEscape("test_arrappend", Path2.of(".c.d"), "foo", true, null));

    assertJsonArrayEquals(jsonArray(jsonArray("ello", "foo", true, null)), client.jsonGet("test_arrappend", Path2.of(".c.d")));
  }

  @Test
  public void arrAppendAgaintsEmptyArray() {
    String json = "{ a: 'hello', b: [1, 2, 3], c: { d: [] }}";
    client.jsonSet("test_arrappend", ROOT_PATH, new JSONObject(json));
    assertEquals(singletonList(3L), client.jsonArrAppendWithEscape("test_arrappend", Path2.of(".c.d"), "a", "b", "c"));

    assertJsonArrayEquals(jsonArray(jsonArray("a", "b", "c")), client.jsonGet("test_arrappend", Path2.of(".c.d")));
  }

  @Test
  public void arrAppendPathIsNotArray() {
    String json = "{ a: 'hello', b: [1, 2, 3], c: { d: ['ello'] }}";
    client.jsonSet("test_arrappend", ROOT_PATH, new JSONObject(json));
    assertEquals(singletonList(null), client.jsonArrAppend("test_arrappend", Path2.of(".a"), 1));
    assertEquals(singletonList(null), client.jsonArrAppend("test_arrappend", Path2.of(".a"), gson.toJson(1)));
    assertEquals(singletonList(null), client.jsonArrAppendWithEscape("test_arrappend", Path2.of(".a"), 1));
  }

  @Test(expected = JedisDataException.class)
  public void arrIndexAbsentKey() {
    client.jsonArrIndexWithEscape("quxquux", ROOT_PATH, new JSONObject());
  }

  @Test
  public void arrIndexWithInts() {
    client.jsonSetWithEscape("quxquux", ROOT_PATH, new int[]{8, 6, 7, 5, 3, 0, 9});
    assertEquals(singletonList(2L), client.jsonArrIndexWithEscape("quxquux", ROOT_PATH, 7));
    assertEquals(singletonList(-1L), client.jsonArrIndexWithEscape("quxquux", ROOT_PATH, "7"));
  }

  @Test
  public void arrIndexWithStrings() {
    client.jsonSetWithEscape("quxquux", ROOT_PATH, new String[]{"8", "6", "7", "5", "3", "0", "9"});
    assertEquals(singletonList(2L), client.jsonArrIndexWithEscape("quxquux", ROOT_PATH, "7"));
  }

  @Test
  public void arrIndexWithStringsAndPath() {
    client.jsonSetWithEscape("foobar", ROOT_PATH, new FooBarObject());
    assertEquals(singletonList(1L), client.jsonArrIndexWithEscape("foobar", Path2.of(".fooArr"), "b"));
  }

  @Test
  public void arrIndexNonExistentPath() {
    client.jsonSet("foobar", ROOT_PATH, gson.toJson(new FooBarObject()));
    assertEquals(Collections.emptyList(), client.jsonArrIndex("foobar", Path2.of(".barArr"), gson.toJson("x")));
  }

  @Test
  public void arrInsert() {
    String json = "['hello', 'world', true, 1, 3, null, false]";
    client.jsonSet("test_arrinsert", ROOT_PATH, new JSONArray(json));
    assertEquals(singletonList(8L), client.jsonArrInsertWithEscape("test_arrinsert", ROOT_PATH, 1, "foo"));

    assertJsonArrayEquals(jsonArray(jsonArray("hello", "foo", "world", true, 1, 3, null, false)),
        client.jsonGet("test_arrinsert", ROOT_PATH));
  }

  @Test
  public void arrInsertWithNegativeIndex() {
    String json = "['hello', 'world', true, 1, 3, null, false]";
    client.jsonSet("test_arrinsert", ROOT_PATH, new JSONArray(json));
    assertEquals(singletonList(8L), client.jsonArrInsertWithEscape("test_arrinsert", ROOT_PATH, -1, "foo"));

    assertJsonArrayEquals(jsonArray(jsonArray("hello", "world", true, 1, 3, null, "foo", false)),
        client.jsonGet("test_arrinsert", ROOT_PATH));
  }

  @Test
  public void arrPop() {
    client.jsonSet("arr", ROOT_PATH, new JSONArray(new int[]{0, 1, 2, 3, 4}));
    assertEquals(singletonList(4d), client.jsonArrPop("arr", ROOT_PATH));
    assertEquals(singletonList(3d), client.jsonArrPop("arr", ROOT_PATH, -1));
    assertEquals(singletonList(0d), client.jsonArrPop("arr", ROOT_PATH, 0));
  }

  @Test
  public void arrTrim() {
//    client.jsonSet("arr", ROOT_PATH, new int[]{0, 1, 2, 3, 4});
    client.jsonSet("arr", ROOT_PATH, new JSONArray(new int[]{0, 1, 2, 3, 4}));
    assertEquals(singletonList(3L), client.jsonArrTrim("arr", ROOT_PATH, 1, 3));
//    assertArrayEquals(new Integer[]{1, 2, 3}, client.jsonGet("arr", Integer[].class, ROOT_PATH));
    assertJsonArrayEquals(jsonArray(jsonArray(1, 2, 3)), client.jsonGet("arr", ROOT_PATH));
  }

  @Test
  public void strAppend() {
//    client.jsonSet("str", ROOT_PATH, "foo");
    client.jsonSet("str", ROOT_PATH, gson.toJson("foo"));
    assertEquals(singletonList(6L), client.jsonStrAppend("str", ROOT_PATH, "bar"));
    assertEquals("foobar", client.jsonGet("str"));
  }

  @Test
  public void strLen() {
    client.jsonSetWithEscape("str", "foobar");
    assertEquals(singletonList(6L), client.jsonStrLen("str", ROOT_PATH));
  }

  @Test
  public void numIncrBy() {
    client.jsonSet("doc", "{\"a\":\"b\",\"b\":[{\"a\":2}, {\"a\":5}, {\"a\":\"c\"}]}");
    assertJsonArrayEquals(jsonArray((Object) null), client.jsonNumIncrBy("doc", Path2.of(".a"), 1d));
    assertJsonArrayEquals(jsonArray(null, 4, 7, null), client.jsonNumIncrBy("doc", Path2.of("..a"), 2d));
    assertJsonArrayEquals(jsonArray((Object) null), client.jsonNumIncrBy("doc", Path2.of("..b"), 0d));
    assertJsonArrayEquals(jsonArray(), client.jsonNumIncrBy("doc", Path2.of("..c"), 0d));
  }

  @Test
  public void obj() {
    String json = "{\"a\":[3], \"nested\": {\"a\": {\"b\":2, \"c\": 1}}}";
    client.jsonSet("doc", ROOT_PATH, json);
    assertEquals(Arrays.asList(2L), client.jsonObjLen("doc", ROOT_PATH));
    assertEquals(Arrays.asList(Arrays.asList("a", "nested")), client.jsonObjKeys("doc", ROOT_PATH));
    assertEquals(Arrays.asList(null, 2L), client.jsonObjLen("doc", Path2.of("..a")));
    assertEquals(Arrays.asList(null, Arrays.asList("b", "c")), client.jsonObjKeys("doc", Path2.of("..a")));
  }

  @Test
  public void debugMemory() {
    assertEquals(Collections.emptyList(), client.jsonDebugMemory("json", ROOT_PATH));

    client.jsonSet("json", new JSONObject("{ foo: 'bar', bar: { foo: 10 }}"));
    // it is okay as long as any 'long' is returned
    client.jsonDebugMemory("json");
    assertEquals(1, client.jsonDebugMemory("json", ROOT_PATH).size());
    assertEquals(2, client.jsonDebugMemory("json", Path2.of("$..foo")).size());
    assertEquals(1, client.jsonDebugMemory("json", Path2.of("$..bar")).size());
  }

  @Test
  public void resp() {
    assertNull(client.jsonResp("resp", ROOT_PATH));

    String json = "{\"foo\": {\"hello\":\"world\"}, \"bar\": [null, 3, 2.5, true]}";
    client.jsonSet("resp", ROOT_PATH, json);

    List<List<Object>> fullResp = client.jsonResp("resp", ROOT_PATH);
    assertEquals(1, fullResp.size());

    List<Object> resp = fullResp.get(0);
    assertEquals("{", resp.get(0));

    assertEquals("foo", resp.get(1));
    assertEquals(Arrays.asList("{", "hello", "world"), resp.get(2));

    assertEquals("bar", resp.get(3));
    List<Object> arr = (List<Object>) resp.get(4);
    assertEquals("[", arr.get(0));
    assertNull(arr.get(1));
    assertEquals(Long.valueOf(3), arr.get(2));
    //assertEquals("2.5", arr.get(3));
    MatcherAssert.assertThat(arr.get(3), Matchers.isOneOf("2.5", 2.5));
    assertEquals("true", arr.get(4));
  }

  private void assertJsonArrayEquals(JSONArray a, Object _b) {
    if (!(_b instanceof JSONArray)) {
      fail("Actual value is not JSONArray.");
    }
    JSONArray b = (JSONArray) _b;
    assertEquals("JSONArray length mismatch", a.length(), b.length());
    int length = a.length();
    for (int index = 0; index < length; index++) {
      if (a.isNull(index)) {
        assertTrue(index + "'th element is not null", b.isNull(index));
        continue;
      }
      Object ia = a.get(index);
      Object ib = b.get(index);
      if (ia instanceof JSONArray) {
        assertJsonArrayEquals((JSONArray) ia, ib);
      } else if (ia instanceof JSONObject) {
        assertJsonObjectEquals((JSONObject) ia, ib);
      } else if (ia instanceof Number && ib instanceof Number) {
        assertEquals(index + "'th element mismatch", ((Number) ia).doubleValue(), ((Number) ib).doubleValue(), 0d);
      } else {
        assertEquals(index + "'th element mismatch", ia, ib);
      }
    }
  }

  private void assertJsonObjectEquals(JSONObject a, Object _b) {
    if (!(_b instanceof JSONObject)) {
      fail("Actual value is not JSONObject.");
    }
    JSONObject b = (JSONObject) _b;
    assertEquals("JSONObject length mismatch", a.length(), b.length());
    assertEquals(a.keySet(), b.keySet());
    for (String key : a.keySet()) {
      if (a.isNull(key)) {
        assertTrue(key + "'s value is not null", b.isNull(key));
        continue;
      }
      Object oa = a.get(key);
      Object ob = b.get(key);
      if (oa instanceof JSONArray) {
        assertJsonArrayEquals((JSONArray) oa, ob);
      } else if (oa instanceof JSONObject) {
        assertJsonObjectEquals((JSONObject) oa, ob);
      } else {
        assertEquals(key + "'s value mismatch", oa, ob);
      }
    }
  }

  private static JSONArray jsonArray(Object... objects) {
    JSONArray arr = new JSONArray();
    for (Object o : objects) {
      arr.put(o);
    }
    return arr;
  }
}<|MERGE_RESOLUTION|>--- conflicted
+++ resolved
@@ -186,7 +186,7 @@
     // Test with root path
     assertEquals("OK", client.jsonSet("test_merge", "{\"person\":{\"name\":\"John Doe\",\"age\":25,\"address\":{\"home\":\"123 Main Street\"},\"phone\":\"123-456-7890\"}}"));
     assertEquals("OK", client.jsonMerge("test_merge", new Path2("$"), "{\"person\":{\"age\":30}}"));
-<<<<<<< HEAD
+
     assertEquals("{person={name=John Doe, age=30.0, address={home=123 Main Street}, phone=123-456-7890}}", client.jsonGet("test_merge"));
 
     // Test with root path path $.a.b
@@ -196,17 +196,6 @@
     // Test with null value to delete a value
     assertEquals("OK", client.jsonMerge("test_merge", new Path2("$.person"), "{\"age\":null}"));
     assertEquals("{person={name=John Doe, phone=123-456-7890, address={home=123 Main Street, work=Redis office}}}", client.jsonGet("test_merge"));
-=======
-    assertEquals("{person={name=John Doe, age=30.0, address={home=123 Main Street}, phone=123-456-7890}}", client.jsonGet("test_merge").toString());
-
-    // Test with root path path $.a.b
-    assertEquals("OK", client.jsonMerge("test_merge", new Path2("$.person.address"), "{\"work\":\"Redis office\"}"));
-    assertEquals("{person={name=John Doe, age=30.0, address={home=123 Main Street, work=Redis office}, phone=123-456-7890}}", client.jsonGet("test_merge").toString());
-
-    // Test with null value to delete a value
-    assertEquals("OK", client.jsonMerge("test_merge", new Path2("$.person"), "{\"age\":null}"));
-    assertEquals("{person={name=John Doe, phone=123-456-7890, address={home=123 Main Street, work=Redis office}}}", client.jsonGet("test_merge").toString());
->>>>>>> 6f862fe4
 
     // cleanup
     assertEquals(1L, client.del("test_merge"));
