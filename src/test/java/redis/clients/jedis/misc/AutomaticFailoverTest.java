--- conflicted
+++ resolved
@@ -153,14 +153,8 @@
     MultiClusterClientConfig.Builder builder = new MultiClusterClientConfig.Builder(
         getClusterConfigs(clientConfig, hostPortWithFailure, workingEndpoint.getHostAndPort()))
             .retryMaxAttempts(retryMaxAttempts) // Default
-<<<<<<< HEAD
                                  // is
                                  // 3
-=======
-            // is
-            // 3
-            .circuitBreakerSlidingWindowMinCalls(slidingWindowMinCalls)
->>>>>>> 8f2f1952
             .circuitBreakerSlidingWindowSize(slidingWindowSize);
 
     RedisFailoverReporter failoverReporter = new RedisFailoverReporter();
