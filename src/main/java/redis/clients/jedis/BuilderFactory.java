package redis.clients.jedis;

import java.util.ArrayList;
import java.util.HashMap;
import java.util.HashSet;
import java.util.Iterator;
import java.util.LinkedHashSet;
import java.util.List;
import java.util.Map;
import java.util.Set;

import redis.clients.jedis.util.JedisByteHashMap;
import redis.clients.jedis.util.SafeEncoder;

public final class BuilderFactory {
  public static final Builder<Double> DOUBLE = new Builder<Double>() {
    @Override
    public Double build(Object data) {
      String string = STRING.build(data);
      if (string == null) return null;
      try {
        return Double.valueOf(string);
      } catch (NumberFormatException e) {
        if (string.equals("inf") || string.equals("+inf")) return Double.POSITIVE_INFINITY;
        if (string.equals("-inf")) return Double.NEGATIVE_INFINITY;
        throw e;
      }
    }

    @Override
    public String toString() {
      return "double";
    }
  };
  public static final Builder<Boolean> BOOLEAN = new Builder<Boolean>() {
    @Override
    public Boolean build(Object data) {
      return ((Long) data) == 1;
    }

    @Override
    public String toString() {
      return "boolean";
    }
  };
  public static final Builder<byte[]> BYTE_ARRAY = new Builder<byte[]>() {
    @Override
    public byte[] build(Object data) {
      return ((byte[]) data); // deleted == 1
    }

    @Override
    public String toString() {
      return "byte[]";
    }
  };

  public static final Builder<Long> LONG = new Builder<Long>() {
    @Override
    public Long build(Object data) {
      return (Long) data;
    }

    @Override
    public String toString() {
      return "long";
    }

  };
  public static final Builder<String> STRING = new Builder<String>() {
    @Override
    public String build(Object data) {
      return data == null ? null : SafeEncoder.encode((byte[]) data);
    }

    @Override
    public String toString() {
      return "string";
    }

  };
  public static final Builder<List<String>> STRING_LIST = new Builder<List<String>>() {
    @Override
    @SuppressWarnings("unchecked")
    public List<String> build(Object data) {
      if (null == data) {
        return null;
      }
      List<byte[]> l = (List<byte[]>) data;
      final ArrayList<String> result = new ArrayList<>(l.size());
      for (final byte[] barray : l) {
        if (barray == null) {
          result.add(null);
        } else {
          result.add(SafeEncoder.encode(barray));
        }
      }
      return result;
    }

    @Override
    public String toString() {
      return "List<String>";
    }

  };
  public static final Builder<Map<String, String>> STRING_MAP = new Builder<Map<String, String>>() {
    @Override
    @SuppressWarnings("unchecked")
    public Map<String, String> build(Object data) {
      final List<byte[]> flatHash = (List<byte[]>) data;
      final Map<String, String> hash = new HashMap<>(flatHash.size()/2, 1);
      final Iterator<byte[]> iterator = flatHash.iterator();
      while (iterator.hasNext()) {
        hash.put(SafeEncoder.encode(iterator.next()), SafeEncoder.encode(iterator.next()));
      }

      return hash;
    }

    @Override
    public String toString() {
      return "Map<String, String>";
    }

  };

  public static final Builder<Map<String, String>> PUBSUB_NUMSUB_MAP = new Builder<Map<String, String>>() {
    @Override
    @SuppressWarnings("unchecked")
    public Map<String, String> build(Object data) {
      final List<Object> flatHash = (List<Object>) data;
      final Map<String, String> hash = new HashMap<>(flatHash.size()/2, 1);
      final Iterator<Object> iterator = flatHash.iterator();
      while (iterator.hasNext()) {
        hash.put(SafeEncoder.encode((byte[]) iterator.next()),
          String.valueOf((Long) iterator.next()));
      }

      return hash;
    }

    @Override
    public String toString() {
      return "PUBSUB_NUMSUB_MAP<String, String>";
    }

  };

  public static final Builder<Set<String>> STRING_SET = new Builder<Set<String>>() {
    @Override
    @SuppressWarnings("unchecked")
    public Set<String> build(Object data) {
      if (null == data) {
        return null;
      }
      List<byte[]> l = (List<byte[]>) data;
      final Set<String> result = new HashSet<>(l.size(), 1);
      for (final byte[] barray : l) {
        if (barray == null) {
          result.add(null);
        } else {
          result.add(SafeEncoder.encode(barray));
        }
      }
      return result;
    }

    @Override
    public String toString() {
      return "Set<String>";
    }

  };

  public static final Builder<List<byte[]>> BYTE_ARRAY_LIST = new Builder<List<byte[]>>() {
    @Override
    @SuppressWarnings("unchecked")
    public List<byte[]> build(Object data) {
      if (null == data) {
        return null;
      }
      return (List<byte[]>) data;
    }

    @Override
    public String toString() {
      return "List<byte[]>";
    }
  };

  public static final Builder<Set<byte[]>> BYTE_ARRAY_ZSET = new Builder<Set<byte[]>>() {
    @Override
    @SuppressWarnings("unchecked")
    public Set<byte[]> build(Object data) {
      if (null == data) {
        return null;
      }
      List<byte[]> l = (List<byte[]>) data;
      final Set<byte[]> result = new LinkedHashSet<>(l);
      for (final byte[] barray : l) {
        if (barray == null) {
          result.add(null);
        } else {
          result.add(barray);
        }
      }
      return result;
    }

    @Override
    public String toString() {
      return "ZSet<byte[]>";
    }
  };
  public static final Builder<Map<byte[], byte[]>> BYTE_ARRAY_MAP = new Builder<Map<byte[], byte[]>>() {
    @Override
    @SuppressWarnings("unchecked")
    public Map<byte[], byte[]> build(Object data) {
      final List<byte[]> flatHash = (List<byte[]>) data;
      final Map<byte[], byte[]> hash = new JedisByteHashMap();
      final Iterator<byte[]> iterator = flatHash.iterator();
      while (iterator.hasNext()) {
        hash.put(iterator.next(), iterator.next());
      }

      return hash;
    }

    @Override
    public String toString() {
      return "Map<byte[], byte[]>";
    }

  };

  public static final Builder<Set<String>> STRING_ZSET = new Builder<Set<String>>() {
    @Override
    @SuppressWarnings("unchecked")
    public Set<String> build(Object data) {
      if (null == data) {
        return null;
      }
      List<byte[]> l = (List<byte[]>) data;
      final Set<String> result = new LinkedHashSet<>(l.size(), 1);
      for (final byte[] barray : l) {
        if (barray == null) {
          result.add(null);
        } else {
          result.add(SafeEncoder.encode(barray));
        }
      }
      return result;
    }

    @Override
    public String toString() {
      return "ZSet<String>";
    }

  };

  public static final Builder<Set<Tuple>> TUPLE_ZSET = new Builder<Set<Tuple>>() {
    @Override
    @SuppressWarnings("unchecked")
    public Set<Tuple> build(Object data) {
      if (null == data) {
        return null;
      }
      List<byte[]> l = (List<byte[]>) data;
      final Set<Tuple> result = new LinkedHashSet<>(l.size()/2, 1);
      Iterator<byte[]> iterator = l.iterator();
      while (iterator.hasNext()) {
        result.add(new Tuple(iterator.next(), DOUBLE.build(iterator.next())));
      }
      return result;
    }

    @Override
    public String toString() {
      return "ZSet<Tuple>";
    }

  };

  public static final Builder<Object> EVAL_RESULT = new Builder<Object>() {

    @Override
    public Object build(Object data) {
      return evalResult(data);
    }

    @Override
    public String toString() {
      return "Eval<Object>";
    }

    private Object evalResult(Object result) {
      if (result instanceof byte[]) return SafeEncoder.encode((byte[]) result);

      if (result instanceof List<?>) {
        List<?> list = (List<?>) result;
        List<Object> listResult = new ArrayList<>(list.size());
        for (Object bin : list) {
          listResult.add(evalResult(bin));
        }

        return listResult;
      }

      return result;
    }

  };

  public static final Builder<Object> EVAL_BINARY_RESULT = new Builder<Object>() {

    @Override
    public Object build(Object data) {
      return evalResult(data);
    }

    @Override
    public String toString() {
      return "Eval<Object>";
    }

    private Object evalResult(Object result) {
      if (result instanceof List<?>) {
        List<?> list = (List<?>) result;
        List<Object> listResult = new ArrayList<>(list.size());
        for (Object bin : list) {
          listResult.add(evalResult(bin));
        }

        return listResult;
      }

      return result;
    }

  };

  public static final Builder<List<GeoCoordinate>> GEO_COORDINATE_LIST = new Builder<List<GeoCoordinate>>() {
    @Override
    @SuppressWarnings("unchecked")
    public List<GeoCoordinate> build(Object data) {
      if (null == data) {
        return null;
      }
      return interpretGeoposResult((List<Object>) data);
    }

    @Override
    public String toString() {
      return "List<GeoCoordinate>";
    }

    private List<GeoCoordinate> interpretGeoposResult(List<Object> responses) {
      List<GeoCoordinate> responseCoordinate = new ArrayList<>(responses.size());
      for (Object response : responses) {
        if (response == null) {
          responseCoordinate.add(null);
        } else {
          List<Object> respList = (List<Object>) response;
          GeoCoordinate coord = new GeoCoordinate(DOUBLE.build(respList.get(0)),
              DOUBLE.build(respList.get(1)));
          responseCoordinate.add(coord);
        }
      }
      return responseCoordinate;
    }
  };

  public static final Builder<List<GeoRadiusResponse>> GEORADIUS_WITH_PARAMS_RESULT = new Builder<List<GeoRadiusResponse>>() {
    @Override
    @SuppressWarnings("unchecked")
    public List<GeoRadiusResponse> build(Object data) {
      if (data == null) {
        return null;
      }

      List<Object> objectList = (List<Object>) data;

      List<GeoRadiusResponse> responses = new ArrayList<>(objectList.size());
      if (objectList.isEmpty()) {
        return responses;
      }

      if (objectList.get(0) instanceof List<?>) {
        // list of members with additional informations
        GeoRadiusResponse resp;
        for (Object obj : objectList) {
          List<Object> informations = (List<Object>) obj;

          resp = new GeoRadiusResponse((byte[]) informations.get(0));

          int size = informations.size();
          for (int idx = 1; idx < size; idx++) {
            Object info = informations.get(idx);
            if (info instanceof List<?>) {
              // coordinate
              List<Object> coord = (List<Object>) info;

              resp.setCoordinate(new GeoCoordinate(DOUBLE.build(coord.get(0)),
                  DOUBLE.build(coord.get(1))));
            } else {
              // distance
              resp.setDistance(DOUBLE.build(info));
            }
          }

          responses.add(resp);
        }
      } else {
        // list of members
        for (Object obj : objectList) {
          responses.add(new GeoRadiusResponse((byte[]) obj));
        }
      }

      return responses;
    }

    @Override
    public String toString() {
      return "GeoRadiusWithParamsResult";
    }
  };


  public static final Builder<List<Module>> MODULE_LIST = new Builder<List<Module>>() {
    @Override
    @SuppressWarnings("unchecked")
    public List<Module> build(Object data) {
      if (data == null) {
        return null;
      }

      List<List<Object>> objectList = (List<List<Object>>) data;

      List<Module> responses = new ArrayList<>(objectList.size());
      if (objectList.isEmpty()) {
        return responses;
      }

      for (List<Object> moduleResp: objectList) {
        Module m = new Module(SafeEncoder.encode((byte[]) moduleResp.get(1)), ((Long) moduleResp.get(3)).intValue());
        responses.add(m);
      }

      return responses;
    }

    @Override
    public String toString() {
      return "List<Module>";
    }
  };

  public static final Builder<List<Long>> LONG_LIST = new Builder<List<Long>>() {
    @Override
    @SuppressWarnings("unchecked")
    public List<Long> build(Object data) {
      if (null == data) {
        return null;
      }
      return (List<Long>) data;
    }

    @Override
    public String toString() {
      return "List<Long>";
    }

  };

<<<<<<< HEAD
=======
  public static final Builder<StreamEntryID> STREAM_ENTRY_ID = new Builder<StreamEntryID>() {
    @Override
    @SuppressWarnings("unchecked")
    public  StreamEntryID build(Object data) {
      if (null == data) {
        return null;
      }
      String id = SafeEncoder.encode((byte[])data);
      return new StreamEntryID(id);
    }

    @Override
    public String toString() {
      return "StreamEntryID";
    }
  };
  

  public static final Builder<List<StreamEntry>> STREAM_ENTRY_LIST = new Builder<List<StreamEntry>>() {
    @Override
    @SuppressWarnings("unchecked")
    public  List<StreamEntry> build(Object data) {
      if (null == data) {
        return null;
      }
      List<ArrayList<Object>> objectList = (List<ArrayList<Object>>) data;

      List<StreamEntry> responses = new ArrayList<>(objectList.size()/2);
      if (objectList.isEmpty()) {
        return responses;
      }

      for(ArrayList<Object> res : objectList) {
        String entryIdString = SafeEncoder.encode((byte[])res.get(0));
        StreamEntryID entryID = new StreamEntryID(entryIdString);
        List<byte[]> hash = (List<byte[]>)res.get(1);
        
        Iterator<byte[]> hashIterator = hash.iterator();
        Map<String, String> map = new HashMap<>(hash.size()/2);
        while(hashIterator.hasNext()) {
          map.put(SafeEncoder.encode((byte[])hashIterator.next()), SafeEncoder.encode((byte[])hashIterator.next()));
        }
        responses.add(new StreamEntry(entryID, map));
      }

      return responses;
    }

    @Override
    public String toString() {
      return "List<StreamEntry>";
    }
  };
  
  public static final Builder<List<StreamPendingEntry>> STREAM_PENDING_ENTRY_LIST = new Builder<List<StreamPendingEntry>>() {
    @Override
    @SuppressWarnings("unchecked")
    public  List<StreamPendingEntry> build(Object data) {
      if (null == data) {
        return null;
      }
      
      List<Object> streamsEntries = (List<Object>)data;
      List<StreamPendingEntry> result = new ArrayList<>(streamsEntries.size());
      for(Object streamObj : streamsEntries) {
        List<Object> stream = (List<Object>)streamObj;
        String id = SafeEncoder.encode((byte[])stream.get(0));
        String consumerName = SafeEncoder.encode((byte[])stream.get(1));
        long idleTime = BuilderFactory.LONG.build(stream.get(2));      
        long deliveredTimes = BuilderFactory.LONG.build(stream.get(3));
        result.add(new StreamPendingEntry(new StreamEntryID(id), consumerName, idleTime, deliveredTimes));
      }
      return result;
    }

    @Override
    public String toString() {
      return "List<StreamPendingEntry>";
    }
  };

  public static final Builder<Object> OBJECT = new Builder<Object>() {
    @Override
    public Object build(Object data) {
      return data;
    }
    @Override
    public String toString() {
      return "Object";
    }
  };



>>>>>>> d9d7fc5e
  private BuilderFactory() {
    throw new InstantiationError( "Must not instantiate this class" );
  }

}<|MERGE_RESOLUTION|>--- conflicted
+++ resolved
@@ -475,8 +475,6 @@
 
   };
 
-<<<<<<< HEAD
-=======
   public static final Builder<StreamEntryID> STREAM_ENTRY_ID = new Builder<StreamEntryID>() {
     @Override
     @SuppressWarnings("unchecked")
@@ -495,7 +493,7 @@
   };
   
 
-  public static final Builder<List<StreamEntry>> STREAM_ENTRY_LIST = new Builder<List<StreamEntry>>() {
+  public static final Builder<List<StreamEntr STREAM_ENTRY_LIST = new Builder<List<StreamEntry>>() {
     @Override
     @SuppressWarnings("unchecked")
     public  List<StreamEntry> build(Object data) {
@@ -569,9 +567,6 @@
     }
   };
 
-
-
->>>>>>> d9d7fc5e
   private BuilderFactory() {
     throw new InstantiationError( "Must not instantiate this class" );
   }
