package redis.clients.jedis.commands;

import java.util.List;
import java.util.Map;
import java.util.Set;

import redis.clients.jedis.BitPosParams;
import redis.clients.jedis.StreamConsumersInfo;
import redis.clients.jedis.StreamEntryID;
import redis.clients.jedis.GeoCoordinate;
import redis.clients.jedis.GeoRadiusResponse;
import redis.clients.jedis.GeoUnit;
import redis.clients.jedis.ListPosition;
import redis.clients.jedis.StreamGroupInfo;
import redis.clients.jedis.StreamInfo;
import redis.clients.jedis.StreamPendingEntry;
import redis.clients.jedis.ScanParams;
import redis.clients.jedis.ScanResult;
import redis.clients.jedis.SortingParams;
import redis.clients.jedis.StreamEntry;
import redis.clients.jedis.StreamPendingSummary;
import redis.clients.jedis.Tuple;
import redis.clients.jedis.params.GeoRadiusParam;
import redis.clients.jedis.params.SetParams;
import redis.clients.jedis.params.ZAddParams;
import redis.clients.jedis.params.ZIncrByParams;
import redis.clients.jedis.params.LPosParams;

/**
 * Common interface for sharded and non-sharded Jedis
 */
public interface JedisCommands {
  String set(String key, String value);

  String set(String key, String value, SetParams params);

  String get(String key);

  String getDel(String key);

  Boolean exists(String key);

  Long persist(String key);

  String type(String key);

  byte[] dump(String key);

  /**
   * @deprecated Use {@link #restore(java.lang.String, long, byte[])}.
   */
  @Deprecated
  default String restore(String key, int ttl, byte[] serializedValue) {
    return restore(key, (long) ttl, serializedValue);
  }

  String restore(String key, long ttl, byte[] serializedValue);

  /**
   * @deprecated Use {@link #restoreReplace(java.lang.String, long, byte[])}.
   */
  @Deprecated
  default String restoreReplace(String key, int ttl, byte[] serializedValue) {
    return restoreReplace(key, (long) ttl, serializedValue);
  }

  String restoreReplace(String key, long ttl, byte[] serializedValue);


  /**
   * @deprecated Use {@link #expire(java.lang.String, long)}.
   */
  @Deprecated
  default Long expire(String key, int seconds) {
    return expire(key, (long) seconds);
  }

  Long expire(String key, long seconds);

  Long pexpire(String key, long milliseconds);

  Long expireAt(String key, long unixTime);

  Long pexpireAt(String key, long millisecondsTimestamp);

  Long ttl(String key);

  Long pttl(String key);

  Long touch(String key);

  Boolean setbit(String key, long offset, boolean value);

  Boolean setbit(String key, long offset, String value);

  Boolean getbit(String key, long offset);

  Long setrange(String key, long offset, String value);

  String getrange(String key, long startOffset, long endOffset);

  String getSet(String key, String value);

  Long setnx(String key, String value);

  /**
   * @deprecated Use {@link #setex(java.lang.String, long, java.lang.String)}.
   */
  @Deprecated
  default String setex(String key, int seconds, String value) {
    return setex(key, (long) seconds, value);
  }

  String setex(String key, long seconds, String value);

  String psetex(String key, long milliseconds, String value);

  Long decrBy(String key, long decrement);

  Long decr(String key);

  Long incrBy(String key, long increment);

  Double incrByFloat(String key, double increment);

  Long incr(String key);

  Long append(String key, String value);

  String substr(String key, int start, int end);

  Long hset(String key, String field, String value);

  Long hset(String key, Map<String, String> hash);

  String hget(String key, String field);

  Long hsetnx(String key, String field, String value);

  String hmset(String key, Map<String, String> hash);

  List<String> hmget(String key, String... fields);

  Long hincrBy(String key, String field, long value);

  Double hincrByFloat(String key, String field, double value);

  Boolean hexists(String key, String field);

  Long hdel(String key, String... field);

  Long hlen(String key);

  Set<String> hkeys(String key);

  List<String> hvals(String key);

  Map<String, String> hgetAll(String key);

  Long rpush(String key, String... string);

  Long lpush(String key, String... string);

  Long llen(String key);

  List<String> lrange(String key, long start, long stop);

  String ltrim(String key, long start, long stop);

  String lindex(String key, long index);

  String lset(String key, long index, String value);

  Long lrem(String key, long count, String value);

  String lpop(String key);

  List<String> lpop(String key, int count);

  Long lpos(String key, String element);

  Long lpos(String key, String element, LPosParams params);

  List<Long> lpos(String key, String element, LPosParams params, long count);

  String rpop(String key);

  List<String> rpop(String key, int count);

  Long sadd(String key, String... member);

  Set<String> smembers(String key);

  Long srem(String key, String... member);

  String spop(String key);

  Set<String> spop(String key, long count);

  Long scard(String key);

  Boolean sismember(String key, String member);

  List<Boolean> smismember(String key, String... members);

  String srandmember(String key);

  List<String> srandmember(String key, int count);

  Long strlen(String key);

  Long zadd(String key, double score, String member);

  Long zadd(String key, double score, String member, ZAddParams params);

  Long zadd(String key, Map<String, Double> scoreMembers);

  Long zadd(String key, Map<String, Double> scoreMembers, ZAddParams params);

  Double zaddIncr(String key, double score, String member, ZAddParams params);

  Set<String> zrange(String key, long start, long stop);

  Long zrem(String key, String... members);

  Double zincrby(String key, double increment, String member);

  Double zincrby(String key, double increment, String member, ZIncrByParams params);

  Long zrank(String key, String member);

  Long zrevrank(String key, String member);

  Set<String> zrevrange(String key, long start, long stop);

  Set<Tuple> zrangeWithScores(String key, long start, long stop);

  Set<Tuple> zrevrangeWithScores(String key, long start, long stop);

  Long zcard(String key);

  Double zscore(String key, String member);

  List<Double> zmscore(String key, String... members);

  Tuple zpopmax(String key);

  Set<Tuple> zpopmax(String key, int count);

  Tuple zpopmin(String key);

  Set<Tuple> zpopmin(String key, int count);

  List<String> sort(String key);

  List<String> sort(String key, SortingParams sortingParameters);

  Long zcount(String key, double min, double max);

  Long zcount(String key, String min, String max);

  Set<String> zrangeByScore(String key, double min, double max);

  Set<String> zrangeByScore(String key, String min, String max);

  Set<String> zrevrangeByScore(String key, double max, double min);

  Set<String> zrangeByScore(String key, double min, double max, int offset, int count);

  Set<String> zrevrangeByScore(String key, String max, String min);

  Set<String> zrangeByScore(String key, String min, String max, int offset, int count);

  Set<String> zrevrangeByScore(String key, double max, double min, int offset, int count);

  Set<Tuple> zrangeByScoreWithScores(String key, double min, double max);

  Set<Tuple> zrevrangeByScoreWithScores(String key, double max, double min);

  Set<Tuple> zrangeByScoreWithScores(String key, double min, double max, int offset, int count);

  Set<String> zrevrangeByScore(String key, String max, String min, int offset, int count);

  Set<Tuple> zrangeByScoreWithScores(String key, String min, String max);

  Set<Tuple> zrevrangeByScoreWithScores(String key, String max, String min);

  Set<Tuple> zrangeByScoreWithScores(String key, String min, String max, int offset, int count);

  Set<Tuple> zrevrangeByScoreWithScores(String key, double max, double min, int offset, int count);

  Set<Tuple> zrevrangeByScoreWithScores(String key, String max, String min, int offset, int count);

  Long zremrangeByRank(String key, long start, long stop);

  Long zremrangeByScore(String key, double min, double max);

  Long zremrangeByScore(String key, String min, String max);

  Long zlexcount(String key, String min, String max);

  Set<String> zrangeByLex(String key, String min, String max);

  Set<String> zrangeByLex(String key, String min, String max, int offset, int count);

  Set<String> zrevrangeByLex(String key, String max, String min);

  Set<String> zrevrangeByLex(String key, String max, String min, int offset, int count);

  Long zremrangeByLex(String key, String min, String max);

  Long linsert(String key, ListPosition where, String pivot, String value);

  Long lpushx(String key, String... string);

  Long rpushx(String key, String... string);

  List<String> blpop(int timeout, String key);

  List<String> brpop(int timeout, String key);

  Long del(String key);

  Long unlink(String key);

  String echo(String string);

  Long move(String key, int dbIndex);

  Long bitcount(String key);

  Long bitcount(String key, long start, long end);

  Long bitpos(String key, boolean value);

  Long bitpos(String key, boolean value, BitPosParams params);

  ScanResult<Map.Entry<String, String>> hscan(String key, String cursor);

  ScanResult<Map.Entry<String, String>> hscan(String key, String cursor, ScanParams params);

  ScanResult<String> sscan(String key, String cursor);

  ScanResult<Tuple> zscan(String key, String cursor);

  ScanResult<Tuple> zscan(String key, String cursor, ScanParams params);

  ScanResult<String> sscan(String key, String cursor, ScanParams params);

  Long pfadd(String key, String... elements);

  long pfcount(String key);

  // Geo Commands

  Long geoadd(String key, double longitude, double latitude, String member);

  Long geoadd(String key, Map<String, GeoCoordinate> memberCoordinateMap);

  Double geodist(String key, String member1, String member2);

  Double geodist(String key, String member1, String member2, GeoUnit unit);

  List<String> geohash(String key, String... members);

  List<GeoCoordinate> geopos(String key, String... members);

  List<GeoRadiusResponse> georadius(String key, double longitude, double latitude, double radius,
      GeoUnit unit);

  List<GeoRadiusResponse> georadiusReadonly(String key, double longitude, double latitude,
      double radius, GeoUnit unit);

  List<GeoRadiusResponse> georadius(String key, double longitude, double latitude, double radius,
      GeoUnit unit, GeoRadiusParam param);

  List<GeoRadiusResponse> georadiusReadonly(String key, double longitude, double latitude,
      double radius, GeoUnit unit, GeoRadiusParam param);

  List<GeoRadiusResponse> georadiusByMember(String key, String member, double radius, GeoUnit unit);

  List<GeoRadiusResponse> georadiusByMemberReadonly(String key, String member, double radius, GeoUnit unit);

  List<GeoRadiusResponse> georadiusByMember(String key, String member, double radius, GeoUnit unit,
      GeoRadiusParam param);

  List<GeoRadiusResponse> georadiusByMemberReadonly(String key, String member, double radius,
      GeoUnit unit, GeoRadiusParam param);

  /**
   * Executes BITFIELD Redis command
   * @param key
   * @param arguments
   * @return
   */
  List<Long> bitfield(String key, String...arguments);

  List<Long> bitfieldReadonly(String key, String...arguments);

  /**
   * Used for HSTRLEN Redis command
   * @param key
   * @param field
   * @return length of the value for key
   */
  Long hstrlen(String key, String field);

  /**
   * XADD key ID field string [field string ...]
   *
   * @param key
   * @param id
   * @param hash
   * @return the ID of the added entry
   */
  StreamEntryID xadd(String key, StreamEntryID id, Map<String, String> hash);

  /**
   * XADD key MAXLEN ~ LEN ID field string [field string ...]
   *
   * @param key
   * @param id
   * @param hash
   * @param maxLen
   * @param approximateLength
   * @return
   */
  StreamEntryID xadd(String key, StreamEntryID id, Map<String, String> hash, long maxLen, boolean approximateLength);

  /**
   * XLEN key
   *
   * @param key
   * @return
   */
  Long xlen(String key);

  /**
   * XRANGE key start end [COUNT count]
   *
   * @param key
   * @param start minimum {@link StreamEntryID} for the retrieved range, passing <code>null</code> will indicate minimum ID possible in the stream
   * @param end maximum {@link StreamEntryID} for the retrieved range, passing <code>null</code> will indicate maximum ID possible in the stream
   * @param count maximum number of entries returned
   * @return The entries with IDs matching the specified range.
   */
  List<StreamEntry> xrange(String key, StreamEntryID start, StreamEntryID end, int count);

  /**
   * XREVRANGE key end start [COUNT <n>]
   *
   * @param key
   * @param start minimum {@link StreamEntryID} for the retrieved range, passing <code>null</code> will indicate minimum ID possible in the stream
   * @param end maximum {@link StreamEntryID} for the retrieved range, passing <code>null</code> will indicate maximum ID possible in the stream
   * @param count The entries with IDs matching the specified range.
   * @return the entries with IDs matching the specified range, from the higher ID to the lower ID matching.
   */
  List<StreamEntry> xrevrange(String key, StreamEntryID end, StreamEntryID start, int count);

  /**
   * XACK key group ID [ID ...]
   *
   * @param key
   * @param group
   * @param ids
   * @return
   */
  long xack(String key, String group,  StreamEntryID... ids);

  /**
   * XGROUP CREATE <key> <groupname> <id or $>
   *
   * @param key
   * @param groupname
   * @param id
   * @param makeStream
   * @return
   */
  String xgroupCreate( String key, String groupname, StreamEntryID id, boolean makeStream);

  /**
   * XGROUP SETID <key> <groupname> <id or $>
   *
   * @param key
   * @param groupname
   * @param id
   * @return
   */
  String xgroupSetID( String key, String groupname, StreamEntryID id);

  /**
   * XGROUP DESTROY <key> <groupname>
   *
   * @param key
   * @param groupname
   * @return
   */
  long xgroupDestroy( String key, String groupname);

  /**
   * XGROUP DELCONSUMER <key> <groupname> <consumername>
   * @param key
   * @param groupname
   * @param consumername
   * @return
   */
  Long xgroupDelConsumer( String key, String groupname, String consumername);

  /**
   * XPENDING key group [start end count] [consumer]
   *
   * @param key
   * @param groupname
   * @param start
   * @param end
   * @param count
   * @param consumername
   * @return
   */
  List<StreamPendingEntry> xpending(String key, String groupname, StreamEntryID start, StreamEntryID end, int count, String consumername);

<<<<<<< HEAD
  /**
   * XPENDING key group
   *
   * @param key
   * @param groupname
   * @return
   */
  StreamPendingSummary xpendingSummary(String key, String groupname);

=======
>>>>>>> 66c85563
  /**
   * XDEL key ID [ID ...]
   * @param key
   * @param ids
   * @return
   */
  long xdel( String key, StreamEntryID... ids);

  /**
   * XTRIM key MAXLEN [~] count
   * @param key
   * @param maxLen
   * @param approximate
   * @return
   */
  long xtrim( String key, long maxLen, boolean approximate);

  /**
   *  XCLAIM <key> <group> <consumer> <min-idle-time> <ID-1> <ID-2>
   *        [IDLE <milliseconds>] [TIME <mstime>] [RETRYCOUNT <count>]
   *        [FORCE] [JUSTID]
   */
  List<StreamEntry> xclaim( String key, String group, String consumername, long minIdleTime,
      long newIdleTime, int retries, boolean force, StreamEntryID... ids);

  /**
   * Introspection command used in order to retrieve different information about the stream
   * @param key Stream name
   * @return {@link StreamInfo} that contains information about the stream
   */
  StreamInfo xinfoStream (String key);

  /**
   * Introspection command used in order to retrieve different information about groups in the stream
   * @param key Stream name
   * @return List of {@link StreamGroupInfo} containing information about groups
   */
  List<StreamGroupInfo> xinfoGroup (String key);

  /**
   * Introspection command used in order to retrieve different information about consumers in the group
   * @param key Stream name
   * @param group Group name
   * @return List of {@link StreamConsumersInfo} containing information about consumers that belong
   * to the the group
   */
  List<StreamConsumersInfo> xinfoConsumers (String key, String group);
}<|MERGE_RESOLUTION|>--- conflicted
+++ resolved
@@ -519,7 +519,6 @@
    */
   List<StreamPendingEntry> xpending(String key, String groupname, StreamEntryID start, StreamEntryID end, int count, String consumername);
 
-<<<<<<< HEAD
   /**
    * XPENDING key group
    *
@@ -529,8 +528,6 @@
    */
   StreamPendingSummary xpendingSummary(String key, String groupname);
 
-=======
->>>>>>> 66c85563
   /**
    * XDEL key ID [ID ...]
    * @param key
