package redis.clients.jedis;

import java.net.URI;
import javax.net.ssl.HostnameVerifier;
import javax.net.ssl.SSLParameters;
import javax.net.ssl.SSLSocketFactory;

import org.apache.commons.pool2.impl.GenericObjectPoolConfig;
import org.slf4j.Logger;
import org.slf4j.LoggerFactory;

import redis.clients.jedis.util.JedisURIHelper;

public class JedisPool extends JedisPoolAbstract {

  private static final Logger log = LoggerFactory.getLogger(JedisPool.class);

  public JedisPool() {
    this(Protocol.DEFAULT_HOST, Protocol.DEFAULT_PORT);
  }

  public JedisPool(final GenericObjectPoolConfig<Jedis> poolConfig, final String host) {
    this(poolConfig, host, Protocol.DEFAULT_PORT);
  }

  public JedisPool(String host, int port) {
    this(new GenericObjectPoolConfig<Jedis>(), host, port);
  }

  public JedisPool(final String host) {
    URI uri = URI.create(host);
    if (JedisURIHelper.isValid(uri)) {
      initPool(new GenericObjectPoolConfig<Jedis>(), new JedisFactory(uri, Protocol.DEFAULT_TIMEOUT,
          Protocol.DEFAULT_TIMEOUT, null));
    } else {
      initPool(new GenericObjectPoolConfig<Jedis>(), new JedisFactory(host, Protocol.DEFAULT_PORT,
          Protocol.DEFAULT_TIMEOUT, Protocol.DEFAULT_TIMEOUT, null, Protocol.DEFAULT_DATABASE, null));
    }
  }

  public JedisPool(final String host, final SSLSocketFactory sslSocketFactory,
      final SSLParameters sslParameters, final HostnameVerifier hostnameVerifier) {
    URI uri = URI.create(host);
    if (JedisURIHelper.isValid(uri)) {
      initPool(new GenericObjectPoolConfig<Jedis>(), new JedisFactory(uri, Protocol.DEFAULT_TIMEOUT,
          Protocol.DEFAULT_TIMEOUT, null, sslSocketFactory, sslParameters, hostnameVerifier));
    } else {
      initPool(new GenericObjectPoolConfig<Jedis>(), new JedisFactory(host, Protocol.DEFAULT_PORT,
          Protocol.DEFAULT_TIMEOUT, Protocol.DEFAULT_TIMEOUT, null, Protocol.DEFAULT_DATABASE, null,
          false, null, null, null));
    }
  }

  public JedisPool(final URI uri) {
    this(new GenericObjectPoolConfig<Jedis>(), uri);
  }

  public JedisPool(final URI uri, final SSLSocketFactory sslSocketFactory,
      final SSLParameters sslParameters, final HostnameVerifier hostnameVerifier) {
    this(new GenericObjectPoolConfig<Jedis>(), uri, sslSocketFactory, sslParameters, hostnameVerifier);
  }

  public JedisPool(final URI uri, final int timeout) {
    this(new GenericObjectPoolConfig<Jedis>(), uri, timeout);
  }

  public JedisPool(final URI uri, final int timeout, final SSLSocketFactory sslSocketFactory,
      final SSLParameters sslParameters, final HostnameVerifier hostnameVerifier) {
    this(new GenericObjectPoolConfig<Jedis>(), uri, timeout, sslSocketFactory, sslParameters,
        hostnameVerifier);
  }

  public JedisPool(final GenericObjectPoolConfig<Jedis> poolConfig, final String host, int port,
      int timeout, final String password) {
    this(poolConfig, host, port, timeout, password, Protocol.DEFAULT_DATABASE);
  }

  public JedisPool(final String host, int port, String user, final String password) {
    this(new GenericObjectPoolConfig<Jedis>(), host, port, user, password);
  }

  public JedisPool(final GenericObjectPoolConfig<Jedis> poolConfig, final String host, int port,
      String user, final String password) {
    this(poolConfig, host, port, Protocol.DEFAULT_TIMEOUT, user, password, Protocol.DEFAULT_DATABASE);
  }

  public JedisPool(final GenericObjectPoolConfig<Jedis> poolConfig, final String host, int port,
      int timeout, final String user, final String password) {
    this(poolConfig, host, port, timeout, user, password, Protocol.DEFAULT_DATABASE);
  }

  public JedisPool(final GenericObjectPoolConfig<Jedis> poolConfig, final String host, int port,
      int timeout, final String password, final boolean ssl) {
    this(poolConfig, host, port, timeout, password, Protocol.DEFAULT_DATABASE, ssl);
  }

  public JedisPool(final GenericObjectPoolConfig<Jedis> poolConfig, final String host, int port,
      int timeout, final String user, final String password, final boolean ssl) {
    this(poolConfig, host, port, timeout, user, password, Protocol.DEFAULT_DATABASE, ssl);
  }

  public JedisPool(final GenericObjectPoolConfig<Jedis> poolConfig, final String host, int port,
      int timeout, final String password, final boolean ssl,
      final SSLSocketFactory sslSocketFactory, final SSLParameters sslParameters,
      final HostnameVerifier hostnameVerifier) {
    this(poolConfig, host, port, timeout, password, Protocol.DEFAULT_DATABASE, ssl,
        sslSocketFactory, sslParameters, hostnameVerifier);
  }

  public JedisPool(final GenericObjectPoolConfig<Jedis> poolConfig, final String host, final int port) {
    this(poolConfig, host, port, Protocol.DEFAULT_TIMEOUT);
  }

  public JedisPool(final GenericObjectPoolConfig<Jedis> poolConfig, final String host, final int port,
      final boolean ssl) {
    this(poolConfig, host, port, Protocol.DEFAULT_TIMEOUT, ssl);
  }

  public JedisPool(final GenericObjectPoolConfig<Jedis> poolConfig, final String host, final int port,
      final boolean ssl, final SSLSocketFactory sslSocketFactory, final SSLParameters sslParameters,
      final HostnameVerifier hostnameVerifier) {
    this(poolConfig, host, port, Protocol.DEFAULT_TIMEOUT, ssl, sslSocketFactory, sslParameters,
        hostnameVerifier);
  }

  public JedisPool(final GenericObjectPoolConfig<Jedis> poolConfig, final String host, final int port,
      final int timeout) {
    this(poolConfig, host, port, timeout, null);
  }

  public JedisPool(final GenericObjectPoolConfig<Jedis> poolConfig, final String host, final int port,
      final int timeout, final boolean ssl) {
    this(poolConfig, host, port, timeout, null, ssl);
  }

  public JedisPool(final GenericObjectPoolConfig<Jedis> poolConfig, final String host, final int port,
      final int timeout, final boolean ssl, final SSLSocketFactory sslSocketFactory,
      final SSLParameters sslParameters, final HostnameVerifier hostnameVerifier) {
    this(poolConfig, host, port, timeout, null, ssl, sslSocketFactory, sslParameters,
        hostnameVerifier);
  }

  public JedisPool(final GenericObjectPoolConfig<Jedis> poolConfig, final String host, int port,
      int timeout, final String password, final int database) {
    this(poolConfig, host, port, timeout, password, database, null);
  }

  public JedisPool(final GenericObjectPoolConfig<Jedis> poolConfig, final String host, int port,
      int timeout, final String user, final String password, final int database) {
    this(poolConfig, host, port, timeout, user, password, database, null);
  }

  public JedisPool(final GenericObjectPoolConfig<Jedis> poolConfig, final String host, int port,
      int timeout, final String password, final int database, final boolean ssl) {
    this(poolConfig, host, port, timeout, password, database, null, ssl);
  }

  public JedisPool(final GenericObjectPoolConfig<Jedis> poolConfig, final String host, int port,
      int timeout, final String user, final String password, final int database, final boolean ssl) {
    this(poolConfig, host, port, timeout, user, password, database, null, ssl);
  }

  public JedisPool(final GenericObjectPoolConfig<Jedis> poolConfig, final String host, int port,
      int timeout, final String password, final int database, final boolean ssl,
      final SSLSocketFactory sslSocketFactory, final SSLParameters sslParameters,
      final HostnameVerifier hostnameVerifier) {
    this(poolConfig, host, port, timeout, password, database, null, ssl, sslSocketFactory,
        sslParameters, hostnameVerifier);
  }

  public JedisPool(final GenericObjectPoolConfig<Jedis> poolConfig, final String host, int port,
      int timeout, final String password, final int database, final String clientName) {
    this(poolConfig, host, port, timeout, timeout, password, database, clientName);
  }

  public JedisPool(final GenericObjectPoolConfig<Jedis> poolConfig, final String host, int port,
      int timeout, final String user, final String password, final int database, final String clientName) {
    this(poolConfig, host, port, timeout, timeout, user, password, database, clientName);
  }

  public JedisPool(final GenericObjectPoolConfig<Jedis> poolConfig, final String host, int port,
      int timeout, final String password, final int database, final String clientName,
      final boolean ssl) {
    this(poolConfig, host, port, timeout, timeout, password, database, clientName, ssl);
  }

  public JedisPool(final GenericObjectPoolConfig<Jedis> poolConfig, final String host, int port,
      int timeout, final String user, final String password, final int database, final String clientName,
      final boolean ssl) {
    this(poolConfig, host, port, timeout, timeout, user, password, database, clientName, ssl);
  }

  public JedisPool(final GenericObjectPoolConfig<Jedis> poolConfig, final String host, int port,
      int timeout, final String password, final int database, final String clientName,
      final boolean ssl, final SSLSocketFactory sslSocketFactory,
      final SSLParameters sslParameters, final HostnameVerifier hostnameVerifier) {
    this(poolConfig, host, port, timeout, timeout, password, database, clientName, ssl,
        sslSocketFactory, sslParameters, hostnameVerifier);
  }

  public JedisPool(final GenericObjectPoolConfig<Jedis> poolConfig, final String host, int port,
      final int connectionTimeout, final int soTimeout, final String password, final int database,
      final String clientName, final boolean ssl, final SSLSocketFactory sslSocketFactory,
      final SSLParameters sslParameters, final HostnameVerifier hostnameVerifier) {
    super(poolConfig, new JedisFactory(host, port, connectionTimeout, soTimeout, password,
        database, clientName, ssl, sslSocketFactory, sslParameters, hostnameVerifier));
  }

  public JedisPool(final GenericObjectPoolConfig<Jedis> poolConfig, final String host, int port,
      final int connectionTimeout, final int soTimeout, final int infiniteSoTimeout,
      final String password, final int database, final String clientName, final boolean ssl,
      final SSLSocketFactory sslSocketFactory, final SSLParameters sslParameters,
      final HostnameVerifier hostnameVerifier) {
    this(poolConfig, host, port, connectionTimeout, soTimeout, infiniteSoTimeout, null, password,
        database, clientName, ssl, sslSocketFactory, sslParameters, hostnameVerifier);
  }

  public JedisPool(final GenericObjectPoolConfig<Jedis> poolConfig, final String host, int port,
      final int connectionTimeout, final int soTimeout, final String user, final String password,
      final int database, final String clientName, final boolean ssl,
      final SSLSocketFactory sslSocketFactory, final SSLParameters sslParameters,
      final HostnameVerifier hostnameVerifier) {
    this(poolConfig, host, port, connectionTimeout, soTimeout, 0, user, password,
        database, clientName, ssl, sslSocketFactory, sslParameters, hostnameVerifier);
  }

  public JedisPool(final GenericObjectPoolConfig<Jedis> poolConfig, final String host, int port,
      final int connectionTimeout, final int soTimeout, final int infiniteSoTimeout,
      final String user, final String password, final int database, final String clientName, final boolean ssl,
      final SSLSocketFactory sslSocketFactory, final SSLParameters sslParameters,
      final HostnameVerifier hostnameVerifier) {
    super(poolConfig, new JedisFactory(host, port, connectionTimeout, soTimeout, infiniteSoTimeout,
        user, password, database, clientName, ssl, sslSocketFactory, sslParameters, hostnameVerifier));
  }

<<<<<<< HEAD
  public JedisPool(final GenericObjectPoolConfig<Jedis> poolConfig) {
=======
  public JedisPool(final GenericObjectPoolConfig poolConfig, final HostAndPort hostAndPort,
      final JedisClientConfig clientConfig) {
    super(poolConfig, new JedisFactory(hostAndPort, clientConfig));
  }

  public JedisPool(final GenericObjectPoolConfig poolConfig) {
>>>>>>> 264019b9
    this(poolConfig, Protocol.DEFAULT_HOST, Protocol.DEFAULT_PORT);
  }

  public JedisPool(final String host, final int port, final boolean ssl) {
    this(new GenericObjectPoolConfig<Jedis>(), host, port, ssl);
  }

  public JedisPool(final GenericObjectPoolConfig<Jedis> poolConfig, final String host, int port,
      final int connectionTimeout, final int soTimeout, final String password, final int database,
      final String clientName) {
    super(poolConfig, new JedisFactory(host, port, connectionTimeout, soTimeout, password,
        database, clientName));
  }

  public JedisPool(final GenericObjectPoolConfig<Jedis> poolConfig, final String host, int port,
      final int connectionTimeout, final int soTimeout, final String user, final String password,
      final int database, final String clientName) {
    super(poolConfig, new JedisFactory(host, port, connectionTimeout, soTimeout, user, password,
        database, clientName));
  }

  public JedisPool(final GenericObjectPoolConfig<Jedis> poolConfig, final String host, int port,
      final int connectionTimeout, final int soTimeout, final int infiniteSoTimeout,
      final String user, final String password, final int database, final String clientName) {
    super(poolConfig, new JedisFactory(host, port, connectionTimeout, soTimeout, infiniteSoTimeout,
        user, password, database, clientName));
  }

  public JedisPool(final String host, final int port, final boolean ssl,
      final SSLSocketFactory sslSocketFactory, final SSLParameters sslParameters,
      final HostnameVerifier hostnameVerifier) {
    this(new GenericObjectPoolConfig<Jedis>(), host, port, ssl, sslSocketFactory, sslParameters,
        hostnameVerifier);
  }

  public JedisPool(final GenericObjectPoolConfig<Jedis> poolConfig, final String host, final int port,
      final int connectionTimeout, final int soTimeout, final String password, final int database,
      final String clientName, final boolean ssl) {
    this(poolConfig, host, port, connectionTimeout, soTimeout, password, database, clientName, ssl,
        null, null, null);
  }

  public JedisPool(final GenericObjectPoolConfig<Jedis> poolConfig, final String host, final int port,
      final int connectionTimeout, final int soTimeout, final String user, final String password,
      final int database, final String clientName, final boolean ssl) {
    this(poolConfig, host, port, connectionTimeout, soTimeout, user, password, database, clientName, ssl,
        null, null, null);
  }

  public JedisPool(final GenericObjectPoolConfig<Jedis> poolConfig, final URI uri) {
    this(poolConfig, uri, Protocol.DEFAULT_TIMEOUT);
  }

  public JedisPool(final GenericObjectPoolConfig<Jedis> poolConfig, final URI uri,
      final SSLSocketFactory sslSocketFactory, final SSLParameters sslParameters,
      final HostnameVerifier hostnameVerifier) {
    this(poolConfig, uri, Protocol.DEFAULT_TIMEOUT, sslSocketFactory, sslParameters,
        hostnameVerifier);
  }

  public JedisPool(final GenericObjectPoolConfig<Jedis> poolConfig, final URI uri, final int timeout) {
    this(poolConfig, uri, timeout, timeout);
  }

  public JedisPool(final GenericObjectPoolConfig<Jedis> poolConfig, final URI uri, final int timeout,
      final SSLSocketFactory sslSocketFactory, final SSLParameters sslParameters,
      final HostnameVerifier hostnameVerifier) {
    this(poolConfig, uri, timeout, timeout, sslSocketFactory, sslParameters, hostnameVerifier);
  }

  public JedisPool(final GenericObjectPoolConfig<Jedis> poolConfig, final URI uri,
      final int connectionTimeout, final int soTimeout) {
    this(poolConfig, uri, connectionTimeout, soTimeout, null, null, null);
  }

  public JedisPool(final GenericObjectPoolConfig<Jedis> poolConfig, final URI uri,
      final int connectionTimeout, final int soTimeout, final SSLSocketFactory sslSocketFactory,
      final SSLParameters sslParameters, final HostnameVerifier hostnameVerifier) {
    super(poolConfig, new JedisFactory(uri, connectionTimeout, soTimeout, null, sslSocketFactory,
        sslParameters, hostnameVerifier));
  }

  public JedisPool(final GenericObjectPoolConfig<Jedis> poolConfig, final URI uri,
      final int connectionTimeout, final int soTimeout, final int infiniteSoTimeout,
      final SSLSocketFactory sslSocketFactory, final SSLParameters sslParameters,
      final HostnameVerifier hostnameVerifier) {
    super(poolConfig, new JedisFactory(uri, connectionTimeout, soTimeout, infiniteSoTimeout, null,
        sslSocketFactory, sslParameters, hostnameVerifier));
  }

  @Override
  public Jedis getResource() {
    Jedis jedis = super.getResource();
    jedis.setDataSource(this);
    return jedis;
  }

  @Override
  public void returnResource(final Jedis resource) {
    if (resource != null) {
      try {
        resource.resetState();
        returnResourceObject(resource);
      } catch (Exception e) {
        returnBrokenResource(resource);
        log.warn("Resource is returned to the pool as broken", e);
      }
    }
  }
}<|MERGE_RESOLUTION|>--- conflicted
+++ resolved
@@ -233,16 +233,12 @@
         user, password, database, clientName, ssl, sslSocketFactory, sslParameters, hostnameVerifier));
   }
 
-<<<<<<< HEAD
-  public JedisPool(final GenericObjectPoolConfig<Jedis> poolConfig) {
-=======
-  public JedisPool(final GenericObjectPoolConfig poolConfig, final HostAndPort hostAndPort,
+  public JedisPool(final GenericObjectPoolConfig<Jedis> poolConfig, final HostAndPort hostAndPort,
       final JedisClientConfig clientConfig) {
     super(poolConfig, new JedisFactory(hostAndPort, clientConfig));
   }
 
-  public JedisPool(final GenericObjectPoolConfig poolConfig) {
->>>>>>> 264019b9
+  public JedisPool(final GenericObjectPoolConfig<Jedis> poolConfig) {
     this(poolConfig, Protocol.DEFAULT_HOST, Protocol.DEFAULT_PORT);
   }
 
