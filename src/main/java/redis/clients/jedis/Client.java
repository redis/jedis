--- conflicted
+++ resolved
@@ -1412,14 +1412,11 @@
       int count, String consumername) {
     xpending(SafeEncoder.encode(key), SafeEncoder.encode(groupname), SafeEncoder.encode(start==null ? "-" : start.toString()),
         SafeEncoder.encode(end==null ? "+" : end.toString()), count, consumername == null? null : SafeEncoder.encode(consumername));
-<<<<<<< HEAD
   }
 
   @Override
   public void xpendingSummary(String key, String groupname) {
     xpendingSummary(SafeEncoder.encode(key), SafeEncoder.encode(groupname));
-=======
->>>>>>> 66c85563
   }
 
   @Override
