package redis.clients.jedis;

import java.io.IOException;
import java.util.ArrayList;
import java.util.List;
import java.util.Locale;

import redis.clients.jedis.commands.ProtocolCommand;
import redis.clients.jedis.exceptions.JedisAskDataException;
import redis.clients.jedis.exceptions.JedisBusyException;
import redis.clients.jedis.exceptions.JedisClusterException;
import redis.clients.jedis.exceptions.JedisConnectionException;
import redis.clients.jedis.exceptions.JedisDataException;
import redis.clients.jedis.exceptions.JedisMovedDataException;
import redis.clients.jedis.exceptions.JedisNoScriptException;
import redis.clients.jedis.util.RedisInputStream;
import redis.clients.jedis.util.RedisOutputStream;
import redis.clients.jedis.util.SafeEncoder;

public final class Protocol {

  private static final String ASK_PREFIX = "ASK ";
  private static final String MOVED_PREFIX = "MOVED ";
  private static final String CLUSTERDOWN_PREFIX = "CLUSTERDOWN ";
  private static final String BUSY_PREFIX = "BUSY ";
  private static final String NOSCRIPT_PREFIX = "NOSCRIPT ";

  public static final String DEFAULT_HOST = "localhost";
  public static final int DEFAULT_PORT = 6379;
  public static final int DEFAULT_SENTINEL_PORT = 26379;
  public static final int DEFAULT_TIMEOUT = 2000;
  public static final int DEFAULT_DATABASE = 0;

  public static final String CHARSET = "UTF-8";

  public static final byte DOLLAR_BYTE = '$';
  public static final byte ASTERISK_BYTE = '*';
  public static final byte PLUS_BYTE = '+';
  public static final byte MINUS_BYTE = '-';
  public static final byte COLON_BYTE = ':';

  public static final String SENTINEL_MASTERS = "masters";
  public static final String SENTINEL_GET_MASTER_ADDR_BY_NAME = "get-master-addr-by-name";
  public static final String SENTINEL_RESET = "reset";
  public static final String SENTINEL_SLAVES = "slaves";
  public static final String SENTINEL_FAILOVER = "failover";
  public static final String SENTINEL_MONITOR = "monitor";
  public static final String SENTINEL_REMOVE = "remove";
  public static final String SENTINEL_SET = "set";

  public static final String CLUSTER_NODES = "nodes";
  public static final String CLUSTER_MEET = "meet";
  public static final String CLUSTER_RESET = "reset";
  public static final String CLUSTER_ADDSLOTS = "addslots";
  public static final String CLUSTER_DELSLOTS = "delslots";
  public static final String CLUSTER_INFO = "info";
  public static final String CLUSTER_GETKEYSINSLOT = "getkeysinslot";
  public static final String CLUSTER_SETSLOT = "setslot";
  public static final String CLUSTER_SETSLOT_NODE = "node";
  public static final String CLUSTER_SETSLOT_MIGRATING = "migrating";
  public static final String CLUSTER_SETSLOT_IMPORTING = "importing";
  public static final String CLUSTER_SETSLOT_STABLE = "stable";
  public static final String CLUSTER_FORGET = "forget";
  public static final String CLUSTER_FLUSHSLOT = "flushslots";
  public static final String CLUSTER_KEYSLOT = "keyslot";
  public static final String CLUSTER_COUNTKEYINSLOT = "countkeysinslot";
  public static final String CLUSTER_SAVECONFIG = "saveconfig";
  public static final String CLUSTER_REPLICATE = "replicate";
  public static final String CLUSTER_SLAVES = "slaves";
  public static final String CLUSTER_FAILOVER = "failover";
  public static final String CLUSTER_SLOTS = "slots";
  public static final String PUBSUB_CHANNELS = "channels";
  public static final String PUBSUB_NUMSUB = "numsub";
  public static final String PUBSUB_NUM_PAT = "numpat";

  public static final byte[] BYTES_TRUE = toByteArray(1);
  public static final byte[] BYTES_FALSE = toByteArray(0);
  public static final byte[] BYTES_TILDE = SafeEncoder.encode("~");

  public static final byte[] POSITIVE_INFINITY_BYTES = "+inf".getBytes();
  public static final byte[] NEGATIVE_INFINITY_BYTES = "-inf".getBytes();

  private Protocol() {
    // this prevent the class from instantiation
  }

  public static void sendCommand(final RedisOutputStream os, final ProtocolCommand command,
      final byte[]... args) {
    sendCommand(os, command.getRaw(), args);
  }

  private static void sendCommand(final RedisOutputStream os, final byte[] command,
      final byte[]... args) {
    try {
      os.write(ASTERISK_BYTE);
      os.writeIntCrLf(args.length + 1);
      os.write(DOLLAR_BYTE);
      os.writeIntCrLf(command.length);
      os.write(command);
      os.writeCrLf();

      for (final byte[] arg : args) {
        os.write(DOLLAR_BYTE);
        os.writeIntCrLf(arg.length);
        os.write(arg);
        os.writeCrLf();
      }
    } catch (IOException e) {
      throw new JedisConnectionException(e);
    }
  }

  private static void processError(final RedisInputStream is) {
    String message = is.readLine();
    // TODO: I'm not sure if this is the best way to do this.
    // Maybe Read only first 5 bytes instead?
    if (message.startsWith(MOVED_PREFIX)) {
      String[] movedInfo = parseTargetHostAndSlot(message);
      throw new JedisMovedDataException(message, new HostAndPort(movedInfo[1],
          Integer.parseInt(movedInfo[2])), Integer.parseInt(movedInfo[0]));
    } else if (message.startsWith(ASK_PREFIX)) {
      String[] askInfo = parseTargetHostAndSlot(message);
      throw new JedisAskDataException(message, new HostAndPort(askInfo[1],
          Integer.parseInt(askInfo[2])), Integer.parseInt(askInfo[0]));
    } else if (message.startsWith(CLUSTERDOWN_PREFIX)) {
      throw new JedisClusterException(message);
    } else if (message.startsWith(BUSY_PREFIX)) {
      throw new JedisBusyException(message);
    } else if (message.startsWith(NOSCRIPT_PREFIX) ) {
      throw new JedisNoScriptException(message);
    }
    throw new JedisDataException(message);
  }

  public static String readErrorLineIfPossible(RedisInputStream is) {
    final byte b = is.readByte();
    // if buffer contains other type of response, just ignore.
    if (b != MINUS_BYTE) {
      return null;
    }
    return is.readLine();
  }

  private static String[] parseTargetHostAndSlot(String clusterRedirectResponse) {
    String[] response = new String[3];
    String[] messageInfo = clusterRedirectResponse.split(" ");
    String[] targetHostAndPort = HostAndPort.extractParts(messageInfo[2]);
    response[0] = messageInfo[1];
    response[1] = targetHostAndPort[0];
    response[2] = targetHostAndPort[1];
    return response;
  }

  private static Object process(final RedisInputStream is) {
    final byte b = is.readByte();
    switch(b) {
    case PLUS_BYTE:
      return processStatusCodeReply(is);
    case DOLLAR_BYTE:
      return processBulkReply(is);
    case ASTERISK_BYTE:
      return processMultiBulkReply(is);
    case COLON_BYTE:
      return processInteger(is);
    case MINUS_BYTE:
      processError(is);
      return null;
    default:
      throw new JedisConnectionException("Unknown reply: " + (char) b);
    }
  }

  private static byte[] processStatusCodeReply(final RedisInputStream is) {
    return is.readLineBytes();
  }

  private static byte[] processBulkReply(final RedisInputStream is) {
    final int len = is.readIntCrLf();
    if (len == -1) {
      return null;
    }

    final byte[] read = new byte[len];
    int offset = 0;
    while (offset < len) {
      final int size = is.read(read, offset, (len - offset));
      if (size == -1) throw new JedisConnectionException(
          "It seems like server has closed the connection.");
      offset += size;
    }

    // read 2 more bytes for the command delimiter
    is.readByte();
    is.readByte();

    return read;
  }

  private static Long processInteger(final RedisInputStream is) {
    return is.readLongCrLf();
  }

  private static List<Object> processMultiBulkReply(final RedisInputStream is) {
    final int num = is.readIntCrLf();
    if (num == -1) {
      return null;
    }
    final List<Object> ret = new ArrayList<Object>(num);
    for (int i = 0; i < num; i++) {
      try {
        ret.add(process(is));
      } catch (JedisDataException e) {
        ret.add(e);
      }
    }
    return ret;
  }

  public static Object read(final RedisInputStream is) {
    return process(is);
  }

  public static final byte[] toByteArray(final boolean value) {
    return value ? BYTES_TRUE : BYTES_FALSE;
  }

  public static final byte[] toByteArray(final int value) {
    return SafeEncoder.encode(String.valueOf(value));
  }

  public static final byte[] toByteArray(final long value) {
    return SafeEncoder.encode(String.valueOf(value));
  }

  public static final byte[] toByteArray(final double value) {
    if (value == Double.POSITIVE_INFINITY) {
      return POSITIVE_INFINITY_BYTES;
    } else if (value == Double.NEGATIVE_INFINITY) {
      return NEGATIVE_INFINITY_BYTES;
    } else {
      return SafeEncoder.encode(String.valueOf(value));
    }
  }

  public static enum Command implements ProtocolCommand {
    PING, SET, GET, QUIT, EXISTS, DEL, UNLINK, TYPE, FLUSHDB, KEYS, RANDOMKEY, RENAME, RENAMENX,
    RENAMEX, DBSIZE, EXPIRE, EXPIREAT, TTL, SELECT, MOVE, FLUSHALL, GETSET, MGET, SETNX, SETEX,
    MSET, MSETNX, DECRBY, DECR, INCRBY, INCR, APPEND, SUBSTR, HSET, HGET, HSETNX, HMSET, HMGET,
    HINCRBY, HEXISTS, HDEL, HLEN, HKEYS, HVALS, HGETALL, RPUSH, LPUSH, LLEN, LRANGE, LTRIM, LINDEX,
    LSET, LREM, LPOP, RPOP, RPOPLPUSH, SADD, SMEMBERS, SREM, SPOP, SMOVE, SCARD, SISMEMBER, SINTER,
    SINTERSTORE, SUNION, SUNIONSTORE, SDIFF, SDIFFSTORE, SRANDMEMBER, ZADD, ZRANGE, ZREM, ZINCRBY,
    ZRANK, ZREVRANK, ZREVRANGE, ZCARD, ZSCORE, MULTI, DISCARD, EXEC, WATCH, UNWATCH, SORT, BLPOP,
    BRPOP, AUTH, SUBSCRIBE, PUBLISH, UNSUBSCRIBE, PSUBSCRIBE, PUNSUBSCRIBE, PUBSUB, ZCOUNT,
    ZRANGEBYSCORE, ZREVRANGEBYSCORE, ZREMRANGEBYRANK, ZREMRANGEBYSCORE, ZUNIONSTORE, ZINTERSTORE,
    ZLEXCOUNT, ZRANGEBYLEX, ZREVRANGEBYLEX, ZREMRANGEBYLEX, SAVE, BGSAVE, BGREWRITEAOF, LASTSAVE,
    SHUTDOWN, INFO, MONITOR, SLAVEOF, CONFIG, STRLEN, SYNC, LPUSHX, PERSIST, RPUSHX, ECHO, LINSERT,
    DEBUG, BRPOPLPUSH, SETBIT, GETBIT, BITPOS, SETRANGE, GETRANGE, EVAL, EVALSHA, SCRIPT, SLOWLOG,
    OBJECT, BITCOUNT, BITOP, SENTINEL, DUMP, RESTORE, PEXPIRE, PEXPIREAT, PTTL, INCRBYFLOAT,
    PSETEX, CLIENT, TIME, MIGRATE, HINCRBYFLOAT, SCAN, HSCAN, SSCAN, ZSCAN, WAIT, CLUSTER, ASKING,
    PFADD, PFCOUNT, PFMERGE, READONLY, GEOADD, GEODIST, GEOHASH, GEOPOS, GEORADIUS, GEORADIUS_RO,
<<<<<<< HEAD
    GEORADIUSBYMEMBER, GEORADIUSBYMEMBER_RO, MODULE, BITFIELD, HSTRLEN, TOUCH, SWAPDB, MEMORY;
=======
    GEORADIUSBYMEMBER, GEORADIUSBYMEMBER_RO, MODULE, BITFIELD, HSTRLEN, TOUCH, SWAPDB, XADD, XLEN, 
    XDEL, XTRIM, XRANGE, XREVRANGE, XREAD, XACK, XGROUP, XREADGROUP, XPENDING, XCLAIM;
>>>>>>> 3198e4b6

    private final byte[] raw;

    Command() {
      raw = SafeEncoder.encode(this.name());
    }

    @Override
    public byte[] getRaw() {
      return raw;
    }
  }

  public static enum Keyword {
    AGGREGATE, ALPHA, ASC, BY, DESC, GET, LIMIT, MESSAGE, NO, NOSORT, PMESSAGE, PSUBSCRIBE,
    PUNSUBSCRIBE, OK, ONE, QUEUED, SET, STORE, SUBSCRIBE, UNSUBSCRIBE, WEIGHTS, WITHSCORES,
    RESETSTAT, REWRITE, RESET, FLUSH, EXISTS, LOAD, KILL, LEN, REFCOUNT, ENCODING, IDLETIME,
<<<<<<< HEAD
    GETNAME, SETNAME, LIST, MATCH, COUNT, PING, PONG, UNLOAD, REPLACE, KEYS, PAUSE, DOCTOR;
=======
    GETNAME, SETNAME, LIST, MATCH, COUNT, PING, PONG, UNLOAD, REPLACE, KEYS, PAUSE, BLOCK, NOACK, STREAMS, KEY, 
    CREATE, MKSTREAM, SETID, DESTROY, DELCONSUMER, MAXLEN, GROUP, IDLE, TIME, RETRYCOUNT, FORCE;
>>>>>>> 3198e4b6

    public final byte[] raw;

    Keyword() {
      raw = SafeEncoder.encode(this.name().toLowerCase(Locale.ENGLISH));
    }
  }
}<|MERGE_RESOLUTION|>--- conflicted
+++ resolved
@@ -258,12 +258,8 @@
     OBJECT, BITCOUNT, BITOP, SENTINEL, DUMP, RESTORE, PEXPIRE, PEXPIREAT, PTTL, INCRBYFLOAT,
     PSETEX, CLIENT, TIME, MIGRATE, HINCRBYFLOAT, SCAN, HSCAN, SSCAN, ZSCAN, WAIT, CLUSTER, ASKING,
     PFADD, PFCOUNT, PFMERGE, READONLY, GEOADD, GEODIST, GEOHASH, GEOPOS, GEORADIUS, GEORADIUS_RO,
-<<<<<<< HEAD
-    GEORADIUSBYMEMBER, GEORADIUSBYMEMBER_RO, MODULE, BITFIELD, HSTRLEN, TOUCH, SWAPDB, MEMORY;
-=======
-    GEORADIUSBYMEMBER, GEORADIUSBYMEMBER_RO, MODULE, BITFIELD, HSTRLEN, TOUCH, SWAPDB, XADD, XLEN, 
-    XDEL, XTRIM, XRANGE, XREVRANGE, XREAD, XACK, XGROUP, XREADGROUP, XPENDING, XCLAIM;
->>>>>>> 3198e4b6
+    GEORADIUSBYMEMBER, GEORADIUSBYMEMBER_RO, MODULE, BITFIELD, HSTRLEN, TOUCH, SWAPDB, MEMORY,
+    XADD, XLEN, XDEL, XTRIM, XRANGE, XREVRANGE, XREAD, XACK, XGROUP, XREADGROUP, XPENDING, XCLAIM;
 
     private final byte[] raw;
 
@@ -281,12 +277,9 @@
     AGGREGATE, ALPHA, ASC, BY, DESC, GET, LIMIT, MESSAGE, NO, NOSORT, PMESSAGE, PSUBSCRIBE,
     PUNSUBSCRIBE, OK, ONE, QUEUED, SET, STORE, SUBSCRIBE, UNSUBSCRIBE, WEIGHTS, WITHSCORES,
     RESETSTAT, REWRITE, RESET, FLUSH, EXISTS, LOAD, KILL, LEN, REFCOUNT, ENCODING, IDLETIME,
-<<<<<<< HEAD
-    GETNAME, SETNAME, LIST, MATCH, COUNT, PING, PONG, UNLOAD, REPLACE, KEYS, PAUSE, DOCTOR;
-=======
-    GETNAME, SETNAME, LIST, MATCH, COUNT, PING, PONG, UNLOAD, REPLACE, KEYS, PAUSE, BLOCK, NOACK, STREAMS, KEY, 
-    CREATE, MKSTREAM, SETID, DESTROY, DELCONSUMER, MAXLEN, GROUP, IDLE, TIME, RETRYCOUNT, FORCE;
->>>>>>> 3198e4b6
+    GETNAME, SETNAME, LIST, MATCH, COUNT, PING, PONG, UNLOAD, REPLACE, KEYS, PAUSE, DOCTOR, 
+    BLOCK, NOACK, STREAMS, KEY, CREATE, MKSTREAM, SETID, DESTROY, DELCONSUMER, MAXLEN, GROUP, 
+    IDLE, TIME, RETRYCOUNT, FORCE;
 
     public final byte[] raw;
 
