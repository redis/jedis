--- conflicted
+++ resolved
@@ -250,11 +250,7 @@
     SETBIT, GETBIT, BITPOS, SETRANGE, GETRANGE, EVAL, EVALSHA, SCRIPT, SLOWLOG, OBJECT, BITCOUNT, BITOP, 
     SENTINEL, DUMP, RESTORE, PEXPIRE, PEXPIREAT, PTTL, INCRBYFLOAT, PSETEX, CLIENT, TIME, MIGRATE, HINCRBYFLOAT, 
     SCAN, HSCAN, SSCAN, ZSCAN, WAIT, CLUSTER, ASKING, PFADD, PFCOUNT, PFMERGE, READONLY, GEOADD, GEODIST, 
-<<<<<<< HEAD
-    GEOHASH, GEOPOS, GEORADIUS, GEORADIUSBYMEMBER, MODULE, BITFIELD, HSTRLEN, SWAPDB;
-=======
-    GEOHASH, GEOPOS, GEORADIUS, GEORADIUSBYMEMBER, MODULE, BITFIELD, HSTRLEN, TOUCH;
->>>>>>> a1fa76a7
+    GEOHASH, GEOPOS, GEORADIUS, GEORADIUSBYMEMBER, MODULE, BITFIELD, HSTRLEN, TOUCH, SWAPDB;
 
     private final byte[] raw;
 
