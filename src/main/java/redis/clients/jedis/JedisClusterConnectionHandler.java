package redis.clients.jedis;

import java.io.Closeable;
import java.util.Map;
import java.util.Set;
import javax.net.ssl.HostnameVerifier;
import javax.net.ssl.SSLParameters;
import javax.net.ssl.SSLSocketFactory;

import org.apache.commons.pool2.impl.GenericObjectPoolConfig;

import redis.clients.jedis.exceptions.JedisConnectionException;

public abstract class JedisClusterConnectionHandler implements Closeable {
  protected final JedisClusterInfoCache cache;

  public JedisClusterConnectionHandler(Set<HostAndPort> nodes, GenericObjectPoolConfig poolConfig,
      int connectionTimeout, int soTimeout, String password) {
    this(nodes, poolConfig, connectionTimeout, soTimeout, password, null);
  }

  public JedisClusterConnectionHandler(Set<HostAndPort> nodes, GenericObjectPoolConfig poolConfig,
      int connectionTimeout, int soTimeout, String password, String clientName) {
    this(nodes, poolConfig, connectionTimeout, soTimeout, null, password, clientName);
  }

<<<<<<< HEAD
  public JedisClusterConnectionHandler(Set<HostAndPort> nodes, final GenericObjectPoolConfig poolConfig,
      int connectionTimeout, int soTimeout, int infiniteSoTimeout, String password, String clientName) {
    this(nodes, poolConfig, connectionTimeout, soTimeout, infiniteSoTimeout, null, password, clientName);
  }

  public JedisClusterConnectionHandler(Set<HostAndPort> nodes, final GenericObjectPoolConfig poolConfig,
=======
  public JedisClusterConnectionHandler(Set<HostAndPort> nodes, GenericObjectPoolConfig poolConfig,
>>>>>>> 5ca75a24
      int connectionTimeout, int soTimeout, String user, String password, String clientName) {
    this(nodes, poolConfig, connectionTimeout, soTimeout, user, password, clientName, false, null, null, null, null);
  }

<<<<<<< HEAD
  public JedisClusterConnectionHandler(Set<HostAndPort> nodes, final GenericObjectPoolConfig poolConfig,
      int connectionTimeout, int soTimeout, int infiniteSoTimeout, String user, String password, String clientName) {
    this(nodes, poolConfig, connectionTimeout, soTimeout, infiniteSoTimeout, user, password, clientName, false, null, null, null, null);
  }

  public JedisClusterConnectionHandler(Set<HostAndPort> nodes,
      final GenericObjectPoolConfig poolConfig, int connectionTimeout, int soTimeout, String password, String clientName,
      boolean ssl, SSLSocketFactory sslSocketFactory, SSLParameters sslParameters,
      HostnameVerifier hostnameVerifier, JedisClusterHostAndPortMap portMap) {
    this(nodes, poolConfig, connectionTimeout, soTimeout, 0, null, password, clientName, ssl, sslSocketFactory, sslParameters, hostnameVerifier, portMap);
  }

  public JedisClusterConnectionHandler(Set<HostAndPort> nodes,
                                       final GenericObjectPoolConfig poolConfig, int connectionTimeout, int soTimeout,
                                       String user, String password, String clientName, boolean ssl, SSLSocketFactory sslSocketFactory,
                                       SSLParameters sslParameters, HostnameVerifier hostnameVerifier, JedisClusterHostAndPortMap portMap) {
    this(nodes, poolConfig, connectionTimeout, soTimeout, 0, user, password, clientName, ssl, sslSocketFactory, sslParameters, hostnameVerifier, portMap);
  }

  public JedisClusterConnectionHandler(Set<HostAndPort> nodes, final GenericObjectPoolConfig poolConfig,
      int connectionTimeout, int soTimeout, int infiniteSoTimeout, String user, String password, String clientName,
      boolean ssl, SSLSocketFactory sslSocketFactory, SSLParameters sslParameters,
      HostnameVerifier hostnameVerifier, JedisClusterHostAndPortMap portMap) {
    this.cache = new JedisClusterInfoCache(poolConfig, connectionTimeout, soTimeout, infiniteSoTimeout,
        user, password, clientName, ssl, sslSocketFactory, sslParameters, hostnameVerifier, portMap);
    initializeSlotsCache(nodes, connectionTimeout, soTimeout, infiniteSoTimeout,
        null, password, clientName, ssl, sslSocketFactory, sslParameters, hostnameVerifier);
=======
  public JedisClusterConnectionHandler(Set<HostAndPort> nodes, GenericObjectPoolConfig poolConfig,
      int connectionTimeout, int soTimeout, String password, String clientName,
      boolean ssl, SSLSocketFactory sslSocketFactory, SSLParameters sslParameters,
      HostnameVerifier hostnameVerifier, JedisClusterHostAndPortMap portMap) {
    this(nodes, poolConfig, connectionTimeout, soTimeout, null, password, clientName, ssl, sslSocketFactory, sslParameters, hostnameVerifier, portMap);
  }

  public JedisClusterConnectionHandler(Set<HostAndPort> nodes, GenericObjectPoolConfig poolConfig,
      int connectionTimeout, int soTimeout, String user, String password, String clientName,
      boolean ssl, SSLSocketFactory sslSocketFactory, SSLParameters sslParameters,
      HostnameVerifier hostnameVerifier, JedisClusterHostAndPortMap portMap) {
    this.cache = new JedisClusterInfoCache(poolConfig, connectionTimeout, soTimeout, user, password, clientName,
        ssl, sslSocketFactory, sslParameters, hostnameVerifier, portMap);
    initializeSlotsCache(nodes, connectionTimeout, soTimeout, user, password, clientName, ssl, sslSocketFactory, sslParameters, hostnameVerifier);
>>>>>>> 5ca75a24
  }

  abstract Jedis getConnection();

  abstract Jedis getConnectionFromSlot(int slot);

  public Jedis getConnectionFromNode(HostAndPort node) {
    return cache.setupNodeIfNotExist(node).getResource();
  }
  
  public Map<String, JedisPool> getNodes() {
    return cache.getNodes();
  }

  private void initializeSlotsCache(Set<HostAndPort> startNodes,
<<<<<<< HEAD
      int connectionTimeout, int soTimeout, int infiniteSoTimeout, String user, String password, String clientName,
=======
      int connectionTimeout, int soTimeout, String user, String password, String clientName,
>>>>>>> 5ca75a24
      boolean ssl, SSLSocketFactory sslSocketFactory, SSLParameters sslParameters, HostnameVerifier hostnameVerifier) {
    for (HostAndPort hostAndPort : startNodes) {
      Jedis jedis = null;
      try {
        jedis = new Jedis(hostAndPort.getHost(), hostAndPort.getPort(), connectionTimeout, soTimeout,
            infiniteSoTimeout, ssl, sslSocketFactory, sslParameters, hostnameVerifier);
        if (user != null) {
          jedis.auth(user, password);
        } else if (password != null) {
          jedis.auth(password);
        }
        if (clientName != null) {
          jedis.clientSetname(clientName);
        }
        cache.discoverClusterNodesAndSlots(jedis);
        break;
      } catch (JedisConnectionException e) {
        // try next nodes
      } finally {
        if (jedis != null) {
          jedis.close();
        }
      }
    }
  }

  public void renewSlotCache() {
    cache.renewClusterSlots(null);
  }

  public void renewSlotCache(Jedis jedis) {
    cache.renewClusterSlots(jedis);
  }

  @Override
  public void close() {
    cache.reset();
  }
}<|MERGE_RESOLUTION|>--- conflicted
+++ resolved
@@ -24,64 +24,44 @@
     this(nodes, poolConfig, connectionTimeout, soTimeout, null, password, clientName);
   }
 
-<<<<<<< HEAD
-  public JedisClusterConnectionHandler(Set<HostAndPort> nodes, final GenericObjectPoolConfig poolConfig,
+  public JedisClusterConnectionHandler(Set<HostAndPort> nodes, GenericObjectPoolConfig poolConfig,
       int connectionTimeout, int soTimeout, int infiniteSoTimeout, String password, String clientName) {
     this(nodes, poolConfig, connectionTimeout, soTimeout, infiniteSoTimeout, null, password, clientName);
   }
 
-  public JedisClusterConnectionHandler(Set<HostAndPort> nodes, final GenericObjectPoolConfig poolConfig,
-=======
   public JedisClusterConnectionHandler(Set<HostAndPort> nodes, GenericObjectPoolConfig poolConfig,
->>>>>>> 5ca75a24
       int connectionTimeout, int soTimeout, String user, String password, String clientName) {
     this(nodes, poolConfig, connectionTimeout, soTimeout, user, password, clientName, false, null, null, null, null);
   }
 
-<<<<<<< HEAD
-  public JedisClusterConnectionHandler(Set<HostAndPort> nodes, final GenericObjectPoolConfig poolConfig,
+  public JedisClusterConnectionHandler(Set<HostAndPort> nodes, GenericObjectPoolConfig poolConfig,
       int connectionTimeout, int soTimeout, int infiniteSoTimeout, String user, String password, String clientName) {
     this(nodes, poolConfig, connectionTimeout, soTimeout, infiniteSoTimeout, user, password, clientName, false, null, null, null, null);
   }
 
-  public JedisClusterConnectionHandler(Set<HostAndPort> nodes,
-      final GenericObjectPoolConfig poolConfig, int connectionTimeout, int soTimeout, String password, String clientName,
+  public JedisClusterConnectionHandler(Set<HostAndPort> nodes, GenericObjectPoolConfig poolConfig,
+      int connectionTimeout, int soTimeout, String password, String clientName,
       boolean ssl, SSLSocketFactory sslSocketFactory, SSLParameters sslParameters,
       HostnameVerifier hostnameVerifier, JedisClusterHostAndPortMap portMap) {
     this(nodes, poolConfig, connectionTimeout, soTimeout, 0, null, password, clientName, ssl, sslSocketFactory, sslParameters, hostnameVerifier, portMap);
   }
 
-  public JedisClusterConnectionHandler(Set<HostAndPort> nodes,
-                                       final GenericObjectPoolConfig poolConfig, int connectionTimeout, int soTimeout,
-                                       String user, String password, String clientName, boolean ssl, SSLSocketFactory sslSocketFactory,
-                                       SSLParameters sslParameters, HostnameVerifier hostnameVerifier, JedisClusterHostAndPortMap portMap) {
-    this(nodes, poolConfig, connectionTimeout, soTimeout, 0, user, password, clientName, ssl, sslSocketFactory, sslParameters, hostnameVerifier, portMap);
+  public JedisClusterConnectionHandler(Set<HostAndPort> nodes, GenericObjectPoolConfig poolConfig,
+      int connectionTimeout, int soTimeout, String user, String password, String clientName,
+      boolean ssl, SSLSocketFactory sslSocketFactory, SSLParameters sslParameters,
+      HostnameVerifier hostnameVerifier, JedisClusterHostAndPortMap portMap) {
+    this(nodes, poolConfig, connectionTimeout, soTimeout, 0, user, password, clientName, ssl,
+        sslSocketFactory, sslParameters, hostnameVerifier, portMap);
   }
 
-  public JedisClusterConnectionHandler(Set<HostAndPort> nodes, final GenericObjectPoolConfig poolConfig,
+  public JedisClusterConnectionHandler(Set<HostAndPort> nodes, GenericObjectPoolConfig poolConfig,
       int connectionTimeout, int soTimeout, int infiniteSoTimeout, String user, String password, String clientName,
       boolean ssl, SSLSocketFactory sslSocketFactory, SSLParameters sslParameters,
       HostnameVerifier hostnameVerifier, JedisClusterHostAndPortMap portMap) {
     this.cache = new JedisClusterInfoCache(poolConfig, connectionTimeout, soTimeout, infiniteSoTimeout,
         user, password, clientName, ssl, sslSocketFactory, sslParameters, hostnameVerifier, portMap);
     initializeSlotsCache(nodes, connectionTimeout, soTimeout, infiniteSoTimeout,
-        null, password, clientName, ssl, sslSocketFactory, sslParameters, hostnameVerifier);
-=======
-  public JedisClusterConnectionHandler(Set<HostAndPort> nodes, GenericObjectPoolConfig poolConfig,
-      int connectionTimeout, int soTimeout, String password, String clientName,
-      boolean ssl, SSLSocketFactory sslSocketFactory, SSLParameters sslParameters,
-      HostnameVerifier hostnameVerifier, JedisClusterHostAndPortMap portMap) {
-    this(nodes, poolConfig, connectionTimeout, soTimeout, null, password, clientName, ssl, sslSocketFactory, sslParameters, hostnameVerifier, portMap);
-  }
-
-  public JedisClusterConnectionHandler(Set<HostAndPort> nodes, GenericObjectPoolConfig poolConfig,
-      int connectionTimeout, int soTimeout, String user, String password, String clientName,
-      boolean ssl, SSLSocketFactory sslSocketFactory, SSLParameters sslParameters,
-      HostnameVerifier hostnameVerifier, JedisClusterHostAndPortMap portMap) {
-    this.cache = new JedisClusterInfoCache(poolConfig, connectionTimeout, soTimeout, user, password, clientName,
-        ssl, sslSocketFactory, sslParameters, hostnameVerifier, portMap);
-    initializeSlotsCache(nodes, connectionTimeout, soTimeout, user, password, clientName, ssl, sslSocketFactory, sslParameters, hostnameVerifier);
->>>>>>> 5ca75a24
+        user, password, clientName, ssl, sslSocketFactory, sslParameters, hostnameVerifier);
   }
 
   abstract Jedis getConnection();
@@ -97,11 +77,7 @@
   }
 
   private void initializeSlotsCache(Set<HostAndPort> startNodes,
-<<<<<<< HEAD
       int connectionTimeout, int soTimeout, int infiniteSoTimeout, String user, String password, String clientName,
-=======
-      int connectionTimeout, int soTimeout, String user, String password, String clientName,
->>>>>>> 5ca75a24
       boolean ssl, SSLSocketFactory sslSocketFactory, SSLParameters sslParameters, HostnameVerifier hostnameVerifier) {
     for (HostAndPort hostAndPort : startNodes) {
       Jedis jedis = null;
