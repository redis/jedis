--- conflicted
+++ resolved
@@ -1,10 +1,7 @@
 package redis.clients.jedis.commands;
 
-<<<<<<< HEAD
 import redis.clients.jedis.EntryID;
-=======
 import redis.clients.jedis.BitPosParams;
->>>>>>> 3e348da5
 import redis.clients.jedis.GeoCoordinate;
 import redis.clients.jedis.GeoRadiusResponse;
 import redis.clients.jedis.GeoUnit;
@@ -302,7 +299,6 @@
 
   Response<List<GeoRadiusResponse>> georadiusByMemberReadonly(String key, String member, double radius,
       GeoUnit unit, GeoRadiusParam param);
-<<<<<<< HEAD
   
   Response<EntryID> xadd(String key, EntryID id, Map<String, String> hash);
 
@@ -332,7 +328,6 @@
  
   Response<List<StreamEntry>> xclaim( String key, String group, String consumername, long minIdleTime, 
       long newIdleTime, int retries, boolean force, EntryID... ids);
-=======
 
   Response<Long> bitpos(String key, boolean value);
 
@@ -358,5 +353,4 @@
   Response<String> psetex(String key, long milliseconds, String value);
 
   Response<Double> hincrByFloat(String key, String field, double increment);
->>>>>>> 3e348da5
 }